--- conflicted
+++ resolved
@@ -185,7 +185,6 @@
     "sklearn": ("https://scikit-learn.org/stable/", None),
 }
 
-<<<<<<< HEAD
 # create latex preample so that we can build arbitrary nested depth
 fh = open("latex_preamble.tex", "r+")
 PREAMBLE = fh.read()
@@ -193,12 +192,12 @@
 latex_elements = {
     # Additional stuff for the LaTeX preamble.
     "preamble": PREAMBLE,
-=======
+}
+
 # -- Options for autodoc -----------------------------------------------
 
 autodoc_typehints = "description"
 autodoc_type_aliases = {
     "Iterable": "Iterable",
     "ArrayLike": "ArrayLike",
->>>>>>> 0adccbe4
 }