--- conflicted
+++ resolved
@@ -100,7 +100,6 @@
 .. autoclass:: SlidingWindowPatchExtractor
     :show-inheritance:
 
-<<<<<<< HEAD
 ^^^^^^^^^^^^^^^^^^
 Graph Construction
 ^^^^^^^^^^^^^^^^^^
@@ -108,7 +107,6 @@
 .. automodule:: tiatoolbox.tools.graph
     :members:
 
-=======
 ^^^^^^^^^^^^^^^^^^^^^^^
 Tile Pyramid Generation
 ^^^^^^^^^^^^^^^^^^^^^^^
@@ -125,7 +123,6 @@
 .. autoclass:: ZoomifyGenerator
     :show-inheritance:
 
->>>>>>> 333e20b5
 ^^^^^^^^^^^^^^^^^^^^
 Deep Learning Models
 ^^^^^^^^^^^^^^^^^^^^
