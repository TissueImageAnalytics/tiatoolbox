--- conflicted
+++ resolved
@@ -20,11 +20,7 @@
 .. autoclass:: OmnyxJP2WSIReader
     :show-inheritance:
 
-<<<<<<< HEAD
-.. autoclass:: VFReader
-=======
 .. autoclass:: VirtualWSIReader
->>>>>>> a93da30e
     :show-inheritance:
 
 ^^^^^^^^^^^^^^^^^^
