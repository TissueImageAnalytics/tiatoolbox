=====
Usage
=====

To use TIA Toolbox in a project::

    import tiatoolbox


----------
Dataloader
----------
.. automodule:: tiatoolbox.dataloader

^^^^^^^^^^^^^^^^^^^^
dataloader.wsireader
^^^^^^^^^^^^^^^^^^^^

.. automodule:: tiatoolbox.dataloader.wsireader
    :members: WSIReader
    :special-members: __init__

^^^^^^^^^^^^^^^^^^^^^
dataloader.slide_info
^^^^^^^^^^^^^^^^^^^^^

.. automodule:: tiatoolbox.dataloader.slide_info
    :members: slide_info

<<<<<<< HEAD
=======
^^^^^^^^^^^^^^^^^^^^^
dataloader.save_tiles
^^^^^^^^^^^^^^^^^^^^^

.. automodule:: tiatoolbox.dataloader.save_tiles
    :members: save_tiles

>>>>>>> d9d92510
----------
Decorators
----------
.. automodule:: tiatoolbox.decorators

^^^^^^^^^^^^^^^^^^^^
decorators.multiproc
^^^^^^^^^^^^^^^^^^^^
.. automodule:: tiatoolbox.decorators.multiproc
    :members: TIAMultiProcess
    :special-members: __init__, __call__

------
Utils
------
.. automodule:: tiatoolbox.utils

^^^^^^^^^^
utils.misc
^^^^^^^^^^
.. automodule:: tiatoolbox.utils.misc
<<<<<<< HEAD
    :members: save_yaml, split_path_name_ext, grab_files_from_dir
=======
    :members: save_yaml, split_path_name_ext, grab_files_from_dir, imwrite, imresize

^^^^^^^^^^
utils.transforms
^^^^^^^^^^
.. automodule:: tiatoolbox.utils.transforms
    :members: background_composite
>>>>>>> d9d92510
<|MERGE_RESOLUTION|>--- conflicted
+++ resolved
@@ -27,8 +27,6 @@
 .. automodule:: tiatoolbox.dataloader.slide_info
     :members: slide_info
 
-<<<<<<< HEAD
-=======
 ^^^^^^^^^^^^^^^^^^^^^
 dataloader.save_tiles
 ^^^^^^^^^^^^^^^^^^^^^
@@ -36,7 +34,6 @@
 .. automodule:: tiatoolbox.dataloader.save_tiles
     :members: save_tiles
 
->>>>>>> d9d92510
 ----------
 Decorators
 ----------
@@ -58,14 +55,10 @@
 utils.misc
 ^^^^^^^^^^
 .. automodule:: tiatoolbox.utils.misc
-<<<<<<< HEAD
-    :members: save_yaml, split_path_name_ext, grab_files_from_dir
-=======
     :members: save_yaml, split_path_name_ext, grab_files_from_dir, imwrite, imresize
 
 ^^^^^^^^^^
 utils.transforms
 ^^^^^^^^^^
 .. automodule:: tiatoolbox.utils.transforms
-    :members: background_composite
->>>>>>> d9d92510
+    :members: background_composite