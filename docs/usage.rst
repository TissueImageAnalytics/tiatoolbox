=====
Usage
=====

To use TIA Toolbox in a project::

    import tiatoolbox

^^^^^^^^^^^^^^^^^^^^^^
Reading WSI Image Data
^^^^^^^^^^^^^^^^^^^^^^

- :obj:`wsireader <tiatoolbox.wsicore.wsireader>`
- :obj:`OpenSlideWSIReader <tiatoolbox.wsicore.wsireader.OpenSlideWSIReader>`
- :obj:`OmnyxJP2WSIReader <tiatoolbox.wsicore.wsireader.OmnyxJP2WSIReader>`
- :obj:`VirtualWSIReader <tiatoolbox.wsicore.wsireader.VirtualWSIReader>`
- :obj:`TIFFWSIReader <tiatoolbox.wsicore.wsireader.TIFFWSIReader>`

^^^^^^^^^^^^^^^^^^
Accessing Metadata
^^^^^^^^^^^^^^^^^^

- :obj:`WSIMeta <tiatoolbox.wsicore.wsimeta.WSIMeta>`

^^^^^^^^^^
Functional
^^^^^^^^^^

The wsicore module also includes some functional syntax for quickly
obtaining information about a slide or generating tiles.

- :obj:`slide_info <tiatoolbox.wsicore.slide_info>`
- :obj:`save_tiles <tiatoolbox.wsicore.save_tiles>`

^^^^^^^^^^^^^^^^^^
Stain Extraction
^^^^^^^^^^^^^^^^^^

- :obj:`Stain Extraction <tiatoolbox.tools.stainextract>`

^^^^^^^^^^^^^^^^^^^
Stain Normalisation
^^^^^^^^^^^^^^^^^^^

- :obj:`get_normaliser <tiatoolbox.tools.stainnorm.get_normaliser>`
- :obj:`StainNormaliser <tiatoolbox.tools.stainnorm.StainNormaliser>`
- :obj:`CustomNormaliser <tiatoolbox.tools.stainnorm.CustomNormaliser>`
- :obj:`RuifrokNormaliser <tiatoolbox.tools.stainnorm.RuifrokNormaliser>`
- :obj:`MacenkoNormaliser <tiatoolbox.tools.stainnorm.MacenkoNormaliser>`
- :obj:`VahadaneNormaliser <tiatoolbox.tools.stainnorm.VahadaneNormaliser>`
- :obj:`ReinhardNormaliser <tiatoolbox.tools.stainnorm.ReinhardNormaliser>`

^^^^^^^^^^^^^^^
Tissue Masking
^^^^^^^^^^^^^^^

- :obj:`Tissue Mask <tiatoolbox.tools.tissuemask>`

^^^^^^^^^^^^^^^^^^
Stain Augmentation
^^^^^^^^^^^^^^^^^^

- :obj:`Augmentation <tiatoolbox.tools.stainaugment>`


^^^^^^^^^^^^^^^^^^
Patch Extraction
^^^^^^^^^^^^^^^^^^

- :obj:`get_patch_extractor <tiatoolbox.tools.patchextraction.get_patch_extractor>`
- :obj:`PointsPatchExtractor <tiatoolbox.tools.patchextraction.PointsPatchExtractor>`
- :obj:`SlidingWindowPatchExtractor <tiatoolbox.tools.patchextraction.SlidingWindowPatchExtractor>`

^^^^^^^^^
Utilities
^^^^^^^^^

- :obj:`Image <tiatoolbox.utils.image>`
- :obj:`Transforms <tiatoolbox.utils.transforms>`
- :obj:`Miscellaneous <tiatoolbox.utils.misc>`
- :obj:`Exceptions <tiatoolbox.utils.exceptions>`


^^^^^^^^^^^^^^^^^^
Graph Construction
^^^^^^^^^^^^^^^^^^

.. automodule:: tiatoolbox.tools.graph
    :members:

^^^^^^^^^^^^^^^^^^^^^^^
Tile Pyramid Generation
^^^^^^^^^^^^^^^^^^^^^^^

.. automodule:: tiatoolbox.tools.pyramid
    :members:

.. autoclass:: TilePyramidGenerator
    :show-inheritance:

.. autoclass:: DeepZoomGenerator
    :show-inheritance:

.. autoclass:: ZoomifyGenerator
    :show-inheritance:

^^^^^^^^^^^^^^^^^^^^
Dataset
^^^^^^^^^^^^^^^^^^^^

- :obj:`Kather Dataset <tiatoolbox.models.dataset.info.KatherPatchDataset>`

^^^^^^^^^^^^^^^^^^^^
Deep Learning Models
^^^^^^^^^^^^^^^^^^^^

------------
Data Loader
------------

<<<<<<< HEAD
.. automodule:: tiatoolbox.models.architecture
    :members:

--------------
Engine
--------------

.. automodule:: tiatoolbox.models.engine
    :members:

.. automodule:: tiatoolbox.models.engine.patch_predictor
    :members:

.. automodule:: tiatoolbox.models.engine.semantic_segmentor
    :members:

.. automodule:: tiatoolbox.models.engine.nucleus_instance_segmentor
    :members:

-------
Dataset
-------

.. automodule:: tiatoolbox.models.dataset
    :members:

.. automodule:: tiatoolbox.models.dataset.classification
    :members:
=======
- :obj:`Image Patch Loader <tiatoolbox.models.dataset.classification>`
>>>>>>> eb99c6f0

----------------------------
Neural Network Architectures
----------------------------

<<<<<<< HEAD
-----
Visualization
-----

.. automodule:: tiatoolbox.utils.visualization
    :members:

-------------
Miscellaneous
-------------
=======
More details about the pre-trained models within the toolbox for these
architecture are provided :ref:`here <pretrained-info-page>`.
>>>>>>> eb99c6f0


- :obj:`Torch Vision CNNs <tiatoolbox.models.architecture.vanilla>`
- :obj:`Simplified U-Nets <tiatoolbox.models.architecture.unet>`

--------------
Engine
--------------

- :obj:`Patch Predictor <tiatoolbox.models.engine.patch_predictor>`
- :obj:`Semantic Segmentor <tiatoolbox.models.engine.semantic_segmentor>`<|MERGE_RESOLUTION|>--- conflicted
+++ resolved
@@ -118,7 +118,6 @@
 Data Loader
 ------------
 
-<<<<<<< HEAD
 .. automodule:: tiatoolbox.models.architecture
     :members:
 
@@ -147,15 +146,11 @@
 
 .. automodule:: tiatoolbox.models.dataset.classification
     :members:
-=======
-- :obj:`Image Patch Loader <tiatoolbox.models.dataset.classification>`
->>>>>>> eb99c6f0
 
 ----------------------------
 Neural Network Architectures
 ----------------------------
 
-<<<<<<< HEAD
 -----
 Visualization
 -----
@@ -166,10 +161,6 @@
 -------------
 Miscellaneous
 -------------
-=======
-More details about the pre-trained models within the toolbox for these
-architecture are provided :ref:`here <pretrained-info-page>`.
->>>>>>> eb99c6f0
 
 
 - :obj:`Torch Vision CNNs <tiatoolbox.models.architecture.vanilla>`
