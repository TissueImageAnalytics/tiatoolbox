=====
Usage
=====

To use TIA Toolbox in a project::

    import tiatoolbox

^^^^^^^^^^^^^^^^^^^^^^
Reading WSI Image Data
^^^^^^^^^^^^^^^^^^^^^^

.. automodule:: tiatoolbox.wsicore.wsireader
    :members: WSIReader, get_wsireader
    :private-members:

.. autoclass:: OpenSlideWSIReader
    :show-inheritance:

.. autoclass:: OmnyxJP2WSIReader
    :show-inheritance:

.. autoclass:: VirtualWSIReader
    :show-inheritance:

^^^^^^^^^^^^^^^^^^
Accessing Metadata
^^^^^^^^^^^^^^^^^^

.. automodule:: tiatoolbox.wsicore.wsimeta
    :members: WSIMeta

^^^^^^^^^^
Functional
^^^^^^^^^^

The wsicore module also includes some functional syntax for quickly
obtaining information about a slide or generating tiles.

.. automodule:: tiatoolbox.wsicore.slide_info
    :members: slide_info

.. automodule:: tiatoolbox.wsicore.save_tiles
    :members: save_tiles

^^^^^^^^^^^^^^^^^^^
Stain Normalisation
^^^^^^^^^^^^^^^^^^^

.. automodule:: tiatoolbox.tools.stainnorm
    :members: StainNormaliser, get_normaliser

.. autoclass:: CustomNormaliser
    :show-inheritance:

.. autoclass:: RuifrokNormaliser
    :show-inheritance:

.. autoclass:: MacenkoNormaliser
    :show-inheritance:

.. autoclass:: VahadaneNormaliser
    :show-inheritance:

.. autoclass:: ReinhardNormaliser
    :show-inheritance:

^^^^^^^^^^^^^^^
Tissue Masking
^^^^^^^^^^^^^^^

.. automodule:: tiatoolbox.tools.tissuemask
    :members:

^^^^^^^^^^^^^^^^^^
Stain Extraction
^^^^^^^^^^^^^^^^^^

.. automodule:: tiatoolbox.tools.stainextract
    :members:

^^^^^^^^^^^^^^^^^^
Stain Augmentation
^^^^^^^^^^^^^^^^^^

.. automodule:: tiatoolbox.tools.stainaugment
    :members:


^^^^^^^^^^^^^^^^^^
Patch Extraction
^^^^^^^^^^^^^^^^^^

.. automodule:: tiatoolbox.tools.patchextraction
    :members: PatchExtractor, get_patch_extractor, convert_input_image_for_patch_extraction

.. autoclass:: PointsPatchExtractor
    :show-inheritance:

.. autoclass:: SlidingWindowPatchExtractor
    :show-inheritance:

^^^^^^^^^^^^^^^^^^
Graph Construction
^^^^^^^^^^^^^^^^^^

.. automodule:: tiatoolbox.tools.graph
    :members:

<<<<<<< HEAD
=======
^^^^^^^^^^^^^^^^^^^^^^^
Tile Pyramid Generation
^^^^^^^^^^^^^^^^^^^^^^^

.. automodule:: tiatoolbox.tools.pyramid
    :members:

.. autoclass:: TilePyramidGenerator
    :show-inheritance:

.. autoclass:: DeepZoomGenerator
    :show-inheritance:

.. autoclass:: ZoomifyGenerator
    :show-inheritance:

>>>>>>> 9ef490fa
^^^^^^^^^^^^^^^^^^^^
Deep Learning Models
^^^^^^^^^^^^^^^^^^^^

.. automodule::tiatoolbox.models
    :members:

.. automodule:: tiatoolbox.models.abc
    :members:

------------
Architecture
------------

.. automodule:: tiatoolbox.models.architecture
    :members:

--------------
Engine
--------------

.. automodule:: tiatoolbox.models.engine
    :members:

.. automodule:: tiatoolbox.models.engine.patch_predictor
    :members:

.. automodule:: tiatoolbox.models.engine.semantic_segmentor
    :members:

.. automodule:: tiatoolbox.models.engine.nucleus_instance_segmentor
    :members:

-------
Dataset
-------

.. automodule:: tiatoolbox.models.dataset
    :members:

.. automodule:: tiatoolbox.models.dataset.classification
    :members:

^^^^^^^^^
Utilities
^^^^^^^^^

.. automodule:: tiatoolbox.utils

-----
Image
-----

.. automodule:: tiatoolbox.utils.image
    :members:

-------------
Miscellaneous
-------------

.. automodule:: tiatoolbox.utils.misc
    :members:

    .. autofunction:: mpp2objective_power(mpp)
    .. autofunction:: objective_power2mpp(objective_power)
    .. autofunction:: mpp2common_objective_power(mpp, common_powers)
    .. autofunction:: conv_out_size(in_size, kernel_size=1, padding=0, stride=1)

----------
Transforms
----------

.. automodule:: tiatoolbox.utils.transforms
    :members:

    .. autofunction:: background_composite
    .. autofunction:: imresize
    .. autofunction:: convert_RGB2OD
    .. autofunction:: convert_OD2RGB
    .. autofunction:: bounds2locsize
    .. autofunction:: locsize2bounds

----------
Exceptions
----------

.. automodule:: tiatoolbox.utils.exceptions
    :members: FileNotSupported, MethodNotSupported<|MERGE_RESOLUTION|>--- conflicted
+++ resolved
@@ -107,8 +107,6 @@
 .. automodule:: tiatoolbox.tools.graph
     :members:
 
-<<<<<<< HEAD
-=======
 ^^^^^^^^^^^^^^^^^^^^^^^
 Tile Pyramid Generation
 ^^^^^^^^^^^^^^^^^^^^^^^
@@ -125,7 +123,6 @@
 .. autoclass:: ZoomifyGenerator
     :show-inheritance:
 
->>>>>>> 9ef490fa
 ^^^^^^^^^^^^^^^^^^^^
 Deep Learning Models
 ^^^^^^^^^^^^^^^^^^^^
