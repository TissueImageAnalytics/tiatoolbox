--- conflicted
+++ resolved
@@ -1,12 +1,6 @@
-<<<<<<< HEAD
-include AUTHORS.rst
-include CONTRIBUTING.rst
-include HISTORY.rst
-=======
 include AUTHORS.md
 include CONTRIBUTING.rst
 include HISTORY.md
->>>>>>> d9d92510
 include LICENSE
 include README.rst
 
