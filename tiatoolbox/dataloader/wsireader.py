--- conflicted
+++ resolved
@@ -775,13 +775,9 @@
         self,
         input_img=".",
     ):
-<<<<<<< HEAD
         super().__init__(
             input_img=input_img,
         )
-=======
-        super().__init__(input_img=input_img,)
->>>>>>> d386fd86
         self.openslide_wsi = openslide.OpenSlide(filename=str(self.input_path))
 
     def read_rect(self, location, size, resolution=0, units="level"):
@@ -933,13 +929,9 @@
     """
 
     def __init__(self, input_img="."):
-<<<<<<< HEAD
         super().__init__(
             input_img=input_img,
         )
-=======
-        super().__init__(input_img=input_img,)
->>>>>>> d386fd86
         self.glymur_wsi = glymur.Jp2k(filename=str(self.input_path))
 
     def read_rect(self, location, size, resolution=0, units="level"):
@@ -1072,14 +1064,9 @@
     """
 
     def __init__(self, input_img="."):
-<<<<<<< HEAD
         super().__init__(
             input_img=input_img,
         )
-=======
-        super().__init__(input_img=input_img,)
->>>>>>> d386fd86
-
         if isinstance(input_img, np.ndarray):
             self.img = input_img
             self.input_path = None
