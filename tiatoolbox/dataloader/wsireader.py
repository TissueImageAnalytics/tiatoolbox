# ***** BEGIN GPL LICENSE BLOCK *****
#
# This program is free software; you can redistribute it and/or
# modify it under the terms of the GNU General Public License
# as published by the Free Software Foundation; either version 2
# of the License, or (at your option) any later version.
#
# This program is distributed in the hope that it will be useful,
# but WITHOUT ANY WARRANTY; without even the implied warranty of
# MERCHANTABILITY or FITNESS FOR A PARTICULAR PURPOSE.  See the
# GNU General Public License for more details.
#
# You should have received a copy of the GNU General Public License
# along with this program; if not, write to the Free Software Foundation,
# Inc., 51 Franklin Street, Fifth Floor, Boston, MA 02110-1301, USA.
#
# The Original Code is Copyright (C) 2020, TIALab, University of Warwick
# All rights reserved.
# ***** END GPL LICENSE BLOCK *****

"""WSIReader for WSI reading or extracting metadata information from WSIs"""
from tiatoolbox.utils import misc, transforms
from tiatoolbox.dataloader.wsimeta import WSIMeta

import pathlib
import numpy as np
import openslide
import glymur
import math
import pandas as pd
import re


class WSIReader:
    """WSI Reader class to read WSI images

    Attributes:
        input_dir (pathlib.Path): input path to WSI directory
        file_name (str): file name of the WSI
        output_dir (pathlib.Path): output directory to save the output
        tile_objective_value (int): objective value at which tile is generated
        tile_read_size (int): [tile width, tile height]
        slide_info (dict): Whole slide image slide information

    """

    def __init__(
        self,
        input_dir=".",
        file_name=None,
        output_dir="./output",
        tile_objective_value=20,
        tile_read_size_w=5000,
        tile_read_size_h=5000,
    ):
        """
        Args:
            input_dir (str, pathlib.Path): input path to WSI directory
            file_name (str): file name of the WSI
            output_dir (str, pathlib.Path): output directory to save the
            output, default=./output
            tile_objective_value (int): objective value at which tile
            is generated, default=20
            tile_read_size_w (int): tile width, default=5000
            tile_read_size_h (int): tile height, default=5000

        """

        self.input_dir = pathlib.Path(input_dir)
        self.file_name = pathlib.Path(file_name).name
        if output_dir is not None:
            self.output_dir = pathlib.Path(output_dir, self.file_name)

        self.tile_objective_value = np.int(tile_objective_value)  # Tile magnification
        self.tile_read_size = np.array([tile_read_size_w, tile_read_size_h])

    @property
    def slide_info(self):
        """WSI meta data reader

        Args:
            self (WSIReader):

        Returns:
            WSIMeta: An object containing normalised slide metadata

        """
        raise NotImplementedError

    def read_region(self, start_w, start_h, end_w, end_h, level=0):
        """Read a region in whole slide image

        Args:
            start_w (int): starting point in x-direction (along width)
            start_h (int): starting point in y-direction (along height)
            end_w (int): end point in x-direction (along width)
            end_h (int): end point in y-direction (along height)
            level (int): pyramid level to read the image

        Returns:
            img_array : ndarray of size MxNx3
            M=end_h-start_h, N=end_w-start_w

        """
        raise NotImplementedError

    def slide_thumbnail(self):
        """Read whole slide image thumbnail at 1.25x

        Args:
            self (WSIReader):

        Returns:
            ndarray : image array

        """
        raise NotImplementedError

    def save_tiles(self, tile_format=".jpg", verbose=True):
        """Generate image tiles from whole slide images.

        Args:
            self (WSIReader):
            tile_format (str): file format to save image tiles, default=".jpg"
            verbose (bool): Print output, default=True

        Returns:
            saves tiles in the output directory output_dir

        Examples:
            >>> from tiatoolbox.dataloader import wsireader
            >>> wsi_obj = wsireader.WSIReader(input_dir="./",
            ...     file_name="CMU-1.ndpi",
            ...     output_dir='./dev_test',
            ...     tile_objective_value=10,
            ...     tile_read_size_h=2000,
            ...     tile_read_size_w=2000)
            >>> wsi_obj.save_tiles()

        """
        tile_objective_value = self.tile_objective_value
        tile_read_size = self.tile_read_size

        rescale = self.slide_info.objective_power / tile_objective_value
        if rescale.is_integer():
            try:
                level = np.log2(rescale)
                if level.is_integer():
                    level = np.int(level)
                    slide_dimension = self.slide_info.level_dimensions[level]
                    rescale = 1
                else:
                    raise ValueError
            # Raise index error if desired pyramid level not embedded
            # in level_dimensions
            except (IndexError, ValueError):
                level = 0
                slide_dimension = self.slide_info.level_dimensions[level]
                rescale = np.int(rescale)
        else:
            raise ValueError("rescaling factor must be an integer.")

        tile_read_size = np.multiply(tile_read_size, rescale)
        slide_h = slide_dimension[1]
        slide_w = slide_dimension[0]
        tile_h = tile_read_size[0]
        tile_w = tile_read_size[1]

        iter_tot = 0
        output_dir = pathlib.Path(self.output_dir)
        output_dir.mkdir(parents=True)
        data = []

        for h in range(int(math.ceil((slide_h - tile_h) / tile_h + 1))):
            for w in range(int(math.ceil((slide_w - tile_w) / tile_w + 1))):
                start_h = h * tile_h
                end_h = (h * tile_h) + tile_h
                start_w = w * tile_w
                end_w = (w * tile_w) + tile_w
                if end_h > slide_h:
                    end_h = slide_h

                if end_w > slide_w:
                    end_w = slide_w

                # Read image region
                im = self.read_region(start_w, start_h, end_w, end_h, level)

                if verbose:
                    format_str = (
                        "Tile%d:  start_w:%d, end_w:%d, "
                        "start_h:%d, end_h:%d, "
                        "width:%d, height:%d"
                    )

                    print(
                        format_str
                        % (
                            iter_tot,
                            start_w,
                            end_w,
                            start_h,
                            end_h,
                            end_w - start_w,
                            end_h - start_h,
                        ),
                        flush=True,
                    )

                # Rescale to the correct objective value
                if rescale != 1:
                    im = transforms.imresize(im, rescale)

                img_save_name = (
                    "_".join(
                        [
                            "Tile",
                            str(tile_objective_value),
                            str(int(start_h / rescale)),
                            str(int(start_w / rescale)),
                        ]
                    )
                    + tile_format
                )

                misc.imwrite(image_path=output_dir.joinpath(img_save_name), img=im)

                data.append(
                    [
                        iter_tot,
                        img_save_name,
                        start_w,
                        end_w,
                        start_h,
                        end_h,
                        im.shape[0],
                        im.shape[1],
                    ]
                )
                iter_tot += 1

        # Save information on each slide to relate to the whole slide image
        df = pd.DataFrame(
            data,
            columns=[
                "iter",
                "Tile_Name",
                "start_w",
                "end_w",
                "start_h",
                "end_h",
                "size_w",
                "size_h",
            ],
        )
        df.to_csv(output_dir.joinpath("Output.csv"), index=False)

        # Save slide thumbnail
        slide_thumb = self.slide_thumbnail()
        misc.imwrite(
            output_dir.joinpath("slide_thumbnail" + tile_format), img=slide_thumb
        )


class OpenSlideWSIReader(WSIReader):
    """Class for reading OpenSlide supported whole-slide images.

    Attributes:
        openslide_obj (:obj:`openslide.OpenSlide`)

    """

    def __init__(
        self,
        input_dir=".",
        file_name=None,
        output_dir="./output",
        tile_objective_value=20,
        tile_read_size_w=5000,
        tile_read_size_h=5000,
    ):
        super().__init__(
            input_dir=input_dir,
            file_name=file_name,
            output_dir=output_dir,
            tile_objective_value=tile_objective_value,
            tile_read_size_w=tile_read_size_w,
            tile_read_size_h=tile_read_size_h,
        )
        self.openslide_obj = openslide.OpenSlide(
            filename=str(pathlib.Path(self.input_dir, self.file_name))
        )

    def read_region(self, start_w, start_h, end_w, end_h, level=0):
        """Read a region in whole slide image

        Args:
            start_w (int): starting point in x-direction (along width)
            start_h (int): starting point in y-direction (along height)
            end_w (int): end point in x-direction (along width)
            end_h (int): end point in y-direction (along height)
            level (int): pyramid level to read the image

        Returns:
            img_array : ndarray of size MxNx3
            M=end_h-start_h, N=end_w-start_w

        Examples:
            >>> from tiatoolbox.dataloader import wsireader
            >>> from matplotlib import pyplot as plt
            >>> wsi_obj = wsireader.OpenSlideWSIReader(input_dir="./",
            ...     file_name="CMU-1.ndpi")
            >>> level = 0
            >>> region = [13000, 17000, 15000, 19000]
            >>> im_region = wsi_obj.read_region(
            ...     region[0], region[1], region[2], region[3], level)
            >>> plt.imshow(im_region)

        """

        openslide_obj = self.openslide_obj
        im_region = openslide_obj.read_region(
            [start_w, start_h], level, [end_w - start_w, end_h - start_h]
        )
        im_region = transforms.background_composite(image=im_region)
        return im_region

    @property
    def slide_info(self):
        """WSI meta data reader

        Args:
            self (OpenSlideWSIReader):

        Returns:
            WSIMeta: containing meta information

        """
        objective_power = np.int(
            self.openslide_obj.properties[openslide.PROPERTY_NAME_OBJECTIVE_POWER]
        )

        slide_dimensions = self.openslide_obj.level_dimensions[0]
        level_count = self.openslide_obj.level_count
        level_dimensions = self.openslide_obj.level_dimensions
        level_downsamples = self.openslide_obj.level_downsamples
<<<<<<< HEAD
        file_name = self.file_name
        vendor = (self.openslide_obj.properties[openslide.PROPERTY_NAME_VENDOR],)
        mpp_x = (self.openslide_obj.properties[openslide.PROPERTY_NAME_MPP_X],)
        mpp_y = (self.openslide_obj.properties[openslide.PROPERTY_NAME_MPP_Y],)
        magnification_levels = [objective_power / lv for lv in level_downsamples]
=======
        vendor = self.openslide_obj.properties[openslide.PROPERTY_NAME_VENDOR]
        mpp_x = self.openslide_obj.properties[openslide.PROPERTY_NAME_MPP_X]
        mpp_y = self.openslide_obj.properties[openslide.PROPERTY_NAME_MPP_Y]
        mpp = [mpp_x, mpp_y]
>>>>>>> 693534bd

        param = WSIMeta(
            file_path=pathlib.Path(self.input_dir, self.file_name),
            objective_power=objective_power,
            slide_dimensions=slide_dimensions,
            level_count=level_count,
            level_dimensions=level_dimensions,
            level_downsamples=level_downsamples,
            vendor=vendor,
<<<<<<< HEAD
            mpp_x=mpp_x,
            mpp_y=mpp_y,
            file_name=file_name,
            magnification_levels=magnification_levels,
=======
            mpp=mpp,
            raw=self.openslide_obj.properties,
>>>>>>> 693534bd
        )

        return param

    def slide_thumbnail(self):
        """Read whole slide image thumbnail at 1.25x

        Args:
            self (OpenSlideWSIReader):

        Returns:
            ndarray : image array

        Examples:
            >>> from tiatoolbox.dataloader import wsireader
            >>> wsi_obj = wsireader.OpenSlideWSIReader(input_dir="./",
            ...     file_name="CMU-1.ndpi")
            >>> slide_thumbnail = wsi_obj.slide_thumbnail()

        """
        openslide_obj = self.openslide_obj
        tile_objective_value = 20

        rescale = np.int(self.slide_info.objective_power / tile_objective_value)
        slide_dimension = self.slide_info.level_dimensions[0]
        slide_dimension_20x = np.array(slide_dimension) / rescale
        thumb = openslide_obj.get_thumbnail(
            (int(slide_dimension_20x[0] / 16), int(slide_dimension_20x[1] / 16))
        )
        thumb = np.asarray(thumb)

        return thumb


class OmnyxJP2WSIReader(WSIReader):
    """Class for reading Omnyx JP2 images.

    Attributes:
        glymur_obj (:obj:`glymur.Jp2k`)

    """

    def __init__(
        self,
        input_dir=".",
        file_name=None,
        output_dir="./output",
        tile_objective_value=20,
        tile_read_size_w=5000,
        tile_read_size_h=5000,
    ):
        super().__init__(
            input_dir=input_dir,
            file_name=file_name,
            output_dir=output_dir,
            tile_objective_value=tile_objective_value,
            tile_read_size_w=tile_read_size_w,
            tile_read_size_h=tile_read_size_h,
        )
        self.glymur_obj = glymur.Jp2k(
            filename=str(pathlib.Path(self.input_dir, self.file_name))
        )
        self.slide_info = self.__slide_info()

    def read_region(self, start_w, start_h, end_w, end_h, level=0):
        """Read a region in whole slide image

        Args:
            start_w (int): starting point in x-direction (along width)
            start_h (int): starting point in y-direction (along height)
            end_w (int): end point in x-direction (along width)
            end_h (int): end point in y-direction (along height)
            level (int): pyramid level to read the image

        Returns:
            img_array : ndarray of size MxNx3
            M=end_h-start_h, N=end_w-start_w

        Examples:
            >>> from tiatoolbox.dataloader import wsireader
            >>> from matplotlib import pyplot as plt
            >>> wsi_obj = wsireader.OmnyxJP2WSIReader(input_dir="./",
            ...     file_name="test.jp2")
            >>> level = 0
            >>> region = [13000, 17000, 15000, 19000]
            >>> im_region = wsi_obj.read_region(
            ...     region[0], region[1], region[2], region[3], level)
            >>> plt.imshow(im_region)

        """
        factor = 2 ** level
        start_h = start_h * factor
        start_w = start_w * factor
        end_h = end_h * factor
        end_w = end_w * factor

        glymur_obj = self.glymur_obj
        im_region = glymur_obj.read(rlevel=level, area=(start_h, start_w, end_h, end_w))
        im_region = transforms.background_composite(image=im_region)
        return im_region

    def __slide_info(self):
        """JP2 meta data reader

        Args:
            self (OmnyxJP2WSIReader):

        Returns:
            WSIMeta: containing meta information

        """
        input_dir = self.input_dir
        box = self.glymur_obj.box
        m = re.search(r"(?<=AppMag = )\d\d", str(box[3]))
        objective_power = np.int(m.group(0))
        image_header = box[2].box[0]
        slide_dimension = (image_header.width, image_header.height)
        downsample_level = [1.0, 2.0, 4.0, 8.0, 16.0, 32.0]
        magnification_levels = [objective_power / lv for lv in downsample_level]
        level_dimensions = [
            (slide_dimension[0], slide_dimension[1]),
            (int(slide_dimension[0] / 2), int(slide_dimension[1] / 2)),
            (int(slide_dimension[0] / 4), int(slide_dimension[1] / 4)),
            (int(slide_dimension[0] / 8), int(slide_dimension[1] / 8)),
            (int(slide_dimension[0] / 16), int(slide_dimension[1] / 16)),
            (int(slide_dimension[0] / 32), int(slide_dimension[1] / 32)),
        ]
        tile_objective_value = self.tile_objective_value
        rescale = np.int(objective_power / tile_objective_value)
        tile_read_size = self.tile_read_size
        level_count = None
        level_downsamples = None
        file_name = self.file_name
        vendor = "Omnyx JP2"
        m = re.search(r"(?<=AppMag = )\d\d", str(box[3]))
        mpp_x = float(m.group(0))
        mpp_y = float(m.group(0))

        param = WSIMeta(
            input_dir=input_dir,
            objective_power=objective_power,
            slide_dimension=slide_dimension,
            rescale=rescale,
            tile_objective_value=tile_objective_value,
            tile_read_size=tile_read_size.tolist(),
            level_count=level_count,
            level_dimensions=level_dimensions,
            level_downsamples=level_downsamples,
            vendor=vendor,
            mpp_x=mpp_x,
            mpp_y=mpp_y,
            file_name=file_name,
            magnification_levels=magnification_levels,
        )

        return param

    def slide_thumbnail(self):
        """Read whole slide image thumbnail at 1.25x

        Args:
            self (OmnyxJP2WSIReader):

        Returns:
            ndarray : image array

        Examples:
            >>> from tiatoolbox.dataloader import wsireader
            >>> wsi_obj = wsireader.OmnyxJP2WSIReader(input_dir="./",
            ...     file_name="test.jp2")
            >>> slide_thumbnail = wsi_obj.slide_thumbnail()

        """
        glymur_obj = self.glymur_obj
        read_level = np.int(np.log2(self.slide_info.objective_power / 1.25))
        thumb = np.asarray(glymur_obj.read(rlevel=read_level))

        return thumb<|MERGE_RESOLUTION|>--- conflicted
+++ resolved
@@ -57,10 +57,10 @@
         Args:
             input_dir (str, pathlib.Path): input path to WSI directory
             file_name (str): file name of the WSI
-            output_dir (str, pathlib.Path): output directory to save the
-            output, default=./output
-            tile_objective_value (int): objective value at which tile
-            is generated, default=20
+            output_dir (str, pathlib.Path): output directory to save the output,
+                default=./output
+            tile_objective_value (int): objective value at which tile is generated,
+                default=20
             tile_read_size_w (int): tile width, default=5000
             tile_read_size_h (int): tile height, default=5000
 
@@ -216,8 +216,8 @@
                         [
                             "Tile",
                             str(tile_objective_value),
+                            str(int(start_w / rescale)),
                             str(int(start_h / rescale)),
-                            str(int(start_w / rescale)),
                         ]
                     )
                     + tile_format
@@ -344,18 +344,10 @@
         level_count = self.openslide_obj.level_count
         level_dimensions = self.openslide_obj.level_dimensions
         level_downsamples = self.openslide_obj.level_downsamples
-<<<<<<< HEAD
-        file_name = self.file_name
-        vendor = (self.openslide_obj.properties[openslide.PROPERTY_NAME_VENDOR],)
-        mpp_x = (self.openslide_obj.properties[openslide.PROPERTY_NAME_MPP_X],)
-        mpp_y = (self.openslide_obj.properties[openslide.PROPERTY_NAME_MPP_Y],)
-        magnification_levels = [objective_power / lv for lv in level_downsamples]
-=======
         vendor = self.openslide_obj.properties[openslide.PROPERTY_NAME_VENDOR]
         mpp_x = self.openslide_obj.properties[openslide.PROPERTY_NAME_MPP_X]
         mpp_y = self.openslide_obj.properties[openslide.PROPERTY_NAME_MPP_Y]
         mpp = [mpp_x, mpp_y]
->>>>>>> 693534bd
 
         param = WSIMeta(
             file_path=pathlib.Path(self.input_dir, self.file_name),
@@ -365,15 +357,8 @@
             level_dimensions=level_dimensions,
             level_downsamples=level_downsamples,
             vendor=vendor,
-<<<<<<< HEAD
-            mpp_x=mpp_x,
-            mpp_y=mpp_y,
-            file_name=file_name,
-            magnification_levels=magnification_levels,
-=======
             mpp=mpp,
             raw=self.openslide_obj.properties,
->>>>>>> 693534bd
         )
 
         return param
