--- conflicted
+++ resolved
@@ -71,10 +71,6 @@
 
         self.tile_objective_value = np.int(tile_objective_value)  # Tile magnification
         self.tile_read_size = np.array([tile_read_size_w, tile_read_size_h])
-<<<<<<< HEAD
-=======
-        self.slide_info = self.__slide_info()
->>>>>>> 2401d762
 
     @property
     def slide_info(self):
