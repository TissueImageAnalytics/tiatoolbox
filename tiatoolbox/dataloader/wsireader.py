--- conflicted
+++ resolved
@@ -53,12 +53,8 @@
     """
 
     def __init__(
-<<<<<<< HEAD
-        self, input_img=".",
-=======
         self,
         input_img,
->>>>>>> a93da30e
     ):
 
         self.input_path = pathlib.Path(input_img)
@@ -67,13 +63,7 @@
     def info(self):
         """WSI metadata property.
 
-<<<<<<< HEAD
-
-        Args:
-            self (WSIReader):
-=======
         This property is cached and only generated on the first call.
->>>>>>> a93da30e
 
         Returns:
             WSIMetadata: An object containing normalised slide metadata
@@ -782,18 +772,12 @@
     """
 
     def __init__(
-<<<<<<< HEAD
-        self, input_img=".",
-    ):
-        super().__init__(input_img=input_img, )
-=======
         self,
         input_img,
     ):
         super().__init__(
             input_img=input_img,
         )
->>>>>>> a93da30e
         self.openslide_wsi = openslide.OpenSlide(filename=str(self.input_path))
 
     def read_rect(self, location, size, resolution=0, units="level"):
@@ -812,15 +796,9 @@
         im_region = np.array(im_region)
 
         # Resize to correct scale if required
-<<<<<<< HEAD
-        im_region = transforms.imresize(img=im_region,
-                                        scale_factor=post_read_scale,
-                                        output_size=size)
-=======
         im_region = transforms.imresize(
             img=im_region, scale_factor=post_read_scale, output_size=size
         )
->>>>>>> a93da30e
 
         im_region = transforms.background_composite(image=im_region)
         return im_region
@@ -850,15 +828,9 @@
         im_region = np.array(im_region)
 
         # Resize to correct scale if required
-<<<<<<< HEAD
-        im_region = transforms.imresize(img=im_region,
-                                        scale_factor=post_read_scale,
-                                        output_size=output_size)
-=======
         im_region = transforms.imresize(
             img=im_region, scale_factor=post_read_scale, output_size=output_size
         )
->>>>>>> a93da30e
 
         im_region = transforms.background_composite(image=im_region)
         return im_region
@@ -949,15 +921,10 @@
         glymur_wsi (:obj:`glymur.Jp2k`)
     """
 
-<<<<<<< HEAD
-    def __init__(self, input_img="."):
-        super().__init__(input_img=input_img, )
-=======
     def __init__(self, input_img):
         super().__init__(
             input_img=input_img,
         )
->>>>>>> a93da30e
         self.glymur_wsi = glymur.Jp2k(filename=str(self.input_path))
 
     def read_rect(self, location, size, resolution=0, units="level"):
@@ -983,15 +950,9 @@
         glymur_wsi = self.glymur_wsi
         im_region = glymur_wsi.read(rlevel=read_level, area=area)
 
-<<<<<<< HEAD
-        im_region = transforms.imresize(img=im_region,
-                                        scale_factor=post_read_scale,
-                                        output_size=size)
-=======
         im_region = transforms.imresize(
             img=im_region, scale_factor=post_read_scale, output_size=size
         )
->>>>>>> a93da30e
 
         im_region = transforms.background_composite(image=im_region)
         return im_region
@@ -1013,15 +974,9 @@
         # area = (start_y, start_x, end_y, end_x)
         # im_region = glymur_wsi.read(rlevel=read_level, area=area)
 
-<<<<<<< HEAD
-        im_region = transforms.imresize(img=im_region,
-                                        scale_factor=post_read_scale,
-                                        output_size=output_size)
-=======
         im_region = transforms.imresize(
             img=im_region, scale_factor=post_read_scale, output_size=output_size
         )
->>>>>>> a93da30e
 
         im_region = transforms.background_composite(image=im_region)
         return im_region
@@ -1084,13 +1039,8 @@
         return param
 
 
-<<<<<<< HEAD
-class VFReader(WSIReader):
-    """Class for reading small visual field images.
-=======
 class VirtualWSIReader(WSIReader):
     """Class for reading non-pyramidal images e.g. visual fields.
->>>>>>> a93da30e
 
     Supported formats:
 
@@ -1106,34 +1056,21 @@
 
     """
 
-<<<<<<< HEAD
-    def __init__(self, input_img="."):
-        super().__init__(input_img=input_img, )
-
-=======
     def __init__(self, input_img):
         super().__init__(
             input_img=input_img,
         )
->>>>>>> a93da30e
         if isinstance(input_img, np.ndarray):
             self.img = input_img
             self.input_path = None
         else:
             self.img = misc.imread(self.input_path)
 
-<<<<<<< HEAD
-    @property
-    def info(self):
-        """Visual Field meta data reader. For missing metadata values such as `mpp` or
-        `objective` the value is set to None.
-=======
     def _info(self):
         """Visual Field meta data getter.
 
         For missing metadata values such as `mpp` or `objective` the value is
         set to None.
->>>>>>> a93da30e
 
         Returns:
             WSIMetadata: containing meta information.
@@ -1166,20 +1103,6 @@
             post_read_scale,
             baseline_read_size,
         ) = self._find_read_rect_params(
-<<<<<<< HEAD
-            location=location, size=size, resolution=resolution, units=units,
-        )
-
-        im_region = self.img[
-            level_location[1]:level_location[1] + baseline_read_size[1],
-            level_location[0]:level_location[0] + baseline_read_size[0],
-            :,
-        ]
-
-        im_region = transforms.imresize(img=im_region,
-                                        scale_factor=post_read_scale,
-                                        output_size=size)
-=======
             location=location,
             size=size,
             resolution=resolution,
@@ -1195,7 +1118,6 @@
         im_region = transforms.imresize(
             img=im_region, scale_factor=post_read_scale, output_size=size
         )
->>>>>>> a93da30e
 
         im_region = transforms.background_composite(image=im_region)
         return im_region
@@ -1203,28 +1125,18 @@
     def read_bounds(self, bounds, resolution=1.0, units="baseline"):
         # Find parameters for optimal read
         read_level, _, output_size, post_read_scale = self._find_read_bounds_params(
-<<<<<<< HEAD
-            bounds, resolution=resolution, units=units,
-=======
             bounds,
             resolution=resolution,
             units=units,
->>>>>>> a93da30e
         )
         start_x, start_y, end_x, end_y = bounds
         stride = 2 ** read_level
 
         im_region = self.img[start_y:end_y:stride, start_x:end_x:stride]
 
-<<<<<<< HEAD
-        im_region = transforms.imresize(img=im_region,
-                                        scale_factor=post_read_scale,
-                                        output_size=output_size)
-=======
         im_region = transforms.imresize(
             img=im_region, scale_factor=post_read_scale, output_size=output_size
         )
->>>>>>> a93da30e
 
         im_region = transforms.background_composite(image=im_region)
         return im_region