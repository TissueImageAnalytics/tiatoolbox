# ***** BEGIN GPL LICENSE BLOCK *****
#
# This program is free software; you can redistribute it and/or
# modify it under the terms of the GNU General Public License
# as published by the Free Software Foundation; either version 2
# of the License, or (at your option) any later version.
#
# This program is distributed in the hope that it will be useful,
# but WITHOUT ANY WARRANTY; without even the implied warranty of
# MERCHANTABILITY or FITNESS FOR A PARTICULAR PURPOSE.  See the
# GNU General Public License for more details.
#
# You should have received a copy of the GNU General Public License
# along with this program; if not, write to the Free Software Foundation,
# Inc., 51 Franklin Street, Fifth Floor, Boston, MA 02110-1301, USA.
#
# The Original Code is Copyright (C) 2020, TIALab, University of Warwick
# All rights reserved.
# ***** END GPL LICENSE BLOCK *****

"""This module defines classes which can read image data from WSI formats."""
from tiatoolbox import utils
from tiatoolbox.utils.exceptions import FileNotSupported
from tiatoolbox.dataloader.wsimeta import WSIMeta

import pathlib
import warnings
import copy
import numpy as np
import openslide
import glymur
import math
import pandas as pd
import re
import numbers
import os
from typing import Tuple

glymur.set_option("lib.num_threads", os.cpu_count() or 1)


class WSIReader:
    """Base whole slide image (WSI) reader class.

    This class defines functions for reading pixel data and metadata
    from whole slide image (WSI) files.

    Attributes:
        input_img (pathlib.Path): Input path to WSI file.

    Args:
        input_img (str, pathlib.Path, ndarray): input path to WSI.

    """

    def __init__(self, input_img):
        if isinstance(input_img, np.ndarray):
            self.input_path = None
        else:
            self.input_path = pathlib.Path(input_img)
        self._m_info = None

    @property
    def info(self):
        """WSI metadata property.

        This property is cached and only generated on the first call.

        Returns:
            WSIMetadata: An object containing normalised slide metadata
        """
        # In Python>=3.8 this could be replaced with functools.cached_property
        if self._m_info is not None:
            return copy.deepcopy(self._m_info)
        self._m_info = self._info()
        return self._m_info

    @info.setter
    def info(self, meta):
        """WSI metadata setter.

        Args:
            meta (WSIMeta): Metadata object.
        """
        self._m_info = meta

    def _info(self):
        """WSI metadata internal getter used to update info property.

        Returns:
            WSIMetadata: An object containing normalised slide metadata
        """
        raise NotImplementedError

    def _relative_level_scales(self, resolution, units):
        """Calculate scale of each level in the WSI relative to given resolution.

        Find the relative scale of each image pyramid / resolution level
        of the WSI relative to the given resolution and units.

        Values > 1 indicate that the level has a larger scale than the
        target and < 1 indicates that it is smaller.

        Args:
            resolution (float or tuple of float): Scale to calculate
                relative to
            units (str): Units of the scale. Allowed values are: mpp,
                power, level, baseline. Baseline refers to the largest
                resolution in the WSI (level 0).

        Raises:
            ValueError: Missing MPP metadata
            ValueError: Missing objective power metadata
            ValueError: Invalid units

        Returns:
            list: Scale for each level relative to the given scale and
                units

        Examples:
            >>> from tiatoolbox.dataloader import wsireader
            >>> wsi = wsireader.WSIReader("CMU-1.ndpi")
            >>> print(wsi._relative_level_scales(0.5, "mpp"))
            [array([0.91282519, 0.91012514]), array([1.82565039, 1.82025028]) ...

            >>> from tiatoolbox.dataloader import wsireader
            >>> wsi = wsireader.WSIReader("CMU-1.ndpi")
            >>> print(wsi._relative_level_scales(0.5, "baseline"))
            [0.125, 0.25, 0.5, 1.0, 2.0, 4.0, 8.0, 16.0, 32.0]
        """
        info = self.info

        def make_into_array(x):
            """Ensure input x is a numpy array of length 2."""
            if isinstance(x, numbers.Number):
                # If one number is given, the same value is used for x and y
                return np.array([x] * 2)
            return np.array(x)

        @np.vectorize
        def level_to_downsample(x):
            """Get the downsample for a level, interpolating non-integer levels."""
            if isinstance(x, int) or int(x) == x:
                # Return the downsample for the level
                return info.level_downsamples[int(x)]
            # Linearly interpolate between levels
            floor = int(np.floor(x))
            ceil = int(np.ceil(x))
            floor_downsample = info.level_downsamples[floor]
            ceil_downsample = info.level_downsamples[ceil]
            return np.interp(x, [floor, ceil], [floor_downsample, ceil_downsample])

        resolution = make_into_array(resolution)

        if units == "mpp":
            if info.mpp is None:
                raise ValueError("MPP is None")
            base_scale = info.mpp
        elif units == "power":
            if info.objective_power is None:
                raise ValueError("Objective power is None")
            base_scale = 1 / info.objective_power
            resolution = 1 / resolution
        elif units == "level":
            if any(resolution >= len(info.level_downsamples)):
                raise ValueError("Target scale level > number of levels in WSI")
            base_scale = 1
            resolution = level_to_downsample(resolution)
        elif units == "baseline":
            base_scale = 1
            resolution = 1 / resolution
        else:
            raise ValueError("Invalid units")

        return [(base_scale * ds) / resolution for ds in info.level_downsamples]

    def _find_optimal_level_and_downsample(self, resolution, units, precision=3):
        """Find the optimal level to read at for a desired resolution and units.

        The optimal level is the most downscaled level of the image
        pyramid (or multi-resolution layer) which is larger than the
        desired target scale. The returned downsample is the scale factor
        required, post read, to achieve the desired resolution.

        Args:
            resolution (float or tuple of float): Resolution to
                find optimal read parameters for
            units (str): Units of the scale. Allowed values are the same
                as for `WSIReader._relative_level_scales`
            precision (int, optional): Decimal places to use when
                finding optimal scale. This can be adjusted to avoid
                errors when an unecessary precision is used. E.g.
                1.1e-10 > 1 is insignificant in most cases.
                Defaults to 3.

        Returns:
            (int, float): Optimal read level and scale factor between
                the optimal level and the target scale (usually <= 1).
        """
        level_scales = self._relative_level_scales(resolution, units)
        level_resolution_sufficient = [
            all(np.round(x, decimals=precision) <= 1) for x in level_scales
        ]
        # Check if level 0 is lower resolution than required (scale > 1)
        if not any(level_resolution_sufficient):
            level = 0
        else:
            # Find the first level with relative scale >= 1.
            # Note: np.argmax finds the index of the first True element.
            # Here it is used on a reversed list to find the first
            # element <=1, which is the same element as the last <=1
            # element when counting forward in the regular list.
            reverse_index = np.argmax(level_resolution_sufficient[::-1])
            # Convert the index from the reversed list to the regular index (level)
            level = (len(level_scales) - 1) - reverse_index
        scale = level_scales[level]

        # Ensure results are sensible for resolution at a integer levels
        if units == "level" and np.array_equal(resolution, np.round(resolution)):
            if not level == resolution:
                raise AssertionError("Inconsistent level")
            if not all(x == 1.0 for x in scale):
                raise AssertionError("Scale != 1.0 for level resolution units")

        # Check for requested resolution > than baseline resolution
        if any(np.array(scale) > 1):
            warnings.warn(
                "Read: Scale > 1."
                "This means that the desired resolution is higher"
                " than the WSI baseline (maximum encoded resolution)."
                " Interpolation of read regions may occur."
            )
        return level, scale

    def _find_read_rect_params(self, location, size, resolution, units, precision=3):
        """Find optimal parameters for reading a rect at a given resolution.

        Args:
            location (tuple of int): in terms of the baseline image (level 0).
            size (tuple of int): desired output size in pixels (width, height) tuple.
            resolution (float): desired output resolution.
            units (str): the units of scale, default = "level".
                Supported units are: microns per pixel (mpp), objective
                power (power), pyramid / resolution level (level),
                pixels per baseline pixel (baseline).
            precision (int, optional): Decimal places to use when
                finding optimal scale. See
                :func:`find_optimal_level_and_downsample` for more.

        Returns:
            (int, tuple of int, tuple of int, float, tuple of float):
                Read parameters of optimal read level, location in level
                reference frame, size (width, height) of the region to
                read in level reference frame, downscaling factor to
                apply after reading to get the correct output size and
                resolution, the size of the region in baseline reference
                frame.
        """
        read_level, post_read_scale_factor = self._find_optimal_level_and_downsample(
            resolution, units, precision
        )
        info = self.info
        level_downsample = info.level_downsamples[read_level]
        baseline_read_size = np.round(
            np.array(size) * level_downsample / post_read_scale_factor
        ).astype(int)
        level_read_size = np.round(np.array(size) / post_read_scale_factor).astype(int)
        level_location = np.round(np.array(location) / level_downsample).astype(int)
        return (
            read_level,
            level_location,
            level_read_size,
            post_read_scale_factor,
            baseline_read_size,
        )

    def _find_read_bounds_params(self, bounds, resolution, units, precision=3):
        """Find optimal parameters for reading bounds at a given resolution.

        Args:
            bounds (tuple of int): Tuple of (start_x, start_y, end_x,
                end_y) i.e. (left, top, right, bottom) of the region in
                baseline reference frame.
            resolution (float): desired output resolution
            units (str): the units of scale, default = "level".
                Supported units are: microns per pixel (mpp), objective
                power (power), pyramid / resolution level (level),
                pixels per baseline pixel (baseline).
            precision (int, optional): Decimal places to use when
                finding optimal scale. See
                :func:`find_optimal_level_and_downsample` for more.

        Returns:
            (int, tuple of int, tuple of int, float): Read parameters of
                optimal read level, bounds (start_w, start_h, end_w,
                end_h) of the region in the optimal level reference
                frame, correct size to output after reading and applying
                downscaling, downscaling factor to apply after reading
                to get the correct output size and resolution.
        """
        start_x, start_y, end_x, end_y = bounds
        read_level, post_read_scale_factor = self._find_optimal_level_and_downsample(
            resolution, units, precision
        )
        info = self.info
        level_downsample = info.level_downsamples[read_level]
        location = np.array([start_x, start_y])
        size = np.array([end_x - start_x, end_y - start_y])
        level_size = np.round(np.array(size) / level_downsample).astype(int)
        level_location = np.round(location / level_downsample).astype(int)
        level_bounds = (*level_location, *(level_location + level_size))
        output_size = np.round(level_size * post_read_scale_factor).astype(int)
        return read_level, level_bounds, output_size, post_read_scale_factor

    def read_rect(self, location, size, resolution=0, units="level"):
        """Read a region of the whole slide image at a location and size.

        Location is in terms of the baseline image (level 0  /
        maximum resolution), and size is the output image size.

        Reads can be performed at different resolutions by supplying a
        pair of arguments for the resolution and the
        units of resolution. If meta data does not specify `mpp` or `objective_power`
        then `baseline` units should be selected with resolution 1.0

        The field of view varies with resolution. For a fixed
        field of view see :func:`read_bounds`.

        Args:
            location (tuple of int): (x, y) tuple giving
                the top left pixel in the baseline (level 0)
                reference frame.
            size (tuple of int): (width, height) tuple
                giving the desired output image size.
            resolution (int or float or tuple of float): resolution at
                which to read the image, default = 0. Either a single
                number or a sequence of two numbers for x and y are
                valid. This value is in terms of the corresponding
                units. For example: resolution=0.5 and units="mpp" will
                read the slide at 0.5 microns per-pixel, and
                resolution=3, units="level" will read at level at
                pyramid level / resolution layer 3.
            units (str): the units of resolution, default = "level".
                Supported units are: microns per pixel (mpp), objective
                power (power), pyramid / resolution level (level),
                pixels per baseline pixel (baseline).

        Returns:
            ndarray: array of size MxNx3
            M=size[0], N=size[1]

        Example:
            >>> from tiatoolbox.dataloader import wsireader
            >>> # Load a WSI image
            >>> wsi = wsireader.WSIReader("/path/to/a/wsi")
            >>> location = (0, 0)
            >>> size = (256, 256)
            >>> # Read a region at level 0 (baseline / full resolution)
            >>> img = wsi.read_rect(location, size)
            >>> # Read a region at 0.5 microns per pixel (mpp)
            >>> img = wsi.read_rect(location, size, 0.5, "mpp")
            >>> # This could also be written more verbosely as follows
            >>> img = wsi.read_rect(
            ...     location,
            ...     size,
            ...     resolution=(0.5, 0.5),
            ...     units="mpp",
            ... )

        Note: The field of view varies with resolution when using
        :func:`read_rect`.

        .. figure:: images/read_rect_tissue.png
            :width: 512
            :alt: Diagram illustrating read_rect

        As the location is in the baseline reference frame but the size
        (width and height) is the output image size, the field of view
        therefore changes as resolution changes.

        If the WSI does not have a resolution layer
        corresponding exactly to the requested resolution
        (shown above in white with a dashed outline), a larger
        resolution is downscaled to achieve the correct requested output
        resolution.

        If the requested resolution is higher than the
        baseline (maximum resultion of the image), then bicubic
        interpolation is applied to the output image.

        .. figure:: images/read_rect-interpolated-reads.png
            :width: 512
            :alt: Diagram illustrating read_rect interpolting between levels

        When reading between the levels stored in the WSI, the coordinates
        of the requested region are projected to the next highest
        resolution. This resolution is then decoded and downsampled
        to produced the desired output. This is a major source of
        variability in the time take to perform a read operation. Reads
        which require reading a large region before downsampling will
        be significantly slower than reading at a fixed level.

        Examples:

            >>> from tiatoolbox.dataloader import wsireader
            >>> # Load a WSI image
            >>> wsi = wsireader.WSIReader("/path/to/a/wsi")
            >>> location = (0, 0)
            >>> size = (256, 256)
            >>> # The resolution can be different in x and y, e.g.
            >>> img = wsi.read_rect(
            ...     location,
            ...     size,
            ...     resolution=(0.5, 0.75),
            ...     units="mpp",
            ... )
            >>> # Several units can be used including: objective power,
            >>> # microns per pixel, pyramid/resolution level, and
            >>> # fraction of baseline.
            >>> # E.g. Read a region at an objective power of 10x
            >>> img = wsi.read_rect(
            ...     location,
            ...     size,
            ...     resolution=10,
            ...     units="power",
            ... )
            >>> # Read a region at pyramid / resolution level 1
            >>> img = wsi.read_rect(
            ...     location,
            ...     size,
            ...     resolution=1,
            ...     units="level",
            ... )
            >>> # Read at a fractional level, this will linearly
            >>> # interpolate the downsampling factor between levels.
            >>> # E.g. if levels 0 and 1 have a downsampling of 1x and
            >>> # 2x of baseline, then level 0.5 will correspond to a
            >>> # downsampling factor 1.5x of baseline.
            >>> img = wsi.read_rect(
            ...     location,
            ...     size,
            ...     resolution=0.5,
            ...     units="level",
            ... )
            >>> # Read a region at half of the full / baseline
            >>> # resolution.
            >>> img = wsi.read_rect(
            ...     location,
            ...     size,
            ...     resolution=0.5,
            ...     units="baseline",
            ... )
            >>> # Read at a higher resolution than the baseline
            >>> # (interpolation applied to output)
            >>> img = wsi.read_rect(
            ...     location,
            ...     size,
            ...     resolution=1.25,
            ...     units="baseline",
            ... )
            >>> # Assuming the image has a native mpp of 0.5,
            >>> # interpolation will be applied here.
            >>> img = wsi.read_rect(
            ...     location,
            ...     size,
            ...     resolution=0.25,
            ...     units="mpp",
            ... )

        """
        raise NotImplementedError

    def read_bounds(self, bounds, resolution=0, units="level"):
        """Read a region of the whole slide image within given bounds.

        Bounds are in terms of the baseline image (level 0  /
        maximum resolution).

        Reads can be performed at different resolutions by supplying a
        pair of arguments for the resolution and the
        units of resolution. If meta data does not specify `mpp` or `objective_power`
        then `baseline` units should be selected with resolution 1.0

        The output image size may be different
        to the width and height of the bounds as the resolution will
        affect this. To read a region with a fixed output image size see
        :func:`read_rect`.

        Args:
            bounds (tuple of int): Tuple of (start_x, start_y, end_x,
                end_y) i.e. (left, top, right, bottom) of the region in
                baseline reference frame.
            resolution (int or float or tuple of float): resolution at
                which to read the image, default = 0. Either a single
                number or a sequence of two numbers for x and y are
                valid. This value is in terms of the corresponding
                units. For example: resolution=0.5 and units="mpp" will
                read the slide at 0.5 microns per-pixel, and
                resolution=3, units="level" will read at level at
                pyramid level / resolution layer 3.
            units (str): the units of resolution, default = "level".
                Supported units are: microns per pixel (mpp), objective
                power (power), pyramid / resolution level (level),
                pixels per baseline pixel (baseline).

        Returns:
            ndarray: array of size MxNx3
            M=end_h-start_h, N=end_w-start_w

        Examples:
            >>> from tiatoolbox.dataloader import wsireader
            >>> from matplotlib import pyplot as plt
            >>> wsi = wsireader.WSIReader(input_path="/path/to/a/wsi")
            >>> # Read a region at level 0 (baseline / full resolution)
            >>> bounds = [1000, 2000, 2000, 3000]
            >>> img = wsi.read_bounds(bounds)
            >>> plt.imshow(img)
            >>> # This could also be written more verbosely as follows
            >>> img = wsi.read_bounds(
            ...     bounds,
            ...     resolution=0,
            ...     units="level",
            ... )
            >>> plt.imshow(img)

        Note: The field of view remains the same as resolution is varied
        when using :func:`read_bounds`.

        .. figure:: images/read_bounds_tissue.png
            :width: 512
            :alt: Diagram illustrating read_bounds

        This is because
        the bounds are in the baseline (level 0) reference
        frame. Therefore, varying the resolution does not change what is
        visible within the output image.

        If the WSI does not have a resolution layer
        corresponding exactly to the requested resolution
        (shown above in white with a dashed outline), a larger
        resolution is downscaled to achieve the correct requested output
        resolution.

        If the requested resolution is higher than the
        baseline (maximum resultion of the image), then bicubic
        interpolation is applied to the output image.
        """
        raise NotImplementedError

    def read_region(self, location, level, size):
        """Read a region of the whole slide image (OpenSlide format args).

        This function is to help with writing code which is backwards
        compatible with OpenSlide. As such, it has the same arguments.

        This internally calls :func:`read_rect` which should be
        implemented by any :class:`WSIReader` subclass.
        Therefore, some WSI formats which
        are not supported by OpenSlide, such as Omnyx JP2 files, may
        also be readable with the same syntax.

        Args:
            location: (x, y) tuple giving the top left pixel in the
                level 0 reference frame.
            level: the level number.
            size: (width, height) tuple giving the region size.

        Returns:
            ndarray: array of size MxNx3.
        """
        return self.read_rect(
            location=location, size=size, resolution=level, units="level"
        )

    def slide_thumbnail(self, resolution=1.25, units="power"):
        """Read the whole slide image thumbnail (1.25x by default).

        For more information on resolution and units see :func:`read_rect`

        Args:
            resolution (int or float or tuple of float): resolution to
                read thumbnail at, default = 1.25 (objective power)
            units (str): resolution units, default = "power"

        Returns:
            ndarray: thumbnail image

        Examples:
            >>> from tiatoolbox.dataloader import wsireader
            >>> wsi = wsireader.OpenSlideWSIReader(input_path="./CMU-1.ndpi")
            >>> slide_thumbnail = wsi.slide_thumbnail()
        """
        slide_dimensions = self.info.slide_dimensions
        bounds = (0, 0, *slide_dimensions)
        thumb = self.read_bounds(bounds, resolution=resolution, units=units)
        return thumb

    def save_tiles(
        self,
        output_dir: [str, pathlib.Path],
        tile_objective_value: [int],
        tile_read_size: Tuple[int, int],
        tile_format=".jpg",
        verbose=True,
    ):
        """Generate image tiles from whole slide images.

        Args:
            output_dir(str, pathlib.Path): Output directory to save the tiles.
            tile_objective_value (int): Objective value at which tile is generated.
            tile_read_size (tuple of int): Tile (width, height).
            tile_format (str): file format to save image tiles, default=".jpg"
            verbose (bool): Print output, default=True

        Returns:
            saves tiles in the output directory output_dir

        Examples:
            >>> from tiatoolbox.dataloader import wsireader
            >>> wsi = wsireader.WSIReader(input_path="./CMU-1.ndpi")
            >>> wsi.save_tiles(output_dir='./dev_test',
            ...     tile_objective_value=10,
            ...     tile_read_size=(2000, 2000))

        Examples:
            >>> from tiatoolbox.dataloader import wsireader
            >>> wsi = wsireader.WSIReader(input_path="./CMU-1.ndpi")
            >>> slide_param = wsi.info()

        """
        output_dir = pathlib.Path(output_dir, self.input_path.name)
        rescale = self.info.objective_power / tile_objective_value
        if rescale.is_integer():
            try:
                level = np.log2(rescale)
                if level.is_integer():
                    level = np.int(level)
                    slide_dimension = self.info.level_dimensions[level]
                    rescale = 1
                else:
                    raise ValueError
            # Raise index error if desired pyramid level not embedded
            # in level_dimensions
            except (IndexError, ValueError):
                level = 0
                slide_dimension = self.info.level_dimensions[level]
                rescale = np.int(rescale)
        else:
            raise ValueError("rescaling factor must be an integer.")

        tile_read_size = np.multiply(tile_read_size, rescale)
        slide_h = slide_dimension[1]
        slide_w = slide_dimension[0]
        tile_h = tile_read_size[1]
        tile_w = tile_read_size[0]

        iter_tot = 0
        output_dir = pathlib.Path(output_dir)
        output_dir.mkdir(parents=True)
        data = []

        for h in range(int(math.ceil((slide_h - tile_h) / tile_h + 1))):
            for w in range(int(math.ceil((slide_w - tile_w) / tile_w + 1))):
                start_h = h * tile_h
                end_h = (h * tile_h) + tile_h
                start_w = w * tile_w
                end_w = (w * tile_w) + tile_w

                end_h = min(end_h, slide_h)
                end_w = min(end_w, slide_w)

                # convert to baseline reference frame
                bounds = start_w, start_h, end_w, end_h
                baseline_bounds = tuple([bound * (2 ** level) for bound in bounds])
                # Read image region
                im = self.read_bounds(baseline_bounds, level)

                if verbose:
                    format_str = (
                        "Tile%d:  start_w:%d, end_w:%d, "
                        "start_h:%d, end_h:%d, "
                        "width:%d, height:%d"
                    )

                    print(
                        format_str
                        % (
                            iter_tot,
                            start_w,
                            end_w,
                            start_h,
                            end_h,
                            end_w - start_w,
                            end_h - start_h,
                        ),
                        flush=True,
                    )

                # Rescale to the correct objective value
                if rescale != 1:
                    im = utils.transforms.imresize(img=im, scale_factor=rescale)

                img_save_name = (
                    "_".join(
                        [
                            "Tile",
                            str(tile_objective_value),
                            str(int(start_w / rescale)),
                            str(int(start_h / rescale)),
                        ]
                    )
                    + tile_format
                )

                utils.misc.imwrite(
                    image_path=output_dir.joinpath(img_save_name), img=im
                )

                data.append(
                    [
                        iter_tot,
                        img_save_name,
                        start_w,
                        end_w,
                        start_h,
                        end_h,
                        im.shape[0],
                        im.shape[1],
                    ]
                )
                iter_tot += 1

        # Save information on each slide to relate to the whole slide image
        df = pd.DataFrame(
            data,
            columns=[
                "iter",
                "Tile_Name",
                "start_w",
                "end_w",
                "start_h",
                "end_h",
                "size_w",
                "size_h",
            ],
        )
        df.to_csv(output_dir.joinpath("Output.csv"), index=False)

        # Save slide thumbnail
        slide_thumb = self.slide_thumbnail()
        utils.misc.imwrite(
            output_dir.joinpath("slide_thumbnail" + tile_format), img=slide_thumb
        )


class OpenSlideWSIReader(WSIReader):
    """Reader for OpenSlide supported whole-slide images.

    Supported WSI formats:

    - Aperio (.svs, .tif)
    - Hamamatsu (.vms, .vmu, .ndpi)
    - Leica (.scn)
    - MIRAX (.mrxs)
    - Philips (.tiff)
    - Sakura (.svslide)
    - Trestle (.tif)
    - Ventana (.bif, .tif)
    - Generic tiled TIFF (.tif)


    Attributes:
        openslide_wsi (:obj:`openslide.OpenSlide`)

    """

    def __init__(self, input_img):
        super().__init__(input_img=input_img)
        self.openslide_wsi = openslide.OpenSlide(filename=str(self.input_path))

    def read_rect(self, location, size, resolution=0, units="level"):
        # Find parameters for optimal read
        (read_level, _, read_size, post_read_scale, _) = self._find_read_rect_params(
            location=location,
            size=size,
            resolution=resolution,
            units=units,
        )

        wsi = self.openslide_wsi

        # Read at optimal level and corrected read size
        im_region = wsi.read_region(location, read_level, read_size)
        im_region = np.array(im_region)

        # Resize to correct scale if required
        im_region = utils.transforms.imresize(
            img=im_region, scale_factor=post_read_scale, output_size=size
        )

        im_region = utils.transforms.background_composite(image=im_region)
        return im_region

    def read_bounds(self, bounds, resolution=0, units="level"):
        # Find parameters for optimal read
        (
            read_level,
            level_bounds,
            output_size,
            post_read_scale,
        ) = self._find_read_bounds_params(bounds, resolution=resolution, units=units)

        wsi = self.openslide_wsi

        # Read at optimal level and corrected read size
        location = bounds[:2]
        read_size = (
            level_bounds[2] - level_bounds[0],
            level_bounds[3] - level_bounds[1],
        )
        im_region = wsi.read_region(location=location, level=read_level, size=read_size)
        im_region = np.array(im_region)

        # Resize to correct scale if required
        im_region = utils.transforms.imresize(
            img=im_region, scale_factor=post_read_scale, output_size=output_size
        )

        im_region = utils.transforms.background_composite(image=im_region)
        return im_region

    def _info(self):
        """Openslide WSI meta data reader.

        Returns:
            WSIMetadata: containing meta information.

        """
        props = self.openslide_wsi.properties
        if openslide.PROPERTY_NAME_OBJECTIVE_POWER in props:
            objective_power = float(props[openslide.PROPERTY_NAME_OBJECTIVE_POWER])
        else:
            objective_power = None

        slide_dimensions = self.openslide_wsi.level_dimensions[0]
        level_count = self.openslide_wsi.level_count
        level_dimensions = self.openslide_wsi.level_dimensions
        level_downsamples = self.openslide_wsi.level_downsamples
        vendor = props.get(openslide.PROPERTY_NAME_VENDOR)

        # Find microns per pixel (mpp)
        # Initialise to None (value if cannot be determined)
        mpp = None
        # Check OpenSlide for mpp metadata first
        try:
            mpp_x = float(props[openslide.PROPERTY_NAME_MPP_X])
            mpp_y = float(props[openslide.PROPERTY_NAME_MPP_Y])
            mpp = (mpp_x, mpp_y)
        # Fallback to TIFF resolution units and convert to mpp
        except KeyError:
            tiff_res_units = props.get("tiff.ResolutionUnit")
            if tiff_res_units is not None:
                try:
                    microns_per_unit = {
                        "centimeter": 1e4,  # 10k
                        "inch": 25400,
                    }
                    x_res = float(props["tiff.XResolution"])
                    y_res = float(props["tiff.YResolution"])
                    mpp_x = 1 / x_res * microns_per_unit[tiff_res_units]
                    mpp_y = 1 / y_res * microns_per_unit[tiff_res_units]
                    mpp = [mpp_x, mpp_y]
                    warnings.warn(
                        "Metadata: Falling back to TIFF resolution tag"
                        " for microns-per-pixel (MPP)."
                    )
                except KeyError:
                    warnings.warn(
                        "Metadata: Unable to determine microns-per-pixel (MPP)."
                    )

        # Fallback to calculating objective power from mpp
        if objective_power is None:
            if mpp is not None:
                objective_power = utils.misc.mpp2common_objective_power(
                    float(np.mean(mpp))
                )
                warnings.warn(
                    "Metadata: Objective power inferred from microns-per-pixel (MPP)."
                )
            else:
                warnings.warn("Metadata: Unable to determine objective power.")

        param = WSIMeta(
            file_path=self.input_path,
            objective_power=objective_power,
            slide_dimensions=slide_dimensions,
            level_count=level_count,
            level_dimensions=level_dimensions,
            level_downsamples=level_downsamples,
            vendor=vendor,
            mpp=mpp,
            raw=dict(**props),
        )

        return param


class OmnyxJP2WSIReader(WSIReader):
    """Class for reading Omnyx JP2 images.

    Supported WSI formats:

    - Omnyx JPEG-2000 (.jp2)

    Attributes:
        glymur_wsi (:obj:`glymur.Jp2k`)
    """

    def __init__(self, input_img):
        super().__init__(input_img=input_img)
        self.glymur_wsi = glymur.Jp2k(filename=str(self.input_path))

    def read_rect(self, location, size, resolution=0, units="level"):
        # Find parameters for optimal read
        (
            read_level,
            _,
            _,
            post_read_scale,
            baseline_read_size,
        ) = self._find_read_rect_params(
            location=location,
            size=size,
            resolution=resolution,
            units=units,
        )

        stride = 2 ** read_level
        glymur_wsi = self.glymur_wsi
        bounds = utils.transforms.locsize2bounds(
            location=location, size=baseline_read_size
        )
        im_region = utils.image.safe_padded_read(
            img=glymur_wsi,
            bounds=bounds,
            stride=stride,
            pad_mode="constant",
            constant_values=255,
        )

        im_region = utils.transforms.imresize(
            img=im_region, scale_factor=post_read_scale, output_size=size
        )

        im_region = utils.transforms.background_composite(image=im_region)
        return im_region

    def read_bounds(self, bounds, resolution=0, units="level"):
        # Find parameters for optimal read
        read_level, _, output_size, post_read_scale = self._find_read_bounds_params(
            bounds,
            resolution=resolution,
            units=units,
        )

        glymur_wsi = self.glymur_wsi

        stride = 2 ** read_level
        # im_region = glymur_wsi[start_y:end_y:stride, start_x:end_x:stride]
        # Equivalent but deprecated read function
        # area = (start_y, start_x, end_y, end_x)
        # im_region = glymur_wsi.read(rlevel=read_level, area=area)

        # bounds = (
        #     0,
        #     0,
        #     int((end_x - start_x) // stride),
        #     int((end_y - start_y) // stride),
        # )
        im_region = utils.image.safe_padded_read(
            img=glymur_wsi,
            bounds=bounds,
            stride=stride,
            pad_mode="constant",
            constant_values=255,
        )

        im_region = utils.transforms.imresize(
            img=im_region, scale_factor=post_read_scale, output_size=output_size
        )

        im_region = utils.transforms.background_composite(image=im_region)
        return im_region

    def _info(self):
        """JP2 meta data reader.

        Returns:
            WSIMetadata: containing meta information

        """
        glymur_wsi = self.glymur_wsi
        box = glymur_wsi.box
        description = box[3].xml.find("description")
        m = re.search(r"(?<=AppMag = )\d\d", description.text)
        objective_power = np.int(m.group(0))
        image_header = box[2].box[0]
        slide_dimensions = (image_header.width, image_header.height)

        # Determine level_count
        cod = None
        for segment in glymur_wsi.codestream.segment:
            if isinstance(segment, glymur.codestream.CODsegment):
                cod = segment

        if cod is None:
            warnings.warn(
                "Metadata: JP2 codestream missing COD segment! "
                "Cannot determine number of decompositions (levels)"
            )
            level_count = 1
        else:
            level_count = cod.num_res

        level_downsamples = [2 ** n for n in range(level_count)]

        level_dimensions = [
            (int(slide_dimensions[0] / 2 ** n), int(slide_dimensions[1] / 2 ** n))
            for n in range(level_count)
        ]

        vendor = "Omnyx JP2"
        m = re.search(r"(?<=MPP = )\d*\.\d+", description.text)
        mpp_x = float(m.group(0))
        mpp_y = float(m.group(0))
        mpp = [mpp_x, mpp_y]

        param = WSIMeta(
            file_path=self.input_path,
            objective_power=objective_power,
            slide_dimensions=slide_dimensions,
            level_count=level_count,
            level_dimensions=level_dimensions,
            level_downsamples=level_downsamples,
            vendor=vendor,
            mpp=mpp,
            raw=self.glymur_wsi.box,
        )

        return param


class VirtualWSIReader(WSIReader):
    """Class for reading non-pyramidal images e.g. visual fields.

    Supported formats:

    - .jpg
    - .png
    - np.ndarray

    Attributes:
        img (ndarray)

    Args:
        input_img (str, pathlib.Path, ndarray): input path to WSI.

    """

    def __init__(
        self,
        input_img,
        baseline_size=None,
        mpp=None,
        power=None,
        level_downsamples=None,
        level_dimensions=None,
    ):
<<<<<<< HEAD
        super().__init__(input_img=input_img)

=======
        super().__init__(
            input_img=input_img,
        )
>>>>>>> de050276
        if isinstance(input_img, np.ndarray):
            self.img = input_img
        else:
            self.img = utils.misc.imread(self.input_path)

        self._slide_dimensions = baseline_size
        self._objective_power = power
        self._mpp = mpp
        self._level_downsamples = level_downsamples
        self._level_dimensions = level_dimensions

        self.img_size = self.img.shape[:2][::-1]
        self.baseline_size = tuple(baseline_size)
        self.power = power
        self.mpp = mpp
        self.level_downsamples = level_downsamples
        self.level_dimensions = level_dimensions

        if self.baseline_size is None:
            self.baseline_size = self.img.shape[:2][::-1]
        np_baseline_size = np.array(self.baseline_size)
        if self.level_dimensions is None:
            if self.level_downsamples is None:
                # No level downsamples or dimensions
                self.level_dimensions = [self.baseline_size]
                self.level_downsamples = [1]
            else:
                # No level dimensions but downsamples are given
                self.level_dimensions = [
                    np.round(np_baseline_size / x).astype(int)
                    for x in self.level_downsamples
                ]
        if self.level_downsamples is None:
            # No level downsamples but level dimensions are given
            self.level_downsamples = [
                np_baseline_size / np.array(x) for x in self.level_dimensions
            ]
            if not all(x == y for x, y in self.level_downsamples):
                warnings.warn("Downsamples differ in x and y")

    def _info(self):
        """Visual Field meta data getter.

        For missing metadata values such as `mpp` or `objective` the value is
        set to None.

        Returns:
            WSIMetadata: containing meta information.

        """
        param = WSIMeta(
            file_path=self.input_path,
            objective_power=None,
            slide_dimensions=self.img.shape[:-1],
            level_count=1,
            level_dimensions=(self.img.shape[:-1],),
            level_downsamples=[1.0],
            vendor=None,
            mpp=None,
            raw=None,
        )

        warnings.warn("Unknown scale (no objective_power or mpp).")

        warnings.warn("Raw data is None.")

        return param

    def read_rect(self, location, size, resolution=1.0, units="baseline"):
        # Find parameters for optimal read
        (
            _,
            level_location,
            _,
            post_read_scale,
            baseline_read_size,
        ) = self._find_read_rect_params(
            location=location,
            size=size,
            resolution=resolution,
            units=units,
        )

        bounds = utils.transforms.locsize2bounds(
            location=level_location, size=baseline_read_size
        )
        im_region = utils.image.safe_padded_read(
            self.img, bounds, pad_mode="constant", constant_values=255
        )

        im_region = utils.transforms.imresize(
            img=im_region, scale_factor=post_read_scale, output_size=size
        )

        im_region = utils.transforms.background_composite(image=im_region)
        return im_region

    def read_bounds(self, bounds, resolution=1.0, units="baseline"):
        # Find parameters for optimal read
        read_level, _, output_size, post_read_scale = self._find_read_bounds_params(
            bounds,
            resolution=resolution,
            units=units,
        )
        stride = 2 ** read_level

        im_region = utils.image.safe_padded_read(
            self.img, bounds, pad_mode="constant", constant_values=255
        )
        im_region = utils.transforms.imresize(img=im_region, scale_factor=stride)

        im_region = utils.transforms.imresize(
            img=im_region, scale_factor=post_read_scale, output_size=output_size
        )

        im_region = utils.transforms.background_composite(image=im_region)
        return im_region


def get_wsireader(input_img):
    """Return an appropriate :class:`.WSIReader` object.

    Args:
        input_img (str, pathlib.Path): input path to WSI.

    Returns:
        WSIReader: an object with base :class:`.WSIReader` as base class.

    Examples:
        >>> from tiatoolbox.dataloader.wsireader import get_wsireader
        >>> wsi = get_wsireader(input_img="./sample.svs")

    """
    if isinstance(input_img, (str, pathlib.Path)):
        _, _, suffix = utils.misc.split_path_name_ext(input_img)

        if suffix in (".jpg", ".png"):
            wsi = VirtualWSIReader(input_img)

        elif suffix in (".svs", ".ndpi", ".mrxs"):
            wsi = OpenSlideWSIReader(input_img)

        elif suffix == ".jp2":
            wsi = OmnyxJP2WSIReader(input_img)

        else:
            raise FileNotSupported("Filetype not supported.")
    elif isinstance(input_img, np.ndarray):
        wsi = VirtualWSIReader(input_img)
    else:
        raise TypeError("Please input correct image path or an ndarray image.")

    return wsi<|MERGE_RESOLUTION|>--- conflicted
+++ resolved
@@ -1077,14 +1077,8 @@
         level_downsamples=None,
         level_dimensions=None,
     ):
-<<<<<<< HEAD
         super().__init__(input_img=input_img)
 
-=======
-        super().__init__(
-            input_img=input_img,
-        )
->>>>>>> de050276
         if isinstance(input_img, np.ndarray):
             self.img = input_img
         else:
