# ***** BEGIN GPL LICENSE BLOCK *****
#
# This program is free software; you can redistribute it and/or
# modify it under the terms of the GNU General Public License
# as published by the Free Software Foundation; either version 2
# of the License, or (at your option) any later version.
#
# This program is distributed in the hope that it will be useful,
# but WITHOUT ANY WARRANTY; without even the implied warranty of
# MERCHANTABILITY or FITNESS FOR A PARTICULAR PURPOSE.  See the
# GNU General Public License for more details.
#
# You should have received a copy of the GNU General Public License
# along with this program; if not, write to the Free Software Foundation,
# Inc., 51 Franklin Street, Fifth Floor, Boston, MA 02110-1301, USA.
#
# The Original Code is Copyright (C) 2020, TIALab, University of Warwick
# All rights reserved.
# ***** END GPL LICENSE BLOCK *****

"""This module defines classes which can read image data from WSI formats."""
from tiatoolbox.utils import misc, transforms
from tiatoolbox.dataloader.wsimeta import WSIMeta

import pathlib
import warnings
import copy
import numpy as np
import openslide
import glymur
import math
import pandas as pd
import re
import numbers
import os
from typing import Tuple

glymur.set_option("lib.num_threads", os.cpu_count() or 1)


class WSIReader:
    """Base whole slide image (WSI) reader class.

    This class defines functions for reading pixel data and metadata
    from whole slide image (WSI) files.

    Attributes:
        input_img (pathlib.Path): Input path to WSI file.

    Args:
        input_img (str, pathlib.Path): input path to WSI.

    """

    def __init__(
        self,
        input_img,
    ):

        self.input_path = pathlib.Path(input_img)

    @property
    def info(self):
        """WSI metadata property.

        This property is cached and only generated on the first call.

        Returns:
            WSIMetadata: An object containing normalised slide metadata
        """
        # In Python>=3.8 this could be replaced with functools.cached_property
        if hasattr(self, "_m_info"):
            return copy.deepcopy(self._m_info)
        self._m_info = self._info()
        return self._m_info

<<<<<<< HEAD
=======
    @info.setter
    def info(self, meta):
        """WSI metadata setter.

>>>>>>> 180bcf44
        Args:
            meta (WSIMeta): Metadata object.
        """
        self._m_info = meta

    def _info(self):
        """WSI metadata internal getter used to update info property.

        Returns:
            WSIMetadata: An object containing normalised slide metadata
        """
        raise NotImplementedError

    def _relative_level_scales(self, resolution, units):
        """Calculate scale of each level in the WSI relative to given resolution.

        Find the relative scale of each image pyramid / resolution level
        of the WSI relative to the given resolution and units.

        Values > 1 indicate that the level has a larger scale than the
        target and < 1 indicates that it is smaller.

        Args:
            resolution (float or tuple of float): Scale to calculate
                relative to
            units (str): Units of the scale. Allowed values are: mpp,
                power, level, baseline. Baseline refers to the largest
                resolution in the WSI (level 0).

        Raises:
            ValueError: Missing MPP metadata
            ValueError: Missing objective power metadata
            ValueError: Invalid units

        Returns:
            list: Scale for each level relative to the given scale and
                units

        Examples:
            >>> from tiatoolbox.dataloader import wsireader
            >>> wsi = wsireader.WSIReader("CMU-1.ndpi")
            >>> print(wsi._relative_level_scales(0.5, "mpp"))
            [array([0.91282519, 0.91012514]), array([1.82565039, 1.82025028]) ...

            >>> from tiatoolbox.dataloader import wsireader
            >>> wsi = wsireader.WSIReader("CMU-1.ndpi")
            >>> print(wsi._relative_level_scales(0.5, "baseline"))
            [0.125, 0.25, 0.5, 1.0, 2.0, 4.0, 8.0, 16.0, 32.0]
        """
        info = self.info

        def make_into_array(x):
            """Ensure input x is a numpy array of length 2."""
            if isinstance(x, numbers.Number):
                # If one number is given, the same value is used for x and y
                return np.array([x] * 2)
            return np.array(x)

        @np.vectorize
        def level_to_downsample(x):
            """Get the downsample for a level, interpolating non-integer levels."""
            if isinstance(x, int) or int(x) == x:
                # Return the downsample for the level
                return info.level_downsamples[int(x)]
            # Linearly interpolate between levels
            floor = int(np.floor(x))
            ceil = int(np.ceil(x))
            floor_downsample = info.level_downsamples[floor]
            ceil_downsample = info.level_downsamples[ceil]
            return np.interp(x, [floor, ceil], [floor_downsample, ceil_downsample])

        resolution = make_into_array(resolution)

        if units == "mpp":
            if info.mpp is None:
                raise ValueError("MPP is None")
            base_scale = info.mpp
        elif units == "power":
            if info.objective_power is None:
                raise ValueError("Objective power is None")
            base_scale = 1 / info.objective_power
            resolution = 1 / resolution
        elif units == "level":
            if any(resolution >= len(info.level_downsamples)):
                raise ValueError("Target scale level > number of levels in WSI")
            base_scale = 1
            resolution = level_to_downsample(resolution)
        elif units == "baseline":
            base_scale = 1
            resolution = 1 / resolution
        else:
            raise ValueError("Invalid units")

        return [(base_scale * ds) / resolution for ds in info.level_downsamples]

    def _find_optimal_level_and_downsample(self, resolution, units, precision=3):
        """Find the optimal level to read at for a desired resolution and units.

        The optimal level is the most downscaled level of the image
        pyramid (or multi-resolution layer) which is larger than the
        desired target scale. The returned downsample is the scale factor
        required, post read, to achieve the desired resolution.

        Args:
            resolution (float or tuple of float): Resolution to
                find optimal read parameters for
            units (str): Units of the scale. Allowed values are the same
                as for `WSIReader._relative_level_scales`
            precision (int, optional): Decimal places to use when
                finding optimal scale. This can be adjusted to avoid
                errors when an unecessary precision is used. E.g.
                1.1e-10 > 1 is insignificant in most cases.
                Defaults to 3.

        Returns:
            (int, float): Optimal read level and scale factor between
                the optimal level and the target scale (usually <= 1).
        """
        level_scales = self._relative_level_scales(resolution, units)
        level_resolution_sufficient = [
            all(np.round(x, decimals=precision) <= 1) for x in level_scales
        ]
        # Check if level 0 is lower resolution than required (scale > 1)
        if not any(level_resolution_sufficient):
            level = 0
        else:
            # Find the first level with relative scale >= 1.
            # Note: np.argmax finds the index of the first True element.
            # Here it is used on a reversed list to find the first
            # element <=1, which is the same element as the last <=1
            # element when counting forward in the regular list.
            reverse_index = np.argmax(level_resolution_sufficient[::-1])
            # Convert the index from the reversed list to the regular index (level)
            level = (len(level_scales) - 1) - reverse_index
        scale = level_scales[level]

        # Ensure results are sensible for resolution at a integer levels
        if units == "level" and np.array_equal(resolution, np.round(resolution)):
            if not level == resolution:
                raise AssertionError("Inconsistent level")
            if not all(x == 1.0 for x in scale):
                raise AssertionError("Scale != 1.0 for level resolution units")

        # Check for requested resolution > than baseline resolution
        if any(np.array(scale) > 1):
            warnings.warn(
                "Read: Scale > 1."
                "This means that the desired resolution is higher"
                " than the WSI baseline (maximum encoded resolution)."
                " Interpolation of read regions may occur."
            )
        return level, scale

    def _find_read_rect_params(self, location, size, resolution, units, precision=3):
        """Find optimal parameters for reading a rect at a given resolution.

        Args:
            location (tuple of int): in terms of the baseline image (level 0).
            size (tuple of int): desired output size in pixels (width, height) tuple.
            resolution (float): desired output resolution.
            units (str): the units of scale, default = "level".
                Supported units are: microns per pixel (mpp), objective
                power (power), pyramid / resolution level (level),
                pixels per baseline pixel (baseline).
            precision (int, optional): Decimal places to use when
                finding optimal scale. See
                :func:`find_optimal_level_and_downsample` for more.

        Returns:
            (int, tuple of int, tuple of int, float, tuple of float):
                Read parameters of optimal read level, location in level
                reference frame, size (width, height) of the region to
                read in level reference frame, downscaling factor to
                apply after reading to get the correct output size and
                resolution, the size of the region in baseline reference
                frame.
        """
        read_level, post_read_scale_factor = self._find_optimal_level_and_downsample(
            resolution, units, precision
        )
        info = self.info
        level_downsample = info.level_downsamples[read_level]
        baseline_read_size = np.round(
            np.array(size) * level_downsample / post_read_scale_factor
        ).astype(int)
        level_read_size = np.round(np.array(size) / post_read_scale_factor).astype(int)
        level_location = np.round(np.array(location) / level_downsample).astype(int)
        return (
            read_level,
            level_location,
            level_read_size,
            post_read_scale_factor,
            baseline_read_size,
        )

    def _find_read_bounds_params(self, bounds, resolution, units, precision=3):
        """Find optimal parameters for reading bounds at a given resolution.

        Args:
            bounds (tuple of int): Tuple of (start_x, start_y, end_x,
                end_y) i.e. (left, top, right, bottom) of the region in
                baseline reference frame.
            resolution (float): desired output resolution
            units (str): the units of scale, default = "level".
                Supported units are: microns per pixel (mpp), objective
                power (power), pyramid / resolution level (level),
                pixels per baseline pixel (baseline).
            precision (int, optional): Decimal places to use when
                finding optimal scale. See
                :func:`find_optimal_level_and_downsample` for more.

        Returns:
            (int, tuple of int, tuple of int, float): Read parameters of
                optimal read level, bounds (start_w, start_h, end_w,
                end_h) of the region in the optimal level reference
                frame, correct size to output after reading and applying
                downscaling, downscaling factor to apply after reading
                to get the correct output size and resolution.
        """
        start_x, start_y, end_x, end_y = bounds
        read_level, post_read_scale_factor = self._find_optimal_level_and_downsample(
            resolution, units, precision
        )
        info = self.info
        level_downsample = info.level_downsamples[read_level]
        location = np.array([start_x, start_y])
        size = np.array([end_x - start_x, end_y - start_y])
        level_size = np.round(np.array(size) / level_downsample).astype(int)
        level_location = np.round(location / level_downsample).astype(int)
        level_bounds = (*level_location, *(level_location + level_size))
        output_size = np.round(level_size * post_read_scale_factor).astype(int)
        return read_level, level_bounds, output_size, post_read_scale_factor

    def read_rect(self, location, size, resolution=0, units="level"):
        """Read a region of the whole slide image at a location and size.

        Location is in terms of the baseline image (level 0  /
        maximum resolution), and size is the output image size.

        Reads can be performed at different resolutions by supplying a
        pair of arguments for the resolution and the
        units of resolution. If meta data does not specify `mpp` or `objective_power`
        then `baseline` units should be selected with resolution 1.0

        The field of view varies with resolution. For a fixed
        field of view see :func:`read_bounds`.

        Args:
            location (tuple of int): (x, y) tuple giving
                the top left pixel in the baseline (level 0)
                reference frame.
            size (tuple of int): (width, height) tuple
                giving the desired output image size.
            resolution (int or float or tuple of float): resolution at
                which to read the image, default = 0. Either a single
                number or a sequence of two numbers for x and y are
                valid. This value is in terms of the corresponding
                units. For example: resolution=0.5 and units="mpp" will
                read the slide at 0.5 microns per-pixel, and
                resolution=3, units="level" will read at level at
                pyramid level / resolution layer 3.
            units (str): the units of resolution, default = "level".
                Supported units are: microns per pixel (mpp), objective
                power (power), pyramid / resolution level (level),
                pixels per baseline pixel (baseline).

        Returns:
            ndarray: array of size MxNx3
            M=size[0], N=size[1]

        Example:
            >>> from tiatoolbox.dataloader import wsireader
            >>> # Load a WSI image
            >>> wsi = wsireader.WSIReader("/path/to/a/wsi")
            >>> location = (0, 0)
            >>> size = (256, 256)
            >>> # Read a region at level 0 (baseline / full resolution)
            >>> img = wsi.read_rect(location, size)
            >>> # Read a region at 0.5 microns per pixel (mpp)
            >>> img = wsi.read_rect(location, size, 0.5, "mpp")
            >>> # This could also be written more verbosely as follows
            >>> img = wsi.read_rect(
            ...     location,
            ...     size,
            ...     resolution=(0.5, 0.5),
            ...     units="mpp",
            ... )

        Note: The field of view varies with resolution when using
        :func:`read_rect`.

        .. figure:: images/read_rect_tissue.png
            :width: 512
            :alt: Diagram illustrating read_rect

        As the location is in the baseline reference frame but the size
        (width and height) is the output image size, the field of view
        therefore changes as resolution changes.

        If the WSI does not have a resolution layer
        corresponding exactly to the requested resolution
        (shown above in white with a dashed outline), a larger
        resolution is downscaled to achieve the correct requested output
        resolution.

        If the requested resolution is higher than the
        baseline (maximum resultion of the image), then bicubic
        interpolation is applied to the output image.

        .. figure:: images/read_rect-interpolated-reads.png
            :width: 512
            :alt: Diagram illustrating read_rect interpolting between levels

        When reading between the levels stored in the WSI, the coordinates
        of the requested region are projected to the next highest
        resolution. This resolution is then decoded and downsampled
        to produced the desired output. This is a major source of
        variability in the time take to perform a read operation. Reads
        which require reading a large region before downsampling will
        be significantly slower than reading at a fixed level.

        Examples:

            >>> from tiatoolbox.dataloader import wsireader
            >>> # Load a WSI image
            >>> wsi = wsireader.WSIReader("/path/to/a/wsi")
            >>> location = (0, 0)
            >>> size = (256, 256)
            >>> # The resolution can be different in x and y, e.g.
            >>> img = wsi.read_rect(
            ...     location,
            ...     size,
            ...     resolution=[0.5, 0.75],
            ...     units="mpp",
            ... )
            >>> # Several units can be used including: objective power,
            >>> # microns per pixel, pyramid/resolution level, and
            >>> # fraction of baseline.
            >>> # E.g. Read a region at an objective power of 10x
            >>> img = wsi.read_rect(
            ...     location,
            ...     size,
            ...     resolution=10,
            ...     units="power",
            ... )
            >>> # Read a region at pyramid / resolution level 1
            >>> img = wsi.read_rect(
            ...     location,
            ...     size,
            ...     resolution=1,
            ...     units="level",
            ... )
            >>> # Read at a fractional level, this will linearly
            >>> # interpolate the downsampling factor between levels.
            >>> # E.g. if levels 0 and 1 have a downsampling of 1x and
            >>> # 2x of baseline, then level 0.5 will correspond to a
            >>> # downsampling factor 1.5x of baseline.
            >>> img = wsi.read_rect(
            ...     location,
            ...     size,
            ...     resolution=0.5,
            ...     units="level",
            ... )
            >>> # Read a region at half of the full / baseline
            >>> # resolution.
            >>> img = wsi.read_rect(
            ...     location,
            ...     size,
            ...     resolution=0.5,
            ...     units="baseline",
            ... )
            >>> # Read at a higher resolution than the baseline
            >>> # (interpolation applied to output)
            >>> img = wsi.read_rect(
            ...     location,
            ...     size,
            ...     resolution=1.25,
            ...     units="baseline",
            ... )
            >>> # Assuming the image has a native mpp of 0.5,
            >>> # interpolation will be applied here.
            >>> img = wsi.read_rect(
            ...     location,
            ...     size,
            ...     resolution=0.25,
            ...     units="mpp",
            ... )

        """
        raise NotImplementedError

    def read_bounds(self, bounds, resolution=0, units="level"):
        """Read a region of the whole slide image within given bounds.

        Bounds are in terms of the baseline image (level 0  /
        maximum resolution).

        Reads can be performed at different resolutions by supplying a
        pair of arguments for the resolution and the
        units of resolution. If meta data does not specify `mpp` or `objective_power`
        then `baseline` units should be selected with resolution 1.0

        The output image size may be different
        to the width and height of the bounds as the resolution will
        affect this. To read a region with a fixed output image size see
        :func:`read_rect`.

        Args:
            bounds (tuple of int): Tuple of (start_x, start_y, end_x,
                end_y) i.e. (left, top, right, bottom) of the region in
                baseline reference frame.
            resolution (int or float or tuple of float): resolution at
                which to read the image, default = 0. Either a single
                number or a sequence of two numbers for x and y are
                valid. This value is in terms of the corresponding
                units. For example: resolution=0.5 and units="mpp" will
                read the slide at 0.5 microns per-pixel, and
                resolution=3, units="level" will read at level at
                pyramid level / resolution layer 3.
            units (str): the units of resolution, default = "level".
                Supported units are: microns per pixel (mpp), objective
                power (power), pyramid / resolution level (level),
                pixels per baseline pixel (baseline).

        Returns:
            ndarray: array of size MxNx3
            M=end_h-start_h, N=end_w-start_w

        Examples:
            >>> from tiatoolbox.dataloader import wsireader
            >>> from matplotlib import pyplot as plt
            >>> wsi = wsireader.WSIReader(input_path="/path/to/a/wsi")
            >>> # Read a region at level 0 (baseline / full resolution)
            >>> bounds = [1000, 2000, 2000, 3000]
            >>> img = wsi.read_bounds(bounds)
            >>> plt.imshow(img)
            >>> # This could also be written more verbosely as follows
            >>> img = wsi.read_bounds(
            ...     bounds,
            ...     resolution=0,
            ...     units="level",
            ... )
            >>> plt.imshow(img)

        Note: The field of view remains the same as resolution is varied
        when using :func:`read_bounds`.

        .. figure:: images/read_bounds_tissue.png
            :width: 512
            :alt: Diagram illustrating read_bounds

        This is because
        the bounds are in the baseline (level 0) reference
        frame. Therefore, varying the resolution does not change what is
        visible within the output image.

        If the WSI does not have a resolution layer
        corresponding exactly to the requested resolution
        (shown above in white with a dashed outline), a larger
        resolution is downscaled to achieve the correct requested output
        resolution.

        If the requested resolution is higher than the
        baseline (maximum resultion of the image), then bicubic
        interpolation is applied to the output image.
        """
        raise NotImplementedError

    def read_region(self, location, level, size):
        """Read a region of the whole slide image (OpenSlide format args).

        This function is to help with writing code which is backwards
        compatible with OpenSlide. As such, it has the same arguments.

        This internally calls :func:`read_rect` which should be
        implemented by any :class:`WSIReader` subclass.
        Therefore, some WSI formats which
        are not supported by OpenSlide, such as Omnyx JP2 files, may
        also be readable with the same syntax.

        Args:
            location: (x, y) tuple giving the top left pixel in the
                level 0 reference frame.
            level: the level number.
            size: (width, height) tuple giving the region size.

        Returns:
            ndarray: array of size MxNx3.
        """
        return self.read_rect(
            location=location, size=size, resolution=level, units="level"
        )

    def slide_thumbnail(self, resolution=1.25, units="power"):
        """Read the whole slide image thumbnail (1.25x by default).

        For more information on resolution and units see :func:`read_rect`

        Args:
            resolution (int or float or tuple of float): resolution to
                read thumbnail at, default = 1.25 (objective power)
            units (str): resolution units, default = "power"

        Returns:
            ndarray: thumbnail image

        Examples:
            >>> from tiatoolbox.dataloader import wsireader
            >>> wsi = wsireader.OpenSlideWSIReader(input_path="./CMU-1.ndpi")
            >>> slide_thumbnail = wsi.slide_thumbnail()
        """
        slide_dimensions = self.info.slide_dimensions
        bounds = (0, 0, *slide_dimensions)
        thumb = self.read_bounds(bounds, resolution=resolution, units=units)
        return thumb

    def save_tiles(
        self,
        output_dir: [str, pathlib.Path],
        tile_objective_value: [int],
        tile_read_size: Tuple[int, int],
        tile_format=".jpg",
        verbose=True,
    ):
        """Generate image tiles from whole slide images.

        Args:
            output_dir(str, pathlib.Path): Output directory to save the tiles.
            tile_objective_value (int): Objective value at which tile is generated.
            tile_read_size (tuple of int): Tile (width, height).
            tile_format (str): file format to save image tiles, default=".jpg"
            verbose (bool): Print output, default=True

        Returns:
            saves tiles in the output directory output_dir

        Examples:
            >>> from tiatoolbox.dataloader import wsireader
            >>> wsi = wsireader.WSIReader(input_path="./CMU-1.ndpi")
            >>> wsi.save_tiles(output_dir='./dev_test',
            ...     tile_objective_value=10,
            ...     tile_read_size=(2000, 2000))

        Examples:
            >>> from tiatoolbox.dataloader import wsireader
            >>> wsi = wsireader.WSIReader(input_path="./CMU-1.ndpi")
            >>> slide_param = wsi.info()

        """
        output_dir = pathlib.Path(output_dir, self.input_path.name)
        rescale = self.info.objective_power / tile_objective_value
        if rescale.is_integer():
            try:
                level = np.log2(rescale)
                if level.is_integer():
                    level = np.int(level)
                    slide_dimension = self.info.level_dimensions[level]
                    rescale = 1
                else:
                    raise ValueError
            # Raise index error if desired pyramid level not embedded
            # in level_dimensions
            except (IndexError, ValueError):
                level = 0
                slide_dimension = self.info.level_dimensions[level]
                rescale = np.int(rescale)
        else:
            raise ValueError("rescaling factor must be an integer.")

        tile_read_size = np.multiply(tile_read_size, rescale)
        slide_h = slide_dimension[1]
        slide_w = slide_dimension[0]
        tile_h = tile_read_size[1]
        tile_w = tile_read_size[0]

        iter_tot = 0
        output_dir = pathlib.Path(output_dir)
        output_dir.mkdir(parents=True)
        data = []

        for h in range(int(math.ceil((slide_h - tile_h) / tile_h + 1))):
            for w in range(int(math.ceil((slide_w - tile_w) / tile_w + 1))):
                start_h = h * tile_h
                end_h = (h * tile_h) + tile_h
                start_w = w * tile_w
                end_w = (w * tile_w) + tile_w

                end_h = min(end_h, slide_h)
                end_w = min(end_w, slide_w)

                # convert to baseline reference frame
                bounds = start_w, start_h, end_w, end_h
                baseline_bounds = tuple([bound * (2 ** level) for bound in bounds])
                # Read image region
                im = self.read_bounds(baseline_bounds, level)

                if verbose:
                    format_str = (
                        "Tile%d:  start_w:%d, end_w:%d, "
                        "start_h:%d, end_h:%d, "
                        "width:%d, height:%d"
                    )

                    print(
                        format_str
                        % (
                            iter_tot,
                            start_w,
                            end_w,
                            start_h,
                            end_h,
                            end_w - start_w,
                            end_h - start_h,
                        ),
                        flush=True,
                    )

                # Rescale to the correct objective value
                if rescale != 1:
                    im = transforms.imresize(img=im, scale_factor=rescale)

                img_save_name = (
                    "_".join(
                        [
                            "Tile",
                            str(tile_objective_value),
                            str(int(start_w / rescale)),
                            str(int(start_h / rescale)),
                        ]
                    )
                    + tile_format
                )

                misc.imwrite(image_path=output_dir.joinpath(img_save_name), img=im)

                data.append(
                    [
                        iter_tot,
                        img_save_name,
                        start_w,
                        end_w,
                        start_h,
                        end_h,
                        im.shape[0],
                        im.shape[1],
                    ]
                )
                iter_tot += 1

        # Save information on each slide to relate to the whole slide image
        df = pd.DataFrame(
            data,
            columns=[
                "iter",
                "Tile_Name",
                "start_w",
                "end_w",
                "start_h",
                "end_h",
                "size_w",
                "size_h",
            ],
        )
        df.to_csv(output_dir.joinpath("Output.csv"), index=False)

        # Save slide thumbnail
        slide_thumb = self.slide_thumbnail()
        misc.imwrite(
            output_dir.joinpath("slide_thumbnail" + tile_format), img=slide_thumb
        )


class OpenSlideWSIReader(WSIReader):
    """Reader for OpenSlide supported whole-slide images.

    Supported WSI formats:

    - Aperio (.svs, .tif)
    - Hamamatsu (.vms, .vmu, .ndpi)
    - Leica (.scn)
    - MIRAX (.mrxs)
    - Philips (.tiff)
    - Sakura (.svslide)
    - Trestle (.tif)
    - Ventana (.bif, .tif)
    - Generic tiled TIFF (.tif)


    Attributes:
        openslide_wsi (:obj:`openslide.OpenSlide`)

    """

    def __init__(
        self,
        input_img,
    ):
        super().__init__(
            input_img=input_img,
        )
        self.openslide_wsi = openslide.OpenSlide(filename=str(self.input_path))

    def read_rect(self, location, size, resolution=0, units="level"):
        # Find parameters for optimal read
        (read_level, _, read_size, post_read_scale, _) = self._find_read_rect_params(
            location=location,
            size=size,
            resolution=resolution,
            units=units,
        )

        wsi = self.openslide_wsi

        # Read at optimal level and corrected read size
        im_region = wsi.read_region(location, read_level, read_size)
        im_region = np.array(im_region)

        # Resize to correct scale if required
        im_region = transforms.imresize(
            img=im_region, scale_factor=post_read_scale, output_size=size
        )

        im_region = transforms.background_composite(image=im_region)
        return im_region

    def read_bounds(self, bounds, resolution=0, units="level"):
        # Find parameters for optimal read
        (
            read_level,
            level_bounds,
            output_size,
            post_read_scale,
        ) = self._find_read_bounds_params(
            bounds,
            resolution=resolution,
            units=units,
        )

        wsi = self.openslide_wsi

        # Read at optimal level and corrected read size
        location = bounds[:2]
        read_size = (
            level_bounds[2] - level_bounds[0],
            level_bounds[3] - level_bounds[1],
        )
        im_region = wsi.read_region(location=location, level=read_level, size=read_size)
        im_region = np.array(im_region)

        # Resize to correct scale if required
        im_region = transforms.imresize(
            img=im_region, scale_factor=post_read_scale, output_size=output_size
        )

        im_region = transforms.background_composite(image=im_region)
        return im_region

    def _info(self):
        """Openslide WSI meta data reader.

        Returns:
            WSIMetadata: containing meta information.

        """
        props = self.openslide_wsi.properties
        if openslide.PROPERTY_NAME_OBJECTIVE_POWER in props:
            objective_power = float(props[openslide.PROPERTY_NAME_OBJECTIVE_POWER])
        else:
            objective_power = None

        slide_dimensions = self.openslide_wsi.level_dimensions[0]
        level_count = self.openslide_wsi.level_count
        level_dimensions = self.openslide_wsi.level_dimensions
        level_downsamples = self.openslide_wsi.level_downsamples
        vendor = props.get(openslide.PROPERTY_NAME_VENDOR)

        # Find microns per pixel (mpp)
        # Initialise to None (value if cannot be determined)
        mpp = None
        # Check OpenSlide for mpp metadata first
        try:
            mpp_x = float(props[openslide.PROPERTY_NAME_MPP_X])
            mpp_y = float(props[openslide.PROPERTY_NAME_MPP_Y])
            mpp = (mpp_x, mpp_y)
        # Fallback to TIFF resolution units and convert to mpp
        except KeyError:
            tiff_res_units = props.get("tiff.ResolutionUnit")
            if tiff_res_units is not None:
                try:
                    microns_per_unit = {
                        "centimeter": 1e4,  # 10k
                        "inch": 25400,
                    }
                    x_res = float(props["tiff.XResolution"])
                    y_res = float(props["tiff.YResolution"])
                    mpp_x = 1 / x_res * microns_per_unit[tiff_res_units]
                    mpp_y = 1 / y_res * microns_per_unit[tiff_res_units]
                    mpp = [mpp_x, mpp_y]
                    warnings.warn(
                        "Metadata: Falling back to TIFF resolution tag"
                        " for microns-per-pixel (MPP)."
                    )
                except KeyError:
                    warnings.warn(
                        "Metadata: Unable to determine microns-per-pixel (MPP)."
                    )

        # Fallback to calculating objective power from mpp
        if objective_power is None:
            if mpp is not None:
                objective_power = misc.mpp2common_objective_power(np.mean(mpp))
                warnings.warn(
                    "Metadata: Objective power inferred from microns-per-pixel (MPP)."
                )
            else:
                warnings.warn("Metadata: Unable to determine objective power.")

        param = WSIMeta(
            file_path=self.input_path,
            objective_power=objective_power,
            slide_dimensions=slide_dimensions,
            level_count=level_count,
            level_dimensions=level_dimensions,
            level_downsamples=level_downsamples,
            vendor=vendor,
            mpp=mpp,
            raw=dict(**props),
        )

        return param


class OmnyxJP2WSIReader(WSIReader):
    """Class for reading Omnyx JP2 images.

    Supported WSI formats:

    - Omnyx JPEG-2000 (.jp2)

    Attributes:
        glymur_wsi (:obj:`glymur.Jp2k`)
    """

    def __init__(self, input_img):
        super().__init__(
            input_img=input_img,
        )
        self.glymur_wsi = glymur.Jp2k(filename=str(self.input_path))

    def read_rect(self, location, size, resolution=0, units="level"):
        # Find parameters for optimal read
        (
            read_level,
            level_location,
            _,
            post_read_scale,
            baseline_read_size,
        ) = self._find_read_rect_params(
            location=location,
            size=size,
            resolution=resolution,
            units=units,
        )
        # Read at optimal level and corrected read size
        area = (
            *level_location[::-1],
            *(level_location[::-1] + baseline_read_size),
        )

        glymur_wsi = self.glymur_wsi
        im_region = glymur_wsi.read(rlevel=read_level, area=area)

        im_region = transforms.imresize(
            img=im_region, scale_factor=post_read_scale, output_size=size
        )

        im_region = transforms.background_composite(image=im_region)
        return im_region

    def read_bounds(self, bounds, resolution=0, units="level"):
        # Find parameters for optimal read
        read_level, _, output_size, post_read_scale = self._find_read_bounds_params(
            bounds,
            resolution=resolution,
            units=units,
        )

        glymur_wsi = self.glymur_wsi

        start_x, start_y, end_x, end_y = bounds
        stride = 2 ** read_level
        im_region = glymur_wsi[start_y:end_y:stride, start_x:end_x:stride]
        # Equivalent but deprecated read function
        # area = (start_y, start_x, end_y, end_x)
        # im_region = glymur_wsi.read(rlevel=read_level, area=area)

        im_region = transforms.imresize(
            img=im_region, scale_factor=post_read_scale, output_size=output_size
        )

        im_region = transforms.background_composite(image=im_region)
        return im_region

    def _info(self):
        """JP2 meta data reader.

        Returns:
            WSIMetadata: containing meta information

        """
        glymur_wsi = self.glymur_wsi
        box = glymur_wsi.box
        description = box[3].xml.find("description")
        m = re.search(r"(?<=AppMag = )\d\d", description.text)
        objective_power = np.int(m.group(0))
        image_header = box[2].box[0]
        slide_dimensions = (image_header.width, image_header.height)

        # Determine level_count
        cod = None
        for segment in glymur_wsi.codestream.segment:
            if isinstance(segment, glymur.codestream.CODsegment):
                cod = segment

        if cod is None:
            warnings.warn(
                "Metadata: JP2 codestream missing COD segment! "
                "Cannot determine number of decompositions (levels)"
            )
            level_count = 1
        else:
            level_count = cod.num_res

        level_downsamples = [2 ** n for n in range(level_count)]

        level_dimensions = [
            (int(slide_dimensions[0] / 2 ** n), int(slide_dimensions[1] / 2 ** n))
            for n in range(level_count)
        ]

        vendor = "Omnyx JP2"
        m = re.search(r"(?<=MPP = )\d*\.\d+", description.text)
        mpp_x = float(m.group(0))
        mpp_y = float(m.group(0))
        mpp = [mpp_x, mpp_y]

        param = WSIMeta(
            file_path=self.input_path,
            objective_power=objective_power,
            slide_dimensions=slide_dimensions,
            level_count=level_count,
            level_dimensions=level_dimensions,
            level_downsamples=level_downsamples,
            vendor=vendor,
            mpp=mpp,
            raw=self.glymur_wsi.box,
        )

        return param


class VirtualWSIReader(WSIReader):
    """Class for reading non-pyramidal images e.g. visual fields.

    Supported formats:

    - .jpg
    - .png
    - np.ndarray

    Attributes:
        img (ndarray)

    Args:
        input_img (str, pathlib.Path, ndarray): input path to WSI.

    """

    def __init__(self, input_img):
        super().__init__(
            input_img=input_img,
        )
        if isinstance(input_img, np.ndarray):
            self.img = input_img
            self.input_path = None
        else:
            self.img = misc.imread(self.input_path)

    def _info(self):
        """Visual Field meta data getter.

        For missing metadata values such as `mpp` or `objective` the value is
        set to None.

        Returns:
            WSIMetadata: containing meta information.

        """
        param = WSIMeta(
            file_path=self.input_path,
            objective_power=None,
            slide_dimensions=self.img.shape[:-1],
            level_count=1,
            level_dimensions=(self.img.shape[:-1],),
            level_downsamples=[1.0],
            vendor=None,
            mpp=None,
            raw=None,
        )

        warnings.warn("Unknown scale (no objective_power or mpp).")

        warnings.warn("Raw data is None.")

        return param

    def read_rect(self, location, size, resolution=1.0, units="baseline"):
        # Find parameters for optimal read
        (
            _,
            level_location,
            _,
            post_read_scale,
            baseline_read_size,
        ) = self._find_read_rect_params(
            location=location,
            size=size,
            resolution=resolution,
            units=units,
        )

        im_region = self.img[
            level_location[1] : level_location[1] + baseline_read_size[1],
            level_location[0] : level_location[0] + baseline_read_size[0],
            :,
        ]

        im_region = transforms.imresize(
            img=im_region, scale_factor=post_read_scale, output_size=size
        )

        im_region = transforms.background_composite(image=im_region)
        return im_region

    def read_bounds(self, bounds, resolution=1.0, units="baseline"):
        # Find parameters for optimal read
        read_level, _, output_size, post_read_scale = self._find_read_bounds_params(
            bounds,
            resolution=resolution,
            units=units,
        )
        start_x, start_y, end_x, end_y = bounds
        stride = 2 ** read_level

        im_region = self.img[start_y:end_y:stride, start_x:end_x:stride]

        im_region = transforms.imresize(
            img=im_region, scale_factor=post_read_scale, output_size=output_size
        )

        im_region = transforms.background_composite(image=im_region)
        return im_region<|MERGE_RESOLUTION|>--- conflicted
+++ resolved
@@ -74,13 +74,10 @@
         self._m_info = self._info()
         return self._m_info
 
-<<<<<<< HEAD
-=======
     @info.setter
     def info(self, meta):
         """WSI metadata setter.
 
->>>>>>> 180bcf44
         Args:
             meta (WSIMeta): Metadata object.
         """
