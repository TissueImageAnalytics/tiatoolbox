# ***** BEGIN GPL LICENSE BLOCK *****
#
# This program is free software; you can redistribute it and/or
# modify it under the terms of the GNU General Public License
# as published by the Free Software Foundation; either version 2
# of the License, or (at your option) any later version.
#
# This program is distributed in the hope that it will be useful,
# but WITHOUT ANY WARRANTY; without even the implied warranty of
# MERCHANTABILITY or FITNESS FOR A PARTICULAR PURPOSE.  See the
# GNU General Public License for more details.
#
# You should have received a copy of the GNU General Public License
# along with this program; if not, write to the Free Software Foundation,
# Inc., 51 Franklin Street, Fifth Floor, Boston, MA 02110-1301, USA.
#
# The Original Code is Copyright (C) 2020, TIALab, University of Warwick
# All rights reserved.
# ***** END GPL LICENSE BLOCK *****

"""This module defines classes which can read image data from WSI formats."""
from tiatoolbox import utils
from tiatoolbox.utils.exceptions import FileNotSupported
from tiatoolbox.utils.misc import conv_out_size
from tiatoolbox.dataloader.wsimeta import WSIMeta

import pathlib
import warnings
import copy
import numpy as np
import openslide
import glymur
import math
import pandas as pd
import re
import numbers
import os
from typing import Tuple, Union

glymur.set_option("lib.num_threads", os.cpu_count() or 1)


class WSIReader:
    """Base whole slide image (WSI) reader class.

    This class defines functions for reading pixel data and metadata
    from whole slide image (WSI) files.

    Attributes:
        input_img (pathlib.Path): Input path to WSI file.

    Args:
        input_img (str, pathlib.Path, ndarray): input path to WSI.

    """

    def __init__(self, input_img):
        if isinstance(input_img, np.ndarray):
            self.input_path = None
        else:
            self.input_path = pathlib.Path(input_img)
        self._m_info = None

    @property
    def info(self):
        """WSI metadata property.

        This property is cached and only generated on the first call.

        Returns:
            WSIMetadata: An object containing normalised slide metadata
        """
        # In Python>=3.8 this could be replaced with functools.cached_property
        if self._m_info is not None:
            return copy.deepcopy(self._m_info)
        self._m_info = self._info()
        return self._m_info

    @info.setter
    def info(self, meta):
        """WSI metadata setter.

        Args:
            meta (WSIMeta): Metadata object.
        """
        self._m_info = meta

    def _info(self):
        """WSI metadata internal getter used to update info property.

        Mssing values for MPP and objective power are approximated and
        a warning raised. Objective power is calculated as the mean of
        the :func:utils.transforms.mpp2common_objective_power in x and
        y. MPP (x and y) is approximated using objective power via
        :func:utils.transforms.objective_power2mpp.

        Returns:
            WSIMetadata: An object containing normalised slide metadata
        """
        raise NotImplementedError

    def _relative_level_scales(self, resolution, units):
        """Calculate scale of each level in the WSI relative to given resolution.

        Find the relative scale of each image pyramid / resolution level
        of the WSI relative to the given resolution and units.

        Values > 1 indicate that the level has a larger scale than the
        target and < 1 indicates that it is smaller.

        Args:
            resolution (float or tuple of float): Scale to calculate
                relative to
            units (str): Units of the scale. Allowed values are: mpp,
                power, level, baseline. Baseline refers to the largest
                resolution in the WSI (level 0).

        Raises:
            ValueError: Missing MPP metadata
            ValueError: Missing objective power metadata
            ValueError: Invalid units

        Returns:
            list: Scale for each level relative to the given scale and
                units

        Examples:
            >>> from tiatoolbox.dataloader import wsireader
            >>> wsi = wsireader.WSIReader("CMU-1.ndpi")
            >>> print(wsi._relative_level_scales(0.5, "mpp"))
            [array([0.91282519, 0.91012514]), array([1.82565039, 1.82025028]) ...

            >>> from tiatoolbox.dataloader import wsireader
            >>> wsi = wsireader.WSIReader("CMU-1.ndpi")
            >>> print(wsi._relative_level_scales(0.5, "baseline"))
            [0.125, 0.25, 0.5, 1.0, 2.0, 4.0, 8.0, 16.0, 32.0]
        """
        info = self.info

        def make_into_array(x):
            """Ensure input x is a numpy array of length 2."""
            if isinstance(x, numbers.Number):
                # If one number is given, the same value is used for x and y
                return np.array([x] * 2)
            return np.array(x)

        @np.vectorize
        def level_to_downsample(x):
            """Get the downsample for a level, interpolating non-integer levels."""
            if isinstance(x, int) or int(x) == x:
                # Return the downsample for the level
                return info.level_downsamples[int(x)]
            # Linearly interpolate between levels
            floor = int(np.floor(x))
            ceil = int(np.ceil(x))
            floor_downsample = info.level_downsamples[floor]
            ceil_downsample = info.level_downsamples[ceil]
            return np.interp(x, [floor, ceil], [floor_downsample, ceil_downsample])

        resolution = make_into_array(resolution)

        if units == "mpp":
            if info.mpp is None:
                raise ValueError("MPP is None")
            base_scale = info.mpp
        elif units == "power":
            if info.objective_power is None:
                raise ValueError("Objective power is None")
            base_scale = 1 / info.objective_power
            resolution = 1 / resolution
        elif units == "level":
            if any(resolution >= len(info.level_downsamples)):
                raise ValueError("Target scale level > number of levels in WSI")
            base_scale = 1
            resolution = level_to_downsample(resolution)
        elif units == "baseline":
            base_scale = 1
            resolution = 1 / resolution
        else:
            raise ValueError("Invalid units")

        return [(base_scale * ds) / resolution for ds in info.level_downsamples]

    def _find_optimal_level_and_downsample(self, resolution, units, precision=3):
        """Find the optimal level to read at for a desired resolution and units.

        The optimal level is the most downscaled level of the image
        pyramid (or multi-resolution layer) which is larger than the
        desired target scale. The returned downsample is the scale factor
        required, post read, to achieve the desired resolution.

        Args:
            resolution (float or tuple of float): Resolution to
                find optimal read parameters for
            units (str): Units of the scale. Allowed values are the same
                as for `WSIReader._relative_level_scales`
            precision (int, optional): Decimal places to use when
                finding optimal scale. This can be adjusted to avoid
                errors when an unecessary precision is used. E.g.
                1.1e-10 > 1 is insignificant in most cases.
                Defaults to 3.

        Returns:
            (int, float): Optimal read level and scale factor between
                the optimal level and the target scale (usually <= 1).
        """
        level_scales = self._relative_level_scales(resolution, units)
        level_resolution_sufficient = [
            all(np.round(x, decimals=precision) <= 1) for x in level_scales
        ]
        # Check if level 0 is lower resolution than required (scale > 1)
        if not any(level_resolution_sufficient):
            level = 0
        else:
            # Find the first level with relative scale >= 1.
            # Note: np.argmax finds the index of the first True element.
            # Here it is used on a reversed list to find the first
            # element <=1, which is the same element as the last <=1
            # element when counting forward in the regular list.
            reverse_index = np.argmax(level_resolution_sufficient[::-1])
            # Convert the index from the reversed list to the regular index (level)
            level = (len(level_scales) - 1) - reverse_index
        scale = level_scales[level]

        # Ensure results are sensible for resolution at a integer levels
        if units == "level" and np.array_equal(resolution, np.round(resolution)):
            if not level == resolution:
                raise AssertionError("Inconsistent level")
            if not all(x == 1.0 for x in scale):
                raise AssertionError("Scale != 1.0 for level resolution units")

        # Check for requested resolution > than baseline resolution
        if any(np.array(scale) > 1):
            warnings.warn(
                "Read: Scale > 1."
                "This means that the desired resolution is higher"
                " than the WSI baseline (maximum encoded resolution)."
                " Interpolation of read regions may occur."
            )
        return level, scale

    def _find_read_rect_params(self, location, size, resolution, units, precision=3):
        """Find optimal parameters for reading a rect at a given resolution.

        Args:
            location (tuple of int): in terms of the baseline image (level 0).
            size (tuple of int): desired output size in pixels (width, height) tuple.
            resolution (float): desired output resolution.
            units (str): the units of scale, default = "level".
                Supported units are: microns per pixel (mpp), objective
                power (power), pyramid / resolution level (level),
                pixels per baseline pixel (baseline).
            precision (int, optional): Decimal places to use when
                finding optimal scale. See
                :func:`find_optimal_level_and_downsample` for more.

        Returns:
            (int, tuple of int, tuple of int, float, tuple of float):
                Read parameters of optimal read level, location in level
                reference frame, size (width, height) of the region to
                read in level reference frame, downscaling factor to
                apply after reading to get the correct output size and
                resolution, the size of the region in baseline reference
                frame.
        """
        read_level, post_read_scale_factor = self._find_optimal_level_and_downsample(
            resolution, units, precision
        )
        info = self.info
        level_downsample = info.level_downsamples[read_level]
        baseline_read_size = np.round(
            np.array(size) * level_downsample / post_read_scale_factor
        ).astype(int)
        level_read_size = np.round(np.array(size) / post_read_scale_factor).astype(int)
        level_location = np.round(np.array(location) / level_downsample).astype(int)
        return (
            read_level,
            level_location,
            level_read_size,
            post_read_scale_factor,
            baseline_read_size,
        )

    def _find_read_bounds_params(self, bounds, resolution, units, precision=3):
        """Find optimal parameters for reading bounds at a given resolution.

        Args:
            bounds (tuple of int): Tuple of (start_x, start_y, end_x,
                end_y) i.e. (left, top, right, bottom) of the region in
                baseline reference frame.
            resolution (float): desired output resolution
            units (str): the units of scale, default = "level".
                Supported units are: microns per pixel (mpp), objective
                power (power), pyramid / resolution level (level),
                pixels per baseline pixel (baseline).
            precision (int, optional): Decimal places to use when
                finding optimal scale. See
                :func:`find_optimal_level_and_downsample` for more.

        Returns:
            (int, tuple of int, tuple of int, float): Read parameters of
                optimal read level, bounds (start_w, start_h, end_w,
                end_h) of the region in the optimal level reference
                frame, correct size to output after reading and applying
                downscaling, downscaling factor to apply after reading
                to get the correct output size and resolution.
        """
        start_x, start_y, end_x, end_y = bounds
        read_level, post_read_scale_factor = self._find_optimal_level_and_downsample(
            resolution, units, precision
        )
        info = self.info
        level_downsample = info.level_downsamples[read_level]
        location = np.array([start_x, start_y])
        size = np.array([end_x - start_x, end_y - start_y])
        level_size = np.round(np.array(size) / level_downsample).astype(int)
        level_location = np.round(location / level_downsample).astype(int)
        level_bounds = (*level_location, *(level_location + level_size))
        output_size = np.round(level_size * post_read_scale_factor).astype(int)
        return read_level, level_bounds, output_size, post_read_scale_factor

    def read_rect(self, location, size, resolution=0, units="level"):
        """Read a region of the whole slide image at a location and size.

        Location is in terms of the baseline image (level 0  /
        maximum resolution), and size is the output image size.

        Reads can be performed at different resolutions by supplying a
        pair of arguments for the resolution and the
        units of resolution. If meta data does not specify `mpp` or `objective_power`
        then `baseline` units should be selected with resolution 1.0

        The field of view varies with resolution. For a fixed
        field of view see :func:`read_bounds`.

        Args:
            location (tuple of int): (x, y) tuple giving
                the top left pixel in the baseline (level 0)
                reference frame.
            size (tuple of int): (width, height) tuple
                giving the desired output image size.
            resolution (int or float or tuple of float): resolution at
                which to read the image, default = 0. Either a single
                number or a sequence of two numbers for x and y are
                valid. This value is in terms of the corresponding
                units. For example: resolution=0.5 and units="mpp" will
                read the slide at 0.5 microns per-pixel, and
                resolution=3, units="level" will read at level at
                pyramid level / resolution layer 3.
            units (str): the units of resolution, default = "level".
                Supported units are: microns per pixel (mpp), objective
                power (power), pyramid / resolution level (level),
                pixels per baseline pixel (baseline).

        Returns:
            ndarray: array of size MxNx3
            M=size[0], N=size[1]

        Example:
            >>> from tiatoolbox.dataloader import wsireader
            >>> # Load a WSI image
            >>> wsi = wsireader.WSIReader("/path/to/a/wsi")
            >>> location = (0, 0)
            >>> size = (256, 256)
            >>> # Read a region at level 0 (baseline / full resolution)
            >>> img = wsi.read_rect(location, size)
            >>> # Read a region at 0.5 microns per pixel (mpp)
            >>> img = wsi.read_rect(location, size, 0.5, "mpp")
            >>> # This could also be written more verbosely as follows
            >>> img = wsi.read_rect(
            ...     location,
            ...     size,
            ...     resolution=(0.5, 0.5),
            ...     units="mpp",
            ... )

        Note: The field of view varies with resolution when using
        :func:`read_rect`.

        .. figure:: images/read_rect_tissue.png
            :width: 512
            :alt: Diagram illustrating read_rect

        As the location is in the baseline reference frame but the size
        (width and height) is the output image size, the field of view
        therefore changes as resolution changes.

        If the WSI does not have a resolution layer
        corresponding exactly to the requested resolution
        (shown above in white with a dashed outline), a larger
        resolution is downscaled to achieve the correct requested output
        resolution.

        If the requested resolution is higher than the
        baseline (maximum resultion of the image), then bicubic
        interpolation is applied to the output image.

        .. figure:: images/read_rect-interpolated-reads.png
            :width: 512
            :alt: Diagram illustrating read_rect interpolting between levels

        When reading between the levels stored in the WSI, the coordinates
        of the requested region are projected to the next highest
        resolution. This resolution is then decoded and downsampled
        to produced the desired output. This is a major source of
        variability in the time take to perform a read operation. Reads
        which require reading a large region before downsampling will
        be significantly slower than reading at a fixed level.

        Examples:

            >>> from tiatoolbox.dataloader import wsireader
            >>> # Load a WSI image
            >>> wsi = wsireader.WSIReader("/path/to/a/wsi")
            >>> location = (0, 0)
            >>> size = (256, 256)
            >>> # The resolution can be different in x and y, e.g.
            >>> img = wsi.read_rect(
            ...     location,
            ...     size,
            ...     resolution=(0.5, 0.75),
            ...     units="mpp",
            ... )
            >>> # Several units can be used including: objective power,
            >>> # microns per pixel, pyramid/resolution level, and
            >>> # fraction of baseline.
            >>> # E.g. Read a region at an objective power of 10x
            >>> img = wsi.read_rect(
            ...     location,
            ...     size,
            ...     resolution=10,
            ...     units="power",
            ... )
            >>> # Read a region at pyramid / resolution level 1
            >>> img = wsi.read_rect(
            ...     location,
            ...     size,
            ...     resolution=1,
            ...     units="level",
            ... )
            >>> # Read at a fractional level, this will linearly
            >>> # interpolate the downsampling factor between levels.
            >>> # E.g. if levels 0 and 1 have a downsampling of 1x and
            >>> # 2x of baseline, then level 0.5 will correspond to a
            >>> # downsampling factor 1.5x of baseline.
            >>> img = wsi.read_rect(
            ...     location,
            ...     size,
            ...     resolution=0.5,
            ...     units="level",
            ... )
            >>> # Read a region at half of the full / baseline
            >>> # resolution.
            >>> img = wsi.read_rect(
            ...     location,
            ...     size,
            ...     resolution=0.5,
            ...     units="baseline",
            ... )
            >>> # Read at a higher resolution than the baseline
            >>> # (interpolation applied to output)
            >>> img = wsi.read_rect(
            ...     location,
            ...     size,
            ...     resolution=1.25,
            ...     units="baseline",
            ... )
            >>> # Assuming the image has a native mpp of 0.5,
            >>> # interpolation will be applied here.
            >>> img = wsi.read_rect(
            ...     location,
            ...     size,
            ...     resolution=0.25,
            ...     units="mpp",
            ... )

        """
        raise NotImplementedError

    def read_bounds(self, bounds, resolution=0, units="level"):
        """Read a region of the whole slide image within given bounds.

        Bounds are in terms of the baseline image (level 0  /
        maximum resolution).

        Reads can be performed at different resolutions by supplying a
        pair of arguments for the resolution and the
        units of resolution. If meta data does not specify `mpp` or `objective_power`
        then `baseline` units should be selected with resolution 1.0

        The output image size may be different
        to the width and height of the bounds as the resolution will
        affect this. To read a region with a fixed output image size see
        :func:`read_rect`.

        Args:
            bounds (tuple of int): Tuple of (start_x, start_y, end_x,
                end_y) i.e. (left, top, right, bottom) of the region in
                baseline reference frame.
            resolution (int or float or tuple of float): resolution at
                which to read the image, default = 0. Either a single
                number or a sequence of two numbers for x and y are
                valid. This value is in terms of the corresponding
                units. For example: resolution=0.5 and units="mpp" will
                read the slide at 0.5 microns per-pixel, and
                resolution=3, units="level" will read at level at
                pyramid level / resolution layer 3.
            units (str): the units of resolution, default = "level".
                Supported units are: microns per pixel (mpp), objective
                power (power), pyramid / resolution level (level),
                pixels per baseline pixel (baseline).

        Returns:
            ndarray: array of size MxNx3
            M=end_h-start_h, N=end_w-start_w

        Examples:
            >>> from tiatoolbox.dataloader import wsireader
            >>> from matplotlib import pyplot as plt
            >>> wsi = wsireader.WSIReader(input_path="/path/to/a/wsi")
            >>> # Read a region at level 0 (baseline / full resolution)
            >>> bounds = [1000, 2000, 2000, 3000]
            >>> img = wsi.read_bounds(bounds)
            >>> plt.imshow(img)
            >>> # This could also be written more verbosely as follows
            >>> img = wsi.read_bounds(
            ...     bounds,
            ...     resolution=0,
            ...     units="level",
            ... )
            >>> plt.imshow(img)

        Note: The field of view remains the same as resolution is varied
        when using :func:`read_bounds`.

        .. figure:: images/read_bounds_tissue.png
            :width: 512
            :alt: Diagram illustrating read_bounds

        This is because
        the bounds are in the baseline (level 0) reference
        frame. Therefore, varying the resolution does not change what is
        visible within the output image.

        If the WSI does not have a resolution layer
        corresponding exactly to the requested resolution
        (shown above in white with a dashed outline), a larger
        resolution is downscaled to achieve the correct requested output
        resolution.

        If the requested resolution is higher than the
        baseline (maximum resultion of the image), then bicubic
        interpolation is applied to the output image.
        """
        raise NotImplementedError

    def read_region(self, location, level, size):
        """Read a region of the whole slide image (OpenSlide format args).

        This function is to help with writing code which is backwards
        compatible with OpenSlide. As such, it has the same arguments.

        This internally calls :func:`read_rect` which should be
        implemented by any :class:`WSIReader` subclass.
        Therefore, some WSI formats which
        are not supported by OpenSlide, such as Omnyx JP2 files, may
        also be readable with the same syntax.

        Args:
            location: (x, y) tuple giving the top left pixel in the
                level 0 reference frame.
            level: the level number.
            size: (width, height) tuple giving the region size.

        Returns:
            ndarray: array of size MxNx3.
        """
        return self.read_rect(
            location=location, size=size, resolution=level, units="level"
        )

    def slide_thumbnail(self, resolution=1.25, units="power"):
        """Read the whole slide image thumbnail (1.25x by default).

        For more information on resolution and units see :func:`read_rect`

        Args:
            resolution (int or float or tuple of float): resolution to
                read thumbnail at, default = 1.25 (objective power)
            units (str): resolution units, default = "power"

        Returns:
            ndarray: thumbnail image

        Examples:
            >>> from tiatoolbox.dataloader import wsireader
            >>> wsi = wsireader.OpenSlideWSIReader(input_path="./CMU-1.ndpi")
            >>> slide_thumbnail = wsi.slide_thumbnail()
        """
        slide_dimensions = self.info.slide_dimensions
        bounds = (0, 0, *slide_dimensions)
        thumb = self.read_bounds(bounds, resolution=resolution, units=units)
        return thumb

    def save_tiles(
        self,
        output_dir: Union[str, pathlib.Path],
        tile_objective_value: int,
        tile_read_size: Tuple[int, int],
        tile_format=".jpg",
        verbose=True,
    ):
        """Generate image tiles from whole slide images.

        Args:
            output_dir(str, pathlib.Path): Output directory to save the tiles.
            tile_objective_value (int): Objective value at which tile is generated.
            tile_read_size (tuple of int): Tile (width, height).
            tile_format (str): file format to save image tiles, default=".jpg"
            verbose (bool): Print output, default=True

        Returns:
            saves tiles in the output directory output_dir

        Examples:
            >>> from tiatoolbox.dataloader import wsireader
            >>> wsi = wsireader.WSIReader(input_path="./CMU-1.ndpi")
            >>> wsi.save_tiles(output_dir='./dev_test',
            ...     tile_objective_value=10,
            ...     tile_read_size=(2000, 2000))

        Examples:
            >>> from tiatoolbox.dataloader import wsireader
            >>> wsi = wsireader.WSIReader(input_path="./CMU-1.ndpi")
            >>> slide_param = wsi.info()

        """
        output_dir = pathlib.Path(output_dir, self.input_path.name)
        rescale = self.info.objective_power / tile_objective_value
        if rescale.is_integer():
            try:
                level = np.log2(rescale)
                if level.is_integer():
                    level = np.int(level)
                    slide_dimension = self.info.level_dimensions[level]
                    rescale = 1
                else:
                    raise ValueError
            # Raise index error if desired pyramid level not embedded
            # in level_dimensions
            except (IndexError, ValueError):
                level = 0
                slide_dimension = self.info.level_dimensions[level]
                rescale = np.int(rescale)
        else:
            raise ValueError("rescaling factor must be an integer.")

        tile_read_size = np.multiply(tile_read_size, rescale)
        slide_h = slide_dimension[1]
        slide_w = slide_dimension[0]
        tile_h = tile_read_size[1]
        tile_w = tile_read_size[0]

        iter_tot = 0
        output_dir = pathlib.Path(output_dir)
        output_dir.mkdir(parents=True)
        data = []

        for h in range(int(math.ceil((slide_h - tile_h) / tile_h + 1))):
            for w in range(int(math.ceil((slide_w - tile_w) / tile_w + 1))):
                start_h = h * tile_h
                end_h = (h * tile_h) + tile_h
                start_w = w * tile_w
                end_w = (w * tile_w) + tile_w

                end_h = min(end_h, slide_h)
                end_w = min(end_w, slide_w)

                # convert to baseline reference frame
                bounds = start_w, start_h, end_w, end_h
                baseline_bounds = tuple([bound * (2 ** level) for bound in bounds])
                # Read image region
                im = self.read_bounds(baseline_bounds, level)

                if verbose:
                    format_str = (
                        "Tile%d:  start_w:%d, end_w:%d, "
                        "start_h:%d, end_h:%d, "
                        "width:%d, height:%d"
                    )

                    print(
                        format_str
                        % (
                            iter_tot,
                            start_w,
                            end_w,
                            start_h,
                            end_h,
                            end_w - start_w,
                            end_h - start_h,
                        ),
                        flush=True,
                    )

                # Rescale to the correct objective value
                if rescale != 1:
                    im = utils.transforms.imresize(img=im, scale_factor=rescale)

                img_save_name = (
                    "_".join(
                        [
                            "Tile",
                            str(tile_objective_value),
                            str(int(start_w / rescale)),
                            str(int(start_h / rescale)),
                        ]
                    )
                    + tile_format
                )

                utils.misc.imwrite(
                    image_path=output_dir.joinpath(img_save_name), img=im
                )

                data.append(
                    [
                        iter_tot,
                        img_save_name,
                        start_w,
                        end_w,
                        start_h,
                        end_h,
                        im.shape[0],
                        im.shape[1],
                    ]
                )
                iter_tot += 1

        # Save information on each slide to relate to the whole slide image
        df = pd.DataFrame(
            data,
            columns=[
                "iter",
                "Tile_Name",
                "start_w",
                "end_w",
                "start_h",
                "end_h",
                "size_w",
                "size_h",
            ],
        )
        df.to_csv(output_dir.joinpath("Output.csv"), index=False)

        # Save slide thumbnail
        slide_thumb = self.slide_thumbnail()
        utils.misc.imwrite(
            output_dir.joinpath("slide_thumbnail" + tile_format), img=slide_thumb
        )


class OpenSlideWSIReader(WSIReader):
    """Reader for OpenSlide supported whole-slide images.

    Supported WSI formats:

    - Aperio (.svs, .tif)
    - Hamamatsu (.vms, .vmu, .ndpi)
    - Leica (.scn)
    - MIRAX (.mrxs)
    - Philips (.tiff)
    - Sakura (.svslide)
    - Trestle (.tif)
    - Ventana (.bif, .tif)
    - Generic tiled TIFF (.tif)


    Attributes:
        openslide_wsi (:obj:`openslide.OpenSlide`)

    """

    def __init__(self, input_img):
        super().__init__(input_img=input_img)
        self.openslide_wsi = openslide.OpenSlide(filename=str(self.input_path))

    def read_rect(self, location, size, resolution=0, units="level"):
        # Find parameters for optimal read
        (read_level, _, read_size, post_read_scale, _) = self._find_read_rect_params(
            location=location,
            size=size,
            resolution=resolution,
            units=units,
        )

        wsi = self.openslide_wsi

        # Read at optimal level and corrected read size
        im_region = wsi.read_region(location, read_level, read_size)
        im_region = np.array(im_region)

        # Resize to correct scale if required
        im_region = utils.transforms.imresize(
            img=im_region, scale_factor=post_read_scale, output_size=size
        )

        im_region = utils.transforms.background_composite(image=im_region)
        return im_region

    def read_bounds(self, bounds, resolution=0, units="level"):
        # Find parameters for optimal read
        (
            read_level,
            level_bounds,
            output_size,
            post_read_scale,
        ) = self._find_read_bounds_params(bounds, resolution=resolution, units=units)

        wsi = self.openslide_wsi

        # Read at optimal level and corrected read size
        location = bounds[:2]
        read_size = (
            level_bounds[2] - level_bounds[0],
            level_bounds[3] - level_bounds[1],
        )
        im_region = wsi.read_region(location=location, level=read_level, size=read_size)
        im_region = np.array(im_region)

        # Resize to correct scale if required
        im_region = utils.transforms.imresize(
            img=im_region, scale_factor=post_read_scale, output_size=output_size
        )

        im_region = utils.transforms.background_composite(image=im_region)
        return im_region

    def _info(self):
        """Openslide WSI meta data reader.

        Returns:
            WSIMetadata: containing meta information.

        """
        props = self.openslide_wsi.properties
        if openslide.PROPERTY_NAME_OBJECTIVE_POWER in props:
            objective_power = float(props[openslide.PROPERTY_NAME_OBJECTIVE_POWER])
        else:
            objective_power = None

        slide_dimensions = self.openslide_wsi.level_dimensions[0]
        level_count = self.openslide_wsi.level_count
        level_dimensions = self.openslide_wsi.level_dimensions
        level_downsamples = self.openslide_wsi.level_downsamples
        vendor = props.get(openslide.PROPERTY_NAME_VENDOR)

        # Find microns per pixel (mpp)
        # Initialise to None (value if cannot be determined)
        mpp = None
        # Check OpenSlide for mpp metadata first
        try:
            mpp_x = float(props[openslide.PROPERTY_NAME_MPP_X])
            mpp_y = float(props[openslide.PROPERTY_NAME_MPP_Y])
            mpp = (mpp_x, mpp_y)
        # Fallback to TIFF resolution units and convert to mpp
        except KeyError:
            tiff_res_units = props.get("tiff.ResolutionUnit")
            if tiff_res_units is not None:
                try:
                    microns_per_unit = {
                        "centimeter": 1e4,  # 10k
                        "inch": 25400,
                    }
                    x_res = float(props["tiff.XResolution"])
                    y_res = float(props["tiff.YResolution"])
                    mpp_x = 1 / x_res * microns_per_unit[tiff_res_units]
                    mpp_y = 1 / y_res * microns_per_unit[tiff_res_units]
                    mpp = [mpp_x, mpp_y]
                    warnings.warn(
                        "Metadata: Falling back to TIFF resolution tag"
                        " for microns-per-pixel (MPP)."
                    )
                except KeyError:
                    warnings.warn(
                        "Metadata: Unable to determine microns-per-pixel (MPP)."
                    )

        # Fallback to calculating objective power from mpp
        if objective_power is None:
            if mpp is not None:
                objective_power = utils.misc.mpp2common_objective_power(
                    float(np.mean(mpp))
                )
                warnings.warn(
                    "Metadata: Objective power inferred from microns-per-pixel (MPP)."
                )
            else:
                warnings.warn("Metadata: Unable to determine objective power.")

        param = WSIMeta(
            file_path=self.input_path,
            objective_power=objective_power,
            slide_dimensions=slide_dimensions,
            level_count=level_count,
            level_dimensions=level_dimensions,
            level_downsamples=level_downsamples,
            vendor=vendor,
            mpp=mpp,
            raw=dict(**props),
        )

        return param


class OmnyxJP2WSIReader(WSIReader):
    """Class for reading Omnyx JP2 images.

    Supported WSI formats:

    - Omnyx JPEG-2000 (.jp2)

    Attributes:
        glymur_wsi (:obj:`glymur.Jp2k`)
    """

    def __init__(self, input_img):
        super().__init__(input_img=input_img)
        self.glymur_wsi = glymur.Jp2k(filename=str(self.input_path))

    def read_rect(self, location, size, resolution=0, units="level"):
        # Find parameters for optimal read
        (
            read_level,
            _,
            _,
            post_read_scale,
            baseline_read_size,
        ) = self._find_read_rect_params(
            location=location,
            size=size,
            resolution=resolution,
            units=units,
        )

        stride = 2 ** read_level
        glymur_wsi = self.glymur_wsi
        bounds = utils.transforms.locsize2bounds(
            location=location, size=baseline_read_size
        )
<<<<<<< HEAD
        im_region = utils.image.safe_padded_read(
            img=glymur_wsi,
            bounds=bounds,
=======
        im_region = utils.image.sub_pixel_read(
            image=glymur_wsi,
            bounds=bounds,
            output_size=conv_out_size(baseline_read_size, stride=stride),
>>>>>>> 1ced433b
            stride=stride,
            pad_mode="constant",
            constant_values=255,
        )

        im_region = utils.transforms.imresize(
            img=im_region, scale_factor=post_read_scale, output_size=size
        )

        im_region = utils.transforms.background_composite(image=im_region)
        return im_region

    def read_bounds(self, bounds, resolution=0, units="level"):
        # Find parameters for optimal read
        read_level, _, output_size, post_read_scale = self._find_read_bounds_params(
            bounds,
            resolution=resolution,
            units=units,
        )

        glymur_wsi = self.glymur_wsi

        stride = 2 ** read_level
        # im_region = glymur_wsi[start_y:end_y:stride, start_x:end_x:stride]
        # Equivalent but deprecated read function
        # area = (start_y, start_x, end_y, end_x)
        # im_region = glymur_wsi.read(rlevel=read_level, area=area)

        # bounds = (
        #     0,
        #     0,
        #     int((end_x - start_x) // stride),
        #     int((end_y - start_y) // stride),
        # )
<<<<<<< HEAD
        im_region = utils.image.safe_padded_read(
            img=glymur_wsi,
            bounds=bounds,
=======
        _, bounds_size = utils.transforms.bounds2locsize(bounds)
        im_region = utils.image.sub_pixel_read(
            image=glymur_wsi,
            bounds=bounds,
            output_size=conv_out_size(bounds_size, stride=stride),
>>>>>>> 1ced433b
            stride=stride,
            pad_mode="constant",
            constant_values=255,
        )

        im_region = utils.transforms.imresize(
            img=im_region, scale_factor=post_read_scale, output_size=output_size
        )

        im_region = utils.transforms.background_composite(image=im_region)
        return im_region

    def _info(self):
        """JP2 meta data reader.

        Returns:
            WSIMetadata: containing meta information

        """
        glymur_wsi = self.glymur_wsi
        box = glymur_wsi.box
        description = box[3].xml.find("description")
        m = re.search(r"(?<=AppMag = )\d\d", description.text)
        objective_power = np.int(m.group(0))
        image_header = box[2].box[0]
        slide_dimensions = (image_header.width, image_header.height)

        # Determine level_count
        cod = None
        for segment in glymur_wsi.codestream.segment:
            if isinstance(segment, glymur.codestream.CODsegment):
                cod = segment

        if cod is None:
            warnings.warn(
                "Metadata: JP2 codestream missing COD segment! "
                "Cannot determine number of decompositions (levels)"
            )
            level_count = 1
        else:
            level_count = cod.num_res

        level_downsamples = [2 ** n for n in range(level_count)]

        level_dimensions = [
            (int(slide_dimensions[0] / 2 ** n), int(slide_dimensions[1] / 2 ** n))
            for n in range(level_count)
        ]

        vendor = "Omnyx JP2"
        m = re.search(r"(?<=MPP = )\d*\.\d+", description.text)
        mpp_x = float(m.group(0))
        mpp_y = float(m.group(0))
        mpp = [mpp_x, mpp_y]

        param = WSIMeta(
            file_path=self.input_path,
            objective_power=objective_power,
            slide_dimensions=slide_dimensions,
            level_count=level_count,
            level_dimensions=level_dimensions,
            level_downsamples=level_downsamples,
            vendor=vendor,
            mpp=mpp,
            raw=self.glymur_wsi.box,
        )

        return param


class VirtualWSIReader(WSIReader):
    """Class for reading non-pyramidal images e.g. visual fields.

    Supported formats:

    - .jpg
    - .png
    - np.ndarray

    Attributes:
        img (ndarray)

    Args:
        input_img (str, pathlib.Path, ndarray): input path to WSI.

    """

    def __init__(
        self,
        input_img,
<<<<<<< HEAD
        baseline_size=None,
        mpp=None,
        power=None,
        level_downsamples=None,
        level_dimensions=None,
    ):
        super().__init__(input_img=input_img)

=======
        info: WSIMeta = None,
    ):
        super().__init__(
            input_img=input_img,
        )
>>>>>>> 1ced433b
        if isinstance(input_img, np.ndarray):
            self.img = input_img
        else:
            self.img = utils.misc.imread(self.input_path)

<<<<<<< HEAD
        self._slide_dimensions = baseline_size
        self._objective_power = power
        self._mpp = mpp
        self._level_downsamples = level_downsamples
        self._level_dimensions = level_dimensions

        self.img_size = self.img.shape[:2][::-1]
        self.baseline_size = tuple(baseline_size)
        self.power = power
        self.mpp = mpp
        self.level_downsamples = level_downsamples
        self.level_dimensions = level_dimensions

        if self.baseline_size is None:
            self.baseline_size = self.img.shape[:2][::-1]
        np_baseline_size = np.array(self.baseline_size)
        if self.level_dimensions is None:
            if self.level_downsamples is None:
                # No level downsamples or dimensions
                self.level_dimensions = [self.baseline_size]
                self.level_downsamples = [1]
            else:
                # No level dimensions but downsamples are given
                self.level_dimensions = [
                    np.round(np_baseline_size / x).astype(int)
                    for x in self.level_downsamples
                ]
        if self.level_downsamples is None:
            # No level downsamples but level dimensions are given
            self.level_downsamples = [
                np_baseline_size / np.array(x) for x in self.level_dimensions
            ]
            if not all(x == y for x, y in self.level_downsamples):
                warnings.warn("Downsamples differ in x and y")
=======
        if info is not None:
            self.info = info
>>>>>>> 1ced433b

    def _info(self):
        """Visual Field meta data getter.

        For missing metadata values such as `mpp` or `objective` the value is
        set to None.

        Returns:
            WSIMetadata: containing meta information.

        """
        param = WSIMeta(
            file_path=self.input_path,
            objective_power=None,
            slide_dimensions=self.img.shape[:-1],
            level_count=1,
            level_dimensions=(self.img.shape[:-1],),
            level_downsamples=[1.0],
            vendor=None,
            mpp=None,
            raw=None,
        )

        warnings.warn("Unknown scale (no objective_power or mpp).")

        warnings.warn("Raw data is None.")

        return param

    def read_rect(self, location, size, resolution=1.0, units="baseline"):
        # Find parameters for optimal read
        (
            _,
            level_location,
            _,
            post_read_scale,
            baseline_read_size,
        ) = self._find_read_rect_params(
            location=location,
            size=size,
            resolution=resolution,
            units=units,
        )

        bounds = utils.transforms.locsize2bounds(
            location=level_location, size=baseline_read_size
        )
        im_region = utils.image.safe_padded_read(
            self.img, bounds, pad_mode="constant", constant_values=255
        )

        im_region = utils.transforms.imresize(
            img=im_region, scale_factor=post_read_scale, output_size=size
        )

        im_region = utils.transforms.background_composite(image=im_region)
        return im_region

    def read_bounds(self, bounds, resolution=1.0, units="baseline"):
        # Find parameters for optimal read
        read_level, _, output_size, post_read_scale = self._find_read_bounds_params(
            bounds,
            resolution=resolution,
            units=units,
        )
        stride = 2 ** read_level

        im_region = utils.image.safe_padded_read(
            self.img, bounds, pad_mode="constant", constant_values=255
        )
        im_region = utils.transforms.imresize(img=im_region, scale_factor=stride)

        im_region = utils.transforms.imresize(
            img=im_region, scale_factor=post_read_scale, output_size=output_size
        )

        im_region = utils.transforms.background_composite(image=im_region)
        return im_region


def get_wsireader(input_img):
    """Return an appropriate :class:`.WSIReader` object.

    Args:
        input_img (str, pathlib.Path): input path to WSI.

    Returns:
        WSIReader: an object with base :class:`.WSIReader` as base class.

    Examples:
        >>> from tiatoolbox.dataloader.wsireader import get_wsireader
        >>> wsi = get_wsireader(input_img="./sample.svs")

    """
    if isinstance(input_img, (str, pathlib.Path)):
        _, _, suffix = utils.misc.split_path_name_ext(input_img)

        if suffix in (".jpg", ".png"):
            wsi = VirtualWSIReader(input_img)

        elif suffix in (".svs", ".ndpi", ".mrxs"):
            wsi = OpenSlideWSIReader(input_img)

        elif suffix == ".jp2":
            wsi = OmnyxJP2WSIReader(input_img)

        else:
            raise FileNotSupported("Filetype not supported.")
    elif isinstance(input_img, np.ndarray):
        wsi = VirtualWSIReader(input_img)
    else:
        raise TypeError("Please input correct image path or an ndarray image.")

    return wsi<|MERGE_RESOLUTION|>--- conflicted
+++ resolved
@@ -948,16 +948,10 @@
         bounds = utils.transforms.locsize2bounds(
             location=location, size=baseline_read_size
         )
-<<<<<<< HEAD
-        im_region = utils.image.safe_padded_read(
-            img=glymur_wsi,
-            bounds=bounds,
-=======
         im_region = utils.image.sub_pixel_read(
             image=glymur_wsi,
             bounds=bounds,
             output_size=conv_out_size(baseline_read_size, stride=stride),
->>>>>>> 1ced433b
             stride=stride,
             pad_mode="constant",
             constant_values=255,
@@ -992,17 +986,11 @@
         #     int((end_x - start_x) // stride),
         #     int((end_y - start_y) // stride),
         # )
-<<<<<<< HEAD
-        im_region = utils.image.safe_padded_read(
-            img=glymur_wsi,
-            bounds=bounds,
-=======
         _, bounds_size = utils.transforms.bounds2locsize(bounds)
         im_region = utils.image.sub_pixel_read(
             image=glymur_wsi,
             bounds=bounds,
             output_size=conv_out_size(bounds_size, stride=stride),
->>>>>>> 1ced433b
             stride=stride,
             pad_mode="constant",
             constant_values=255,
@@ -1093,66 +1081,18 @@
     def __init__(
         self,
         input_img,
-<<<<<<< HEAD
-        baseline_size=None,
-        mpp=None,
-        power=None,
-        level_downsamples=None,
-        level_dimensions=None,
-    ):
-        super().__init__(input_img=input_img)
-
-=======
         info: WSIMeta = None,
     ):
         super().__init__(
             input_img=input_img,
         )
->>>>>>> 1ced433b
         if isinstance(input_img, np.ndarray):
             self.img = input_img
         else:
             self.img = utils.misc.imread(self.input_path)
 
-<<<<<<< HEAD
-        self._slide_dimensions = baseline_size
-        self._objective_power = power
-        self._mpp = mpp
-        self._level_downsamples = level_downsamples
-        self._level_dimensions = level_dimensions
-
-        self.img_size = self.img.shape[:2][::-1]
-        self.baseline_size = tuple(baseline_size)
-        self.power = power
-        self.mpp = mpp
-        self.level_downsamples = level_downsamples
-        self.level_dimensions = level_dimensions
-
-        if self.baseline_size is None:
-            self.baseline_size = self.img.shape[:2][::-1]
-        np_baseline_size = np.array(self.baseline_size)
-        if self.level_dimensions is None:
-            if self.level_downsamples is None:
-                # No level downsamples or dimensions
-                self.level_dimensions = [self.baseline_size]
-                self.level_downsamples = [1]
-            else:
-                # No level dimensions but downsamples are given
-                self.level_dimensions = [
-                    np.round(np_baseline_size / x).astype(int)
-                    for x in self.level_downsamples
-                ]
-        if self.level_downsamples is None:
-            # No level downsamples but level dimensions are given
-            self.level_downsamples = [
-                np_baseline_size / np.array(x) for x in self.level_dimensions
-            ]
-            if not all(x == y for x, y in self.level_downsamples):
-                warnings.warn("Downsamples differ in x and y")
-=======
         if info is not None:
             self.info = info
->>>>>>> 1ced433b
 
     def _info(self):
         """Visual Field meta data getter.
