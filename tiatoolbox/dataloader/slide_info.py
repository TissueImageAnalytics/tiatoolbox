--- conflicted
+++ resolved
@@ -28,11 +28,7 @@
     """Return WSI meta data.
 
     Args:
-<<<<<<< HEAD
-        input_path (str, pathlib.Path): Path to whole slide image
-=======
         input_path (str or pathlib.Path): Path to whole slide image
->>>>>>> eb53afcd
         verbose (bool): Print output, default=True
 
     Returns:
