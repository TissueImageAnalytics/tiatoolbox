"""Storage of annotations.

This module contains a collection of classes for handling storage of
annotations in memory in addition to serialization/deserialization to/from
disk.

Definitions
-----------

For the sake of clarity it is helpful to define a few terms used throughout
this documentation.

Annotation
    A geometry and associated properties.
Geometry
    One of: a point, a polygon, or a line string.

    .. figure:: ../images/geometries.png
            :width: 512

Properties
    Key-value pairs associated with a geometry.

"""
import contextlib
import copy
import io
import json
import os
import pickle
import sqlite3
import sys
import tempfile
import uuid
import warnings
import zlib
from abc import ABC, abstractmethod
from collections import defaultdict
from collections.abc import MutableMapping
from dataclasses import dataclass, field
from functools import lru_cache
from numbers import Number
from pathlib import Path
from typing import (
    IO,
    Any,
    Callable,
    DefaultDict,
    Dict,
    Generator,
    Iterable,
    Iterator,
    List,
    Optional,
    Set,
    Tuple,
    Union,
)

import numpy as np
import pandas as pd
from shapely import speedups, wkb, wkt
from shapely.affinity import scale, translate
from shapely.geometry import LineString, Point, Polygon
from shapely.geometry import mapping as geometry2feature
from shapely.geometry import shape as feature2geometry

import tiatoolbox
from tiatoolbox import logger
from tiatoolbox.annotation.dsl import (
    PY_GLOBALS,
    SQL_GLOBALS,
    json_contains,
    json_list_sum,
    py_regexp,
)

sqlite3.enable_callback_tracebacks(True)

if speedups.available:  # pragma: no branch
    speedups.enable()

Geometry = Union[Point, Polygon, LineString]
Properties = Dict[str, Union[Dict, List, Number, str]]
BBox = Tuple[Number, Number, Number, Number]
QueryGeometry = Union[BBox, Geometry]
CallablePredicate = Callable[[Properties], bool]
CallableSelect = Callable[[Properties], Properties]
Predicate = Union[str, bytes, CallablePredicate]
Select = Union[str, bytes, CallableSelect]

ASCII_FILE_SEP = "\x1c"
ASCII_GROUP_SEP = "\x1d"
ASCII_RECORD_SEP = "\x1e"
ASCII_UNIT_SEP = "\x1f"
ASCII_NULL = "\0"
ISO_8601_DATE_FORMAT = r"%Y-%m-%dT%H:%M:%S.%f%z"

# Only Python 3.10+ supports using slots for dataclasses
# https://docs.python.org/3/library/dataclasses.html#dataclasses.dataclass
# therefore we use the following workaround to only use them when available.
# Using slots gives a performance boost at object creation time.
_DATACLASS_KWARGS = {"frozen": True}
if sys.version_info >= (3, 10):  # pragma: no cover
    _DATACLASS_KWARGS["slots"] = True


@dataclass(**_DATACLASS_KWARGS)
class Annotation:
    """An annotation: a geometry and associated properties.

    Attributes:
        geometry (Geometry):
            The geometry of the annotation.
        properties (dict):
            The properties of the annotation.

    """

    geometry: Geometry
    properties: Properties = field(default_factory=dict)

    def to_feature(self) -> Dict:
        """
        Return a feature representation of this annotation.

        A feature representation is a Python dictionary with the
        same schema as a geoJSON feature.

        Returns:
            dict:
                A feature representation of this annotation.
        """
        return {
            "type": "Feature",
            "geometry": geometry2feature(self.geometry),
            "properties": self.properties,
        }

    def to_geojson(self) -> str:
        """
        Return a GeoJSON string representation of this annotation.

        Returns:
            str:
                A GeoJSON representation of this annotation.

        """
        return json.dumps(self.to_feature())


class AnnotationStore(ABC, MutableMapping):
    """Annotation store abstract base class."""

    @staticmethod
    def _is_right_angle(a, b, c) -> bool:
        """Returns True if three points make a right angle.

        Used for optimising queries.

        This function will have positional only arguments when support
        for Python 3.7 is dropped.

        Args:
            a (Sequence[Number]):
                First coordinate.
            b (Sequence[Number]):
                Second coordinate.
            c (Sequence[Number]):
                Third coordinate.


        """
        return np.dot(np.subtract(a, b), np.subtract(b, c)) == 0

    @staticmethod
    def _is_rectangle(a, b, c, d, *args) -> bool:
        """Determine if a set of coordinates form a rectangle.

        Used for optimising queries. If more than five points are given,
        or if the optional fifth point is not equal to `a` then this
        returns False.

        Args:
            a (Sequence[Number]):
                First coordinate.
            b (Sequence[Number]):
                Second coordinate.
            c (Sequence[Number])::
                Third coordinate.
            d (Sequence[Number]):
                Fourth coordinate.

        Returns:
            True if the coordinates form a rectangle, False otherwise.

        """
        # Only allow one extra coordinate for looping back to the first point
        if (len(args) == 1 and not np.array_equal(args[:1], [a])) or len(args) > 1:
            return False
        # Check that all angles are right angles
        return all(
            AnnotationStore._is_right_angle(*xyz)
            for xyz in ((a, b, c), (b, c, d), (c, d, a))
        )

    @staticmethod
    def _connection_to_path(connection: Union[str, Path, IO]) -> Path:
        """Normalise a connection object to a Path.

        Here we refer to a 'connection' as anything which references a
        file e.g. a string, a pathlibPath, or a file-like object (IO).

        Args:
            connection (Union[str, Path, IO]):
                The connection object to normalise.

        Returns:
            Path:
                The normalised path.

        """
        if not isinstance(
            connection,
            (
                str,
                Path,
                io.IOBase,
                io.TextIOBase,
                tempfile._TemporaryFileWrapper,  # skipcq: PYL-W0212
            ),
        ):
            raise TypeError(
                "Connection must be a string, Path, or an IO object, "
                f"not {type(connection)}"
            )
        if isinstance(
            connection,
            (
                io.IOBase,
                io.TextIOBase,
                tempfile._TemporaryFileWrapper,  # skipcq: PYL-W0212
            ),
        ):
            connection = connection.name
        return Path(connection)

    @staticmethod
    def _validate_equal_lengths(*args):
        """Validate that all given args are either None or have the same length."""
        lengths = [len(v) for v in args if v is not None]
        if lengths and any(length != lengths[0] for length in lengths):
            raise ValueError("All arguments must be None or of equal length.")

    @staticmethod
    def _geometry_predicate(name: str, a: Geometry, b: Geometry) -> Callable:
        """Apply a binary geometry predicate.

        For more information on geomeric predicates see the `Shapely
        documentation <https://shapely.readthedocs.io/en/stable/
        manual.html#binary-predicates>`_.

        Args:
            name(str):
                Name of the predicate to apply.
            a(Geometry):
                The first geometry.
            b(Geometry):
                The second geometry.

        Returns:
            bool:
                True if the geometry predicate holds.

        """
        return getattr(a, name)(b)

    # All valid shapely binary predicates
    _geometry_predicate_names = [
        "equals",
        "contains",
        "covers",
        "covered_by",
        "crosses",
        "disjoint",
        "intersects",
        "overlaps",
        "touches",
        "within",
        "bbox_intersects",  # Special non-shapely case, bounding-boxes intersect
    ]

    @classmethod  # noqa: A003
    @abstractmethod
    def open(cls, fp: Union[Path, str, IO]) -> "AnnotationStore":  # noqa: A003
        """Load a store object from a path or file-like object.

        Args:
            fp(Path or str or IO): The file path or file handle.

        Returns:
            AnnotationStoreABC:
                An instance of an annotation store.

        """

    @staticmethod
    def serialise_geometry(geometry: Geometry) -> Union[str, bytes]:
        """Serialise a geometry to a string or bytes.

        This defaults to well-known text (WKT) but may be overridden to
        any other format which a Shapely geometry could be serialised to
        e.g. well-known binary (WKB) or geoJSON etc.

        Args:
            geometry(Geometry):
                The Shapely geometry to be serialised.

        Returns:
            bytes or str: The serialised geometry.

        """
        return geometry.wkt

    @staticmethod
    @lru_cache(32)
    def deserialize_geometry(data: Union[str, bytes]) -> Geometry:
        """Deserialize a geometry from a string or bytes.

        This default implementation will deserialize bytes as well-known
        binary (WKB) and strings as well-known text (WKT). This can be
        overridden to deserialize other formats such as geoJSON etc.

        Args:
            data(bytes or str):
                The serialised representation of a Shapely geometry.

        Returns:
            Geometry: The deserialized Shapely geometry.

        """
        return wkt.loads(data) if isinstance(data, str) else wkb.loads(data)

    @abstractmethod
    def commit(self) -> None:
        """Commit any in-memory changes to disk."""

    @abstractmethod
    def dump(self, fp: Union[Path, str, IO]) -> None:
        """Serialise a copy of the whole store to a file-like object.

        Args:
            fp(Path or str or IO):
                A file path or file handle object for output to disk.

        """

    @abstractmethod
    def dumps(self) -> Union[str, bytes]:
        """Serialise and return a copy of store as a string or bytes.

        Returns:
            str or bytes:
                The serialised store.

        """

    def append(
        self,
        annotation: Annotation,
        key: Optional[str] = None,
    ) -> int:
        """Insert a new annotation, returning the key.

        Args:
            annotation (Annotation):
                The shapely annotation to insert.
            key (str):
                Optional. The unique key used to identify the annotation in the
                store. If not given a new UUID4 will be generated and returned
                instead.

        Returns:
            str:
                The unique key of the newly inserted annotation.

        """
        keys = key if key is None else [key]
        return self.append_many([annotation], keys)[0]

    def append_many(
        self,
        annotations: Iterable[Annotation],
        keys: Optional[Iterable[str]] = None,
    ) -> List[str]:
        """Bulk append of annotations.

        This may be more performant than repeated calls to `append`.

        Args:
            annotations (iter(Annotation)):
                An iterable of annotations.
            keys (iter(str)):
                An iterable of unique keys associated with each geometry being
                inserted. If None, a new UUID4 is generated for each geometry.

        Returns:
            list(str):
                A list of unique keys for the inserted geometries.

        """
        annotations = list(annotations)
        keys = list(keys) if keys else None
        self._validate_equal_lengths(keys, annotations)
        result = []
        if keys:
            result.extend(
                self.append(annotation, key)
                for key, annotation in zip(keys, annotations)
            )
            return result
        result.extend(self.append(annotation) for annotation in annotations)
        return result

    def patch(
        self,
        key: str,
        geometry: Optional[Geometry] = None,
        properties: Optional[Dict[str, Any]] = None,
    ) -> None:
        """Patch an annotation at given key.

        Partial update of an annotation. Providing only a geometry will update
        the geometry and leave properties unchanged. Providing a properties
        dictionary applies a patch operation to the properties. Only updating
        the properties which are given and leaving the rest unchanged. To
        completely replace an annotation use `__setitem__`.

        Args:
            key(str):
                The key of the annotation to update.
            geometry(Geometry):
                The new geometry. If None, the geometry is not updated.
            properties(dict):
                A dictionary of properties to patch and their new values.
                If None, the existing properties are not altered.

        """
        if key not in self:
            self.append(Annotation(geometry, properties), key)
            return
        geometry = geometry if geometry is None else [geometry]
        properties = properties if properties is None else [properties]
        self.patch_many([key], geometry, properties)

    def patch_many(
        self,
        keys: Iterable[int],
        geometries: Optional[Iterable[Geometry]] = None,
        properties_iter: Optional[Iterable[Properties]] = None,
    ) -> None:
        """Bulk patch of annotations.

        This may be more efficient than calling `patch` repeatedly
        in a loop.

        Args:
            geometries (iter(Geometry)):
                An iterable of geometries to update.
            properties_iter (iter(dict)):
                An iterable of properties to update.
            keys (iter(str)):
                An iterable of keys for each annotation to be updated.
        """
        # Validate inputs
        if not any([geometries, properties_iter]):
            raise ValueError(
                "At least one of geometries or properties_iter must be given"
            )
        keys = list(keys)
        geometries = list(geometries) if geometries else None
        properties_iter = list(properties_iter) if properties_iter else None
        self._validate_equal_lengths(keys, geometries, properties_iter)
        properties_iter = properties_iter or ({} for _ in keys)  # pragma: no branch
        geometries = geometries or (None for _ in keys)  # pragma: no branch
        # Update the store
        for key, geometry, properties in zip(keys, geometries, properties_iter):
            properties = copy.deepcopy(properties)
            self.patch(key, geometry, properties)

    def remove(self, key: str) -> None:
        """Remove annotation from the store with its unique key.

        Args:
            key (str):
                The key of the annotation to be removed.

        """
        self.remove_many([key])

    def remove_many(self, keys: Iterable[str]) -> None:
        """Bulk removal of annotations by keys.

        Args:
            keys (iter(str)):
                An iterable of keys for the annotation to be removed.

        """
        for key in keys:
            self.remove(key)

    def setdefault(self, key: str, default: Annotation = None) -> Annotation:
        """Return the value of the annotation with the given key.

        If the key does not exist, insert the default value and return
        it.

        Args:
            key (str):
                The key of the annotation to be fetched.
            default (Annotation):
                The value to return if the key is not found.

        Returns:
            Annotation:
                The annotation or default if the key is not found.

        """
        if not isinstance(default, Annotation):
            raise TypeError("default value must be an Annotation instance.")
        return super().setdefault(key, default)

    def __delitem__(self, key: str) -> None:
        """Delete an annotation by key.

        An alias of `remove`.

        Args:
            key (str):
                The key of the annotation to be removed.

        """
        self.remove(key)

    def keys(self) -> Iterable[str]:
        """Return an iterable (usually generator) of all keys in the store.

        Returns:
            Iterable[str]:
                An iterable of keys.

        """
        for key, _ in self.items():
            yield key

    def values(self) -> Iterable[Annotation]:
        """Return an iterable of all annotation in the store.

        Returns:
            Iterable[Annotation]:
                An iterable of annotations.

        """
        for _, annotation in self.items():
            yield annotation

    def __iter__(self) -> Iterable[str]:
        """Return an iterable of keys in the store.

        An alias of `keys`.

        Returns:
            Iterable[str]:
                An iterable of keys.

        """
        yield from self.keys()

    @staticmethod
    def _eval_where(
        predicate: Optional[Predicate],
        properties: Dict[str, Any],
    ) -> bool:
        """Evaluate properties predicate against properties.

        Args:
            predicate (str or bytes or Callable):
                The predicate to evaluate on properties. The predicate may be a
                string, pickled bytes, or a callable (e.g. a function).
            properties (dict):
                A dictionary of JSON serializable
                properties on which to evaluate the predicate.

        Returns:
            bool:
                Returns True if the predicate holds.

        """
        if predicate is None:
            return True
        if isinstance(predicate, str):
            return bool(
                eval(predicate, PY_GLOBALS, {"props": properties})  # skipcq: PYL-W0123
            )
        if isinstance(predicate, bytes):
            predicate = pickle.loads(predicate)  # skipcq: BAN-B301
        return bool(predicate(properties))

    def query(
        self,
        geometry: Optional[QueryGeometry] = None,
        where: Optional[Predicate] = None,
        geometry_predicate: str = "intersects",
    ) -> Dict[str, Annotation]:
        """Query the store for annotations.

        Args:
            geometry (Geometry or Iterable):
                Geometry to use when querying. This can be a bounds
                (iterable of length 4) or a Shapely geometry (e.g.
                Polygon).
            where (str or bytes or Callable):
                A statement which should evaluate to a boolean value.
                Only annotations for which this predicate is true will
                be returned. Defaults to None (assume always true). This
                may be a string, callable, or pickled function as bytes.
                Callables are called to filter each result returned
                from the annotation store backend in python before being
                returned to the user. A pickle object is, where
                possible, hooked into the backend as a user defined
                function to filter results during the backend query.
                Strings are expected to be in a domain specific language
                and are converted to SQL on a best-effort basis. For
                supported operators of the DSL see
                :mod:`tiatoolbox.annotation.dsl`. E.g. a simple python
                expression `props["class"] == 42` will be converted to a
                valid SQLite predicate when using `SQLiteStore` and
                inserted into the SQL query. This should be faster than
                filtering in python after or during the query.
                Additionally, the same string can be used across
                different backends (e.g. the previous example predicate
                string is valid for both `DictionaryStore `and a
                `SQliteStore`). On the other hand it has many more
                limitations. It is important to note that untrusted user
                input should never be accepted to this argument as
                arbitrary code can be run via pickle or the parsing of
                the string statement.
            geometry_predicate (str):
                A string defining which binary geometry predicate to
                use when comparing the query geometry and a geometry in
                the store. Only annotations for which this binary
                predicate is true will be returned. Defaults to
                "intersects". For more information see the `shapely
                documentation on binary predicates <https://shapely.
                readthedocs.io/en/stable/manual.html#binary-predicates>`_.

            Returns:
                list:
                    A list of Annotation objects.

        """
        if all(x is None for x in (geometry, where)):
            raise ValueError("At least one of geometry or where must be set.")
        if geometry_predicate not in self._geometry_predicate_names:
            raise ValueError(
                "Invalid geometry predicate."
                f"Allowed values are: {', '.join(self._geometry_predicate_names)}."
            )
        query_geometry = geometry
        if isinstance(query_geometry, Iterable):
            query_geometry = Polygon.from_bounds(*query_geometry)

        def filter_function(annotation: Annotation) -> bool:
            """Filter function for querying annotations.

            Args:
                annotation (Annotation):
                    The annotation to filter.

            Returns:
                bool:
                    True if the annotation should be included in the
                    query result.

            """
            return (  # Geometry is None or the geometry predicate matches
                query_geometry is None
                or self._geometry_predicate(
                    geometry_predicate, query_geometry, annotation.geometry
                )
            ) and self._eval_where(where, annotation.properties)

        return {
            key: annotation
            for key, annotation in self.items()
            if filter_function(annotation)
        }

    def iquery(
        self,
        geometry: QueryGeometry,
        where: Optional[Predicate] = None,
        geometry_predicate: str = "intersects",
    ) -> List[int]:
        """Query the store for annotation keys.

        Acts the same as `AnnotationStore.query` except returns keys
        instead of annotations.

        Args:
            geometry (Geometry or Iterable):
                Geometry to use when querying. This can be a bounds
                (iterable of length 4) or a Shapely geometry (e.g.
                Polygon).
            where (str or bytes or Callable):
                A statement which should evaluate to a boolean value.
                Only annotations for which this predicate is true will
                be returned. Defaults to None (assume always true). This
                may be a string, callable, or pickled function as bytes.
                Callables are called to filter each result returned
                from the annotation store backend in python before being
                returned to the user. A pickle object is, where
                possible, hooked into the backend as a user defined
                function to filter results during the backend query.
                Strings are expected to be in a domain specific language
                and are converted to SQL on a best-effort basis. For
                supported operators of the DSL see
                :mod:`tiatoolbox.annotation.dsl`. E.g. a simple python
                expression `props["class"] == 42` will be converted to a
                valid SQLite predicate when using `SQLiteStore` and
                inserted into the SQL query. This should be faster than
                filtering in python after or during the query.
                Additionally, the same string can be used across
                different backends (e.g. the previous example predicate
                string is valid for both `DictionaryStore `and a
                `SQliteStore`). On the other hand it has many more
                limitations. It is important to note that untrusted user
                input should never be accepted to this argument as
                arbitrary code can be run via pickle or the parsing of
                the string statement.
            geometry_predicate:
                A string which define which binary geometry predicate to
                use when comparing the query geometry and a geometry in
                the store. Only annotations for which this binary
                predicate is true will be returned. Defaults to
                "intersects". For more information see the `shapely
                documentation on binary predicates <https://shapely.
                readthedocs.io/en/stable/manual.html#binary-predicates>`_.

            Returns:
                list:
                    A list of keys for each Annotation.

        """
        if geometry_predicate not in self._geometry_predicate_names:
            raise ValueError(
                "Invalid geometry predicate."
                f"Allowed values are: {', '.join(self._geometry_predicate_names)}."
            )
        query_geometry = geometry
        if isinstance(query_geometry, Iterable):
            query_geometry = Polygon.from_bounds(*query_geometry)
        return [
            key
            for key, annotation in self.items()
            if (
                self._geometry_predicate(
                    geometry_predicate, query_geometry, annotation.geometry
                )
                and self._eval_where(where, annotation.properties)
            )
        ]

    def bquery(
        self,
        geometry: Optional[QueryGeometry] = None,
        where: Predicate = None,
    ) -> Dict[str, Tuple[float, float, float, float]]:
        """Query the store for annotation bounding boxes.

        Acts similarly to `AnnotationStore.query` except it checks for
        intersection between stored and query geometry bounding boxes.
        This may be faster than a regular query in some cases, e.g. for
        SQliteStore with a large number of annotations.

        Note that this method only checks for bounding box intersection
        and therefore may give a different result to using
        `AnnotationStore.query` with a box polygon and the "intersects"
        geometry predicate. Also note that geometry predicates are not
        supported for this method.

        Args:
            geometry (Geometry or Iterable):
                Geometry to use when querying. This can be a bounds
                (iterable of length 4) or a Shapely geometry (e.g.
                Polygon). If a geometry is provided, the bounds of the
                geometry will be used for the query. Full geometry
                intersection is not used for the query method.
            where (str or bytes or Callable):
                A statement which should evaluate to a boolean value.
                Only annotations for which this predicate is true will
                be returned. Defaults to None (assume always true). This
                may be a string, callable, or pickled function as bytes.
                Callables are called to filter each result returned
                from the annotation store backend in python before being
                returned to the user. A pickle object is, where
                possible, hooked into the backend as a user defined
                function to filter results during the backend query.
                Strings are expected to be in a domain specific language
                and are converted to SQL on a best-effort basis. For
                supported operators of the DSL see
                :mod:`tiatoolbox.annotation.dsl`. E.g. a simple python
                expression `props["class"] == 42` will be converted to a
                valid SQLite predicate when using `SQLiteStore` and
                inserted into the SQL query. This should be faster than
                filtering in python after or during the query.
                Additionally, the same string can be used across
                different backends (e.g. the previous example predicate
                string is valid for both `DictionaryStore` and a
                `SQliteStore`). On the other hand it has many more
                limitations. It is important to note that untrusted user
                input should never be accepted to this argument as
                arbitrary code can be run via pickle or the parsing of
                the string statement.

            Returns:
                list:
                    A list of bounding boxes for each Annotation.

            Example:
                >>> from tiatoolbox.annotation.storage import AnnotationStore
                >>> from shapely.geometry import Polygon
                >>> store = AnnotationStore()
                >>> store.add(
                ...     Annotation(
                ...         geometry=Polygon.from_bounds(0, 0, 1, 1),
                ...         properties={"class": 42},
                ...     ),
                ...     key="foo",
                ... )
                >>> store.bquery(where="props['class'] == 42")
                {'foo': (0.0, 0.0, 1.0, 1.0)}


        """
        query_geometry = geometry
        if isinstance(query_geometry, Iterable):
            query_geometry = Polygon.from_bounds(*query_geometry)
        return {
            key: annotation.geometry.bounds
            for key, annotation in self.items()
            if (
                Polygon.from_bounds(*annotation.geometry.bounds).intersects(
                    Polygon.from_bounds(*query_geometry.bounds)
                )
                and self._eval_where(where, annotation.properties)
            )
        }

    def pquery(
        self,
        select: Select,
        geometry: Optional[QueryGeometry] = None,
        where: Optional[Predicate] = None,
        unique: bool = True,
        squeeze: bool = True,
    ) -> Union[Dict[str, Any], Set[Any]]:
        """Query the store for annotation properties.

        Acts similarly to `AnnotationStore.query` but returns only the
        value defined by `select`.

        Args:
            select (str or bytes or Callable):
                A statement defining the value to look up from the
                annotation properties. If `select = "*"`, all properties
                are returned for each annotation (`unique` must be
                False).
            geometry (Geometry or Iterable):
                Geometry to use when querying. This can be a bounds
                (iterable of length 4) or a Shapely geometry (e.g.
                Polygon). If a geometry is provided, the bounds of the
                geometry will be used for the query. Full geometry
                intersection is not used for the query method.
            where (str or bytes or Callable):
                A statement which should evaluate to a boolean value.
                Only annotations for which this predicate is true will
                be returned. Defaults to None (assume always true). This
                may be a string, callable, or pickled function as bytes.
                Callables are called to filter each result returned the
                from annotation store backend in python before being
                returned to the user. A pickle object is, where
                possible, hooked into the backend as a user defined
                function to filter results during the backend query.
                Strings are expected to be in a domain specific language
                and are converted to SQL on a best-effort basis. For
                supported operators of the DSL see
                :mod:`tiatoolbox.annotation.dsl`. E.g. a simple python
                expression `props["class"] == 42` will be converted to a
                valid SQLite predicate when using `SQLiteStore` and
                inserted into the SQL query. This should be faster than
                filtering in python after or during the query. It is
                important to note that untrusted user input should never
                be accepted to this argument as arbitrary code can be
                run via pickle or the parsing of the string statement.
            unique (bool):
                If True, only unique values for each selected property
                will be returned as a list of sets. If False, all values
                will be returned as a dictionary mapping keys values.
                Defaults to True.
            squeeze (bool):
                If True, when querying for a single value with
                `unique=True`, the result will be a single set instead
                of a list of sets.

        Examples:

            >>> from tiatoolbox.annotation.storage import AnnotationStore
            >>> from shapely.geometry import Point
            >>> store = AnnotationStore()
            >>> annotation =  Annotation(
            ...     geometry=Point(0, 0),
            ...     properties={"class": 42},
            ... )
            >>> store.add(annotation, "foo")
            >>> store.pquery("*", unique=False)
            ... {'foo': {'class': 42}}

            >>> from tiatoolbox.annotation.storage import AnnotationStore
            >>> from shapely.geometry import Point
            >>> store = AnnotationStore()
            >>> annotation =  Annotation(
            ...     geometry=Point(0, 0),
            ...     properties={"class": 42},
            ... )
            >>> store.add(annotation, "foo")
            >>> store.pquery("props['class']")
            ... {42}
            >>> annotation =  Annotation(Point(1, 1), {"class": 123})
            >>> store.add(annotation, "foo")
            >>> store.pquery("props['class']")
            ... {42, 123}

        """  # noqa
        if where is not None and type(select) is not type(where):
            raise TypeError("select and where must be of the same type")
        if not isinstance(select, (str, bytes)) and not callable(select):
            raise TypeError(
                f"select must be str, bytes, or callable, not {type(select)}"
            )
        # Are we scanning through all annotations?
        is_scan = not any((geometry, where))
        items = self.items() if is_scan else self.query(geometry, where).items()

        def select_values(
            select: Select, annotation: Annotation
        ) -> Union[Properties, Any, Tuple[Any, ...]]:
            """Get the value(s) to return from an annotation via a select.

            Args:
                select (str or bytes or Callable):
                    A statement defining the value to look up from the
                    annotation properties. If `select = "*"`, all properties
                    are returned for each annotation (`unique` must be
                    False).
                annotation (Annotation):
                    The annotation to get the value(s) from.

            Raises:
                ValueError:
                    If arguments have incompatible values.

            Returns:
                Union[Properties, Any, Tuple[Any, ...]]:
                    The value(s) to return from the annotation. This
                    will be a dictionary if unique is False. Otherwise,
                    it will be a list of sets. If squeeze and unique are
                    True in addtion to there only being one set in the
                    results list, the result will be a single set.

            """  # noqa Q440, Q441
            if select == "*" and unique:
                raise ValueError("unique=True cannot be used with select='*'")

            if select == "*":  # Special case for all properties
                return annotation.properties

            if isinstance(select, str):
                py_locals = {"props": annotation.properties}
                return eval(select, PY_GLOBALS, py_locals)  # skipcq: PYL-W0123
<<<<<<< HEAD
=======

>>>>>>> a90b330c
            if isinstance(select, bytes):
                return pickle.loads(select)(annotation.properties)  # skipcq: BAN-B301

            return select(annotation.properties)

        return self._handle_pquery_results(
            select, unique, squeeze, items, select_values
        )

    @staticmethod
    def _handle_pquery_results(
        select: Select,
        unique: bool,
        squeeze: bool,
        items: Generator[Tuple[str, Properties], None, None],
        get_values: Callable[
            [Select, Annotation], Union[Properties, Any, Tuple[Any, ...]]
        ],
    ):
        """Package the results of a pquery into the right output format.

        Args:
            select (str or bytes or Callable):
                A statement defining the value to look up from the
                annotation properties. If `select = "*"`, all properties
                are returned for each annotation (`unique` must be
                False).
            unique (bool):
                If True, only unique values for each selected property
                will be returned as a list of sets. If False, all values
                will be returned as a dictionary mapping keys values.
                Defaults to True.
            squeeze (bool):
                If True, when querying for a single value with
                `unique=True`, the result will be a single set instead
                of a list of sets.
            items (Dict[str, Properties]):
                A dictionary mapping annotation keys/IDs to annotation
                properties.
            get_values (Callable):
                A function to get the values to return from an
                annotation via a select.

        """  # noqa Q440, Q441
        result = defaultdict(set) if unique else {}
        for key, annotation in items:
            values = get_values(select, annotation)
            if unique:
                # Wrap scalar values in a tuple
                if not isinstance(values, tuple):
                    values = (values,)
                # Add each value to the result set
                for i, value in enumerate(values):
                    result[i].add(value)
            else:
                result[key] = values
        if unique:
            result = list(result.values())
        if unique and squeeze and len(result) == 1:
            result = result[0]
        return result  # noqa CCR001

    def features(self) -> Generator[Dict[str, Any], None, None]:
        """Return annotations as a list of geoJSON features.

        Returns:
            list:
                List of features as dictionaries.

        """
        for a in self.values():
            yield a.to_feature()

    def to_geodict(self) -> Dict[str, Any]:
        """Return annotations as a dictionary in geoJSON format.

        Returns:
            dict:
                Dictionary of annotations in geoJSON format.

        """
        return {
            "type": "FeatureCollection",
            "features": list(self.features()),
        }

    @staticmethod
    def _dump_cases(
        fp: Union[IO, str, Path, None],
        file_fn: Callable[[IO], None],
        none_fn: Callable[[], Union[str, bytes]],
    ) -> Optional[Union[str, bytes]]:
        """Helper function to handle cases for dumping.

        Args:
            fp:
                The file path or handle to dump to.
            file_fn(Callable):
                The function to call when fp is a file handle.
            none_fn(Callable):
                The function to call when fp is None.

        Returns:
            Any:
                The result of dump. Depends on the provided functions.

        """
        if fp is not None:
            # It is a file-like object, write to it
            if hasattr(fp, "write"):
                return file_fn(fp)
            # Turn a path into a file handle, then write to it
            with open(fp, "w", encoding="utf-8") as file_handle:
                return file_fn(file_handle)
        # Return as str or bytes if no handle/path is given
        return none_fn()

    @staticmethod
    def _load_cases(
        fp: Union[IO, str, Path],
        string_fn: Callable[[Union[str, bytes]], Any],
        file_fn: Callable[[IO], Any],
    ) -> Any:
        with contextlib.suppress(OSError):
            if isinstance(fp, (Path, str)) and Path(fp).exists():
                with open(fp) as file_handle:
                    return file_fn(file_handle)
        if isinstance(fp, (str, bytes)):
            return string_fn(fp)
        if hasattr(fp, "read"):
            return file_fn(fp)
        raise IOError("Invalid file handle or path.")

    @classmethod
    def from_geojson(
        cls,
        fp: Union[IO, str],
        scale_factor: Tuple[float, float] = (1, 1),
        origin: Tuple[float, float] = (0, 0),
    ) -> "AnnotationStore":
        """Create a new database with annotations loaded from a geoJSON file.
        Args:
            fp (Union[IO, str, Path]):
                The file path or handle to load from.
            scale_factor (Tuple[float, float]):
                The scale factor in each dimension to use when loading the annotations.
                All coordinates will be multiplied by this factor to allow import of
                annotations saved at non-baseline resolution.
            origin (Tuple[float, float]):
                The x and y coordinates to use as the origin for the annotations.

        Returns:
            AnnotationStore:
                A new annotation store with the annotations loaded from the file.

        """
        store = cls()
        store.add_from_geojson(fp, scale_factor, origin=origin)
        return store

    def add_from_geojson(
        self,
        fp: Union[IO, str],
        scale_factor: Tuple[float, float] = (1, 1),
        origin: Tuple[float, float] = (0, 0),
    ) -> None:
        """Add annotations from a .geojson file to an existing store. Make
        a best effort to create valid shapely geometries from provided contours.

        Args:
            fp (Union[IO, str, Path]):
                The file path or handle to load from.
            scale_factor (float):
                The scale factor to use when loading the annotations. All coordinates
                will be multiplied by this factor to allow import of annotations saved
                at non-baseline resolution.
            origin [float, float]:
                The x and y coordinates to use as the origin for the annotations.

        """

        def transform_geometry(geom):
            """Helper function to transform a geometry if needed."""
            if origin != (0, 0):
                # transform coords to be relative to given origin.
                geom = translate(geom, -origin[0], -origin[1])
            if scale_factor != (1, 1):
                geom = scale(
                    geom,
                    xfact=scale_factor[0],
                    yfact=scale_factor[1],
                    origin=(0, 0, 0),
                )
            return geom

        geojson = self._load_cases(
            fp=fp,
            string_fn=json.loads,
            file_fn=json.load,
        )

        annotations = [
            Annotation(
                transform_geometry(
                    feature2geometry(feature["geometry"]),
                ),
                feature["properties"],
            )
            for feature in geojson["features"]
        ]

        print(f"added {len(annotations)} annotations")
        self.append_many(annotations)

    def to_geojson(self, fp: Optional[Union[IO, str, Path]] = None) -> Optional[str]:
        """Serialise the store to geoJSON.

        For more information on the geoJSON format see:
        - https://geojson.org/
        - https://tools.ietf.org/html/rfc7946

        Args:
             fp (IO):
                A file-like object supporting `.read`. Defaults to None
                which returns geoJSON as a string.

        Returns:
            Optional[str]:
                None if writing to file or the geoJSON string if `fp` is
                None.

        """

        def write_geojson_to_file_handle(file_handle: IO):
            """Write the store to a GeoJson file give a handle.

            This replaces the naive method which uses a lot of memory::
                json.dump(self.to_geodict(), file_handle)

            """
            # Write head
            file_handle.write('{"type": "FeatureCollection", "features": [')
            # Write each feature
            for feature in self.features():
                file_handle.write(json.dumps(feature))  # skipcq: PY-W0079
                tell = file_handle.tell()
                # Comma separate features
                file_handle.write(",")
            # Seek to before last comma
            file_handle.seek(tell, os.SEEK_SET)
            # Write tail
            file_handle.write("]}")

        return self._dump_cases(
            fp=fp,
            file_fn=write_geojson_to_file_handle,
            none_fn=lambda: json.dumps(self.to_geodict()),
        )

    def to_ndjson(self, fp: Optional[IO] = None) -> Optional[str]:
        """Serialise to New Line Delimited JSON.

        Each line contains a JSON object with the following format:

        .. code-block:: json

           {
                "key": "...",
                "geometry": {
                    "type": "...",
                    "coordinates": [...]
                },
                "properties": {
                    "...": "..."
                }
           }

        That is a geoJSON object with an additional key field.

        For more information on the NDJSON format see:
        - ndjson Specification: http://ndjson.org
        - JSON Lines Documentation: https://jsonlines.org
        - Streaming JSON: https://w.wiki/4Qan
        - GeoJSON RFC: https://tools.ietf.org/html/rfc7946
        - JSON RFC: https://tools.ietf.org/html/rfc7159


        Args:
            fp (IO): A file-like object supporting `.read`. Defaults to
                None which returns geoJSON as a string.

        Returns:
            Optional[str]:
                None if writing to file or the geoJSON string if`fp` is
                None.

        """
        string_lines_generator = (
            json.dumps({"key": key, **annotation.to_feature()}, separators=(",", ":"))
            + "\n"
            for key, annotation in self.items()
        )
        return self._dump_cases(
            fp=fp,
            file_fn=lambda fp: fp.writelines(string_lines_generator),
            none_fn=lambda: "".join(string_lines_generator),
        )

    @classmethod
    def from_ndjson(cls, fp: Union[IO, str]) -> "AnnotationStore":
        """Load annotations from NDJSON.

        Expects each line to be a JSON object with the following format:

        .. code-block:: json

           {
                "key": "...",
                "geometry": {
                    "type": "...",
                    "coordinates": [...]
                },
                "properties": {
                    "...": "..."
                }
           }

        That is a geoJSON object with an additional key field. If this key
        field is missing, then a new UUID4 key will be generated for this
        annotation.

        Args:
            fp (IO): A file-like object supporting `.read`.

        Returns:
            AnnotationStore:
                The loaded annotations.

        """
        store = cls()
        for line in cls._load_cases(
            fp=fp,
            string_fn=lambda fp: fp.splitlines(),
            file_fn=lambda fp: fp.readlines(),
        ):
            dictionary = json.loads(line)
            key = dictionary.get("key", uuid.uuid4().hex)
            geometry = feature2geometry(dictionary["geometry"])
            properties = dictionary["properties"]
            store.append(Annotation(geometry, properties), key)
        return store

    @classmethod
    def from_dataframe(cls, df: pd.DataFrame) -> "AnnotationStore":
        store = cls()
        for key, row in df.iterrows():
            geometry = row["geometry"]
            properties = dict(row.filter(regex="^(?!geometry|key).*$"))
            store.append(Annotation(geometry, properties), str(key))
        return store

    def to_dataframe(self) -> pd.DataFrame:
        features = (
            {
                "geometry": annotation.geometry,
                "properties": annotation.properties,
                "key": key,
            }
            for key, annotation in self.items()
        )
        return pd.json_normalize(features).set_index("key")

    def transform(self, transform: Callable[[Geometry], Geometry]) -> None:
        """Transform all annotations in the store using provided function.

        Useful for transforming coordinates from slide space into
        patch/tile/core space, or to a different resolution, for example.

        Args:
            transform (callable[Geometry, Geometry]):
                A function that takes a geometry and returns a new
                transformed geometry.

        """
        transformed_geoms = {
            key: transform(annotation.geometry) for key, annotation in self.items()
        }
        self.patch_many(transformed_geoms.keys(), transformed_geoms.values())

    def __del__(self) -> None:
        self.close()

    def clear(self) -> None:
        """Remove all annotations from the store.

        This is a naive implementation, it simply iterates over all annotations
        and removes them. Faster implementations may be possible in specific
        cases and may be implemented by subclasses.

        """
        for key in list(self.keys()):
            del self[key]


class SQLiteMetadata(MutableMapping):
    """Metadata storage for an SQLiteStore.

    Attributes:
        connection (Union[str, Path, IO]):
            A reference to where the data is stored. May be a string (
            e.g. ":memory:" or "./data.db"), a pathlib Path, or a file
            handle.
        path (Path):
            The path to the annotation store data. This will be
            ":memory:" if the annotation store is in-memory. This is
            derived from `connection` and normalised to be a pathlib
            Path object.
        con (sqlite3.Connection):
            The sqlite3 database connection.

    """

    def __init__(self, con: sqlite3.Connection) -> None:
        self.con = con
        self.con.execute(
            "CREATE TABLE IF NOT EXISTS metadata (key TEXT UNIQUE, value TEXT)"
        )
        self.con.commit()

    def __contains__(self, key: str) -> bool:
        cursor = self.con.execute("SELECT 1 FROM metadata WHERE [key] = ?", (key,))
        return cursor.fetchone() is not None

    def __setitem__(self, key: str, value: Union[dict, list, int, float, str]) -> None:
        """Set a metadata value."""
        value = json.dumps(value)
        self.con.execute(
            "REPLACE INTO metadata (key, value) VALUES (?,?)", (key, value)
        )
        self.con.commit()

    def __getitem__(self, key: str) -> Union[dict, list, int, float, str]:
        """Get a metadata value."""
        cursor = self.con.execute("SELECT value FROM metadata WHERE [key] = ?", (key,))
        result = cursor.fetchone()
        if result is None:
            raise KeyError(key)
        return json.loads(result[0])

    def __delitem__(self, key: str) -> None:
        """Delete a metadata value."""
        if key not in self:
            raise KeyError(key)
        self.con.execute("DELETE FROM metadata WHERE [key] = ?", (key,))

    def __iter__(self) -> Iterator[str]:
        """Iterate over all keys."""
        cursor = self.con.execute("SELECT [key] FROM metadata")
        for row in cursor:
            yield row[0]

    def __len__(self) -> int:
        """Return the number of metadata entries."""
        cursor = self.con.execute("SELECT COUNT(*) FROM metadata")
        return cursor.fetchone()[0]


class SQLiteStore(AnnotationStore):
    """SQLite backed annotation store.

    Uses and rtree index for fast spatial queries.

    Version History:
    1.0.0:
        Initial version.
    1.0.1 (07/10/2022):
        Added optional "area" column and queries sorted/filtered by area.

    """

    @classmethod  # noqa: A003
    def open(cls, fp: Union[Path, str]) -> "SQLiteStore":  # noqa: A003
        return SQLiteStore(fp)

    def __init__(
        self,
        connection: Union[Path, str, IO] = ":memory:",
        compression: str = "zlib",
        compression_level: int = 9,
        auto_commit: bool = True,
    ) -> None:
        super().__init__()
        # Check that JSON and RTree support is enabled
        compile_options = self.compile_options()
        if sqlite3.sqlite_version_info >= (3, 38, 0):
            if not all(
                ["OMIT_JSON" not in compile_options, "ENABLE_RTREE" in compile_options]
            ):
                raise Exception(
                    """RTREE sqlite3 compile option is required, and
                    JSON must not be disabled with OMIT_JSON compile option"""
                )
        else:
            if not all(
                ["ENABLE_JSON1" in compile_options, "ENABLE_RTREE" in compile_options]
            ):
                raise Exception("RTREE and JSON1 sqlite3 compile options are required.")

        # Check that math functions are enabled
        if "ENABLE_MATH_FUNCTIONS" not in compile_options:
            logger.warning(
                "SQLite math functions are not enabled."
                " This may cause problems with some queries."
                " For example, floor division (//) will not work."
                " For a full list see https://tia-toolbox.readthedocs.io/"
                "en/v%s/_autosummary/tiatoolbox.annotation.dsl.html",
                tiatoolbox.__version__,
            )

        # Set up database connection and cursor
        self.connection = connection
        self.path = self._connection_to_path(self.connection)
        self.auto_commit = auto_commit

        # Check if the path is a non-empty file
        exists = (
            # Use 'and' to short-circuit
            self.path.is_file()
            and self.path.stat().st_size > 0
        )
        self.con = sqlite3.connect(str(self.path), isolation_level="DEFERRED")
        self.con.execute("BEGIN")

        # Set up metadata
        self.metadata = SQLiteMetadata(self.con)
        if not exists:
            self.metadata["version"] = "1.0.1"
            self.metadata["compression"] = compression
            self.metadata["compression_level"] = compression_level

        # store locally as constantly fetching from db in (de)serialization is slow
        self.compression = self.metadata["compression"]
        self.compression_level = self.metadata["compression_level"]

        # Register predicate functions as custom SQLite functions
        def wkb_predicate(name: str, wkb_a: bytes, b: bytes, cx: int, cy: int) -> bool:
            """Wrapper function to allow WKB as inputs to binary predicates."""
            a = wkb.loads(wkb_a)
            b = self._unpack_geometry(b, cx, cy)
            return self._geometry_predicate(name, a, b)

        def pickle_expression(pickle_bytes: bytes, properties: str) -> bool:
            """Function to load and execute pickle bytes with a "properties" dict."""
            fn = pickle.loads(pickle_bytes)  # skipcq: BAN-B301
            properties = json.loads(properties)
            return fn(properties)

        def get_area(wkb_bytes: bytes, cx: int, cy: int) -> float:
            """Function to get the area of a geometry."""
            return self._unpack_geometry(
                wkb_bytes,
                cx,
                cy,
            ).area

        # Register custom functions
        def register_custom_function(
            name: str, nargs: int, fn: Callable, deterministic: bool = False
        ) -> None:
            """Register a custom SQLite function.

            Only Python >= 3.8 supports deterministic functions,
            fallback to without this argument if not available.

            Args:
                name:
                    The name of the function.
                nargs:
                    The number of arguments the function takes.
                fn:
                    The function to register.
                deterministic:
                    Whether the function is deterministic.

            """
            try:
                self.con.create_function(name, nargs, fn, deterministic=deterministic)
            except TypeError:
                self.con.create_function(name, nargs, fn)

        register_custom_function(
            "geometry_predicate", 5, wkb_predicate, deterministic=True
        )
        register_custom_function(
            "pickle_expression", 2, pickle_expression, deterministic=True
        )
        register_custom_function("REGEXP", 2, py_regexp)
        register_custom_function("REGEXP", 3, py_regexp)
        register_custom_function("LISTSUM", 1, json_list_sum)
        register_custom_function("CONTAINS", 1, json_contains)
        register_custom_function("get_area", 3, get_area)

        if exists:
            self.table_columns = self._get_table_columns()
            return

        # Create tables for geometry and RTree index
        self.con.execute(
            """
            CREATE VIRTUAL TABLE rtree USING rtree_i32(
                id,                      -- Integer primary key
                min_x, max_x,            -- 1st dimension min, max
                min_y, max_y             -- 2nd dimension min, max
            )
            """
        )
        self.con.execute(
            """
            CREATE TABLE annotations(
                id INTEGER PRIMARY KEY,  -- Integer primary key
                key TEXT UNIQUE,         -- Unique identifier (UUID)
                objtype TEXT,            -- Object type
                cx INTEGER NOT NULL,     -- X of centroid/representative point
                cy INTEGER NOT NULL,     -- Y of centroid/representative point
                geometry BLOB,           -- Detailed geometry
                properties TEXT,         -- JSON properties
                area INTEGER NOT NULL    -- Area (for ordering)
            )

            """
        )
        if self.auto_commit:
            self.con.commit()
        self.table_columns = self._get_table_columns()

    def serialise_geometry(  # skipcq: PYL-W0221
        self, geometry: Geometry
    ) -> Union[str, bytes]:
        """Serialise a geometry to WKB with optional compression.

        Converts shapely geometry objects to well-known binary (WKB) and
        applies optional compression.

        Args:
            geometry(Geometry):
                The Shapely geometry to be serialised.

        Returns:
            bytes or str:
                The serialised geometry.

        """
        data = geometry.wkb
        if self.compression is None:
            return data
        if self.compression == "zlib":
            return zlib.compress(data, level=self.compression_level)
        raise ValueError("Unsupported compression method.")

    def _unpack_geometry(self, data: Union[str, bytes], cx: int, cy: int) -> Geometry:
        """Return the geometry using WKB data and rtree bounds index.

        For space optimisation, points are stored as centroids and all
        other geometry types are stored as WKB. This function unpacks
        the WKB data and uses the rtree index to find the centroid for
        points where the data is null.

        Args:
            data(bytes or str):
                The WKB/WKT data to be unpacked.
            cx(int):
                The X coordinate of the centroid/representative point.
            cy(int):
                The Y coordinate of the centroid/representative point.

        Returns:
            Geometry:
                The Shapely geometry.

        """
        return Point(cx, cy) if data is None else self.deserialize_geometry(data)

    def deserialize_geometry(  # skipcq: PYL-W0221
        self,
        data: Union[str, bytes],
    ) -> Geometry:
        """Deserialize a geometry from a string or bytes.

        Args:
            data(bytes or str):
                The serialised representation of a Shapely geometry.

        Returns:
            Geometry:
                The deserialized Shapely geometry.

        """
        if self.compression == "zlib":
            data = zlib.decompress(data)
        elif self.compression is not None:
            raise ValueError("Unsupported compression method.")
        if isinstance(data, str):
            return wkt.loads(data)
        return wkb.loads(data)

    @staticmethod
    def compile_options() -> List[str]:
        """Get the list of options that sqlite3 was compiled with.

        Example:
            >>> for opt in SQLiteRTreeStore.compile_options():
            >>>     print(opt)
            COMPILER=gcc-7.5.0
            ENABLE_COLUMN_METADATA
            ENABLE_DBSTAT_VTAB
            ENABLE_FTS3
            ENABLE_FTS3_PARENTHESIS
            ENABLE_FTS3_TOKENIZER
            ENABLE_FTS4
            ENABLE_FTS5
            ENABLE_JSON1
            ENABLE_LOAD_EXTENSION
            ENABLE_PREUPDATE_HOOK
            ENABLE_RTREE
            ENABLE_SESSION
            ENABLE_STMTVTAB
            ENABLE_UNLOCK_NOTIFY
            ENABLE_UPDATE_DELETE_LIMIT
            HAVE_ISNAN
            LIKE_DOESNT_MATCH_BLOBS
            MAX_SCHEMA_RETRY=25
            MAX_VARIABLE_NUMBER=250000
            OMIT_LOOKASIDE
            SECURE_DELETE
            SOUNDEX
            TEMP_STORE=1
            THREADSAFE=1

        """
        with sqlite3.connect(":memory:") as conn:
            conn.enable_load_extension(True)
            options = conn.execute("pragma compile_options").fetchall()
        return [opt for opt, in options]

    def close(self) -> None:
        if self.auto_commit:
            self.con.commit()
        self.optimize(vacuum=False, limit=1000)
        self.con.close()

    def _make_token(self, annotation: Annotation, key: Optional[str]) -> Dict:
        """Create token data dict for tokenized SQL transaction."""
        key = key or str(uuid.uuid4())
        geometry = annotation.geometry
        if geometry.geom_type == "Point":
            serialised_geometry = None
        else:
            serialised_geometry = self.serialise_geometry(geometry)
        return {
            "key": key,
            "geometry": serialised_geometry,
            "cx": int(geometry.centroid.x),
            "cy": int(geometry.centroid.y),
            "min_x": geometry.bounds[0],
            "min_y": geometry.bounds[1],
            "max_x": geometry.bounds[2],
            "max_y": geometry.bounds[3],
            "geom_type": geometry.geom_type,
            "properties": json.dumps(annotation.properties, separators=(",", ":")),
            "area": int(geometry.area),
        }

    def append_many(
        self,
        annotations: Iterable[Annotation],
        keys: Optional[Iterable[str]] = None,
    ) -> List[str]:
        annotations = list(annotations)
        keys = list(keys) if keys else [str(uuid.uuid4()) for _ in annotations]
        self._validate_equal_lengths(keys, annotations)
        cur = self.con.cursor()
        if self.auto_commit:
            cur.execute("BEGIN")
        result = []
        for annotation, key in zip(annotations, keys):
            self._append(key, annotation, cur)
            result.append(key)
        if self.auto_commit:
            self.con.commit()
        return result

    def _append(self, key: str, annotation: Annotation, cur: sqlite3.Cursor) -> None:
        """Append without starting a transaction.

        Args:
            key(str):
                The unique identifier (UUID) for the annotation.
            annotation(Annotation):
                The annotation to be appended.
            cur(sqlite3.Cursor):
                The cursor to use for the transaction.

        """
        token = self._make_token(
            annotation=annotation,
            key=key,
        )
        cur.execute(
            """
                INSERT INTO annotations VALUES(
                    NULL, :key, :geom_type,
                    :cx, :cy, :geometry, :properties, :area
                )

                """,
            token,
        )
        row_id = cur.lastrowid
        token.update({"row_id": row_id})
        cur.execute(
            """
                INSERT INTO rtree VALUES(
                    :row_id, :min_x, :max_x, :min_y, :max_y
                )
                """,
            token,
        )

    @staticmethod
    def _initialize_query_string_parameters(
        query_geometry, query_parameters, geometry_predicate, columns, where
    ):
        """Initialises the query string and parameters."""
        query_string = (
            "SELECT "  # skipcq: BAN-B608
            + columns  # skipcq: BAN-B608
            + """
                 FROM annotations, rtree
                WHERE annotations.id == rtree.id
                """
        )

        # There is query geometry, add a simple rtree bounds check to
        # rapidly narrow candidates down.
        if query_geometry is not None:
            # Add rtree index checks to the query
            query_string += """
                    AND max_x >= :min_x
                    AND min_x <= :max_x
                    AND max_y >= :min_y
                    AND min_y <= :max_y
                    """

            # Find the bounds of the geometry for the rtree index
            min_x, min_y, max_x, max_y = query_geometry.bounds

            # Update query parameters
            query_parameters.update(
                {
                    "min_x": min_x,
                    "max_x": max_x,
                    "min_y": min_y,
                    "max_y": max_y,
                    "geometry_predicate": geometry_predicate,
                    "query_geometry": query_geometry.wkb,
                }
            )

            # The query is a full intersection check, not a simple bounds
            # check only.
            if (
                geometry_predicate is not None
                and geometry_predicate != "bbox_intersects"
            ):
                query_string += (
                    "\nAND geometry_predicate("
                    ":geometry_predicate, :query_geometry, geometry, cx, cy"
                    ") "
                )
                query_parameters["geometry_predicate"] = geometry_predicate
                query_parameters["query_geometry"] = query_geometry.wkb

        # Predicate is pickled function
        if isinstance(where, bytes):
            query_string += "\nAND pickle_expression(:where, properties)"
            query_parameters["where"] = where
        # Predicate is a string
        if isinstance(where, str):
            sql_predicate = eval(where, SQL_GLOBALS, {})  # skipcq: PYL-W0123
            query_string += f" AND {sql_predicate}"

        return query_string, query_parameters

    def _query(
        self,
        columns: str,
        geometry: Optional[Geometry] = None,
        callable_columns: Optional[str] = None,
        geometry_predicate="intersects",
        where: Optional[Predicate] = None,
        unique: bool = False,
        no_constraints_ok: bool = False,
        index_warning: bool = False,
        min_area=None,
    ) -> sqlite3.Cursor:
        """Common query construction logic for `query` and `iquery`.

        Args:
            columns(str):
                The columns to select.
            geometry(tuple or Geometry):
                The geometry being queried against.
            select_callable(str):
                The rows to select when a callable is given to `where`.
            callable_columns(str):
                The columns to select when a callable is given to
                `where`.
            where (str or bytes or Callable):
                The predicate to evaluate against candidate properties
                during the query.
            unique(bool):
                Whether to return only unique results. Defaults to
                False.
            no_constraints_ok(bool):
                Whether to allow the query to return results without
                constraints (e.g. when the geometry or where predicate
                is not provided). Defaults to False.
            index_warning(bool):
                Whether to warn if the query is not using an index.
                Defaults to False.

        Returns:
            sqlite3.Cursor:
                A database cursor for the current query.

        """
        if not no_constraints_ok and all(x is None for x in (geometry, where)):
            raise ValueError("At least one of `geometry` or `where` must be specified.")
        query_geometry = geometry
        if callable_columns is None:
            callable_columns = columns
        if geometry_predicate not in self._geometry_predicate_names:
            raise ValueError(
                "Invalid geometry predicate."
                f"Allowed values are: {', '.join(self._geometry_predicate_names)}."
            )
        cur = self.con.cursor()

        # Normalise query geometry and determine if it is a rectangle
        if isinstance(query_geometry, Iterable):
            query_geometry = Polygon.from_bounds(*query_geometry)

        if isinstance(where, Callable):
            columns = callable_columns

        query_parameters = {}

        query_string, query_parameters = self._initialize_query_string_parameters(
            query_geometry, query_parameters, geometry_predicate, columns, where
        )

        if min_area is not None and "area" in self.table_columns:
            query_string += f"\nAND area > {min_area}"
        elif min_area is not None:
            raise ValueError(
                """Cannot use `min_area` without an area column.
            SQLiteStore.add_area_column() can be used to add an area column."""
            )

        if unique:
            query_string = query_string.replace("SELECT", "SELECT DISTINCT")

        # Warn if the query is not using an index
        if index_warning:
            query_plan = cur.execute(
                "EXPLAIN QUERY PLAN " + query_string, query_parameters
            ).fetchone()
            if "USING INDEX" not in query_plan[-1]:
                warnings.warn(
                    "Query is not using an index. "
                    "Consider adding an index to improve performance."
                )
        # if area column exists, sort annotations by area
        if "area" in self.table_columns:
            query_string += "\nORDER BY area DESC"
        cur.execute(query_string, query_parameters)
        return cur

    def iquery(
        self,
        geometry: Optional[QueryGeometry] = None,
        where: Optional[Predicate] = None,
        geometry_predicate="intersects",
        min_area=None,
    ) -> List[str]:
        query_geometry = geometry
        cur = self._query(
            "[key]",
            geometry=query_geometry,
            geometry_predicate=geometry_predicate,
            where=where,
            callable_columns="[key], properties",
            min_area=min_area,
        )
        if isinstance(where, Callable):
            return [
                key
                for key, properties in cur.fetchall()
                if where(json.loads(properties))
            ]
        return [key for key, in cur.fetchall()]

    def query(
        self,
        geometry: Optional[QueryGeometry] = None,
        where: Optional[Predicate] = None,
        geometry_predicate: str = "intersects",
        min_area=None,
    ) -> Dict[str, Annotation]:
        query_geometry = geometry
        cur = self._query(
            columns="[key], properties, cx, cy, geometry",
            geometry=query_geometry,
            geometry_predicate=geometry_predicate,
            where=where,
            min_area=min_area,
        )
        if isinstance(where, Callable):
            return {
                key: Annotation(
                    geometry=self._unpack_geometry(blob, cx, cy),
                    properties=json.loads(properties),
                )
                for key, properties, cx, cy, blob in cur.fetchall()
                if where(json.loads(properties))
            }
        return {
            key: Annotation(
                geometry=self._unpack_geometry(blob, cx, cy),
                properties=json.loads(properties),
            )
            for key, properties, cx, cy, blob in cur.fetchall()
        }

    def bquery(
        self,
        geometry: Optional[QueryGeometry] = None,
        where: Union[str, bytes, Callable[[Geometry, Dict[str, Any]], bool]] = None,
        min_area=None,
    ) -> Dict[str, Tuple[float, float, float, float]]:
        cur = self._query(
            columns="[key], min_x, min_y, max_x, max_y",
            geometry=geometry,
            geometry_predicate="bbox_intersects",
            where=where,
            callable_columns="[key], properties, min_x, min_y, max_x, max_y",
            min_area=min_area,
        )
        if isinstance(where, Callable):
            return {
                key: bounds
                for key, properties, *bounds in cur.fetchall()
                if where(json.loads(properties))
            }
        return {key: bounds for key, *bounds in cur.fetchall()}

    @staticmethod
    def _handle_pickle_callable_pquery(
        select: CallableSelect,
        where: Optional[CallablePredicate],
        cur: sqlite3.Cursor,
        unique: bool,
    ) -> Union[Dict[str, Set[Properties]], Dict[str, Properties]]:
        """Package the results of a pquery into the right output format.

        This variant is used when select and where are callable or
        pickle objects.

        Args:
            select (Union[str, bytes, Callable]):
                A callable to select the properties to return.
            where (CallablePredicate):
                A callable predicate to filter the rows with. Maybe
                None for no-op (no filtering).
            cur (sqlite3.Cursor):
                The cursor for the query.
            unique (bool):
                Whether to return only unique results.

        Returns:
            dict:
                If unique, a dictionary of sets is returned. Otherwise,
                a dictionary mapping annotation keys to JSON-like
                property dictionaries is returned.

        """

        def add_props_to_result(
            result: DefaultDict[str, set], properties: Dict[str, Any]
        ) -> None:
            """Add the properties to the appropriate set in result.

            Args:
                result (DefaultDict[str, set]):
                    The result dictionary to add the properties to.
                properties (Dict[str, Any]):
                    The properties to add to the result.

            """
            # Get the selected values
            selection = select(properties)
            # Wrap scalar values into a tuple
            if not isinstance(selection, tuple):
                selection = (selection,)
            # Add the properties to the appropriate set
            for i, value in enumerate(selection):
                result[i].add(value)

        # Load a pickled select function
        if isinstance(select, bytes):
            select = pickle.loads(select)  # skipcq: BAN-B301
        if unique:
            # Create a dictionary of sets to store the unique properties
            # for each property key / name.
            result = defaultdict(set)
            for (properties_string,) in cur.fetchall():
                properties = json.loads(properties_string)
                # Apply where filter and skip if False
                if where and not where(properties):
                    continue
                add_props_to_result(result, properties)
            return list(result.values())
        if not where:
            return {
                key: select(json.loads(properties))
                for key, properties in cur.fetchall()
            }
        return {
            key: select(json.loads(properties))
            for key, properties in cur.fetchall()
            if where(json.loads(properties))
        }

    @staticmethod
    def _handle_str_pquery(
        cur: sqlite3.Cursor,
        unique: bool,
        star_query: bool,
    ) -> Union[Dict[str, Set[Properties]], Dict[str, Properties]]:
        """Package the results of a pquery into the right output format.

        This variant is used when select and where are DSL strings.

        Args:
            cur (sqlite3.Cursor):
                The cursor for the query.
            unique (bool):
                Whether to return only unique results.
            star_query (bool):
                True if the query is a star query, i.e. select == "*".

        Returns:
            dict:
                If unique, a dictionary of sets is returned. Otherwise,
                a dictionary mapping annotation keys to JSON-like
                property dictionaries is returned.

        """
        if unique:
            result = defaultdict(set)
            for values in cur.fetchall():
                for i, value in enumerate(values):
                    result[i].add(value)
            return list(result.values())
        return {key: json.loads(x) if star_query else x for key, x in cur.fetchall()}

    @staticmethod
    def _kind_of_pquery(
        select: Union[str, bytes, Callable],
        where: Union[str, bytes, Callable],
    ) -> Tuple[bool, bool, bool]:
        """Determine boolean flags for the kind of pquery this is.

        If either one of `select` or `where` is a str, bytes, or
        callable, then is_callable_query, is_pickle_query, and
        is_str_query respectively will be set to True.

        Returns:
            tuple:
                A tuple of bools:
                - True if select or where are callable (functions).
                - True if select or where are bytes (pickle expressions).
                - True if select or where are str (SQL expressions).

        """
        is_callable_query = any(isinstance(x, Callable) for x in (select, where) if x)
        is_pickle_query = any(isinstance(x, bytes) for x in (select, where) if x)
        is_str_query = any(isinstance(x, str) for x in (select, where) if x)

        return is_callable_query, is_pickle_query, is_str_query

    @staticmethod
    def _validate_select_where_type(
        select: Union[str, bytes, Callable],
        where: Union[str, bytes, Callable],
    ) -> None:
        """Validate that select and where are valid types.

        1. Check that select and where are the same type if where is given.
        2. Check that select is in (str, bytes, callable).

        Raises:
            TypeError:
                If select and where are not the same type or not in
                (str, bytes, callable).

        """
        if where is not None and type(select) is not type(where):
            raise TypeError("select and where must be of the same type")
        if not isinstance(select, (str, bytes)) and not callable(select):
            raise TypeError(
                f"select must be str, bytes, or callable, not {type(select)}"
            )

    def pquery(
        self,
        select: Select,
        geometry: Optional[QueryGeometry] = None,
        where: Optional[Predicate] = None,
        geometry_predicate: str = "intersects",
        unique: bool = True,
        squeeze: bool = True,
    ) -> Union[Dict[str, Any], Set[Any]]:
        """Query the store for annotation properties.

        Acts similarly to `AnnotationStore.query` but returns only the
        value defined by `select`.

        Args:
            select (str or bytes or Callable):
                A statement defining the value to look up from the
                annotation properties. If `select = "*"`, all properties
                are returned for each annotation (`unique` must be
                False).
            geometry (Geometry or Iterable):
                Geometry to use when querying. This can be a bounds
                (iterable of length 4) or a Shapely geometry (e.g.
                Polygon). If a geometry is provided, the bounds of the
                geometry will be used for the query. Full geometry
                intersection is not used for the query method.
            where (str or bytes or Callable):
                A statement which should evaluate to a boolean value.
                Only annotations for which this predicate is true will
                be returned. Defaults to None (assume always true). This
                may be a string, callable, or pickled function as bytes.
                Callables are called to filter each result returned the
                from annotation store backend in python before being
                returned to the user. A pickle object is, where
                possible, hooked into the backend as a user defined
                function to filter results during the backend query.
                Strings are expected to be in a domain specific language
                and are converted to SQL on a best-effort basis. For
                supported operators of the DSL see
                :mod:`tiatoolbox.annotation.dsl`. E.g. a simple python
                expression `props["class"] == 42` will be converted to a
                valid SQLite predicate when using `SQLiteStore` and
                inserted into the SQL query. This should be faster than
                filtering in python after or during the query. It is
                important to note that untrusted user input should never
                be accepted to this argument as arbitrary code can be
                run via pickle or the parsing of the string statement.
            geometry_predicate (str):
                A string defining which binary geometry predicate to
                use when comparing the query geometry and a geometry in
                the store. Only annotations for which this binary
                predicate is true will be returned. Defaults to
                "intersects". For more information see the `shapely
                documentation on binary predicates <https://shapely.
                readthedocs.io/en/stable/manual.html#binary-predicates>`_.
            unique (bool):
                If True, only unique values for each selected property
                will be returned as a list of sets. If False, all values
                will be returned as a dictionary mapping keys values.
                Defaults to True.
            squeeze (bool):
                If True, when querying for a single value with
                `unique=True`, the result will be a single set instead
                of a list of sets.

        Examples:

            >>> from tiatoolbox.annotation.storage import AnnotationStore
            >>> from shapely.geometry import Point
            >>> store = AnnotationStore()
            >>> annotation =  Annotation(
            ...     geometry=Point(0, 0),
            ...     properties={"class": 42},
            ... )
            >>> store.add(annotation, "foo")
            >>> store.pquery("*", unique=False)
            ... {'foo': {'class': 42}}

            >>> from tiatoolbox.annotation.storage import AnnotationStore
            >>> from shapely.geometry import Point
            >>> store = AnnotationStore()
            >>> annotation =  Annotation(
            ...     geometry=Point(0, 0),
            ...     properties={"class": 42},
            ... )
            >>> store.add(annotation, "foo")
            >>> store.pquery("props['class']")
            ... {42}
            >>> annotation =  Annotation(Point(1, 1), {"class": 123})
            >>> store.add(annotation, "foo")
            >>> store.pquery("props['class']")
            ... {42, 123}

        """  # noqa

        self._validate_select_where_type(select, where)

        is_callable_query, is_pickle_query, is_str_query = self._kind_of_pquery(
            select, where
        )

        is_star_query = select == "*"  # Get all properties, special case
        query_geometry = geometry  # Rename arg
        return_columns = []  # Initialise return rows list of column names

        if is_star_query and unique:
            raise ValueError("unique=True cannot be used with select='*'")

        if not unique:
            return_columns.append("[key]")
        if is_str_query and not is_star_query:
            select_names = eval(select, SQL_GLOBALS, {})  # skipcq: PYL-W0123
            return_columns += [str(select_names)]
        if is_callable_query or is_star_query or is_pickle_query:
            return_columns.append("properties")
        columns = ", ".join(return_columns)

        cur = self._query(
            columns=columns,
            geometry=query_geometry,
            geometry_predicate=geometry_predicate,
            where=where,
            unique=unique,
            no_constraints_ok=True,
            index_warning=True,
        )

        if is_pickle_query or is_callable_query:
            # Where to apply after database query
            # only done for callable where.
            post_where = where if is_callable_query else None
            result = self._handle_pickle_callable_pquery(
                select, post_where, cur, unique
            )
        else:
            result = self._handle_str_pquery(cur, unique, is_star_query)

        if unique and squeeze and len(result) == 1:
            return result[0]
        return result

    def __len__(self) -> int:
        cur = self.con.cursor()
        cur.execute("SELECT COUNT(*) FROM annotations")
        (count,) = cur.fetchone()
        return count

    def __contains__(self, key: str) -> bool:
        cur = self.con.cursor()
        cur.execute("SELECT EXISTS(SELECT 1 FROM annotations WHERE [key] = ?)", (key,))
        return cur.fetchone()[0] == 1

    def __getitem__(self, key: str) -> Annotation:
        cur = self.con.cursor()
        cur.execute(
            """
            SELECT geometry, properties, cx, cy
              FROM annotations
             WHERE [key] = :key
            """,
            {"key": key},
        )
        row = cur.fetchone()
        if row is None:
            raise KeyError(key)
        serialised_geometry, serialised_properties, cx, cy = row
        properties = json.loads(serialised_properties or "{}")
        geometry = self._unpack_geometry(
            serialised_geometry,
            cx,
            cy,
        )
        return Annotation(geometry, properties)

    def keys(self) -> Iterable[int]:
        yield from self

    def __iter__(self) -> Iterable[int]:
        cur = self.con.cursor()
        cur.execute(
            """
            SELECT [key]
              FROM annotations
            """
        )
        while True:
            row = cur.fetchone()
            if row is None:
                break
            yield row[0]  # The key

    def values(self) -> Iterable[Tuple[int, Annotation]]:
        for _, value in self.items():
            yield value

    def items(self) -> Iterable[Tuple[int, Annotation]]:
        cur = self.con.cursor()
        cur.execute(
            """
            SELECT [key], cx, cy, geometry, properties
              FROM annotations
            """
        )
        while True:
            row = cur.fetchone()
            if row is None:
                break
            key, cx, cy, serialised_geometry, serialised_properties = row
            if serialised_geometry is not None:
                geometry = self._unpack_geometry(serialised_geometry, cx, cy)
            else:
                geometry = Point(cx, cy)
            properties = json.loads(serialised_properties)
            yield key, Annotation(geometry, properties)

    def patch_many(
        self,
        keys: Iterable[int],
        geometries: Optional[Iterable[Geometry]] = None,
        properties_iter: Optional[Iterable[Properties]] = None,
    ) -> None:
        # Validate inputs
        if not any([geometries, properties_iter]):
            raise ValueError(
                "At least one of geometries or properties_iter must be given"
            )
        keys = list(keys)
        geometries = list(geometries) if geometries else None
        properties_iter = list(properties_iter) if properties_iter else None
        self._validate_equal_lengths(keys, geometries, properties_iter)
        properties_iter = properties_iter or ({} for _ in keys)  # pragma: no branch
        geometries = geometries or (None for _ in keys)  # pragma: no branch
        # Update the database
        cur = self.con.cursor()
        # Begin a transaction
        if self.auto_commit:
            cur.execute("BEGIN")
        for key, geometry, properties in zip(keys, geometries, properties_iter):
            # Annotation is not in DB:
            if key not in self:
                self._append(key, Annotation(geometry, properties), cur)
                continue
            # Annotation is in DB:
            if geometry:
                self._patch_geometry(key, geometry, cur)
            if properties:
                cur.execute(
                    """
                    UPDATE annotations
                       SET properties = json_patch(properties, :properties)
                     WHERE [key] = :key
                    """,
                    {
                        "key": key,
                        "properties": json.dumps(properties, separators=(",", ":")),
                    },
                )
        if self.auto_commit:
            self.con.commit()

    def _patch_geometry(
        self, key: str, geometry: Geometry, cur: sqlite3.Cursor
    ) -> None:
        """Patch a geometry in the database.

        Update the geometry of the annotation with the given key but
        leave the properties untouched.

        Args:
            key: The key of the annotation to patch.
            geometry: The new geometry.
            cur: The cursor to use.

        """
        bounds = dict(zip(("min_x", "min_y", "max_x", "max_y"), geometry.bounds))
        xy = dict(zip("xy", np.array(geometry.centroid)))
        query_parameters = dict(
            **bounds,
            **xy,
            key=key,
            geometry=self.serialise_geometry(geometry),
        )
        cur.execute(
            """
            UPDATE rtree
               SET min_x = :min_x, min_y = :min_y,
                   max_x = :max_x, max_y = :max_y
             WHERE EXISTS
                   (SELECT 1
                      FROM annotations
                     WHERE rtree.id = annotations.id
                       AND annotations.key == :key);
            """,
            query_parameters,
        )
        cur.execute(
            """
            UPDATE annotations
               SET cx = :x, cy = :y, geometry = :geometry
             WHERE [key] = :key
            """,
            query_parameters,
        )

    def remove_many(self, keys: Iterable[str]) -> None:
        cur = self.con.cursor()
        if self.auto_commit:
            cur.execute("BEGIN")
        for key in keys:
            cur.execute(
                """
                DELETE
                  FROM rtree
                 WHERE EXISTS
                       (SELECT 1
                          FROM annotations
                         WHERE rtree.id = annotations.id
                           AND annotations.key == ?);
                """,
                (key,),
            )
            cur.execute(
                "DELETE FROM annotations WHERE [key] = ?",
                (key,),
            )
        if self.auto_commit:
            self.con.commit()

    def __setitem__(self, key: str, annotation: Annotation) -> None:
        if key in self:
            self.patch(key, annotation.geometry, annotation.properties)
            return
        self.append(annotation, key)

    def _get_table_columns(self):
        """Get a list of columns in the annotations table."""
        cur = self.con.execute("PRAGMA table_info(annotations)")
        return [row[1] for row in cur.fetchall()]

    def add_area_column(self, mk_index=True):
        """Add a column to store the area of the geometry."""
        cur = self.con.cursor()
        cur.execute(
            """
            ALTER TABLE annotations
            ADD COLUMN area INTEGER NOT NULL DEFAULT 0
            """
        )
        cur.execute(
            """
            UPDATE annotations
            SET area = get_area(geometry, cx, cy)
            """
        )
        if mk_index:
            self.create_index("area", '"area"')
        self.con.commit()
        self.table_columns.append("area")

    def remove_area_column(self):
        """Remove the area column from the store."""
        if "area" in self.indexes():
            self.drop_index("area")
        cur = self.con.cursor()
        cur.execute(
            """
            ALTER TABLE annotations
            DROP COLUMN area
            """
        )
        self.con.commit()
        self.table_columns.remove("area")

    def to_dataframe(self) -> pd.DataFrame:
        df = pd.DataFrame()
        df_rows = (
            {
                "key": key,
                "geometry": annotation.geometry,
                "properties": annotation.properties,
            }
            for key, annotation in self.items()
        )
        df = df.append(pd.json_normalize(df_rows))
        return df.set_index("key")

    def features(self) -> Generator[Dict[str, Any], None, None]:
        return (
            {
                "type": "Feature",
                "geometry": geometry2feature(annotation.geometry),
                "properties": annotation.properties,
            }
            for annotation in self.values()
        )

    def commit(self) -> None:
        self.con.commit()

    def dump(self, fp: Union[Path, str, IO]) -> None:
        if hasattr(fp, "write"):
            fp = fp.name
        target = sqlite3.connect(fp)
        self.con.backup(target)

    def dumps(self) -> str:
        return "\n".join(self.con.iterdump())

    def clear(self) -> None:
        """Remove all annotations from the store."""
        cur = self.con.cursor()
        cur.execute("DELETE FROM rtree")
        cur.execute("DELETE FROM annotations")
        if self.auto_commit:
            self.con.commit()

    def create_index(
        self, name: str, where: Union[str, bytes], analyze: bool = True
    ) -> None:
        """Create an SQLite expression index based on the provided predicate.

        Note that an expression index will only be used if the query expression
        (in the WHERE clause) exactly matches the expression used when creating
        the index (excluding minor inconsequential changes such as
        whitespace).

        SQLite expression indexes require SQLite version 3.9.0 or higher.

        Args:
            name (str):
                Name of the index to create.
            where:
                The predicate used to create the index.
            analyze (bool):
                Whether to run the "ANALYZE" command after creating the
                index.

        """
        _, minor, _ = sqlite3.sqlite_version_info
        if minor < 9:
            raise Exception("Requires sqlite version 3.9.0 or higher.")
        cur = self.con.cursor()
        if not isinstance(where, str):
            raise TypeError(f"Invalid type for `where` ({type(where)}).")
        sql_predicate = eval(where, SQL_GLOBALS)  # skipcq: PYL-W0123
        cur.execute(f"CREATE INDEX {name} ON annotations({sql_predicate})")
        if analyze:
            cur.execute(f"ANALYZE {name}")

    def indexes(self) -> List[str]:
        """Returns a list of the names of all indexes in the store.

        Returns:
            List[str]:
                The list of index names.

        """
        cur = self.con.cursor()
        cur.execute("SELECT name FROM sqlite_master WHERE TYPE = 'index'")
        return [row[0] for row in cur.fetchall()]

    def drop_index(self, name: str) -> None:
        """Drop an index from the store.

        Args:
            name (str):
                The name of the index to drop.

        """
        cur = self.con.cursor()
        cur.execute(f"DROP INDEX {name}")

    def optimize(self, vacuum: bool = True, limit: int = 1000) -> None:
        """Optimize the database with VACUUM and ANALYZE.

        Args:
            vacuum (bool):
                Whether to run VACUUM.
            limit (int):
                The approximate maximum number of rows to examine when
                running ANALYZE. If zero or negative, not limit will be
                used. For more information see
                https://www.sqlite.org/pragma.html#pragma_analysis_limit.

        """
        if vacuum:
            self.con.execute("VACUUM")
        # Cannot use parameterized statements with PRAGMA!
        self.con.execute(f"PRAGMA analysis_limit = {int(limit)}")
        self.con.execute("PRAGMA optimize")


class DictionaryStore(AnnotationStore):
    """Pure python dictionary backed annotation store."""

    def __init__(self, connection: Union[Path, str, IO] = ":memory:") -> None:
        super().__init__()
        self._rows = {}
        self.connection = connection
        self.path = self._connection_to_path(connection)
        if self.connection not in [None, ":memory:"] and self.path.exists():
            for line in self._load_cases(
                fp=self.connection,
                string_fn=lambda fp: fp.splitlines(),
                file_fn=lambda fp: fp.readlines(),
            ):
                dictionary = json.loads(line)
                key = dictionary.get("key", uuid.uuid4().hex)
                geometry = feature2geometry(dictionary["geometry"])
                properties = dictionary["properties"]
                self.append(Annotation(geometry, properties), key=key)

    def append(
        self,
        annotation: Annotation,
        key: Optional[str] = None,
    ) -> int:
        if not isinstance(annotation.geometry, (Polygon, Point, LineString)):
            raise TypeError("Invalid geometry type.")
        key = key or str(uuid.uuid4())
        self._rows[key] = {"annotation": annotation}
        return key

    def patch(
        self,
        key: str,
        geometry: Optional[Geometry] = None,
        properties: Optional[Dict[str, Any]] = None,
    ) -> None:
        if key not in self:
            self.append(Annotation(geometry, properties), key)
            return
        existing = self[key]
        geometry = geometry or existing.geometry
        properties = properties or {}
        new_properties = copy.deepcopy(existing.properties)
        new_properties.update(properties)
        self[key] = Annotation(geometry, new_properties)

    def remove(self, key: str) -> None:
        del self._rows[key]

    def __getitem__(self, key: str) -> Annotation:
        return self._rows[key]["annotation"]

    def __setitem__(self, key: str, annotation: Annotation) -> None:
        if key in self._rows:
            self._rows[key]["annotation"] = annotation
        self._rows[key] = {"annotation": annotation}

    def __contains__(self, key: str) -> bool:
        return key in self._rows

    def items(self) -> Generator[Tuple[str, Annotation], None, None]:
        for key, row in self._rows.items():
            yield key, row["annotation"]

    def __len__(self) -> int:
        return len(self._rows)

    @classmethod  # noqa: A003
    def open(cls, fp: Union[Path, str, IO]) -> "DictionaryStore":  # noqa: A003
        return cls.from_ndjson(fp)

    def commit(self) -> None:
        if str(self.connection) == ":memory:":
            warnings.warn("In-memory store. Nothing to commit.")
            return
        if not self.path.exists():
            self.path.touch()
        self.dump(self.connection)

    def dump(self, fp: Union[Path, str, IO]) -> None:
        return self.to_ndjson(fp)

    def dumps(self) -> str:
        return self.to_ndjson()

    def close(self) -> None:
        warnings.simplefilter("ignore")
        # Try to commit any changes if the file is still open.
        with contextlib.suppress(ValueError):
            self.commit()
        warnings.resetwarnings()<|MERGE_RESOLUTION|>--- conflicted
+++ resolved
@@ -988,10 +988,6 @@
             if isinstance(select, str):
                 py_locals = {"props": annotation.properties}
                 return eval(select, PY_GLOBALS, py_locals)  # skipcq: PYL-W0123
-<<<<<<< HEAD
-=======
-
->>>>>>> a90b330c
             if isinstance(select, bytes):
                 return pickle.loads(select)(annotation.properties)  # skipcq: BAN-B301
 
