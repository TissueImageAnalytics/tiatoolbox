--- conflicted
+++ resolved
@@ -2207,9 +2207,6 @@
                 The columns to select when a callable is given to
                 `where`.
             geometry_predicate(str):
-<<<<<<< HEAD
-                The geometry predicate to use when querying.
-=======
                 A string which define which binary geometry predicate to
                 use when comparing the query geometry and a geometry in
                 the store. Only annotations for which this binary
@@ -2217,7 +2214,6 @@
                 "intersects". For more information see the `shapely
                 documentation on binary predicates <https://shapely.
                 readthedocs.io/en/stable/manual.html#binary-predicates>`_.
->>>>>>> 336d5e53
             where (str or bytes or Callable):
                 The predicate to evaluate against candidate properties
                 during the query.
@@ -2231,14 +2227,9 @@
             index_warning(bool):
                 Whether to warn if the query is not using an index.
                 Defaults to False.
-<<<<<<< HEAD
-            min_area(float):
-                Minimum area of the annotation to be returned.
-=======
             min_area (float or None):
                 Minimum area of the annotations to be returned.
                 Defaults to None.
->>>>>>> 336d5e53
             distance (float):
                 Distance used when performing a distance based query.
                 E.g. "centers_within_k" geometry predicate.
@@ -2313,10 +2304,6 @@
         geometry: Optional[QueryGeometry] = None,
         where: Optional[Predicate] = None,
         geometry_predicate="intersects",
-<<<<<<< HEAD
-=======
-        min_area: Optional[float] = None,
->>>>>>> 336d5e53
         distance: float = 0,
     ) -> List[str]:
         """Query the store for annotation keys.
@@ -2363,10 +2350,6 @@
                 "intersects". For more information see the `shapely
                 documentation on binary predicates <https://shapely.
                 readthedocs.io/en/stable/manual.html#binary-predicates>`_.
-            min_area (float or None):
-                Minimum area of the annotations to be returned.
-                Defaults to None.
-
             distance (float):
                 Distance used when performing a distance based query.
                 E.g. "centers_within_k" geometry predicate.
@@ -2433,10 +2416,6 @@
         self,
         geometry: Optional[QueryGeometry] = None,
         where: Union[str, bytes, Callable[[Geometry, Dict[str, Any]], bool]] = None,
-<<<<<<< HEAD
-=======
-        min_area: Optional[float] = None,
->>>>>>> 336d5e53
     ) -> Dict[str, Tuple[float, float, float, float]]:
         """Query the store for annotation bounding boxes.
 
