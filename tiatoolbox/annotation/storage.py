--- conflicted
+++ resolved
@@ -1950,14 +1950,11 @@
         raise ValueError("Unsupported compression method.")
 
     def _unpack_geometry(
-<<<<<<< HEAD
         self,
         data: Union[str, bytes],
         cx: float,
         cy: float,
-=======
-        self, data: Union[str, bytes], cx: float, cy: float, as_wkb: bool = False
->>>>>>> 90e6f48e
+        as_wkb: bool = False,
     ) -> Geometry:
         """Return the geometry using WKB data and rtree bounds index.
 
