"""Storage of annotations.

This module contains a collection of classes for handling storage of
annotations in memory in addition to serialisation/deserialisation to/from
disk.

Definitions
-----------

For the sake of clarity it is helpful to define a few terms used throughout
this documentation.

Annotation
    A geometry and associated properties.
Geometry
    One of: a point, a polygon, or a line string.

    .. figure:: ../images/geometries.png
            :width: 512

Properties
    Key-value pairs associated with a geometry.

"""
import contextlib
import copy
<<<<<<< HEAD
import joblib
=======
import io
>>>>>>> 33c01e20
import json
import pickle
import sqlite3
import sys
<<<<<<< HEAD
from typing_extensions import Self
=======
import tempfile
>>>>>>> 33c01e20
import uuid
import warnings
import zlib
from abc import ABC, abstractmethod
from collections.abc import MutableMapping
from dataclasses import dataclass, field
from functools import lru_cache
from numbers import Number
from pathlib import Path
from typing import (
    IO,
    Any,
    Callable,
    Dict,
    Generator,
    Iterable,
    Iterator,
    List,
    Optional,
    Tuple,
    Union,
)

import numpy as np
import pandas as pd
from shapely import speedups, wkb, wkt
from shapely.geometry import LineString, Point, Polygon
from shapely.geometry import mapping as geometry2feature
from shapely.geometry import shape as feature2geometry
from shapely.validation import make_valid

import tiatoolbox
from tiatoolbox import logger
from tiatoolbox.annotation.dsl import (
    PY_GLOBALS,
    SQL_GLOBALS,
    SQLTriplet,
    json_contains,
    json_list_sum,
    py_regexp,
)

sqlite3.enable_callback_tracebacks(True)

if speedups.available:  # pragma: no branch
    speedups.enable()

Geometry = Union[Point, Polygon, LineString]
Properties = Dict[str, Union[Dict, List, Number, str]]
BBox = Tuple[Number, Number, Number, Number]
QueryGeometry = Union[BBox, Geometry]
CallablePredicate = Callable[[Geometry, Dict[str, Any]], bool]
Predicate = Union[str, bytes, CallablePredicate]

ASCII_FILE_SEP = "\x1c"
ASCII_GROUP_SEP = "\x1d"
ASCII_RECORD_SEP = "\x1e"
ASCII_UNIT_SEP = "\x1f"
ASCII_NULL = "\0"
ISO_8601_DATE_FORMAT = r"%Y-%m-%dT%H:%M:%S.%f%z"

# Only Python 3.10+ supports using slots for dataclasses
# https://docs.python.org/3/library/dataclasses.html#dataclasses.dataclass
# therefore we use the following workaround to only use them when available.
# Using slots gives a performance boost at object creation time.
_DATACLASS_KWARGS = {"frozen": True}
if sys.version_info >= (3, 10):  # pragma: no cover
    _DATACLASS_KWARGS["slots"] = True


@dataclass(**_DATACLASS_KWARGS)
class Annotation:
    """An annotation: a geometry and associated properties.

    Attributes:
        geometry (Geometry):
            The geometry of the annotation.
        properties (dict):
            The properties of the annotation.

    """

    geometry: Geometry
    properties: Properties = field(default_factory=dict)

    def to_feature(self) -> Dict:
        """
        Return a feature representation of this annotation.

        A feature representation is a Python dictionary with the
        same schema as a geoJSON feature.

        Returns:
            dict:
                A feature representation of this annotation.
        """
        return {
            "type": "Feature",
            "geometry": geometry2feature(self.geometry),
            "properties": self.properties,
        }

    def to_geojson(self) -> str:
        """
        Return a GeoJSON string representation of this annotation.

        Returns:
            str:
                A GeoJSON representation of this annotation.

        """
        return json.dumps(self.to_feature())


class AnnotationStore(ABC, MutableMapping):
    """Annotation store abstract base class."""

    @staticmethod
    def _is_right_angle(a, b, c) -> bool:
        """Returns True if three points make a right angle.

        Used for optimising queries.

        This function will have positional only arguments when support
        for Python 3.7 is dropped.

        Args:
            a (Sequence[Number]):
                First coordinate.
            b (Sequence[Number]):
                Second coordinate.
            c (Sequence[Number]):
                Third coordinate.


        """
        return np.dot(np.subtract(a, b), np.subtract(b, c)) == 0

    @staticmethod
    def _is_rectangle(a, b, c, d, *args) -> bool:
        """Determine if a set of coordinates form a rectangle.

        Used for optimising queries. If more than five points are given,
        or if the optional fifth point is not equal to `a` then this
        returns False.

        Args:
            a (Sequence[Number]):
                First coordinate.
            b (Sequence[Number]):
                Second coordinate.
            c (Sequence[Number])::
                Third coordinate.
            d (Sequence[Number]):
                Fourth coordinate.

        Returns:
            True if the coordinates form a rectangle, False otherwise.
        """
        # Only allow one extra coordinate for looping back to the first point
        if (len(args) == 1 and not np.array_equal(args[:1], [a])) or len(args) > 1:
            return False
        # Check that all angles are right angles
        return all(
            AnnotationStore._is_right_angle(*xyz)
            for xyz in ((a, b, c), (b, c, d), (c, d, a))
        )

    @staticmethod
    def _connection_to_path(connection: Union[str, Path, IO]) -> Path:
        """Normalise a connection object to a Path.

        Here we refer to a 'connection' as anything which references a
        file e.g. a string, a pathlibPath, or a file-like object (IO).

        Args:
            connection (Union[str, Path, IO]):
                The connection object to normalise.

        Returns:
            Path:
                The normalised path.
        """
        if not isinstance(
            connection,
            (
                str,
                Path,
                io.IOBase,
                io.TextIOBase,
                tempfile._TemporaryFileWrapper,  # skipcq: PYL-W0212
            ),
        ):
            raise TypeError(
                "Connection must be a string, Path, or an IO object, "
                f"not {type(connection)}"
            )
        if isinstance(
            connection,
            (
                io.IOBase,
                io.TextIOBase,
                tempfile._TemporaryFileWrapper,  # skipcq: PYL-W0212
            ),
        ):
            connection = connection.name
        return Path(connection)

    @staticmethod
    def _validate_equal_lengths(*args):
        """Validate that all given args are either None or have the same length."""
        lengths = [len(v) for v in args if v is not None]
        if lengths and not all(length == lengths[0] for length in lengths):
            raise ValueError("All arguments must be None or of equal length.")

    @staticmethod
    def _geometry_predicate(name: str, a: Geometry, b: Geometry) -> Callable:
        """Apply a binary geometry predicate.

        For more information on geomeric predicates see the `Shapely
        documentation`.

        .. _BP:
            | https://shapely.readthedocs.io/en/stable/
            | manual.html#binary-predicates

        __ BP_

        Args:
            name(str):
                Name of the predicate to apply.
            a(Geometry):
                The first geometry.
            b(Geometry):
                The second geometry.

        Returns:
            bool:
                True if the geometry predicate holds.

        """
        return getattr(a, name)(b)

    # All valid shapely binary predicates
    _geometry_predicate_names = [
        "equals",
        "contains",
        "covers",
        "covered_by",
        "crosses",
        "disjoint",
        "intersects",
        "overlaps",
        "touches",
        "within",
        "bbox_intersects",  # Special non-shapely case, bounding-boxes intersect
    ]

    @classmethod  # noqa: A003
    @abstractmethod
    def open(cls, fp: Union[Path, str, IO]) -> "AnnotationStore":  # noqa: A003
        """Load a store object from a path or file-like object.

        Args:
            fp(Path or str or IO): The file path or file handle.

        Returns:
            AnnotationStoreABC:
                An instance of an annotation store.

        """

    @staticmethod
    def serialise_geometry(geometry: Geometry) -> Union[str, bytes]:
        """Serialise a geometry to a string or bytes.

        This defaults to well-known text (WKT) but may be overridden to
        any other format which a Shapely geometry could be serialised to
        e.g. well-known binary (WKB) or geoJSON etc.

        Args:
            geometry(Geometry):
                The Shapely geometry to be serialised.

        Returns:
            bytes or str: The serialised geometry.

        """
        return geometry.wkt

    @staticmethod
    @lru_cache(32)
    def deserialise_geometry(data: Union[str, bytes]) -> Geometry:
        """Deserialise a geometry from a string or bytes.

        This default implementation will deserialise bytes as well-known
        binary (WKB) and strings as well-known text (WKT). This can be
        overridden to deserialise other formats such as geoJSON etc.

        Args:
            data(bytes or str):
                The serialised representation of a Shapely geometry.

        Returns:
            Geometry: The deserialised Shapely geometry.

        """
        if isinstance(data, str):
            return wkt.loads(data)
        return wkb.loads(data)

    @abstractmethod
    def commit(self) -> None:
        """Commit any in-memory changes to disk."""

    @abstractmethod
    def dump(self, fp: Union[Path, str, IO]) -> None:
        """Serialise a copy of the whole store to a file-like object.

        Args:
            fp(Path or str or IO):
                A file path or file handle object for output to disk.

        """

    @abstractmethod
    def dumps(self) -> Union[str, bytes]:
        """Serialise and return a copy of store as a string or bytes.

        Returns:
            str or bytes:
                The serialised store.

        """

    def append(
        self,
        annotation: Annotation,
        key: Optional[str] = None,
    ) -> int:
        """Insert a new annotation, returning the key.

        Args:
            annotation (Annotation):
                The shapely annotation to insert.
            key (str):
                Optional. The unique key used to identify the annotation in the
                store. If not given a new UUID4 will be generated and returned
                instead.

        Returns:
            str:
                The unique key of the newly inserted annotation.

        """
        keys = key if key is None else [key]
        return self.append_many([annotation], keys)[0]

    def append_many(
        self,
        annotations: Iterable[Annotation],
        keys: Optional[Iterable[str]] = None,
    ) -> List[str]:
        """Bulk append of annotations.

        This may be more performant than repeated calls to `append`.

        Args:
            annotations (iter(Annotation)):
                An iterable of annotations.
            keys (iter(str)):
                An iterable of unique keys associated with each geometry being
                inserted. If None, a new UUID4 is generated for each geometry.

        Returns:
            list(str):
                A list of unique keys for the inserted geometries.

        """
        annotations = list(annotations)
        keys = list(keys) if keys else None
        self._validate_equal_lengths(keys, annotations)
        result = []
        if keys:
            for key, annotation in zip(keys, annotations):
                result.append(self.append(annotation, key))
            return result
        for annotation in annotations:
            result.append(self.append(annotation))
        return result

    def patch(
        self,
        key: str,
        geometry: Optional[Geometry] = None,
        properties: Optional[Dict[str, Any]] = None,
    ) -> None:
        """Patch an annotation at given key.

        Partial update of an annotation. Providing only a geometry will update
        the geometry and leave properties unchanged. Providing a properties
        dictionary applies a patch operation to the properties. Only updating
        the properties which are given and leaving the rest unchanged. To
        completely replace an annotation use `__setitem__`.

        Args:
            key(str):
                The key of the annotation to update.
            geometry(Geometry):
                The new geometry. If None, the geometry is not updated.
            properties(dict):
                A dictionary of properties to patch and their new values.
                If None, the existing properties are not altered.

        """
        if key not in self:
            self.append(Annotation(geometry, properties), key)
            return
        geometry = geometry if geometry is None else [geometry]
        properties = properties if properties is None else [properties]
        self.patch_many([key], geometry, properties)

    def patch_many(
        self,
        keys: Iterable[int],
        geometries: Optional[Iterable[Geometry]] = None,
        properties_iter: Optional[Iterable[Properties]] = None,
    ) -> None:
        """Bulk patch of annotations.

        This may be more efficient than calling `patch` repeatedly
        in a loop.

        Args:
            geometries (iter(Geometry)):
                An iterable of geometries to update.
            properties_iter (iter(dict)):
                An iterable of properties to update.
            keys (iter(str)):
                An iterable of keys for each annotation to be updated.
        """
        # Validate inputs
        if not any([geometries, properties_iter]):
            raise ValueError(
                "At least one of geometries or properties_iter must be given"
            )
        keys = list(keys)
        geometries = list(geometries) if geometries else None
        properties_iter = list(properties_iter) if properties_iter else None
        self._validate_equal_lengths(keys, geometries, properties_iter)
        properties_iter = properties_iter or ({} for _ in keys)  # pragma: no branch
        geometries = geometries or (None for _ in keys)  # pragma: no branch
        # Update the store
        for key, geometry, properties in zip(keys, geometries, properties_iter):
            properties = copy.deepcopy(properties)
            self.patch(key, geometry, properties)

    def remove(self, key: str) -> None:
        """Remove annotation from the store with its unique key.

        Args:
            key (str):
                The key of the annotation to be removed.

        """
        self.remove_many([key])

    def remove_many(self, keys: Iterable[str]) -> None:
        """Bulk removal of annotations by keys.

        Args:
            keys (iter(str)):
                An iterable of keys for the annotation to be removed.

        """
        for key in keys:
            self.remove(key)

    def setdefault(self, key: str, default: Annotation = None) -> Annotation:
        """Return the value of the annotation with the given key.

        If the key does not exist, insert the default value and return
        it.

        Args:
            key (str):
                The key of the annotation to be fetched.
            default (Annotation):
                The value to return if the key is not found.

        Returns:
            Annotation:
                The annotation or default if the key is not found.

        """
        if not isinstance(default, Annotation):
            raise TypeError("default value must be an Annotation instance.")
        return super().setdefault(key, default)

    def __delitem__(self, key: str) -> None:
        """Delete an annotation by key.

        An alias of `remove`.

        Args:
            key (str):
                The key of the annotation to be removed.

        """
        self.remove(key)

    def keys(self) -> Iterable[str]:
        """Return an iterable (usually generator) of all keys in the store.

        Returns:
            Iterable[str]:
                An iterable of keys.

        """
        for key, _ in self.items():
            yield key

    def values(self) -> Iterable[Annotation]:
        """Return an iterable of all annotation in the store.

        Returns:
            Iterable[Annotation]:
                An iterable of annotations.

        """
        for _, annotation in self.items():
            yield annotation

    def __iter__(self) -> Iterable[str]:
        """Return an iterable of keys in the store.

        An alias of `keys`.

        Returns:
            Iterable[str]:
                An iterable of keys.

        """
        yield from self.keys()

    @staticmethod
    def _eval_where(
        predicate: Optional[
            Union[str, bytes, Callable[[Geometry, Dict[str, Any]], bool]]
        ],
        properties: Dict[str, Any],
    ) -> bool:
        """Evaluate properties predicate against properties.

        Args:
            predicate (str or bytes or Callable):
                The predicate to evaluate on properties. The predicate may be a
                string, pickled bytes, or a callable (e.g. a function).
            properties (dict):
                A dictionary of JSON serialisable
                properties on which to evaluate the predicate.

        Returns:
            bool:
                Returns True if the predicate holds.

        """
        if predicate is None:
            return True
        if isinstance(predicate, str):
            return bool(
                eval(predicate, PY_GLOBALS, {"props": properties})  # skipcq: PYL-W0123
            )
        if isinstance(predicate, bytes):
            predicate = pickle.loads(predicate)  # skipcq: BAN-B301
        return bool(predicate(properties))
    
    @abstractmethod
    def query_property(
        self,
        sel_prop,
        geometry: QueryGeometry,
        where: Union[str, bytes, Callable[[Geometry, Dict[str, Any]], bool]] = None,
        geometry_predicate="intersects",
        distinct = False,
    ) -> List[str]:
        """get properties"""

    def query(
        self,
        geometry: Optional[QueryGeometry] = None,
        where: Optional[Predicate] = None,
        geometry_predicate: str = "intersects",
    ) -> Dict[str, Annotation]:
        """Query the store for annotations.

        Args:
            geometry (Geometry or Iterable):
                Geometry to use when querying. This can be a bounds
                (iterable of length 4) or a Shapely geometry (e.g.
                Polygon).
            where (str or bytes or Callable):
                A statement which should evaluate to a boolean value.
                Only annotations for which this predicate is true will
                be returned. Defaults to None (assume always true). This
                may be a string, callable, or pickled function as bytes.
                Callables are called to filter each result returned the
                from annotation store backend in python before being
                returned to the user. A pickle object is, where
                possible, hooked into the backend as a user defined
                function to filter results during the backend query.
                Strings are expected to be in a domain specific language
                and are converted to SQL on a best-effort basis. For
                supported operators of the DSL see
                :mod:`tiatoolbox.annotation.dsl`. E.g. a simple python
                expression `props["class"] == 42` will be converted to a
                valid SQLite predicate when using `SQLiteStore` and
                inserted into the SQL query. This should be faster than
                filtering in python after or during the query.
                Additionally, the same string can be used across
                different backends (e.g. the previous example predicate
                string is valid for both `DictionaryStore `and a
                `SQliteStore`). On the other hand it has many more
                limitations. It is important to note that untrusted user
                input should never be accepted to this argument as
                arbitrary code can be run via pickle or the parsing of
                the string statement.
            geometry_predicate (str):
                A string defining which binary geometry predicate to
                use when comparing the query geometry and a geometry in
                the store. Only annotations for which this binary
                predicate is true will be returned. Defaults to
                intersects. For more information see the `shapely
                documentation on binary predicates`__.

            Returns:
                list:
                    A list of Annotation objects.

            .. _BP:
                | https://shapely.readthedocs.io/en/stable/
                | manual.html#binary-predicates

            __ BP_

        """
        if all(x is None for x in (geometry, where)):
            raise ValueError("At least one of geometry or where must be set.")
        if geometry_predicate not in self._geometry_predicate_names:
            raise ValueError(
                "Invalid geometry predicate."
                f"Allowed values are: {', '.join(self._geometry_predicate_names)}."
            )
        query_geometry = geometry
        if isinstance(query_geometry, Iterable):
            query_geometry = Polygon.from_bounds(*query_geometry)
        return {
            key: annotation
            for key, annotation in self.items()
            if (
                (
                    query_geometry is None
                    or self._geometry_predicate(
                        geometry_predicate,
                        query_geometry,
                        annotation.geometry,
                    )
                )
                and self._eval_where(where, annotation.properties)
            )
        }

    def keyed_query(
        self,
        geometry: QueryGeometry,
        where: Union[str, bytes, Callable[[Dict[str, Any]], bool]] = None,
        geometry_predicate: str = "intersects",
    ) -> Dict[str, Annotation]:
        """Query the store for annotations, return as a dict with keys.
        Otherwise behaves as query.

        Args:
            geometry (Geometry or Iterable):
                Geometry to use when querying. This can be a bounds
                (iterable of length 4) or a Shapely geometry (e.g.
                Polygon).
            where (str or bytes or Callable):
                A statement which should evaluate to a boolean value.
                Only annotations for which this predicate is true will
                be returned. Defaults to None (assume always true). This
                may be a string, callable, or pickled function as bytes.
                Callables are called to filter each result returned the
                from annotation store backend in python before being
                returned to the user. A pickle object is, where
                possible, hooked into the backend as a user defined
                function to filter results during the backend query.
                Strings are expected to be in a domain specific language
                and are converted to SQL on a best-effort basis. For
                supported operators of the DSL see
                :mod:`tiatoolbox.annotation.dsl`. E.g. a simple python
                expression `props["class"] == 42` will be converted to a
                valid SQLite predicate when using `SQLiteStore` and
                inserted into the SQL query. This should be faster than
                filtering in python after or during the query.
                Additionally, the same string can be used across
                different backends (e.g. the previous example predicate
                string is valid for both `DictionaryStore `and a
                `SQliteStore`). On the other hand it has many more
                limitations. It is important to note that untrusted user
                input should never be accepted to this argument as
                arbitrary code can be run via pickle or the parsing of
                the string statement.
            geometry_predicate (str):
                A string which define which binary geometry predicate to
                use when comparing the query geometry and a geometry in
                the store. Only annotations for which this binary
                predicate is true will be returned. Defaults to
                intersects. For more information see the `shapely
                documentation on binary predicates`__.

            Returns:
                list:
                    A list of Annotation objects.

            .. _BP:
                | https://shapely.readthedocs.io/en/stable/
                | manual.html#binary-predicates

            __ BP_

        """
        if geometry_predicate not in self._geometry_predicate_names:
            raise ValueError(
                "Invalid geometry predicate."
                f"Allowed values are: {', '.join(self._geometry_predicate_names)}."
            )
        query_geometry = geometry
        if isinstance(query_geometry, tuple):
            query_geometry = Polygon.from_bounds(*query_geometry)
        return {
            key: annotation
            for key, annotation in self.items()
            if (
                self._geometry_predicate(
                    geometry_predicate, query_geometry, annotation.geometry
                )
                and self._eval_where(where, annotation.properties)
            )
        }

    def iquery(
        self,
        geometry: QueryGeometry,
        where: Optional[Predicate] = None,
        geometry_predicate: str = "intersects",
    ) -> List[int]:
        """Query the store for annotation keys.

        Acts the same as `AnnotationStore.query` except returns keys
        instead of annotations.

        Args:
            geometry (Geometry or Iterable):
                Geometry to use when querying. This can be a bounds
                (iterable of length 4) or a Shapely geometry (e.g.
                Polygon).
            where (str or bytes or Callable):
                A statement which should evaluate to a boolean value.
                Only annotations for which this predicate is true will
                be returned. Defaults to None (assume always true). This
                may be a string, callable, or pickled function as bytes.
                Callables are called to filter each result returned the
                from annotation store backend in python before being
                returned to the user. A pickle object is, where
                possible, hooked into the backend as a user defined
                function to filter results during the backend query.
                Strings are expected to be in a domain specific language
                and are converted to SQL on a best-effort basis. For
                supported operators of the DSL see
                :mod:`tiatoolbox.annotation.dsl`. E.g. a simple python
                expression `props["class"] == 42` will be converted to a
                valid SQLite predicate when using `SQLiteStore` and
                inserted into the SQL query. This should be faster than
                filtering in python after or during the query.
                Additionally, the same string can be used across
                different backends (e.g. the previous example predicate
                string is valid for both `DictionaryStore `and a
                `SQliteStore`). On the other hand it has many more
                limitations. It is important to note that untrusted user
                input should never be accepted to this argument as
                arbitrary code can be run via pickle or the parsing of
                the string statement.
            geometry_predicate:
                A string which define which binary geometry predicate to
                use when comparing the query geometry and a geometry in
                the store. Only annotations for which this binary
                predicate is true will be returned. Defaults to
                intersects. For more information see the `shapely
                documentation on binary predicates`__.

            Returns:
                list:
                    A list of keys for each Annotation.

            .. _BP:
                | https://shapely.readthedocs.io/en/stable/
                | manual.html#binary-predicates

            __ BP_

        """
        if geometry_predicate not in self._geometry_predicate_names:
            raise ValueError(
                "Invalid geometry predicate."
                f"Allowed values are: {', '.join(self._geometry_predicate_names)}."
            )
        query_geometry = geometry
        if isinstance(query_geometry, Iterable):
            query_geometry = Polygon.from_bounds(*query_geometry)
        return [
            key
            for key, annotation in self.items()
            if (
                self._geometry_predicate(
                    geometry_predicate, query_geometry, annotation.geometry
                )
                and self._eval_where(where, annotation.properties)
            )
        ]

    def bquery(
        self,
        geometry: Optional[QueryGeometry] = None,
        where: Union[str, bytes, Callable[[Dict[str, Any]], bool]] = None,
    ) -> Dict[str, Tuple[float, float, float, float]]:
        """Query the store for annotation bounding boxes.

        Acts similarly to `AnnotationStore.query` except it checks for
        intersection between sotred and query geometry bounding boxes.
        This may be faster than a regular query in some cases, e.g. for
        SQliteStore with a alrge number of annotations.

        Note that this method only checks for bounding box intersection
        and therefore may give a different result to using
        `AnnotationStore.query` with a box polygon and the "intersects"
        geometry predicate. Also note that geometry predicates are not
        supported for this method.

        Args:
            geometry (Geometry or Iterable):
                Geometry to use when querying. This can be a bounds
                (iterable of length 4) or a Shapely geometry (e.g.
                Polygon). If a geometry is provided, the bounds of the
                geometry will be used for the query. Full geometry
                intersection is not used for the query method.
            where (str or bytes or Callable):
                A statement which should evaluate to a boolean value.
                Only annotations for which this predicate is true will
                be returned. Defaults to None (assume always true). This
                may be a string, callable, or pickled function as bytes.
                Callables are called to filter each result returned the
                from annotation store backend in python before being
                returned to the user. A pickle object is, where
                possible, hooked into the backend as a user defined
                function to filter results during the backend query.
                Strings are expected to be in a domain specific language
                and are converted to SQL on a best-effort basis. For
                supported operators of the DSL see
                :mod:`tiatoolbox.annotation.dsl`. E.g. a simple python
                expression `props["class"] == 42` will be converted to a
                valid SQLite predicate when using `SQLiteStore` and
                inserted into the SQL query. This should be faster than
                filtering in python after or during the query.
                Additionally, the same string can be used across
                different backends (e.g. the previous example predicate
                string is valid for both `DictionaryStore `and a
                `SQliteStore`). On the other hand it has many more
                limitations. It is important to note that untrusted user
                input should never be accepted to this argument as
                arbitrary code can be run via pickle or the parsing of
                the string statement.

            Returns:
                list:
                    A list of bounding boxes for each Annotation.

            .. _BP:
                | https://shapely.readthedocs.io/en/stable/
                | manual.html#binary-predicates

            __ BP_

        """
        query_geometry = geometry
        if isinstance(query_geometry, tuple):
            query_geometry = Polygon.from_bounds(*query_geometry)
        return {
            key: annotation.geometry.bounds
            for key, annotation in self.items()
            if (
                Polygon.from_bounds(*annotation.geometry.bounds).intersects(
                    Polygon.from_bounds(*query_geometry.bounds)
                )
                and self._eval_where(where, annotation.properties)
            )
        }

    def features(self) -> Generator[Dict[str, Any], None, None]:
        """Return annotations as a list of geoJSON features.

        Returns:
            list:
                List of features as dictionaries.

        """
        for a in self.values():
            yield a.to_feature()

    def to_geodict(self) -> Dict[str, Any]:
        """Return annotations as a dictionary in geoJSON format.

        Returns:
            dict:
                Dictionary of annotations in geoJSON format.

        """
        return {
            "type": "FeatureCollection",
            "features": list(self.features()),
        }

    @staticmethod
    def _dump_cases(
        fp: Union[IO, str, Path, None],
        file_fn: Callable[[IO], None],
        none_fn: Callable[[], Union[str, bytes]],
    ) -> Optional[Union[str, bytes]]:
        """Helper function to handle cases for dumping.

        Args:
            fp:
                The file path or handle to dump to.
            file_fn(Callable):
                The function to call when fp is a file handle.
            none_fn(Callable):
                The function to call when fp is None.

        Returns:
            Any:
                The result of dump. Depends on the provided functions.

        """
        if fp is not None:
            # It is a file-like object, write to it
            if hasattr(fp, "write"):
                return file_fn(fp)
            # Turn a path into a file handle, then write to it
            with open(fp, "w", encoding="utf-8") as file_handle:
                return file_fn(file_handle)
        # Return as str or bytes if no handle/path is given
        return none_fn()

    @staticmethod
    def _load_cases(
        fp: Union[IO, str, Path],
        string_fn: Callable[[Union[str, bytes]], Any],
        file_fn: Callable[[IO], Any],
    ) -> Any:
        with contextlib.suppress(OSError):
            if isinstance(fp, (Path, str)) and Path(fp).exists():
                with open(fp) as file_handle:
                    return file_fn(file_handle)
        if isinstance(fp, (str, bytes)):
            return string_fn(fp)
        if hasattr(fp, "read"):
            return file_fn(fp)
        raise IOError("Invalid file handle or path.")

    @classmethod
    def from_geojson(cls, fp: Union[IO, str]) -> "AnnotationStore":
        geojson = cls._load_cases(
            fp=fp,
            string_fn=json.loads,
            file_fn=json.load,
        )
        store = cls()
        """for feature in geojson["features"]:
            geometry = feature2geometry(feature["geometry"])
            properties = feature["properties"]
            store.append(Annotation(geometry, properties))
        return store"""
        anns = [
            Annotation(feature2geometry(feature["geometry"]), feature["properties"])
            for feature in geojson["features"]
        ]
        store.append_many(anns)
        return store

<<<<<<< HEAD
    def add_from(self, fp: Union[IO, str]) -> "AnnotationStore":
        fp = Path(fp)
        if fp.suffix=='.geojson':
            geojson = self._load_cases(
                fp=fp,
                string_fn=json.loads,
                file_fn=json.load,
            )
            """for feature in geojson["features"]:
                geometry = feature2geometry(feature["geometry"])
                properties = feature["properties"]
                store.append(Annotation(geometry, properties))
            return store"""
            anns = [
                Annotation(feature2geometry(feature["geometry"]), feature["properties"])
                for feature in geojson["features"]
            ]
        elif fp.suffix=='.dat':
            #hovernet-stype .dat file
            data = joblib.load(fp)
            props = list(data[list(data.keys())[0]].keys())#[3:]
            if 'contour' not in props:
                #assume cerberous format with objects subdivided into categories
                anns = []
                for subcat in data.keys():
                    if subcat=='resolution':
                        continue
                    props = list(data[subcat][list(data[subcat].keys())[0]].keys())
                    if 'contour' not in props:
                        continue
                    if 'type' in props:
                        for key in data[subcat].keys():
                            data[subcat][key]['type'] = f"{subcat[:3]}: {data[subcat][key]['type']}"
                    else:
                        props.append('type')
                        for key in data[subcat].keys():
                            data[subcat][key]['type'] = subcat
                    anns.extend([
                    Annotation(make_valid(feature2geometry({'type': 'Polygon', 'coordinates': (0.5/0.275)*np.array([data[subcat][key]['contour']])})), {key2: data[subcat][key][key2] for key2 in props[3:]})
                    for key in data[subcat].keys()
                ])
            else:
                anns = [
                    Annotation(make_valid(feature2geometry({'type': 'Polygon', 'coordinates': [data[key]['contour']]})), {key2: data[key][key2] for key2 in props[3:]})
                    for key in data.keys()
                ]
        else:
            raise ValueError('Invalid file type')
        print(len(anns))
        self.append_many(anns)

    def to_geojson(self, fp: Optional[IO] = None) -> Union[str, None]:
=======
    def to_geojson(self, fp: Optional[IO] = None) -> Optional[str]:
>>>>>>> 33c01e20
        """Serialise the store to geoJSON.

        For more information on the geoJSON format see:
        - https://geojson.org/
        - https://tools.ietf.org/html/rfc7946

        Args:
             fp (IO):
                A file-like object supporting `.read`. Defaults to None
                which returns geoJSON as a string.

        Returns:
            Optional[str]:
                None if writing to file or the geoJSON string if `fp` is
                None.

        """
        return self._dump_cases(
            fp=fp,
            file_fn=lambda fp: json.dump(self.to_geodict(), fp),
            none_fn=lambda: json.dumps(self.to_geodict()),
        )

    def to_ndjson(self, fp: Optional[IO] = None) -> Optional[str]:
        """Serialise to New Line Delimited JSON.

        Each line contains a JSON object with the following format:
        ```json
        {
            "key": "...",
            "geometry": {
                "type": "...",
                "coordinates": [...]
            },
            "properties": {
                "...": "..."
            }
        }
        ```
        That is a geoJSON object with an additional key field.

        For more information on the NDJSON format see:
        - ndjson Specification: http://ndjson.org
        - JSON Lines Documentation: https://jsonlines.org
        - Streaming JSON: https://w.wiki/4Qan
        - GeoJSON RFC: https://tools.ietf.org/html/rfc7946
        - JSON RFC: https://tools.ietf.org/html/rfc7159


        Args:
            fp (IO): A file-like object supporting `.read`. Defaults to
                None which returns geoJSON as a string.

        Returns:
            Optional[str]:
                None if writing to file or the geoJSON string if`fp` is
                None.

        """
        string_lines_generator = (
            json.dumps({"key": key, **annotation.to_feature()}, separators=(",", ":"))
            + "\n"
            for key, annotation in self.items()
        )
        return self._dump_cases(
            fp=fp,
            file_fn=lambda fp: fp.writelines(string_lines_generator),
            none_fn=lambda: "".join(string_lines_generator),
        )

    @classmethod
    def from_ndjson(cls, fp: Union[IO, str]) -> "AnnotationStore":
        """Load annotations from NDJSON.

        Expects each line to be a JSON object with the following format:
        ```json
        {
            "key": "...",
            "geometry": {
                "type": "...",
                "coordinates": [...]
            },
            "properties": {
                "...": "..."
            }
        }
        ```
        That is a geoJSON object with an additional key field. If this key
        field is missing, then a new UUID4 key will be generated for this
        annotation.

        Args:
            fp (IO): A file-like object supporting `.read`.

        Returns:
            AnnotationStore:
                The loaded annotations.

        """
        store = cls()
        for line in cls._load_cases(
            fp=fp,
            string_fn=lambda fp: fp.splitlines(),
            file_fn=lambda fp: fp.readlines(),
        ):
            dictionary = json.loads(line)
            key = dictionary.get("key", uuid.uuid4().hex)
            geometry = feature2geometry(dictionary["geometry"])
            properties = dictionary["properties"]
            store.append(Annotation(geometry, properties), key)
        return store

    @classmethod
    def from_dataframe(cls, df: pd.DataFrame) -> "AnnotationStore":
        store = cls()
        for key, row in df.iterrows():
            geometry = row["geometry"]
            properties = dict(row.filter(regex="^(?!geometry|key).*$"))
            store.append(Annotation(geometry, properties), str(key))
        return store

    def to_dataframe(self) -> pd.DataFrame:
        features = (
            {
                "geometry": annotation.geometry,
                "properties": annotation.properties,
                "key": key,
            }
            for key, annotation in self.items()
        )
        return pd.json_normalize(features).set_index("key")

    def __del__(self) -> None:
        self.close()

    def clear(self) -> None:
        """Remove all annotations from the store.

        This is a naive implementation, it simply iterates over all annotations
        and removes them. Faster implementations may be possible in specific
        cases and may be implemented by subclasses.

        """
        for key in list(self.keys()):
            del self[key]


class SQLiteMetadata(MutableMapping):
    """Metadata storage for an SQLiteStore.

    Attributes:
        connection (Union[str, Path, IO]):
            A reference to where the data is stored. May be a string (
            e.g. ":memory:" or "./data.db"), a pathlib Path, or a file
            handle.
        path (Path):
            The path to the annotation store data. This will be
            ":memory:" if the annotation store is in-memory. This is
            derived from `connection` and normalised to be a pathlib
            Path object.
        con (sqlite3.Connection):
            The sqlite3 database connection.
    """

    def __init__(self, con: sqlite3.Connection) -> None:
        self.con = con
        self.con.execute(
            "CREATE TABLE IF NOT EXISTS metadata (key TEXT UNIQUE, value TEXT)"
        )
        self.con.commit()

    def __contains__(self, key: str) -> bool:
        cursor = self.con.execute("SELECT 1 FROM metadata WHERE [key] = ?", (key,))
        return cursor.fetchone() is not None

    def __setitem__(self, key: str, value: Union[dict, list, int, float, str]) -> None:
        """Set a metadata value."""
        value = json.dumps(value)
        self.con.execute(
            "REPLACE INTO metadata (key, value) VALUES (?,?)", (key, value)
        )
        self.con.commit()

    def __getitem__(self, key: str) -> Union[dict, list, int, float, str]:
        """Get a metadata value."""
        cursor = self.con.execute("SELECT value FROM metadata WHERE [key] = ?", (key,))
        result = cursor.fetchone()
        if result is None:
            raise KeyError(key)
        return json.loads(result[0])

    def __delitem__(self, key: str) -> None:
        """Delete a metadata value."""
        if key not in self:
            raise KeyError(key)
        self.con.execute("DELETE FROM metadata WHERE [key] = ?", (key,))

    def __iter__(self) -> Iterator[str]:
        """Iterate over all keys."""
        cursor = self.con.execute("SELECT [key] FROM metadata")
        for row in cursor:
            yield row[0]

    def __len__(self) -> int:
        """Return the number of metadata entries."""
        cursor = self.con.execute("SELECT COUNT(*) FROM metadata")
        return cursor.fetchone()[0]


class SQLiteStore(AnnotationStore):
    """SQLite backed annotation store.

    Uses and rtree index for fast spatial queries.

    """

    @classmethod  # noqa: A003
    def open(cls, fp: Union[Path, str]) -> "SQLiteStore":  # noqa: A003
        return SQLiteStore(fp)

    def __init__(
        self,
        connection: Union[Path, str, IO] = ":memory:",
        compression="zlib",
        compression_level=9,
    ) -> None:
        super().__init__()
        # Check that JSON and RTree support is enabled
        compile_options = self.compile_options()
        if sqlite3.sqlite_version_info >= (3, 38, 0):
            if not all(
                ["OMIT_JSON" not in compile_options, "ENABLE_RTREE" in compile_options]
            ):
                raise Exception(
                    """RTREE sqlite3 compile option is required, and
                    JSON must not be disabled with OMIT_JSON compile option"""
                )
        else:
            if not all(
                ["ENABLE_JSON1" in compile_options, "ENABLE_RTREE" in compile_options]
            ):
                raise Exception("RTREE and JSON1 sqlite3 compile options are required.")

        # Check that math functions are enabled
        if "ENABLE_MATH_FUNCTIONS" not in compile_options:
            logger.warning(
                "SQLite math functions are not enabled."
                " This may cause problems with some queries."
                " For example, floor division (//) will not work."
                " For a full list see https://tia-toolbox.readthedocs.io/"
                "en/v%s/_autosummary/tiatoolbox.annotation.dsl.html",
                tiatoolbox.__version__,
            )

        # Set up database connection and cursor
        self.connection = connection
        self.path = self._connection_to_path(self.connection)

        # Check if the path is a a non-empty file
        exists = (
            # Use 'and' to short-circuit
            self.path.is_file()
            and self.path.stat().st_size > 0
        )
        self.con = sqlite3.connect(str(self.path), isolation_level="DEFERRED")

        # Set up metadata
        self.metadata = SQLiteMetadata(self.con)
        self.metadata["version"] = "1.0.0"
        self.metadata["compression"] = compression
        self.metadata["compression_level"] = compression_level

        # Register predicate functions as custom SQLite functions
        def wkb_predicate(name: str, wkb_a: bytes, b: bytes, cx: int, cy: int) -> bool:
            """Wrapper function to allow WKB as inputs to binary predicates."""
            a = wkb.loads(wkb_a)
            b = self._unpack_geometry(b, cx, cy)
            return self._geometry_predicate(name, a, b)

        def pickle_where(pickle_bytes: bytes, properties: str) -> bool:
            fn = pickle.loads(pickle_bytes)  # skipcq: BAN-B301
            properties = json.loads(properties)
            return fn(properties)

        # Register custom functions
        def register_custom_function(
            name: str, nargs: int, fn: Callable, deterministic: bool = False
        ) -> None:
            """Register a custom SQLite function.

            Only Python >= 3.8 supports deterministic functions,
            fallback to without this argument if not available.

            Args:
                name:
                    The name of the function.
                nargs:
                    The number of arguments the function takes.
                fn:
                    The function to register.
                deterministic:
                    Whether the function is deterministic.

            """
            try:
                self.con.create_function(name, nargs, fn, deterministic=deterministic)
            except TypeError:
                self.con.create_function(name, nargs, fn)

        register_custom_function(
            "geometry_predicate", 5, wkb_predicate, deterministic=True
        )
        register_custom_function("pickle_where", 2, pickle_where, deterministic=True)
        register_custom_function("REGEXP", 2, py_regexp)
        register_custom_function("REGEXP", 3, py_regexp)
        register_custom_function("LISTSUM", 1, json_list_sum)
        register_custom_function("CONTAINS", 1, json_contains)

        if exists:
            return

        # Create tables for geometry and RTree index
        self.con.execute(
            """
            CREATE VIRTUAL TABLE rtree USING rtree_i32(
                id,                      -- Integer primary key
                min_x, max_x,            -- 1st dimension min, max
                min_y, max_y             -- 2nd dimension min, max
            )
            """
        )
        self.con.execute(
            """
            CREATE TABLE annotations(
                id INTEGER PRIMARY KEY,  -- Integer primary key
                key TEXT UNIQUE,         -- Unique identifier (UUID)
                objtype TEXT,            -- Object type
                cx INTEGER NOT NULL,     -- X of centroid/representative point
                cy INTEGER NOT NULL,     -- Y of centroid/representative point
                geometry BLOB,           -- Detailed geometry
                properties TEXT          -- JSON properties
            )
            """
        )
        self.con.commit()

    def serialise_geometry(self, geometry: Geometry) -> Union[str, bytes]:
        """Serialise a geometry to WKB with optional compression.

        Converts shapely geometry objects to well-known binary (WKB) and
        applies optional compression.

        Args:
            geometry(Geometry):
                The Shapely geometry to be serialised.

        Returns:
            bytes or str:
                The serialised geometry.

        """
        data = geometry.wkb
        if self.metadata["compression"] is None:
            return data
        if self.metadata["compression"] == "zlib":
            return zlib.compress(data, level=self.metadata["compression_level"])
        raise Exception("Unsupported compression method.")

    def _unpack_geometry(self, data: Union[str, bytes], cx: int, cy: int) -> Geometry:
        """Return the geometry using WKB data and rtree bounds index.

        For space optimisation, points are stored as centroids and all
        other geometry types are stored as WKB. This function unpacks
        the WKB data and uses the rtree index to find the centroid for
        points where the data is null.

        Args:
            data(bytes or str):
                The WKB/WKT data to be unpacked.
            cx(int):
                The X coordinate of the centroid/representative point.
            cy(int):
                The Y coordinate of the centroid/representative point.

        Returns:
            Geometry:
                The Shapely geometry.

        """
        if isinstance(data, list):
            if len(data) > 1:
                geom = Polygon.from_bounds(*data)
                if geom.area == 0:
                    # if we are getting as bbox, return
                    # pts as a pt not a zero-area poly
                    return geom.centroid
                return geom
            else:
                data = data[0]
        if data is None:
            return Point(cx, cy)
        return self.deserialise_geometry(data)

    def deserialise_geometry(self, data: Union[str, bytes]) -> Geometry:
        """Deserialise a geometry from a string or bytes.

        Args:
            data(bytes or str):
                The serialised representation of a Shapely geometry.

        Returns:
            Geometry:
                The deserialised Shapely geometry.

        """
        if self.metadata["compression"] == "zlib":
            data = zlib.decompress(data)
        elif self.metadata["compression"] is not None:
            raise Exception("Unsupported compression method.")
        if isinstance(data, str):
            return wkt.loads(data)
        return wkb.loads(data)

    @staticmethod
    def compile_options() -> List[str]:
        """Get the list of options that sqlite3 was compiled with.

        Example:
            >>> for opt in SQLiteRTreeStore.compile_options():
            >>>     print(opt)
            COMPILER=gcc-7.5.0
            ENABLE_COLUMN_METADATA
            ENABLE_DBSTAT_VTAB
            ENABLE_FTS3
            ENABLE_FTS3_PARENTHESIS
            ENABLE_FTS3_TOKENIZER
            ENABLE_FTS4
            ENABLE_FTS5
            ENABLE_JSON1
            ENABLE_LOAD_EXTENSION
            ENABLE_PREUPDATE_HOOK
            ENABLE_RTREE
            ENABLE_SESSION
            ENABLE_STMTVTAB
            ENABLE_UNLOCK_NOTIFY
            ENABLE_UPDATE_DELETE_LIMIT
            HAVE_ISNAN
            LIKE_DOESNT_MATCH_BLOBS
            MAX_SCHEMA_RETRY=25
            MAX_VARIABLE_NUMBER=250000
            OMIT_LOOKASIDE
            SECURE_DELETE
            SOUNDEX
            TEMP_STORE=1
            THREADSAFE=1

        """
        with sqlite3.connect(":memory:") as conn:
            conn.enable_load_extension(True)
            options = conn.execute("pragma compile_options").fetchall()
        return [opt for opt, in options]

    def close(self) -> None:
        self.con.commit()
        self.con.close()

    def _make_token(self, annotation: Annotation, key: Optional[str]) -> Dict:
        """Create token data dict for tokenised SQL transaction."""
        key = key or str(uuid.uuid4())
        geometry = annotation.geometry
        if geometry.geom_type == "Point":
            serialised_geometry = None
        else:
            serialised_geometry = self.serialise_geometry(geometry)
        return {
            "key": key,
            "geometry": serialised_geometry,
            "cx": int(geometry.centroid.x),
            "cy": int(geometry.centroid.y),
            "min_x": geometry.bounds[0],
            "min_y": geometry.bounds[1],
            "max_x": geometry.bounds[2],
            "max_y": geometry.bounds[3],
            "geom_type": geometry.geom_type,
            "properties": json.dumps(annotation.properties, separators=(",", ":")),
        }

    def append_many(
        self,
        annotations: Iterable[Annotation],
        keys: Optional[Iterable[str]] = None,
    ) -> List[str]:
        annotations = list(annotations)
        keys = list(keys) if keys else [str(uuid.uuid4()) for _ in annotations]
        self._validate_equal_lengths(keys, annotations)
        cur = self.con.cursor()
        cur.execute("BEGIN")
        result = []
        for annotation, key in zip(annotations, keys):
            self._append(key, annotation, cur)
            result.append(key)
        self.con.commit()
        return result

    def _append(self, key: str, annotation: Annotation, cur: sqlite3.Cursor) -> None:
        """Append without starting a transaction.

        Args:
            key(str):
                The unique identifier (UUID) for the annotation.
            annotation(Annotation):
                The annotation to be appended.
            cur(sqlite3.Cursor):
                The cursor to use for the transaction.

        """
        token = self._make_token(
            annotation=annotation,
            key=key,
        )
        cur.execute(
            """
                INSERT INTO annotations VALUES(
                    NULL, :key, :geom_type,
                    :cx, :cy, :geometry, :properties
                )
                """,
            token,
        )
        row_id = cur.lastrowid
        token.update({"row_id": row_id})
        cur.execute(
            """
                INSERT INTO rtree VALUES(
                    :row_id, :min_x, :max_x, :min_y, :max_y
                )
                """,
            token,
        )

    def _query(
        self,
        rows: str,
        geometry: Optional[Geometry] = None,
        callable_rows: Optional[str] = None,
        geometry_predicate="intersects",
        where: Optional[Predicate] = None,
    ) -> sqlite3.Cursor:
        """Common query construction logic for `query` and `iquery`.

        Args:
            rows(str):
                The rows to select.
            geometry(tuple or Geometry):
                The geometry being queries against.
            select_callable(str):
                The rows to select when a callable is given to `where`.
            callable_rows(str):
                The binary predicate to use when comparing `geometry`
                with each candidate shape.
            where (str or bytes or Callable):
                The predicate to evaluate against candidate properties
                during the query.

        Returns:
            sqlite3.Cursor:
                A database cursor for the current query.

        """
        if all(x is None for x in (geometry, where)):
            raise ValueError("At least one of `geometry` or `where` must be specified.")
        query_geometry = geometry
        if callable_rows is None:
            callable_rows = rows
        if geometry_predicate not in self._geometry_predicate_names:
            raise ValueError(
                "Invalid geometry predicate."
                f"Allowed values are: {', '.join(self._geometry_predicate_names)}."
            )
        cur = self.con.cursor()

        # Normalise query geometry and determine if it is a rectangle
        if isinstance(query_geometry, Iterable):
            query_geometry = Polygon.from_bounds(*query_geometry)

        if isinstance(where, Callable):
            rows = callable_rows

        # Initialise the query string and parameters
        query_string = (
            "SELECT "  # skipcq: BAN-B608
            + rows  # skipcq: BAN-B608
            + """
         FROM annotations, rtree
        WHERE annotations.id == rtree.id
        """
        )
<<<<<<< HEAD
        query_parameters = {
            "min_x": min_x,
            "max_x": max_x,
            "min_y": min_y,
            "max_y": max_y,
            "geometry_predicate": geometry_predicate,
            "query_geometry": query_geometry.wkb,
        }
        if isinstance(where, str):
            sql_predicate = eval(where, SQL_GLOBALS, {})  # skipcq: PYL-W0123
            query_string += f"AND {sql_predicate}"
            print(sql_predicate)
        if isinstance(where, SQLTriplet):
            query_string += f"AND {where}"
=======

        query_parameters = {}

        # There is query geometry, add a simple rtree bounds check to
        # rapidly narrow candidates down.
        if query_geometry is not None:
            # Add rtree index checks to the query
            query_string += """
            AND max_x >= :min_x
            AND min_x <= :max_x
            AND max_y >= :min_y
            AND min_y <= :max_y
            """

            # Find the bounds of the geometry for the rtree index
            min_x, min_y, max_x, max_y = query_geometry.bounds

            # Update query parameters
            query_parameters.update(
                {
                    "min_x": min_x,
                    "max_x": max_x,
                    "min_y": min_y,
                    "max_y": max_y,
                    "geometry_predicate": geometry_predicate,
                    "query_geometry": query_geometry.wkb,
                }
            )

            # The query is a full intersection check, not a simple bounds
            # check only.
            if (
                geometry_predicate is not None
                and geometry_predicate != "bbox_intersects"
            ):
                query_string += (
                    "\nAND geometry_predicate("
                    ":geometry_predicate, :query_geometry, geometry, cx, cy"
                    ") "
                )
                query_parameters["geometry_predicate"] = geometry_predicate
                query_parameters["query_geometry"] = query_geometry.wkb

        # Predicate is pickled function
>>>>>>> 33c01e20
        if isinstance(where, bytes):
            query_string += "\nAND pickle_where(:where, properties)"
            query_parameters["where"] = where
        # Predicate is a string
        if isinstance(where, str):
            sql_predicate = eval(where, SQL_GLOBALS, {})  # skipcq: PYL-W0123
            query_string += f" AND {sql_predicate}"

        cur.execute(query_string, query_parameters)
        return cur

    def iquery(
        self,
        geometry: Optional[QueryGeometry] = None,
        where: Optional[Predicate] = None,
        geometry_predicate="intersects",
    ) -> List[str]:
        query_geometry = geometry
        cur = self._query(
            "[key]",
            geometry=query_geometry,
            geometry_predicate=geometry_predicate,
            where=where,
            callable_rows="[key], properties",
        )
        if isinstance(where, Callable):
            return [
                key
                for key, properties in cur.fetchall()
                if where(json.loads(properties))
            ]
        return [key for key, in cur.fetchall()]

    
    def query_property(
        self,
        sel_prop,
        geometry: QueryGeometry,
        where: Union[str, bytes, Callable[[Geometry, Dict[str, Any]], bool]] = None,
        geometry_predicate="intersects",
        distinct: bool = False,
    ) -> List[str]:
        query_geometry = geometry
        sql_select = eval(sel_prop, SQL_GLOBALS, {})  # skipcq: PYL-W0123
        if distinct:
            sql_select = "DISTINCT " + str(sql_select)
        cur = self._query(
            str(sql_select),
            geometry=query_geometry,
            geometry_predicate=geometry_predicate,
            where=where,
            select_callable="[key], geometry, properties",
        )
        if isinstance(where, Callable):
            return [
                key
                for key, _, properties in cur.fetchall()
                if where(json.loads(properties))
            ]
        return [val for val, in cur.fetchall()]


    def keyed_query(
        self,
        geometry: QueryGeometry,
        where: Union[str, bytes, Callable[[Geometry, Dict[str, Any]], bool]] = None,
        geometry_predicate: str = "intersects",
        bbox_only: bool = False,
    ) -> Dict[str, Annotation]:
        if bbox_only:
            ret_str = "key, properties, cx, cy, min_x, min_y, max_x, max_y"
        else:
            ret_str = "key, properties, cx, cy, geometry"
        query_geometry = geometry
        cur = self._query(
            ret_str,
            geometry=query_geometry,
            geometry_predicate=geometry_predicate,
            where=where,
        )
        if isinstance(where, Callable):
            return {
                key: Annotation(
                    self._unpack_geometry(blob, cx, cy), json.loads(properties)
                )
                for key, properties, cx, cy, *blob in cur.fetchall()
                if where(json.loads(properties))
            }
        return {
            key: Annotation(
                self._unpack_geometry(blob, cx, cy),
                json.loads(properties),
            )
            for key, properties, cx, cy, *blob in cur.fetchall()
        }

    def query(
        self,
        geometry: Optional[QueryGeometry] = None,
        where: Optional[Predicate] = None,
        geometry_predicate: str = "intersects",
<<<<<<< HEAD
        bbox_only: bool = False,
    ) -> List[Annotation]:
        if bbox_only:
            ret_str = "properties, cx, cy, min_x, min_y, max_x, max_y"
        else:
            ret_str = "properties, cx, cy, geometry"
        query_geometry = geometry
        cur = self._query(
            ret_str,
=======
    ) -> Dict[str, Annotation]:
        query_geometry = geometry
        cur = self._query(
            rows="[key], properties, cx, cy, geometry",
>>>>>>> 33c01e20
            geometry=query_geometry,
            geometry_predicate=geometry_predicate,
            where=where,
        )
        if isinstance(where, Callable):
<<<<<<< HEAD
            return [
                Annotation(self._unpack_geometry(blob, cx, cy), json.loads(properties))
                for properties, cx, cy, *blob in cur.fetchall()
=======
            return {
                key: Annotation(
                    geometry=self._unpack_geometry(blob, cx, cy),
                    properties=json.loads(properties),
                )
                for key, properties, cx, cy, blob in cur.fetchall()
>>>>>>> 33c01e20
                if where(json.loads(properties))
            }
        return {
            key: Annotation(
                geometry=self._unpack_geometry(blob, cx, cy),
                properties=json.loads(properties),
            )
<<<<<<< HEAD
            for properties, cx, cy, *blob in cur.fetchall()
        ]
=======
            for key, properties, cx, cy, blob in cur.fetchall()
        }

    def bquery(
        self,
        geometry: Optional[QueryGeometry] = None,
        where: Union[str, bytes, Callable[[Geometry, Dict[str, Any]], bool]] = None,
    ) -> Dict[str, Tuple[float, float, float, float]]:
        cur = self._query(
            rows="[key], min_x, min_y, max_x, max_y",
            geometry=geometry,
            geometry_predicate="bbox_intersects",
            where=where,
            callable_rows="[key], properties, min_x, min_y, max_x, max_y",
        )
        if isinstance(where, Callable):
            return {
                key: bounds
                for key, properties, *bounds in cur.fetchall()
                if where(json.loads(properties))
            }
        return {key: bounds for key, *bounds in cur.fetchall()}
>>>>>>> 33c01e20

    def __len__(self) -> int:
        cur = self.con.cursor()
        cur.execute("SELECT COUNT(*) FROM annotations")
        (count,) = cur.fetchone()
        return count

    def __contains__(self, key: str) -> bool:
        cur = self.con.cursor()
        cur.execute("SELECT EXISTS(SELECT 1 FROM annotations WHERE [key] = ?)", (key,))
        return cur.fetchone()[0] == 1

    def __getitem__(self, key: str) -> Annotation:
        cur = self.con.cursor()
        cur.execute(
            """
            SELECT geometry, properties, cx, cy
              FROM annotations
             WHERE [key] = :key
            """,
            {"key": key},
        )
        row = cur.fetchone()
        if row is None:
            raise KeyError(key)
        serialised_geometry, serialised_properties, cx, cy = row
        properties = json.loads(serialised_properties or "{}")
        geometry = self._unpack_geometry(serialised_geometry, cx, cy)
        return Annotation(geometry, properties)

    def keys(self) -> Iterable[int]:
        yield from self

    def __iter__(self) -> Iterable[int]:
        cur = self.con.cursor()
        cur.execute(
            """
            SELECT [key]
              FROM annotations
            """
        )
        while True:
            row = cur.fetchone()
            if row is None:
                break
            key = row[0]
            yield key

    def values(self) -> Iterable[Tuple[int, Annotation]]:
        for _, value in self.items():
            yield value

    def items(self) -> Iterable[Tuple[int, Annotation]]:
        cur = self.con.cursor()
        cur.execute(
            """
            SELECT [key], cx, cy, geometry, properties
              FROM annotations
            """
        )
        while True:
            row = cur.fetchone()
            if row is None:
                break
            key, cx, cy, serialised_geometry, serialised_properties = row
            if serialised_geometry is not None:
                geometry = self._unpack_geometry(serialised_geometry, cx, cy)
            else:
                geometry = Point(cx, cy)
            properties = json.loads(serialised_properties)
            yield key, Annotation(geometry, properties)

    def patch_many(
        self,
        keys: Iterable[int],
        geometries: Optional[Iterable[Geometry]] = None,
        properties_iter: Optional[Iterable[Properties]] = None,
    ) -> None:
        # Validate inputs
        if not any([geometries, properties_iter]):
            raise ValueError(
                "At least one of geometries or properties_iter must be given"
            )
        keys = list(keys)
        geometries = list(geometries) if geometries else None
        properties_iter = list(properties_iter) if properties_iter else None
        self._validate_equal_lengths(keys, geometries, properties_iter)
        properties_iter = properties_iter or ({} for _ in keys)  # pragma: no branch
        geometries = geometries or (None for _ in keys)  # pragma: no branch
        # Update the database
        cur = self.con.cursor()
        # Begin a transaction
        cur.execute("BEGIN")
        for key, geometry, properties in zip(keys, geometries, properties_iter):
            # Annotation is not in DB:
            if key not in self:
                self._append(key, Annotation(geometry, properties), cur)
                continue
            # Annotation is in DB:
            if geometry:
                self._patch_geometry(key, geometry, cur)
            if properties:
                cur.execute(
                    """
                    UPDATE annotations
                       SET properties = json_patch(properties, :properties)
                     WHERE [key] = :key
                    """,
                    {
                        "key": key,
                        "properties": json.dumps(properties, separators=(",", ":")),
                    },
                )
        self.con.commit()

    def _patch_geometry(
        self, key: str, geometry: Geometry, cur: sqlite3.Cursor
    ) -> None:
        """Patch a geometry in the database.

        Update the geometry of the annotation with the given key but
        leave the properties untouched.

        Args:
            key: The key of the annotation to patch.
            geometry: The new geometry.
            cur: The cursor to use.

        """
        bounds = dict(zip(("min_x", "min_y", "max_x", "max_y"), geometry.bounds))
        xy = dict(zip("xy", np.array(geometry.centroid)))
        query_parameters = dict(
            **bounds,
            **xy,
            key=key,
            geometry=self.serialise_geometry(geometry),
        )
        cur.execute(
            """
            UPDATE rtree
               SET min_x = :min_x, min_y = :min_y,
                   max_x = :max_x, max_y = :max_y
             WHERE EXISTS
                   (SELECT 1
                      FROM annotations
                     WHERE rtree.id = annotations.id
                       AND annotations.key == :key);
            """,
            query_parameters,
        )
        cur.execute(
            """
            UPDATE annotations
               SET cx = :x, cy = :y, geometry = :geometry
             WHERE [key] = :key
            """,
            query_parameters,
        )

    def remove_many(self, keys: Iterable[str]) -> None:
        cur = self.con.cursor()
        cur.execute("BEGIN")
        for key in keys:
            cur.execute(
                """
                DELETE
                  FROM rtree
                 WHERE EXISTS
                       (SELECT 1
                          FROM annotations
                         WHERE rtree.id = annotations.id
                           AND annotations.key == ?);
                """,
                (key,),
            )
            cur.execute(
                "DELETE FROM annotations WHERE [key] = ?",
                (key,),
            )
        self.con.commit()

    def __setitem__(self, key: str, annotation: Annotation) -> None:
        if key in self:
            self.patch(key, annotation.geometry, annotation.properties)
            return
        self.append(annotation, key)

    def to_dataframe(self) -> pd.DataFrame:
        df = pd.DataFrame()
        df_rows = (
            {
                "key": key,
                "geometry": annotation.geometry,
                "properties": annotation.properties,
            }
            for key, annotation in self.items()
        )
        df = df.append(pd.json_normalize(df_rows))
        return df.set_index("key")

    def features(self) -> Generator[Dict[str, Any], None, None]:
        return (
            {
                "type": "Feature",
                "geometry": geometry2feature(annotation.geometry),
                "properties": annotation.properties,
            }
            for annotation in self.values()
        )

    def commit(self) -> None:
        return self.con.commit()

    def dump(self, fp: Union[Path, str, IO]) -> None:
        if hasattr(fp, "write"):
            fp = fp.name
        target = sqlite3.connect(fp)
        self.con.backup(target)

    def dumps(self) -> str:
        return "\n".join(self.con.iterdump())

    def clear(self) -> None:
        """Remove all annotations from the store."""
        cur = self.con.cursor()
        cur.execute("DELETE FROM rtree")
        cur.execute("DELETE FROM annotations")
        self.con.commit()

    def __del__(self) -> None:
        # Limit rows examined by ANALYZE to avoid spending too long
        self.con.execute("PRAGMA analysis_limit = 500")
        # Run ANALYZE to improve performance if needed
        self.con.execute("PRAGMA optimize")
        # Close the connection to the database
        return super().__del__()

    def create_index(
        self, name: str, where: Union[str, bytes], analyze: bool = True
    ) -> None:
        """Create an SQLite expression index based on the provided predicate.

        Note that an expression index will only be used if the query expression
        (in the WHERE clause) exactly matches the expression used when creating
        the index (excluding minor inconsequential changes such as
        whitespace).

        SQLite expression indexes require SQLite version 3.9.0 or higher.

        Args:
            name (str):
                Name of the index to create.
            where:
                The predicate used to create the index.
            analyze (bool):
                Whether to run the ANALYZE command after creating the
                index.

        """
        _, minor, _ = sqlite3.sqlite_version_info
        if minor < 9:
            raise Exception("Requires sqlite version 3.9.0 or higher.")
        cur = self.con.cursor()
        if not isinstance(where, str):
            raise TypeError(f"Invalid type for `where` ({type(where)}).")
        sql_predicate = eval(where, SQL_GLOBALS)  # skipcq: PYL-W0123
        cur.execute(f"CREATE INDEX {name} ON annotations({sql_predicate})")
        if analyze:
            cur.execute(f"ANALYZE {name}")

    def indexes(self) -> List[str]:
        """Returns a list of the names of all indexes in the store.

        Returns:
            List[str]:
                The list of index names.

        """
        cur = self.con.cursor()
        cur.execute("SELECT name FROM sqlite_master WHERE TYPE = 'index'")
        return [row[0] for row in cur.fetchall()]

    def drop_index(self, name: str) -> None:
        """Drop an index from the store.

        Args:
            name (str):
                The name of the index to drop.

        """
        cur = self.con.cursor()
        cur.execute(f"DROP INDEX {name}")

    def optimize(self, vacuum: bool = True, limit: int = 1000) -> None:
        """Optimize the database with VACUUM and ANALYZE.

        Args:
            vacuum (bool):
                Whether to run VACUUM.
            limit (int):
                The approximate maximum number of rows to examine when
                running ANALYZE. If zero or negative, not limit will be
                used. For more information see
                https://www.sqlite.org/pragma.html#pragma_analysis_limit.

        """
        if vacuum:
            self.con.execute("VACUUM")
        # Cannot use parameterized statements with PRAGMA!
        self.con.execute(f"PRAGMA analysis_limit = {int(limit)}")
        self.con.execute("PRAGMA optimize")


class DictionaryStore(AnnotationStore):
    """Pure python dictionary backed annotation store."""

    def __init__(self, connection: Union[Path, str, IO] = ":memory:") -> None:
        super().__init__()
        self._rows = {}
        self.connection = connection
        self.path = self._connection_to_path(connection)
        if self.connection not in [None, ":memory:"] and self.path.exists():
            for line in self._load_cases(
                fp=self.connection,
                string_fn=lambda fp: fp.splitlines(),
                file_fn=lambda fp: fp.readlines(),
            ):
                dictionary = json.loads(line)
                key = dictionary.get("key", uuid.uuid4().hex)
                geometry = feature2geometry(dictionary["geometry"])
                properties = dictionary["properties"]
                self.append(Annotation(geometry, properties), key=key)

    def append(
        self,
        annotation: Annotation,
        key: Optional[str] = None,
    ) -> int:
        if not isinstance(annotation.geometry, (Polygon, Point, LineString)):
            raise TypeError("Invalid geometry type.")
        key = key or str(uuid.uuid4())
        self._rows[key] = {"annotation": annotation}
        return key

    def patch(
        self,
        key: str,
        geometry: Optional[Geometry] = None,
        properties: Optional[Dict[str, Any]] = None,
    ) -> None:
        if key not in self:
            self.append(Annotation(geometry, properties), key)
            return
        existing = self[key]
        geometry = geometry or existing.geometry
        properties = properties or {}
        new_properties = copy.deepcopy(existing.properties)
        new_properties.update(properties)
        self[key] = Annotation(geometry, new_properties)

    def remove(self, key: str) -> None:
        del self._rows[key]

    def __getitem__(self, key: str) -> Annotation:
        return self._rows[key]["annotation"]

    def __setitem__(self, key: str, annotation: Annotation) -> None:
        if key in self._rows:
            self._rows[key]["annotation"] = annotation
        self._rows[key] = {"annotation": annotation}

    def __contains__(self, key: str) -> bool:
        return key in self._rows

    def items(self) -> Generator[Tuple[str, Annotation], None, None]:
        for key, row in self._rows.items():
            yield key, row["annotation"]

    def __len__(self) -> int:
        return len(self._rows)

    @classmethod  # noqa: A003
    def open(cls, fp: Union[Path, str, IO]) -> "DictionaryStore":  # noqa: A003
        return cls.from_ndjson(fp)

    def commit(self) -> None:
        if str(self.connection) == ":memory:":
            warnings.warn("In-memory store. Nothing to commit.")
            return
        if not self.path.exists():
            self.path.touch()
        self.dump(self.connection)

    def dump(self, fp: Union[Path, str, IO]) -> None:
        return self.to_ndjson(fp)

    def dumps(self) -> str:
        return self.to_ndjson()

    def close(self) -> None:
        warnings.simplefilter("ignore")
        self.commit()
        warnings.resetwarnings()<|MERGE_RESOLUTION|>--- conflicted
+++ resolved
@@ -24,20 +24,14 @@
 """
 import contextlib
 import copy
-<<<<<<< HEAD
 import joblib
-=======
 import io
->>>>>>> 33c01e20
 import json
 import pickle
 import sqlite3
 import sys
-<<<<<<< HEAD
 from typing_extensions import Self
-=======
 import tempfile
->>>>>>> 33c01e20
 import uuid
 import warnings
 import zlib
@@ -1036,7 +1030,6 @@
         store.append_many(anns)
         return store
 
-<<<<<<< HEAD
     def add_from(self, fp: Union[IO, str]) -> "AnnotationStore":
         fp = Path(fp)
         if fp.suffix=='.geojson':
@@ -1088,10 +1081,7 @@
         print(len(anns))
         self.append_many(anns)
 
-    def to_geojson(self, fp: Optional[IO] = None) -> Union[str, None]:
-=======
     def to_geojson(self, fp: Optional[IO] = None) -> Optional[str]:
->>>>>>> 33c01e20
         """Serialise the store to geoJSON.
 
         For more information on the geoJSON format see:
@@ -1689,7 +1679,6 @@
         WHERE annotations.id == rtree.id
         """
         )
-<<<<<<< HEAD
         query_parameters = {
             "min_x": min_x,
             "max_x": max_x,
@@ -1698,13 +1687,7 @@
             "geometry_predicate": geometry_predicate,
             "query_geometry": query_geometry.wkb,
         }
-        if isinstance(where, str):
-            sql_predicate = eval(where, SQL_GLOBALS, {})  # skipcq: PYL-W0123
-            query_string += f"AND {sql_predicate}"
-            print(sql_predicate)
-        if isinstance(where, SQLTriplet):
-            query_string += f"AND {where}"
-=======
+        
 
         query_parameters = {}
 
@@ -1749,14 +1732,16 @@
                 query_parameters["query_geometry"] = query_geometry.wkb
 
         # Predicate is pickled function
->>>>>>> 33c01e20
         if isinstance(where, bytes):
             query_string += "\nAND pickle_where(:where, properties)"
             query_parameters["where"] = where
         # Predicate is a string
         if isinstance(where, str):
             sql_predicate = eval(where, SQL_GLOBALS, {})  # skipcq: PYL-W0123
-            query_string += f" AND {sql_predicate}"
+            query_string += f"AND {sql_predicate}"
+            print(sql_predicate)
+        if isinstance(where, SQLTriplet):
+            query_string += f"AND {where}"
 
         cur.execute(query_string, query_parameters)
         return cur
@@ -1851,39 +1836,21 @@
         geometry: Optional[QueryGeometry] = None,
         where: Optional[Predicate] = None,
         geometry_predicate: str = "intersects",
-<<<<<<< HEAD
-        bbox_only: bool = False,
-    ) -> List[Annotation]:
-        if bbox_only:
-            ret_str = "properties, cx, cy, min_x, min_y, max_x, max_y"
-        else:
-            ret_str = "properties, cx, cy, geometry"
-        query_geometry = geometry
-        cur = self._query(
-            ret_str,
-=======
     ) -> Dict[str, Annotation]:
         query_geometry = geometry
         cur = self._query(
             rows="[key], properties, cx, cy, geometry",
->>>>>>> 33c01e20
             geometry=query_geometry,
             geometry_predicate=geometry_predicate,
             where=where,
         )
         if isinstance(where, Callable):
-<<<<<<< HEAD
-            return [
-                Annotation(self._unpack_geometry(blob, cx, cy), json.loads(properties))
-                for properties, cx, cy, *blob in cur.fetchall()
-=======
             return {
                 key: Annotation(
                     geometry=self._unpack_geometry(blob, cx, cy),
                     properties=json.loads(properties),
                 )
                 for key, properties, cx, cy, blob in cur.fetchall()
->>>>>>> 33c01e20
                 if where(json.loads(properties))
             }
         return {
@@ -1891,10 +1858,6 @@
                 geometry=self._unpack_geometry(blob, cx, cy),
                 properties=json.loads(properties),
             )
-<<<<<<< HEAD
-            for properties, cx, cy, *blob in cur.fetchall()
-        ]
-=======
             for key, properties, cx, cy, blob in cur.fetchall()
         }
 
@@ -1917,7 +1880,6 @@
                 if where(json.loads(properties))
             }
         return {key: bounds for key, *bounds in cur.fetchall()}
->>>>>>> 33c01e20
 
     def __len__(self) -> int:
         cur = self.con.cursor()
