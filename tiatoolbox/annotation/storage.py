"""Storage of annotations.

This module contains a collection of classes for handling storage of
annotations in memory in addition to serialisation/deserialisation to/from
disk.

Definitions
-----------

For the sake of clarity it is helpful to define a few terms used throughout
this documentation.

Annotation
    A geometry and associated properties.
Geometry
    One of: a point, a polygon, or a line string.

    .. figure:: ../images/geometries.png
            :width: 512

Properties
    Key-value pairs associated with a geometry.

"""
import contextlib
import copy
import json
import pickle
import sqlite3
import sys
import uuid
import warnings
import zlib
from abc import ABC, abstractmethod
from collections.abc import MutableMapping
from dataclasses import dataclass, field
from functools import lru_cache
from numbers import Number
from pathlib import Path
from typing import (
    IO,
    Any,
    Callable,
    Dict,
    Generator,
    Iterable,
    Iterator,
    List,
    Optional,
    Tuple,
    Union,
)

import numpy as np
import pandas as pd
from shapely import speedups, wkb, wkt
from shapely.geometry import LineString, Point, Polygon
from shapely.geometry import mapping as geometry2feature
from shapely.geometry import shape as feature2geometry

import tiatoolbox
from tiatoolbox import logger
from tiatoolbox.annotation.dsl import (
    PY_GLOBALS,
    SQL_GLOBALS,
    json_contains,
    json_list_sum,
    py_regexp,
)

sqlite3.enable_callback_tracebacks(True)

if speedups.available:  # pragma: no branch
    speedups.enable()

Geometry = Union[Point, Polygon, LineString]
Properties = Dict[str, Union[Dict, List, Number, str]]
BBox = Tuple[Number, Number, Number, Number]
QueryGeometry = Union[BBox, Geometry]

ASCII_FILE_SEP = "\x1c"
ASCII_GROUP_SEP = "\x1d"
ASCII_RECORD_SEP = "\x1e"
ASCII_UNIT_SEP = "\x1f"
ASCII_NULL = "\0"
ISO_8601_DATE_FORMAT = r"%Y-%m-%dT%H:%M:%S.%f%z"

# Only Python 3.10+ supports using slots for dataclasses
# https://docs.python.org/3/library/dataclasses.html#dataclasses.dataclass
# therefore we use the following workaround to only use them when available.
# Using slots gives a performance boost at object creation time.
_DATACLASS_KWARGS = {"frozen": True}
if sys.version_info >= (3, 10):  # pragma: no cover
    _DATACLASS_KWARGS["slots"] = True


@dataclass(**_DATACLASS_KWARGS)
class Annotation:
    """An annotation: a geometry and associated properties.

    Attributes:
        geometry (Geometry):
            The geometry of the annotation.
        properties (dict):
            The properties of the annotation.

    """

    geometry: Geometry
    properties: Properties = field(default_factory=dict)

    def to_feature(self) -> Dict:
        """
        Return a feature representation of this annotation.

        A feature representation is a Python dictionary with the
        same schema as a geoJSON feature.

        Returns:
            dict:
                A feature representation of this annotation.
        """
        return {
            "type": "Feature",
            "geometry": geometry2feature(self.geometry),
            "properties": self.properties,
        }

    def to_geojson(self) -> str:
        """
        Return a GeoJSON string representation of this annotation.

        Returns:
            str:
                A GeoJSON representation of this annotation.

        """
        return json.dumps(self.to_feature())


class AnnotationStore(ABC, MutableMapping):
    """Annotation store abstract base class."""

    @staticmethod
    def _validate_equal_lengths(*args):
        """Validate that all given args are either None or have the same length."""
        lengths = [len(v) for v in args if v is not None]
        if lengths and not all(length == lengths[0] for length in lengths):
            raise ValueError("All arguments must be None or of equal length.")

    @staticmethod
    def _geometry_predicate(name: str, a: Geometry, b: Geometry) -> Callable:
        """Apply a binary geometry predicate.

        For more information on geomeric predicates see the `Shapely
        documentation`.

        .. _BP:
            | https://shapely.readthedocs.io/en/stable/
            | manual.html#binary-predicates

        __ BP_

        Args:
            name(str):
                Name of the predicate to apply.
            a(Geometry):
                The first geometry.
            b(Geometry):
                The second geometry.

        Returns:
            bool:
                True if the geometry predicate holds.

        """
        return getattr(a, name)(b)

    # All valid shapely binary predicates
    _geometry_predicate_names = [
        "equals",
        "contains",
        "covers",
        "covered_by",
        "crosses",
        "disjoint",
        "intersects",
        "overlaps",
        "touches",
        "within",
        "bbox_intersects",  # Special non-shapely case, bounding-boxes intersect
    ]

    @classmethod  # noqa: A003
    @abstractmethod
    def open(cls, fp: Union[Path, str, IO]) -> "AnnotationStore":
        """Load a store object from a path or file-like object.

        Args:
            fp(Path or str or IO): The file path or file handle.

        Returns:
            AnnotationStoreABC:
                An instance of an annotation store.

        """

    @staticmethod
    def serialise_geometry(geometry: Geometry) -> Union[str, bytes]:
        """Serialise a geometry to a string or bytes.

        This defaults to well-known text (WKT) but may be overridden to
        any other format which a Shapely geometry could be serialised to
        e.g. well-known binary (WKB) or geoJSON etc.

        Args:
            geometry(Geometry):
                The Shapely geometry to be serialised.

        Returns:
            bytes or str: The serialised geometry.

        """
        return geometry.wkt

    @staticmethod
    @lru_cache(32)
    def deserialise_geometry(data: Union[str, bytes]) -> Geometry:
        """Deserialise a geometry from a string or bytes.

        This default implementation will deserialise bytes as well-known
        binary (WKB) and strings as well-known text (WKT). This can be
        overridden to deserialise other formats such as geoJSON etc.

        Args:
            data(bytes or str):
                The serialised representation of a Shapely geometry.

        Returns:
            Geometry: The deserialised Shapely geometry.

        """
        if isinstance(data, str):
            return wkt.loads(data)
        return wkb.loads(data)

    @abstractmethod
    def commit(self) -> None:
        """Commit any in-memory changes to disk."""

    @abstractmethod
    def dump(self, fp: Union[Path, str, IO]) -> None:
        """Serialise a copy of the whole store to a file-like object.

        Args:
            fp(Path or str or IO):
                A file path or file handle object for output to disk.

        """

    @abstractmethod
    def dumps(self) -> Union[str, bytes]:
        """Serialise and return a copy of store as a string or bytes.

        Returns:
            str or bytes:
                The serialised store.

        """

    def append(
        self,
        annotation: Annotation,
        key: Optional[str] = None,
    ) -> int:
        """Insert a new annotation, returning the key.

        Args:
            annotation (Annotation):
                The shapely annotation to insert.
            key (str):
                Optional. The unique key used to identify the annotation in the
                store. If not given a new UUID4 will be generated and returned
                instead.

        Returns:
            str:
                The unique key of the newly inserted annotation.

        """
        keys = key if key is None else [key]
        return self.append_many([annotation], keys)[0]

    def append_many(
        self,
        annotations: Iterable[Annotation],
        keys: Optional[Iterable[str]] = None,
    ) -> List[str]:
        """Bulk append of annotations.

        This may be more performant than repeated calls to `append`.

        Args:
            annotations (iter(Annotation)):
                An iterable of annotations.
            keys (iter(str)):
                An iterable of unique keys associated with each geometry being
                inserted. If None, a new UUID4 is generated for each geometry.

        Returns:
            list(str):
                A list of unique keys for the inserted geometries.

        """
        annotations = list(annotations)
        keys = list(keys) if keys else None
        self._validate_equal_lengths(keys, annotations)
        result = []
        if keys:
            for key, annotation in zip(keys, annotations):
                result.append(self.append(annotation, key))
            return result
        for annotation in annotations:
            result.append(self.append(annotation))
        return result

    def patch(
        self,
        key: str,
        geometry: Optional[Geometry] = None,
        properties: Optional[Dict[str, Any]] = None,
    ) -> None:
        """Patch an annotation at given key.

        Partial update of an annotation. Providing only a geometry will update
        the geometry and leave properties unchanged. Providing a properties
        dictionary applies a patch operation to the properties. Only updating
        the properties which are given and leaving the rest unchanged. To
        completely replace an annotation use `__setitem__`.

        Args:
            key(str):
                The key of the annotation to update.
            geometry(Geometry):
                The new geometry. If None, the geometry is not updated.
            properties(dict):
                A dictionary of properties to patch and their new values.
                If None, the existing properties are not altered.

        """
        if key not in self:
            self.append(Annotation(geometry, properties), key)
            return
        geometry = geometry if geometry is None else [geometry]
        properties = properties if properties is None else [properties]
        self.patch_many([key], geometry, properties)

    def patch_many(
        self,
        keys: Iterable[int],
        geometries: Optional[Iterable[Geometry]] = None,
        properties_iter: Optional[Iterable[Properties]] = None,
    ) -> None:
        """Bulk patch of annotations.

        This may be more efficient than calling `patch` repeatedly
        in a loop.

        Args:
            geometries (iter(Geometry)):
                An iterable of geometries to update.
            properties_iter (iter(dict)):
                An iterable of properties to update.
            keys (iter(str)):
                An iterable of keys for each annotation to be updated.
        """
        # Validate inputs
        if not any([geometries, properties_iter]):
            raise ValueError(
                "At least one of geometries or properties_iter must be given"
            )
        keys = list(keys)
        geometries = list(geometries) if geometries else None
        properties_iter = list(properties_iter) if properties_iter else None
        self._validate_equal_lengths(keys, geometries, properties_iter)
        properties_iter = properties_iter or ({} for _ in keys)  # pragma: no branch
        geometries = geometries or (None for _ in keys)  # pragma: no branch
        # Update the store
        for key, geometry, properties in zip(keys, geometries, properties_iter):
            properties = copy.deepcopy(properties)
            self.patch(key, geometry, properties)

    def remove(self, key: str) -> None:
        """Remove annotation from the store with its unique key.

        Args:
            key (str):
                The key of the annotation to be removed.

        """
        self.remove_many([key])

    def remove_many(self, keys: Iterable[str]) -> None:
        """Bulk removal of annotations by keys.

        Args:
            keys (iter(str)):
                An iterable of keys for the annotation to be removed.

        """
        for key in keys:
            self.remove(key)

    def setdefault(self, key: str, default: Annotation = None) -> Annotation:
        """Return the value of the annotation with the given key.

        If the key does not exist, insert the default value and return
        it.

        Args:
            key (str):
                The key of the annotation to be fetched.
            default (Annotation):
                The value to return if the key is not found.

        Returns:
            Annotation:
                The annotation or default if the key is not found.

        """
        if not isinstance(default, Annotation):
            raise TypeError("default value must be an Annotation instance.")
        return super().setdefault(key, default)

    def __delitem__(self, key: str) -> None:
        """Delete an annotation by key.

        An alias of `remove`.

        Args:
            key (str):
                The key of the annotation to be removed.

        """
        self.remove(key)

    def keys(self) -> Iterable[str]:
        """Return an iterable (usually generator) of all keys in the store.

        Returns:
            Iterable[str]:
                An iterable of keys.

        """
        for key, _ in self.items():
            yield key

    def values(self) -> Iterable[Annotation]:
        """Return an iterable of all annotation in the store.

        Returns:
            Iterable[Annotation]:
                An iterable of annotations.

        """
        for _, annotation in self.items():
            yield annotation

    def __iter__(self) -> Iterable[str]:
        """Return an iterable of keys in the store.

        An alias of `keys`.

        Returns:
            Iterable[str]:
                An iterable of keys.

        """
        yield from self.keys()

    @staticmethod
    def _eval_where(
        predicate: Optional[
            Union[str, bytes, Callable[[Geometry, Dict[str, Any]], bool]]
        ],
        properties: Dict[str, Any],
    ) -> bool:
        """Evaluate properties predicate against properties.

        Args:
            predicate (str or bytes or Callable):
                The predicate to evaluate on properties. The predicate may be a
                string, pickled bytes, or a callable (e.g. a function).
            properties (dict):
                A dictionary of JSON serialisable
                properties on which to evaluate the predicate.

        Returns:
            bool:
                Returns True if the predicate holds.

        """
        if predicate is None:
            return True
        if isinstance(predicate, str):
            return bool(
                eval(predicate, PY_GLOBALS, {"props": properties})  # skipcq: PYL-W0123
            )
        if isinstance(predicate, bytes):
            predicate = pickle.loads(predicate)  # skipcq: BAN-B301
        return bool(predicate(properties))

    def query(
        self,
        geometry: QueryGeometry,
        where: Union[str, bytes, Callable[[Dict[str, Any]], bool]] = None,
        geometry_predicate: str = "intersects",
    ) -> Dict[str, Annotation]:
        """Query the store for annotations.

        Args:
            geometry (Geometry or Iterable):
                Geometry to use when querying. This can be a bounds
                (iterable of length 4) or a Shapely geometry (e.g.
                Polygon).
            where (str or bytes or Callable):
                A statement which should evaluate to a boolean value.
                Only annotations for which this predicate is true will
                be returned. Defaults to None (assume always true). This
                may be a string, callable, or pickled function as bytes.
                Callables are called to filter each result returned the
                from annotation store backend in python before being
                returned to the user. A pickle object is, where
                possible, hooked into the backend as a user defined
                function to filter results during the backend query.
                Strings are expected to be in a domain specific language
                and are converted to SQL on a best-effort basis. For
                supported operators of the DSL see
                :mod:`tiatoolbox.annotation.dsl`. E.g. a simple python
                expression `props["class"] == 42` will be converted to a
                valid SQLite predicate when using `SQLiteStore` and
                inserted into the SQL query. This should be faster than
                filtering in python after or during the query.
                Additionally, the same string can be used across
                different backends (e.g. the previous example predicate
                string is valid for both `DictionaryStore `and a
                `SQliteStore`). On the other hand it has many more
                limitations. It is important to note that untrusted user
                input should never be accepted to this argument as
                arbitrary code can be run via pickle or the parsing of
                the string statement.
            geometry_predicate (str):
                A string which define which binary geometry predicate to
                use when comparing the query geometry and a geometry in
                the store. Only annotations for which this binary
                predicate is true will be returned. Defaults to
                intersects. For more information see the `shapely
                documentation on binary predicates`__.

            Returns:
                list:
                    A list of Annotation objects.

            .. _BP:
                | https://shapely.readthedocs.io/en/stable/
                | manual.html#binary-predicates

            __ BP_

        """
        if geometry_predicate not in self._geometry_predicate_names:
            raise ValueError(
                "Invalid geometry predicate."
                f"Allowed values are: {', '.join(self._geometry_predicate_names)}."
            )
        query_geometry = geometry
        if isinstance(query_geometry, tuple):
            query_geometry = Polygon.from_bounds(*query_geometry)
        return {
            key: annotation
            for key, annotation in self.items()
            if (
                self._geometry_predicate(
                    geometry_predicate, query_geometry, annotation.geometry
                )
                and self._eval_where(where, annotation.properties)
            )
        }

    def keyed_query(
        self,
        geometry: QueryGeometry,
        where: Union[str, bytes, Callable[[Dict[str, Any]], bool]] = None,
        geometry_predicate: str = "intersects",
    ) -> Dict[str, Annotation]:
        """Query the store for annotations, return as a dict with keys.
        Otherwise behaves as query.

        Args:
            geometry (Geometry or Iterable):
                Geometry to use when querying. This can be a bounds
                (iterable of length 4) or a Shapely geometry (e.g.
                Polygon).
            where (str or bytes or Callable):
                A statement which should evaluate to a boolean value.
                Only annotations for which this predicate is true will
                be returned. Defaults to None (assume always true). This
                may be a string, callable, or pickled function as bytes.
                Callables are called to filter each result returned the
                from annotation store backend in python before being
                returned to the user. A pickle object is, where
                possible, hooked into the backend as a user defined
                function to filter results during the backend query.
                Strings are expected to be in a domain specific language
                and are converted to SQL on a best-effort basis. For
                supported operators of the DSL see
                :mod:`tiatoolbox.annotation.dsl`. E.g. a simple python
                expression `props["class"] == 42` will be converted to a
                valid SQLite predicate when using `SQLiteStore` and
                inserted into the SQL query. This should be faster than
                filtering in python after or during the query.
                Additionally, the same string can be used across
                different backends (e.g. the previous example predicate
                string is valid for both `DictionaryStore `and a
                `SQliteStore`). On the other hand it has many more
                limitations. It is important to note that untrusted user
                input should never be accepted to this argument as
                arbitrary code can be run via pickle or the parsing of
                the string statement.
            geometry_predicate (str):
                A string which define which binary geometry predicate to
                use when comparing the query geometry and a geometry in
                the store. Only annotations for which this binary
                predicate is true will be returned. Defaults to
                intersects. For more information see the `shapely
                documentation on binary predicates`__.

            Returns:
                list:
                    A list of Annotation objects.

            .. _BP:
                | https://shapely.readthedocs.io/en/stable/
                | manual.html#binary-predicates

            __ BP_

        """
        if geometry_predicate not in self._geometry_predicate_names:
            raise ValueError(
                "Invalid geometry predicate."
                f"Allowed values are: {', '.join(self._geometry_predicate_names)}."
            )
        query_geometry = geometry
        if isinstance(query_geometry, tuple):
            query_geometry = Polygon.from_bounds(*query_geometry)
        return {
            key: annotation
            for key, annotation in self.items()
            if (
                self._geometry_predicate(
                    geometry_predicate, query_geometry, annotation.geometry
                )
                and self._eval_where(where, annotation.properties)
            )
        }

    def iquery(
        self,
        geometry: QueryGeometry,
        where: Union[str, bytes, Callable[[Dict[str, Any]], bool]] = None,
        geometry_predicate: str = "intersects",
    ) -> List[int]:
        """Query the store for annotation keys.

        Acts the same as `AnnotationStore.query` except returns keys
        instead of annotations.

        Args:
            geometry (Geometry or Iterable):
                Geometry to use when querying. This can be a bounds
                (iterable of length 4) or a Shapely geometry (e.g.
                Polygon).
            where (str or bytes or Callable):
                A statement which should evaluate to a boolean value.
                Only annotations for which this predicate is true will
                be returned. Defaults to None (assume always true). This
                may be a string, callable, or pickled function as bytes.
                Callables are called to filter each result returned the
                from annotation store backend in python before being
                returned to the user. A pickle object is, where
                possible, hooked into the backend as a user defined
                function to filter results during the backend query.
                Strings are expected to be in a domain specific language
                and are converted to SQL on a best-effort basis. For
                supported operators of the DSL see
                :mod:`tiatoolbox.annotation.dsl`. E.g. a simple python
                expression `props["class"] == 42` will be converted to a
                valid SQLite predicate when using `SQLiteStore` and
                inserted into the SQL query. This should be faster than
                filtering in python after or during the query.
                Additionally, the same string can be used across
                different backends (e.g. the previous example predicate
                string is valid for both `DictionaryStore `and a
                `SQliteStore`). On the other hand it has many more
                limitations. It is important to note that untrusted user
                input should never be accepted to this argument as
                arbitrary code can be run via pickle or the parsing of
                the string statement.
            geometry_predicate:
                A string which define which binary geometry predicate to
                use when comparing the query geometry and a geometry in
                the store. Only annotations for which this binary
                predicate is true will be returned. Defaults to
                intersects. For more information see the `shapely
                documentation on binary predicates`__.

            Returns:
                list:
                    A list of keys for each Annotation.

            .. _BP:
                | https://shapely.readthedocs.io/en/stable/
                | manual.html#binary-predicates

            __ BP_

        """
        if geometry_predicate not in self._geometry_predicate_names:
            raise ValueError(
                "Invalid geometry predicate."
                f"Allowed values are: {', '.join(self._geometry_predicate_names)}."
            )
        query_geometry = geometry
        if isinstance(query_geometry, tuple):
            query_geometry = Polygon.from_bounds(*query_geometry)
        return [
            key
            for key, annotation in self.items()
            if (
                self._geometry_predicate(
                    geometry_predicate, query_geometry, annotation.geometry
                )
                and self._eval_where(where, annotation.properties)
            )
        ]

    def bquery(
        self,
        geometry: Optional[QueryGeometry] = None,
        where: Union[str, bytes, Callable[[Dict[str, Any]], bool]] = None,
    ) -> Dict[str, Tuple[float, float, float, float]]:
        """Query the store for annotation bounding boxes.

        Acts similarly to `AnnotationStore.query` except it checks for
        intersection between sotred and query geometry bounding boxes.
        This may be faster than a regular query in some cases, e.g. for
        SQliteStore with a alrge number of annotations.

        Note that this method only checks for bounding box intersection
        and therefore may give a different result to using
        `AnnotationStore.query` with a box polygon and the "intersects"
        geometry predicate. Also note that geometry predicates are not
        supported for this method.

        Args:
            geometry (Geometry or Iterable):
                Geometry to use when querying. This can be a bounds
                (iterable of length 4) or a Shapely geometry (e.g.
                Polygon). If a geometry is provided, the bounds of the
                geometry will be used for the query. Full geometry
                intersection is not used for the query method.
            where (str or bytes or Callable):
                A statement which should evaluate to a boolean value.
                Only annotations for which this predicate is true will
                be returned. Defaults to None (assume always true). This
                may be a string, callable, or pickled function as bytes.
                Callables are called to filter each result returned the
                from annotation store backend in python before being
                returned to the user. A pickle object is, where
                possible, hooked into the backend as a user defined
                function to filter results during the backend query.
                Strings are expected to be in a domain specific language
                and are converted to SQL on a best-effort basis. For
                supported operators of the DSL see
                :mod:`tiatoolbox.annotation.dsl`. E.g. a simple python
                expression `props["class"] == 42` will be converted to a
                valid SQLite predicate when using `SQLiteStore` and
                inserted into the SQL query. This should be faster than
                filtering in python after or during the query.
                Additionally, the same string can be used across
                different backends (e.g. the previous example predicate
                string is valid for both `DictionaryStore `and a
                `SQliteStore`). On the other hand it has many more
                limitations. It is important to note that untrusted user
                input should never be accepted to this argument as
                arbitrary code can be run via pickle or the parsing of
                the string statement.

            Returns:
                list:
                    A list of bounding boxes for each Annotation.

            .. _BP:
                | https://shapely.readthedocs.io/en/stable/
                | manual.html#binary-predicates

            __ BP_

        """
        query_geometry = geometry
        if isinstance(query_geometry, tuple):
            query_geometry = Polygon.from_bounds(*query_geometry)
        return {
            key: annotation.geometry.bounds
            for key, annotation in self.items()
            if (
                Polygon.from_bounds(*annotation.geometry.bounds).intersects(
                    Polygon.from_bounds(*query_geometry.bounds)
                )
                and self._eval_where(where, annotation.properties)
            )
        }

    def features(self) -> Generator[Dict[str, Any], None, None]:
        """Return annotations as a list of geoJSON features.

        Returns:
            list:
                List of features as dictionaries.

        """
        for a in self.values():
            yield a.to_feature()

    def to_geodict(self) -> Dict[str, Any]:
        """Return annotations as a dictionary in geoJSON format.

        Returns:
            dict:
                Dictionary of annotations in geoJSON format.

        """
        return {
            "type": "FeatureCollection",
            "features": list(self.features()),
        }

    @staticmethod
    def _dump_cases(
        fp: Union[IO, str, Path, None],
        file_fn: Callable[[IO], None],
        none_fn: Callable[[], Union[str, bytes]],
    ) -> Union[None, Union[str, bytes]]:
        """Helper function to handle cases for dumping.

        Args:
            fp:
                The file path or handle to dump to.
            file_fn(Callable):
                The function to call when fp is a file handle.
            none_fn(Callable):
                The function to call when fp is None.

        Returns:
            Any:
                The result of dump. Depends on the provided functions.

        """
        if fp is not None:
            # It is a file-like object, write to it
            if hasattr(fp, "write"):
                return file_fn(fp)
            # Turn a path into a file handle, then write to it
            with open(fp, "w", encoding="utf-8") as file_handle:
                return file_fn(file_handle)
        # Return as str or bytes if no handle/path is given
        return none_fn()

    @staticmethod
    def _load_cases(
        fp: Union[IO, str, Path],
        string_fn: Callable[[Union[str, bytes]], Any],
        file_fn: Callable[[IO], Any],
    ) -> Any:
        with contextlib.suppress(OSError):
            if isinstance(fp, (Path, str)) and Path(fp).exists():
                with open(fp) as file_handle:
                    return file_fn(file_handle)
        if isinstance(fp, (str, bytes)):
            return string_fn(fp)
        if hasattr(fp, "read"):
            return file_fn(fp)
        raise IOError("Invalid file handle or path.")

    @classmethod
    def from_geojson(cls, fp: Union[IO, str]) -> "AnnotationStore":
        geojson = cls._load_cases(
            fp=fp,
            string_fn=json.loads,
            file_fn=json.load,
        )
        store = cls()
        """for feature in geojson["features"]:
            geometry = feature2geometry(feature["geometry"])
            properties = feature["properties"]
            store.append(Annotation(geometry, properties))
        return store"""
        anns = [
            Annotation(feature2geometry(feature["geometry"]), feature["properties"])
            for feature in geojson["features"]
        ]
        store.append_many(anns)
        return store

    def to_geojson(self, fp: Optional[IO] = None) -> Union[str, None]:
        """Serialise the store to geoJSON.

        For more information on the geoJSON format see:
        - https://geojson.org/
        - https://tools.ietf.org/html/rfc7946

        Args:
             fp (IO):
                A file-like object supporting `.read`. Defaults to None
                which returns geoJSON as a string.

        Returns:
            Optional[str]:
                None if writing to file or the geoJSON string if `fp` is
                None.

        """
        return self._dump_cases(
            fp=fp,
            file_fn=lambda fp: json.dump(self.to_geodict(), fp),
            none_fn=lambda: json.dumps(self.to_geodict()),
        )

    def to_ndjson(self, fp: Optional[IO] = None) -> Union[str, None]:
        """Serialise to New Line Delimited JSON.

        Each line contains a JSON object with the following format:
        ```json
        {
            "key": "...",
            "geometry": {
                "type": "...",
                "coordinates": [...]
            },
            "properties": {
                "...": "..."
            }
        }
        ```
        That is a geoJSON object with an additional key field.

        For more information on the NDJSON format see:
        - ndjson Specification: http://ndjson.org
        - JSON Lines Documentation: https://jsonlines.org
        - Streaming JSON: https://w.wiki/4Qan
        - GeoJSON RFC: https://tools.ietf.org/html/rfc7946
        - JSON RFC: https://tools.ietf.org/html/rfc7159


        Args:
            fp (IO): A file-like object supporting `.read`. Defaults to
                None which returns geoJSON as a string.

        Returns:
            Optional[str]:
                None if writing to file or the geoJSON string if`fp` is
                None.

        """
        string_lines_generator = (
            json.dumps({"key": key, **annotation.to_feature()}, separators=(",", ":"))
            + "\n"
            for key, annotation in self.items()
        )
        return self._dump_cases(
            fp=fp,
            file_fn=lambda fp: fp.writelines(string_lines_generator),
            none_fn=lambda: "".join(string_lines_generator),
        )

    @classmethod
    def from_ndjson(cls, fp: Union[IO, str]) -> "AnnotationStore":
        """Load annotations from NDJSON.

        Expects each line to be a JSON object with the following format:
        ```json
        {
            "key": "...",
            "geometry": {
                "type": "...",
                "coordinates": [...]
            },
            "properties": {
                "...": "..."
            }
        }
        ```
        That is a geoJSON object with an additional key field. If this key
        field is missing, then a new UUID4 key will be generated for this
        annotation.

        Args:
            fp (IO): A file-like object supporting `.read`.

        Returns:
            AnnotationStore:
                The loaded annotations.

        """
        store = cls()
        for line in cls._load_cases(
            fp=fp,
            string_fn=lambda fp: fp.splitlines(),
            file_fn=lambda fp: fp.readlines(),
        ):
            dictionary = json.loads(line)
            key = dictionary.get("key", uuid.uuid4().hex)
            geometry = feature2geometry(dictionary["geometry"])
            properties = dictionary["properties"]
            store.append(Annotation(geometry, properties), key)
        return store

    @classmethod
    def from_dataframe(cls, df: pd.DataFrame) -> "AnnotationStore":
        store = cls()
        for key, row in df.iterrows():
            geometry = row["geometry"]
            properties = dict(row.filter(regex="^(?!geometry|key).*$"))
            store.append(Annotation(geometry, properties), str(key))
        return store

    def to_dataframe(self) -> pd.DataFrame:
        features = (
            {
                "geometry": annotation.geometry,
                "properties": annotation.properties,
                "key": key,
            }
            for key, annotation in self.items()
        )
        return pd.json_normalize(features).set_index("key")

    def __del__(self) -> None:
        self.close()

    def create_index(self, name: str, where: Union[str, bytes]) -> None:
        """Create an SQLite expression index based on the provided predicate.

        Note that an expression index will only be used if the query expression
        (in the WHERE clause) exactly matches the expression used when creating
        the index (excluding minor inconsequential changes such as
        whitespace).

        SQLite expression indexes require SQLite version 3.9.0 or higher.

        Args:
            name (str):
                Name of the index to create.
            where:
                The predicate used to create the index.

        """
        _, minor, _ = sqlite3.sqlite_version_info
        if minor < 9:
            raise Exception("Requires sqlite version 3.9.0 or higher.")
        cur = self.con.cursor()
        if isinstance(where, str):
            sql_predicate = eval(where, SQL_GLOBALS)  # skipcq: PYL-W0123
            cur.execute(f"CREATE INDEX {name} ON annotations({sql_predicate})")
            return
        raise TypeError(f"Invalid type for `where` ({type(where)}).")

    def clear(self) -> None:
        """Remove all annotations from the store.

        This is a naive implementation, it simply iterates over all annotations
        and removes them. Faster implementations may be possible in specific
        cases and may be implemented by subclasses.

        """
        for key in list(self.keys()):
            del self[key]


class SQLiteMetadata(MutableMapping):
    """Metadata storage for an SQLiteStore."""

    def __init__(self, con: sqlite3.Connection) -> None:
        self.con = con
        self.con.execute(
            "CREATE TABLE IF NOT EXISTS metadata (key TEXT UNIQUE, value TEXT)"
        )
        self.con.commit()

    def __contains__(self, key: str) -> bool:
        cursor = self.con.execute("SELECT 1 FROM metadata WHERE [key] = ?", (key,))
        return cursor.fetchone() is not None

    def __setitem__(self, key: str, value: Union[dict, list, int, float, str]) -> None:
        """Set a metadata value."""
        value = json.dumps(value)
        self.con.execute(
            "REPLACE INTO metadata (key, value) VALUES (?,?)", (key, value)
        )
        self.con.commit()

    def __getitem__(self, key: str) -> Union[dict, list, int, float, str]:
        """Get a metadata value."""
        cursor = self.con.execute("SELECT value FROM metadata WHERE [key] = ?", (key,))
        result = cursor.fetchone()
        if result is None:
            raise KeyError(key)
        return json.loads(result[0])

    def __delitem__(self, key: str) -> None:
        """Delete a metadata value."""
        if key not in self:
            raise KeyError(key)
        self.con.execute("DELETE FROM metadata WHERE [key] = ?", (key,))

    def __iter__(self) -> Iterator[str]:
        """Iterate over all keys."""
        cursor = self.con.execute("SELECT [key] FROM metadata")
        for row in cursor:
            yield row[0]

    def __len__(self) -> int:
        """Return the number of metadata entries."""
        cursor = self.con.execute("SELECT COUNT(*) FROM metadata")
        return cursor.fetchone()[0]


class SQLiteStore(AnnotationStore):
    """SQLite backed annotation store.

    Uses and rtree index for fast spatial queries.

    """

    @classmethod  # noqa: A003
    def open(cls, fp: Union[Path, str]) -> "SQLiteStore":
        return SQLiteStore(fp)

    def __init__(
        self,
        connection: Union[Path, str] = ":memory:",
        compression="zlib",
        compression_level=9,
    ) -> None:
        super().__init__()
        # Check that JSON and RTree support is enabled
        compile_options = self.compile_options()
        if sqlite3.sqlite_version_info >= (3, 38, 0):
            if not all(
                ["OMIT_JSON" not in compile_options, "ENABLE_RTREE" in compile_options]
            ):
                raise Exception(
                    """RTREE sqlite3 compile option is required, and
                    JSON must not be disabled with OMIT_JSON compile option"""
                )
        else:
            if not all(
                ["ENABLE_JSON1" in compile_options, "ENABLE_RTREE" in compile_options]
            ):
                raise Exception("RTREE and JSON1 sqlite3 compile options are required.")

        # Check that math functions are enabled
        if "ENABLE_MATH_FUNCTIONS" not in compile_options:
            logger.warning(
                "SQLite math functions are not enabled."
                " This may cause problems with some queries."
                " For example, floor division (//) will not work."
                " For a full list see https://tia-toolbox.readthedocs.io/"
                "en/v%s/_autosummary/tiatoolbox.annotation.dsl.html",
                tiatoolbox.__version__,
            )

        # Set up database connection and cursor
        path = Path(connection)
        exists = path.exists() and path.is_file()
        self.con = sqlite3.connect(connection, isolation_level="DEFERRED")

        # Set up metadata
        self.metadata = SQLiteMetadata(self.con)
        self.metadata["version"] = "1.0.0"
        self.metadata["compression"] = compression
        self.metadata["compression_level"] = compression_level

        # Register predicate functions as custom SQLite functions
        def wkb_predicate(name: str, wkb_a: bytes, b: bytes, cx: int, cy: int) -> bool:
            """Wrapper function to allow WKB as inputs to binary predicates."""
            a = wkb.loads(wkb_a)
            b = self._unpack_geometry(b, cx, cy)
            return self._geometry_predicate(name, a, b)

        def pickle_where(pickle_bytes: bytes, properties: str) -> bool:
            fn = pickle.loads(pickle_bytes)  # skipcq: BAN-B301
            properties = json.loads(properties)
            return fn(properties)

        # Register custom functions
        def register_custom_function(
            name: str, nargs: int, fn: Callable, deterministic: bool = False
        ) -> None:
            """Register a custom SQLite function.

            Only Python >= 3.8 supports deterministic functions,
            fallback to without this argument if not available.

            Args:
                name:
                    The name of the function.
                nargs:
                    The number of arguments the function takes.
                fn:
                    The function to register.
                deterministic:
                    Whether the function is deterministic.

            """
            try:
                self.con.create_function(name, nargs, fn, deterministic=deterministic)
            except TypeError:
                self.con.create_function(name, nargs, fn)

        register_custom_function(
            "geometry_predicate", 5, wkb_predicate, deterministic=True
        )
        register_custom_function("pickle_where", 2, pickle_where, deterministic=True)
        register_custom_function("REGEXP", 2, py_regexp)
        register_custom_function("REGEXP", 3, py_regexp)
        register_custom_function("LISTSUM", 1, json_list_sum)
        register_custom_function("CONTAINS", 1, json_contains)

        if exists:
            return

        # Create tables for geometry and RTree index
        self.con.execute(
            """
            CREATE VIRTUAL TABLE rtree USING rtree_i32(
                id,                      -- Integer primary key
                min_x, max_x,            -- 1st dimension min, max
                min_y, max_y             -- 2nd dimension min, max
            )
            """
        )
        self.con.execute(
            """
            CREATE TABLE annotations(
                id INTEGER PRIMARY KEY,  -- Integer primary key
                key TEXT UNIQUE,         -- Unique identifier (UUID)
                objtype TEXT,            -- Object type
                cx INTEGER NOT NULL,     -- X of centroid/representative point
                cy INTEGER NOT NULL,     -- Y of centroid/representative point
                geometry BLOB,           -- Detailed geometry
                properties TEXT          -- JSON properties
            )
            """
        )
        self.con.commit()

    def serialise_geometry(  # skipcq: PYL-W0221
        self, geometry: Geometry
    ) -> Union[str, bytes]:
        """Serialise a geometry to WKB with optional compression.

        Converts shapely geometry objects to well-known binary (WKB) and
        applies optional compression.

        Args:
            geometry(Geometry):
                The Shapely geometry to be serialised.

        Returns:
            bytes or str:
                The serialised geometry.

        """
        data = geometry.wkb
        if self.metadata["compression"] is None:
            return data
        if self.metadata["compression"] == "zlib":
            return zlib.compress(data, level=self.metadata["compression_level"])
        raise Exception("Unsupported compression method.")

    def _unpack_geometry(self, data: Union[str, bytes], cx: int, cy: int) -> Geometry:
        """Return the geometry using WKB data and rtree bounds index.

        For space optimisation, points are stored as centroids and all
        other geometry types are stored as WKB. This function unpacks
        the WKB data and uses the rtree index to find the centroid for
        points where the data is null.

        Args:
            data(bytes or str):
                The WKB/WKT data to be unpacked.
            cx(int):
                The X coordinate of the centroid/representative point.
            cy(int):
                The Y coordinate of the centroid/representative point.

        Returns:
            Geometry:
                The Shapely geometry.

        """
        if isinstance(data, list):
            if len(data) > 1:
                geom = Polygon.from_bounds(*data)
                if geom.area == 0:
                    # if we are getting as bbox, return
                    # pts as a pt not a zero-area poly
                    return geom.centroid
                return geom
            else:
                data = data[0]
        if data is None:
            return Point(cx, cy)
        return self.deserialise_geometry(data)

    def deserialise_geometry(  # skipcq: PYL-W0221
        self, data: Union[str, bytes]
    ) -> Geometry:
        """Deserialise a geometry from a string or bytes.

        Args:
            data(bytes or str):
                The serialised representation of a Shapely geometry.

        Returns:
            Geometry:
                The deserialised Shapely geometry.

        """
        if self.metadata["compression"] == "zlib":
            data = zlib.decompress(data)
        elif self.metadata["compression"] is not None:
            raise Exception("Unsupported compression method.")
        if isinstance(data, str):
            return wkt.loads(data)
        return wkb.loads(data)

    @staticmethod
    def compile_options() -> List[str]:
        """Get the list of options that sqlite3 was compiled with.

        Example:
            >>> for opt in SQLiteRTreeStore.compile_options():
            >>>     print(opt)
            COMPILER=gcc-7.5.0
            ENABLE_COLUMN_METADATA
            ENABLE_DBSTAT_VTAB
            ENABLE_FTS3
            ENABLE_FTS3_PARENTHESIS
            ENABLE_FTS3_TOKENIZER
            ENABLE_FTS4
            ENABLE_FTS5
            ENABLE_JSON1
            ENABLE_LOAD_EXTENSION
            ENABLE_PREUPDATE_HOOK
            ENABLE_RTREE
            ENABLE_SESSION
            ENABLE_STMTVTAB
            ENABLE_UNLOCK_NOTIFY
            ENABLE_UPDATE_DELETE_LIMIT
            HAVE_ISNAN
            LIKE_DOESNT_MATCH_BLOBS
            MAX_SCHEMA_RETRY=25
            MAX_VARIABLE_NUMBER=250000
            OMIT_LOOKASIDE
            SECURE_DELETE
            SOUNDEX
            TEMP_STORE=1
            THREADSAFE=1

        """
        with sqlite3.connect(":memory:") as conn:
            conn.enable_load_extension(True)
            options = conn.execute("pragma compile_options").fetchall()
        return [opt for opt, in options]

    def close(self) -> None:
        self.con.commit()
        self.con.close()

    def _make_token(self, annotation: Annotation, key: Optional[str]) -> Dict:
        """Create token data dict for tokenised SQL transaction."""
        key = key or str(uuid.uuid4())
        geometry = annotation.geometry
        if geometry.geom_type == "Point":
            serialised_geometry = None
        else:
            serialised_geometry = self.serialise_geometry(geometry)
        return {
            "key": key,
            "geometry": serialised_geometry,
            "cx": int(geometry.centroid.x),
            "cy": int(geometry.centroid.y),
            "min_x": geometry.bounds[0],
            "min_y": geometry.bounds[1],
            "max_x": geometry.bounds[2],
            "max_y": geometry.bounds[3],
            "geom_type": geometry.geom_type,
            "properties": json.dumps(annotation.properties, separators=(",", ":")),
        }

    def append_many(
        self,
        annotations: Iterable[Annotation],
        keys: Optional[Iterable[str]] = None,
    ) -> List[str]:
        annotations = list(annotations)
        keys = list(keys) if keys else [str(uuid.uuid4()) for _ in annotations]
        self._validate_equal_lengths(keys, annotations)
        cur = self.con.cursor()
        cur.execute("BEGIN")
        result = []
        for annotation, key in zip(annotations, keys):
            self._append(key, annotation, cur)
            result.append(key)
        self.con.commit()
        return result

    def _append(self, key: str, annotation: Annotation, cur: sqlite3.Cursor) -> None:
        """Append without starting a transaction.

        Args:
            key(str):
                The unique identifier (UUID) for the annotation.
            annotation(Annotation):
                The annotation to be appended.
            cur(sqlite3.Cursor):
                The cursor to use for the transaction.

        """
        token = self._make_token(
            annotation=annotation,
            key=key,
        )
        cur.execute(
            """
                INSERT INTO annotations VALUES(
                    NULL, :key, :geom_type,
                    :cx, :cy, :geometry, :properties
                )
                """,
            token,
        )
        row_id = cur.lastrowid
        token.update({"row_id": row_id})
        cur.execute(
            """
                INSERT INTO rtree VALUES(
                    :row_id, :min_x, :max_x, :min_y, :max_y
                )
                """,
            token,
        )

    def _query(
        self,
        select: str,
        geometry: QueryGeometry,
        select_callable: Optional[str] = None,
        geometry_predicate="intersects",
        where: Union[str, bytes, Callable[[Geometry, Dict[str, Any]], bool]] = None,
    ) -> sqlite3.Cursor:
        """Common query construction logic for `query` and `iquery`.

        Args:
            select(str):
                The rows to select.
            geometry(tuple or Geometry):
                The geometry being queries against.
            select_callable(str):
                The rows to select when a callable is given to `where`.
            geometry_predicate(str):
                The binary predicate to use when comparing `geometry`
                with each candidate shape.
            where (str or bytes or Callable):
                The predicate to evaluate against candidate properties
                during the query.

        Returns:
            sqlite3.Cursor:
                A database cursor for the current query.

        """
        query_geometry = geometry
        if select_callable is None:
            select_callable = select
        if geometry_predicate not in self._geometry_predicate_names:
            raise ValueError(
                "Invalid geometry predicate."
                f"Allowed values are: {', '.join(self._geometry_predicate_names)}."
            )
        cur = self.con.cursor()
        if isinstance(query_geometry, Iterable):
            query_geometry = Polygon.from_bounds(*query_geometry)
        min_x, min_y, max_x, max_y = query_geometry.bounds

        if isinstance(where, Callable):
            select = select_callable

        query_string = (
            "SELECT "  # skipcq: BAN-B608
            + select  # skipcq: BAN-B608
            + """
         FROM annotations, rtree
        WHERE annotations.id == rtree.id
          AND max_x >= :min_x
          AND min_x <= :max_x
          AND max_y >= :min_y
          AND min_y <= :max_y
        """
        )
        query_parameters = {
            "min_x": min_x,
            "max_x": max_x,
            "min_y": min_y,
            "max_y": max_y,
        }
        if geometry_predicate != "bbox_intersects":
            query_string += (
                "\nAND geometry_predicate("
                ":geometry_predicate, :query_geometry, geometry, cx, cy"
                ") "
            )
            query_parameters["geometry_predicate"] = geometry_predicate
            query_parameters["query_geometry"] = query_geometry.wkb
        if isinstance(where, str):
            sql_predicate = eval(where, SQL_GLOBALS, {})  # skipcq: PYL-W0123
            query_string += f"AND {sql_predicate}"
        if isinstance(where, bytes):
            query_string += "AND pickle_where(:where, properties)"
            query_parameters["where"] = where
        cur.execute(query_string, query_parameters)
        return cur

    def iquery(
        self,
        geometry: QueryGeometry,
        where: Union[str, bytes, Callable[[Geometry, Dict[str, Any]], bool]] = None,
        geometry_predicate="intersects",
    ) -> List[str]:
        query_geometry = geometry
        cur = self._query(
            "[key]",
            geometry=query_geometry,
            geometry_predicate=geometry_predicate,
            where=where,
            select_callable="[key], geometry, properties",
        )
        if isinstance(where, Callable):
            return [
                key
                for key, _, properties in cur.fetchall()
                if where(json.loads(properties))
            ]
        return [key for key, in cur.fetchall()]

    def keyed_query(
        self,
        geometry: QueryGeometry,
        where: Union[str, bytes, Callable[[Geometry, Dict[str, Any]], bool]] = None,
        geometry_predicate: str = "intersects",
        bbox_only: bool = False,
    ) -> Dict[str, Annotation]:
        if bbox_only:
            ret_str = "key, properties, cx, cy, min_x, min_y, max_x, max_y"
        else:
            ret_str = "key, properties, cx, cy, geometry"
        query_geometry = geometry
        cur = self._query(
            ret_str,
            geometry=query_geometry,
            geometry_predicate=geometry_predicate,
            where=where,
        )
        if isinstance(where, Callable):
            return {
                key: Annotation(
                    self._unpack_geometry(blob, cx, cy), json.loads(properties)
                )
                for key, properties, cx, cy, *blob in cur.fetchall()
                if where(json.loads(properties))
            }
        return {
            key: Annotation(
                self._unpack_geometry(blob, cx, cy),
                json.loads(properties),
            )
            for key, properties, cx, cy, *blob in cur.fetchall()
        }

    def query(
        self,
        geometry: QueryGeometry,
        where: Union[str, bytes, Callable[[Geometry, Dict[str, Any]], bool]] = None,
        geometry_predicate: str = "intersects",
<<<<<<< HEAD
        bbox_only: bool = False,
    ) -> List[Annotation]:
        if bbox_only:
            ret_str = "properties, cx, cy, min_x, min_y, max_x, max_y"
        else:
            ret_str = "properties, cx, cy, geometry"
=======
    ) -> Dict[str, Annotation]:
>>>>>>> 07466e77
        query_geometry = geometry
        cur = self._query(
            select="[key], properties, cx, cy, geometry",
            geometry=query_geometry,
            geometry_predicate=geometry_predicate,
            where=where,
        )
        if isinstance(where, Callable):
            return {
                key: Annotation(
                    geometry=self._unpack_geometry(blob, cx, cy),
                    properties=json.loads(properties),
                )
                for key, properties, cx, cy, blob in cur.fetchall()
                if where(json.loads(properties))
            }
        return {
            key: Annotation(
                geometry=self._unpack_geometry(blob, cx, cy),
                properties=json.loads(properties),
            )
            for key, properties, cx, cy, blob in cur.fetchall()
        }

    def bquery(
        self,
        geometry: Optional[QueryGeometry] = None,
        where: Union[str, bytes, Callable[[Geometry, Dict[str, Any]], bool]] = None,
    ) -> Dict[str, Tuple[float, float, float, float]]:
        cur = self._query(
            select="[key], min_x, min_y, max_x, max_y",
            geometry=geometry,
            geometry_predicate="bbox_intersects",
            where=where,
            select_callable="[key], properties, min_x, min_y, max_x, max_y",
        )
        if isinstance(where, Callable):
            return {
                key: bounds
                for key, properties, *bounds in cur.fetchall()
                if where(json.loads(properties))
            }
        return {key: bounds for key, *bounds in cur.fetchall()}

    def __len__(self) -> int:
        cur = self.con.cursor()
        cur.execute("SELECT COUNT(*) FROM annotations")
        (count,) = cur.fetchone()
        return count

    def __contains__(self, key: str) -> bool:
        cur = self.con.cursor()
        cur.execute("SELECT EXISTS(SELECT 1 FROM annotations WHERE [key] = ?)", (key,))
        return cur.fetchone()[0] == 1

    def __getitem__(self, key: str) -> Annotation:
        cur = self.con.cursor()
        cur.execute(
            """
            SELECT geometry, properties, cx, cy
              FROM annotations
             WHERE [key] = :key
            """,
            {"key": key},
        )
        row = cur.fetchone()
        if row is None:
            raise KeyError(key)
        serialised_geometry, serialised_properties, cx, cy = row
        properties = json.loads(serialised_properties or "{}")
        geometry = self._unpack_geometry(serialised_geometry, cx, cy)
        return Annotation(geometry, properties)

    def keys(self) -> Iterable[int]:
        yield from self

    def __iter__(self) -> Iterable[int]:
        cur = self.con.cursor()
        cur.execute(
            """
            SELECT [key]
              FROM annotations
            """
        )
        while True:
            row = cur.fetchone()
            if row is None:
                break
            key = row[0]
            yield key

    def values(self) -> Iterable[Tuple[int, Annotation]]:
        for _, value in self.items():
            yield value

    def items(self) -> Iterable[Tuple[int, Annotation]]:
        cur = self.con.cursor()
        cur.execute(
            """
            SELECT [key], cx, cy, geometry, properties
              FROM annotations
            """
        )
        while True:
            row = cur.fetchone()
            if row is None:
                break
            key, cx, cy, serialised_geometry, serialised_properties = row
            if serialised_geometry is not None:
                geometry = self._unpack_geometry(serialised_geometry, cx, cy)
            else:
                geometry = Point(cx, cy)
            properties = json.loads(serialised_properties)
            yield key, Annotation(geometry, properties)

    def patch_many(
        self,
        keys: Iterable[int],
        geometries: Optional[Iterable[Geometry]] = None,
        properties_iter: Optional[Iterable[Properties]] = None,
    ) -> None:
        # Validate inputs
        if not any([geometries, properties_iter]):
            raise ValueError(
                "At least one of geometries or properties_iter must be given"
            )
        keys = list(keys)
        geometries = list(geometries) if geometries else None
        properties_iter = list(properties_iter) if properties_iter else None
        self._validate_equal_lengths(keys, geometries, properties_iter)
        properties_iter = properties_iter or ({} for _ in keys)  # pragma: no branch
        geometries = geometries or (None for _ in keys)  # pragma: no branch
        # Update the database
        cur = self.con.cursor()
        # Begin a transaction
        cur.execute("BEGIN")
        for key, geometry, properties in zip(keys, geometries, properties_iter):
            # Annotation is not in DB:
            if key not in self:
                self._append(key, Annotation(geometry, properties), cur)
                continue
            # Annotation is in DB:
            if geometry:
                self._patch_geometry(key, geometry, cur)
            if properties:
                cur.execute(
                    """
                    UPDATE annotations
                       SET properties = json_patch(properties, :properties)
                     WHERE [key] = :key
                    """,
                    {
                        "key": key,
                        "properties": json.dumps(properties, separators=(",", ":")),
                    },
                )
        self.con.commit()

    def _patch_geometry(
        self, key: str, geometry: Geometry, cur: sqlite3.Cursor
    ) -> None:
        """Patch a geometry in the database.

        Update the geometry of the annotation with the given key but
        leave the properties untouched.

        Args:
            key: The key of the annotation to patch.
            geometry: The new geometry.
            cur: The cursor to use.

        """
        bounds = dict(zip(("min_x", "min_y", "max_x", "max_y"), geometry.bounds))
        xy = dict(zip("xy", np.array(geometry.centroid)))
        query_parameters = dict(
            **bounds,
            **xy,
            key=key,
            geometry=self.serialise_geometry(geometry),
        )
        cur.execute(
            """
            UPDATE rtree
               SET min_x = :min_x, min_y = :min_y,
                   max_x = :max_x, max_y = :max_y
             WHERE EXISTS
                   (SELECT 1
                      FROM annotations
                     WHERE rtree.id = annotations.id
                       AND annotations.key == :key);
            """,
            query_parameters,
        )
        cur.execute(
            """
            UPDATE annotations
               SET cx = :x, cy = :y, geometry = :geometry
             WHERE [key] = :key
            """,
            query_parameters,
        )

    def remove_many(self, keys: Iterable[str]) -> None:
        cur = self.con.cursor()
        cur.execute("BEGIN")
        for key in keys:
            cur.execute(
                """
                DELETE
                  FROM rtree
                 WHERE EXISTS
                       (SELECT 1
                          FROM annotations
                         WHERE rtree.id = annotations.id
                           AND annotations.key == ?);
                """,
                (key,),
            )
            cur.execute(
                "DELETE FROM annotations WHERE [key] = ?",
                (key,),
            )
        self.con.commit()

    def __setitem__(self, key: str, annotation: Annotation) -> None:
        if key in self:
            self.patch(key, annotation.geometry, annotation.properties)
            return
        self.append(annotation, key)

    def to_dataframe(self) -> pd.DataFrame:
        df = pd.DataFrame()
        df_rows = (
            {
                "key": key,
                "geometry": annotation.geometry,
                "properties": annotation.properties,
            }
            for key, annotation in self.items()
        )
        df = df.append(pd.json_normalize(df_rows))
        return df.set_index("key")

    def features(self) -> Generator[Dict[str, Any], None, None]:
        return (
            {
                "type": "Feature",
                "geometry": geometry2feature(annotation.geometry),
                "properties": annotation.properties,
            }
            for annotation in self.values()
        )

    def commit(self) -> None:
        return self.con.commit()

    def dump(self, fp: Union[Path, str, IO]) -> None:
        if hasattr(fp, "write"):
            fp = fp.name
        target = sqlite3.connect(fp)
        self.con.backup(target)

    def dumps(self) -> str:
        return "\n".join(self.con.iterdump())

    def clear(self) -> None:
        """Remove all annotations from the store."""
        cur = self.con.cursor()
        cur.execute("DELETE FROM rtree")
        cur.execute("DELETE FROM annotations")
        self.con.commit()


class DictionaryStore(AnnotationStore):
    """Pure python dictionary backed annotation store."""

    def __init__(self, connection: Union[Path, str] = ":memory:") -> None:
        super().__init__()
        self._rows = {}
        self.connection = Path(connection)
        if connection not in [None, ":memory:"] and connection.exists():
            for line in self._load_cases(
                fp=self.connection,
                string_fn=lambda fp: fp.splitlines(),
                file_fn=lambda fp: fp.readlines(),
            ):
                dictionary = json.loads(line)
                key = dictionary.get("key", uuid.uuid4().hex)
                geometry = feature2geometry(dictionary["geometry"])
                properties = dictionary["properties"]
                self.append(Annotation(geometry, properties), key=key)

    def append(
        self,
        annotation: Annotation,
        key: Optional[str] = None,
    ) -> int:
        if not isinstance(annotation.geometry, (Polygon, Point, LineString)):
            raise TypeError("Invalid geometry type.")
        key = key or str(uuid.uuid4())
        self._rows[key] = {"annotation": annotation}
        return key

    def patch(
        self,
        key: str,
        geometry: Optional[Geometry] = None,
        properties: Optional[Dict[str, Any]] = None,
    ) -> None:
        if key not in self:
            self.append(Annotation(geometry, properties), key)
            return
        existing = self[key]
        geometry = geometry or existing.geometry
        properties = properties or {}
        new_properties = copy.deepcopy(existing.properties)
        new_properties.update(properties)
        self[key] = Annotation(geometry, new_properties)

    def remove(self, key: str) -> None:
        del self._rows[key]

    def __getitem__(self, key: str) -> Annotation:
        return self._rows[key]["annotation"]

    def __setitem__(self, key: str, annotation: Annotation) -> None:
        if key in self._rows:
            self._rows[key]["annotation"] = annotation
        self._rows[key] = {"annotation": annotation}

    def __contains__(self, key: str) -> bool:
        return key in self._rows

    def items(self) -> Generator[Tuple[str, Annotation], None, None]:
        for key, row in self._rows.items():
            yield key, row["annotation"]

    def __len__(self) -> int:
        return len(self._rows)

    @classmethod  # noqa: A003
    def open(cls, fp: Union[Path, str, IO]) -> "DictionaryStore":
        return cls.from_ndjson(fp)

    def commit(self) -> None:
        if str(self.connection) == ":memory:":
            warnings.warn("In-memory store. Nothing to commit.")
            return
        if not self.connection.exists():
            self.connection.touch()
        self.dump(self.connection)

    def dump(self, fp: Union[Path, str, IO]) -> None:
        return self.to_ndjson(fp)

    def dumps(self) -> str:
        return self.to_ndjson()

    def close(self) -> None:
        warnings.simplefilter("ignore")
        self.commit()
        warnings.resetwarnings()<|MERGE_RESOLUTION|>--- conflicted
+++ resolved
@@ -1605,16 +1605,7 @@
         geometry: QueryGeometry,
         where: Union[str, bytes, Callable[[Geometry, Dict[str, Any]], bool]] = None,
         geometry_predicate: str = "intersects",
-<<<<<<< HEAD
-        bbox_only: bool = False,
-    ) -> List[Annotation]:
-        if bbox_only:
-            ret_str = "properties, cx, cy, min_x, min_y, max_x, max_y"
-        else:
-            ret_str = "properties, cx, cy, geometry"
-=======
     ) -> Dict[str, Annotation]:
->>>>>>> 07466e77
         query_geometry = geometry
         cur = self._query(
             select="[key], properties, cx, cy, geometry",
