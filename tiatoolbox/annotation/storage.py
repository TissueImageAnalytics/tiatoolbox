--- conflicted
+++ resolved
@@ -293,11 +293,11 @@
 
     @classmethod  # noqa: A003
     @abstractmethod
-    def open(cls, full_path: Union[Path, str, IO]) -> "AnnotationStore":  # noqa: A003
+    def open(cls, fp: Union[Path, str, IO]) -> "AnnotationStore":  # noqa: A003
         """Load a store object from a path or file-like object.
 
         Args:
-            full_path(Path or str or IO): The file path or file handle.
+            fp(Path or str or IO): The file path or file handle.
 
         Returns:
             AnnotationStoreABC:
@@ -347,11 +347,11 @@
         """Commit any in-memory changes to disk."""
 
     @abstractmethod
-    def dump(self, full_path: Union[Path, str, IO]) -> None:
+    def dump(self, fp: Union[Path, str, IO]) -> None:
         """Serialise a copy of the whole store to a file-like object.
 
         Args:
-            full_path(Path or str or IO):
+            fp(Path or str or IO):
                 A file path or file handle object for output to disk.
 
         """
@@ -1074,69 +1074,54 @@
 
     @staticmethod
     def _dump_cases(
-        full_path: Union[IO, str, Path, None],
+        fp: Union[IO, str, Path, None],
         file_fn: Callable[[IO], None],
         none_fn: Callable[[], Union[str, bytes]],
     ) -> Optional[Union[str, bytes]]:
         """Helper function to handle cases for dumping.
 
         Args:
-            full_path:
+            fp:
                 The file path or handle to dump to.
             file_fn(Callable):
-                The function to call when full_path is a file handle.
+                The function to call when fp is a file handle.
             none_fn(Callable):
-                The function to call when full_path is None.
+                The function to call when fp is None.
 
         Returns:
             Any:
                 The result of dump. Depends on the provided functions.
 
         """
-        if full_path is not None:
+        if fp is not None:
             # It is a file-like object, write to it
-            if hasattr(full_path, "write"):
-                return file_fn(full_path)
+            if hasattr(fp, "write"):
+                return file_fn(fp)
             # Turn a path into a file handle, then write to it
-            with open(full_path, "w", encoding="utf-8") as file_handle:
+            with open(fp, "w", encoding="utf-8") as file_handle:
                 return file_fn(file_handle)
         # Return as str or bytes if no handle/path is given
         return none_fn()
 
     @staticmethod
     def _load_cases(
-        full_path: Union[IO, str, Path],
+        fp: Union[IO, str, Path],
         string_fn: Callable[[Union[str, bytes]], Any],
         file_fn: Callable[[IO], Any],
     ) -> Any:
         with contextlib.suppress(OSError):
-            if isinstance(full_path, (Path, str)) and Path(full_path).exists():
-                with open(full_path) as file_handle:
+            if isinstance(fp, (Path, str)) and Path(fp).exists():
+                with open(fp) as file_handle:
                     return file_fn(file_handle)
-        if isinstance(full_path, (str, bytes)):
-            return string_fn(full_path)
-        if hasattr(full_path, "read"):
-            return file_fn(full_path)
+        if isinstance(fp, (str, bytes)):
+            return string_fn(fp)
+        if hasattr(fp, "read"):
+            return file_fn(fp)
         raise IOError("Invalid file handle or path.")
 
     @classmethod
     def from_geojson(
         cls,
-<<<<<<< HEAD
-        full_path: Union[IO, str],
-        scale_factor: float = 1,
-        relative_to: Tuple[float, float] = None,
-    ) -> "AnnotationStore":
-        """Create a new database with annotations loaded from a geoJSON file.
-        Args:
-            full_path (Union[IO, str, Path]):
-                The file path or handle to load from.
-            scale_factor (float):
-                The scale factor to use when loading the annotations. All coordinates
-                will be multiplied by this factor to allow import of annotations saved
-                at non-baseline resolution.
-            relative_to [float, float]:
-=======
         fp: Union[IO, str],
         scale_factor: Tuple[float, float] = (1, 1),
         origin: Tuple[float, float] = (0, 0),
@@ -1150,7 +1135,6 @@
                 All coordinates will be multiplied by this factor to allow import of
                 annotations saved at non-baseline resolution.
             origin (Tuple[float, float]):
->>>>>>> bb4f3a91
                 The x and y coordinates to use as the origin for the annotations.
 
         Returns:
@@ -1159,60 +1143,30 @@
 
         """
         store = cls()
-<<<<<<< HEAD
-        store.add_from_geojson(full_path, scale_factor, relative_to=relative_to)
-=======
         store.add_from_geojson(fp, scale_factor, origin=origin)
->>>>>>> bb4f3a91
         return store
 
     def add_from_geojson(
         self,
-<<<<<<< HEAD
-        full_path: Union[IO, str],
-        scale_factor: float = 1,
-        relative_to: Tuple[float, float] = None,
-=======
         fp: Union[IO, str],
         scale_factor: Tuple[float, float] = (1, 1),
         origin: Tuple[float, float] = (0, 0),
->>>>>>> bb4f3a91
     ) -> None:
         """Add annotations from a .geojson file to an existing store. Make
         a best effort to create valid shapely geometries from provided contours.
 
         Args:
-<<<<<<< HEAD
-            full_path (Union[IO, str, Path]):
-=======
             fp (Union[IO, str, Path]):
->>>>>>> bb4f3a91
                 The file path or handle to load from.
             scale_factor (float):
                 The scale factor to use when loading the annotations. All coordinates
                 will be multiplied by this factor to allow import of annotations saved
                 at non-baseline resolution.
-<<<<<<< HEAD
-            relative_to [float, float]:
-=======
             origin [float, float]:
->>>>>>> bb4f3a91
                 The x and y coordinates to use as the origin for the annotations.
 
         """
 
-<<<<<<< HEAD
-        def transform_geom(geom):
-            """Helper function to transform a geometry if needed."""
-            if relative_to is not None:
-                # transform coords to be relative to given pt.
-                geom = translate(geom, -relative_to[0], -relative_to[1])
-            if scale_factor != 1:
-                geom = scale(
-                    geom,
-                    xfact=scale_factor,
-                    yfact=scale_factor,
-=======
         def transform_geometry(geom):
             """Helper function to transform a geometry if needed."""
             if origin != (0, 0):
@@ -1223,28 +1177,19 @@
                     geom,
                     xfact=scale_factor[0],
                     yfact=scale_factor[1],
->>>>>>> bb4f3a91
                     origin=(0, 0, 0),
                 )
             return geom
 
         geojson = self._load_cases(
-<<<<<<< HEAD
-            full_path=full_path,
-=======
             fp=fp,
->>>>>>> bb4f3a91
             string_fn=json.loads,
             file_fn=json.load,
         )
 
         annotations = [
             Annotation(
-<<<<<<< HEAD
-                transform_geom(
-=======
                 transform_geometry(
->>>>>>> bb4f3a91
                     feature2geometry(feature["geometry"]),
                 ),
                 feature["properties"],
@@ -1255,11 +1200,7 @@
         print(f"added {len(annotations)} annotations")
         self.append_many(annotations)
 
-<<<<<<< HEAD
-    def to_geojson(self, full_path: Optional[IO] = None) -> Optional[str]:
-=======
     def to_geojson(self, fp: Optional[Union[IO, str, Path]] = None) -> Optional[str]:
->>>>>>> bb4f3a91
         """Serialise the store to geoJSON.
 
         For more information on the geoJSON format see:
@@ -1267,13 +1208,13 @@
         - https://tools.ietf.org/html/rfc7946
 
         Args:
-             full_path (IO):
+             fp (IO):
                 A file-like object supporting `.read`. Defaults to None
                 which returns geoJSON as a string.
 
         Returns:
             Optional[str]:
-                None if writing to file or the geoJSON string if `full_path` is
+                None if writing to file or the geoJSON string if `fp` is
                 None.
 
         """
@@ -1299,12 +1240,12 @@
             file_handle.write("]}")
 
         return self._dump_cases(
-            full_path=full_path,
+            fp=fp,
             file_fn=write_geojson_to_file_handle,
             none_fn=lambda: json.dumps(self.to_geodict()),
         )
 
-    def to_ndjson(self, full_path: Optional[IO] = None) -> Optional[str]:
+    def to_ndjson(self, fp: Optional[IO] = None) -> Optional[str]:
         """Serialise to New Line Delimited JSON.
 
         Each line contains a JSON object with the following format:
@@ -1333,12 +1274,12 @@
 
 
         Args:
-            full_path (IO): A file-like object supporting `.read`. Defaults to
+            fp (IO): A file-like object supporting `.read`. Defaults to
                 None which returns geoJSON as a string.
 
         Returns:
             Optional[str]:
-                None if writing to file or the geoJSON string if`full_path` is
+                None if writing to file or the geoJSON string if`fp` is
                 None.
 
         """
@@ -1348,13 +1289,13 @@
             for key, annotation in self.items()
         )
         return self._dump_cases(
-            full_path=full_path,
-            file_fn=lambda full_path: full_path.writelines(string_lines_generator),
+            fp=fp,
+            file_fn=lambda fp: fp.writelines(string_lines_generator),
             none_fn=lambda: "".join(string_lines_generator),
         )
 
     @classmethod
-    def from_ndjson(cls, full_path: Union[IO, str]) -> "AnnotationStore":
+    def from_ndjson(cls, fp: Union[IO, str]) -> "AnnotationStore":
         """Load annotations from NDJSON.
 
         Expects each line to be a JSON object with the following format:
@@ -1377,7 +1318,7 @@
         annotation.
 
         Args:
-            full_path (IO): A file-like object supporting `.read`.
+            fp (IO): A file-like object supporting `.read`.
 
         Returns:
             AnnotationStore:
@@ -1386,9 +1327,9 @@
         """
         store = cls()
         for line in cls._load_cases(
-            full_path=full_path,
-            string_fn=lambda full_path: full_path.splitlines(),
-            file_fn=lambda full_path: full_path.readlines(),
+            fp=fp,
+            string_fn=lambda fp: fp.splitlines(),
+            file_fn=lambda fp: fp.readlines(),
         ):
             dictionary = json.loads(line)
             key = dictionary.get("key", uuid.uuid4().hex)
@@ -1417,11 +1358,7 @@
         )
         return pd.json_normalize(features).set_index("key")
 
-<<<<<<< HEAD
-    def transform_db(self, transform: Callable[[Geometry], Geometry]) -> None:
-=======
     def transform(self, transform: Callable[[Geometry], Geometry]) -> None:
->>>>>>> bb4f3a91
         """Transform all annotations in the store using provided function.
 
         Useful for transforming coordinates from slide space into
@@ -1530,8 +1467,8 @@
     """
 
     @classmethod  # noqa: A003
-    def open(cls, full_path: Union[Path, str]) -> "SQLiteStore":  # noqa: A003
-        return SQLiteStore(full_path)
+    def open(cls, fp: Union[Path, str]) -> "SQLiteStore":  # noqa: A003
+        return SQLiteStore(fp)
 
     def __init__(
         self,
@@ -1585,11 +1522,7 @@
         # Set up metadata
         self.metadata = SQLiteMetadata(self.con)
         if not exists:
-<<<<<<< HEAD
-            self.metadata["version"] = "1.0.0"
-=======
             self.metadata["version"] = "1.0.1"
->>>>>>> bb4f3a91
             self.metadata["compression"] = compression
             self.metadata["compression_level"] = compression_level
 
@@ -2017,14 +1950,10 @@
         if min_area is not None and "area" in self.table_columns:
             query_string += f"\nAND area > {min_area}"
         elif min_area is not None:
-<<<<<<< HEAD
-            raise ValueError("Cannot use `min_area` without an area column.")
-=======
             raise ValueError(
                 """Cannot use `min_area` without an area column.
             SQLiteStore.add_area_column() can be used to add an area column."""
             )
->>>>>>> bb4f3a91
 
         if unique:
             query_string = query_string.replace("SELECT", "SELECT DISTINCT")
@@ -2155,10 +2084,7 @@
         """
 
         def add_props_to_result(result, properties):
-<<<<<<< HEAD
             """Add the properties to the appropriate set in result."""
-=======
->>>>>>> bb4f3a91
             # Get the selected values
             selection = select(properties)
             # Wrap scalar values into a tuple
@@ -2673,10 +2599,10 @@
     def commit(self) -> None:
         self.con.commit()
 
-    def dump(self, full_path: Union[Path, str, IO]) -> None:
-        if hasattr(full_path, "write"):
-            full_path = full_path.name
-        target = sqlite3.connect(full_path)
+    def dump(self, fp: Union[Path, str, IO]) -> None:
+        if hasattr(fp, "write"):
+            fp = fp.name
+        target = sqlite3.connect(fp)
         self.con.backup(target)
 
     def dumps(self) -> str:
@@ -2776,9 +2702,9 @@
         self.path = self._connection_to_path(connection)
         if self.connection not in [None, ":memory:"] and self.path.exists():
             for line in self._load_cases(
-                full_path=self.connection,
-                string_fn=lambda full_path: full_path.splitlines(),
-                file_fn=lambda full_path: full_path.readlines(),
+                fp=self.connection,
+                string_fn=lambda fp: fp.splitlines(),
+                file_fn=lambda fp: fp.readlines(),
             ):
                 dictionary = json.loads(line)
                 key = dictionary.get("key", uuid.uuid4().hex)
@@ -2835,8 +2761,8 @@
         return len(self._rows)
 
     @classmethod  # noqa: A003
-    def open(cls, full_path: Union[Path, str, IO]) -> "DictionaryStore":  # noqa: A003
-        return cls.from_ndjson(full_path)
+    def open(cls, fp: Union[Path, str, IO]) -> "DictionaryStore":  # noqa: A003
+        return cls.from_ndjson(fp)
 
     def commit(self) -> None:
         if str(self.connection) == ":memory:":
@@ -2846,8 +2772,8 @@
             self.path.touch()
         self.dump(self.connection)
 
-    def dump(self, full_path: Union[Path, str, IO]) -> None:
-        return self.to_ndjson(full_path)
+    def dump(self, fp: Union[Path, str, IO]) -> None:
+        return self.to_ndjson(fp)
 
     def dumps(self) -> str:
         return self.to_ndjson()
