"""Storage of annotations.

This module contains a collection of classes for handling storage of
annotations in memory in addition to serialisation/deserialisation to/from
disk.

Definitions
-----------

For the sake of clarity it is helpful to define a few terms used throughout
this documentation.

Annotation
    A geometry and associated properties.
Geometry
    One of: a point, a polygon, or a line string.

    .. figure:: ../images/geometries.png
            :width: 512

Properties
    Key-value pairs associated with a geometry.

"""
import contextlib
import copy
import joblib
import json
import pickle
import sqlite3
import sys
from typing_extensions import Self
import uuid
import warnings
import zlib
from abc import ABC, abstractmethod
from collections.abc import MutableMapping
from dataclasses import dataclass, field
from functools import lru_cache
from numbers import Number
from pathlib import Path
from typing import (
    IO,
    Any,
    Callable,
    Dict,
    Generator,
    Iterable,
    Iterator,
    List,
    Optional,
    Tuple,
    Union,
)

import numpy as np
import pandas as pd
from shapely import speedups, wkb, wkt
from shapely.geometry import LineString, Point, Polygon
from shapely.geometry import mapping as geometry2feature
from shapely.geometry import shape as feature2geometry
from shapely.validation import make_valid

import tiatoolbox
from tiatoolbox import logger
from tiatoolbox.annotation.dsl import (
    PY_GLOBALS,
    SQL_GLOBALS,
    SQLTriplet,
    json_contains,
    json_list_sum,
    py_regexp,
)

sqlite3.enable_callback_tracebacks(True)

if speedups.available:  # pragma: no branch
    speedups.enable()

Geometry = Union[Point, Polygon, LineString]
Properties = Dict[str, Union[Dict, List, Number, str]]
BBox = Tuple[Number, Number, Number, Number]
QueryGeometry = Union[BBox, Geometry]

ASCII_FILE_SEP = "\x1c"
ASCII_GROUP_SEP = "\x1d"
ASCII_RECORD_SEP = "\x1e"
ASCII_UNIT_SEP = "\x1f"
ASCII_NULL = "\0"
ISO_8601_DATE_FORMAT = r"%Y-%m-%dT%H:%M:%S.%f%z"

# Only Python 3.10+ supports using slots for dataclasses
# https://docs.python.org/3/library/dataclasses.html#dataclasses.dataclass
# therefore we use the following workaround to only use them when available.
# Using slots gives a performance boost at object creation time.
_DATACLASS_KWARGS = {"frozen": True}
if sys.version_info >= (3, 10):  # pragma: no cover
    _DATACLASS_KWARGS["slots"] = True


@dataclass(**_DATACLASS_KWARGS)
class Annotation:
    """An annotation: a geometry and associated properties.

    Attributes:
        geometry (Geometry):
            The geometry of the annotation.
        properties (dict):
            The properties of the annotation.

    """

    geometry: Geometry
    properties: Properties = field(default_factory=dict)

    def to_feature(self) -> Dict:
        """
        Return a feature representation of this annotation.

        Returns
        -------
        feature: dict
            A feature representation of this annotation.
        """
        return {
            "type": "Feature",
            "geometry": geometry2feature(self.geometry),
            "properties": self.properties,
        }

    def to_geojson(self) -> str:
        """
        Return a GeoJSON representation of this annotation.

        Returns
        -------
        geojson: str
            A GeoJSON representation of this annotation.

        """
        return json.dumps(self.to_feature())


class AnnotationStore(ABC, MutableMapping):
    """Annotation store abstract base class."""

    @staticmethod
    def _validate_equal_lengths(*args):
        """Validate that all given args are either None or have the same length."""
        lengths = [len(v) for v in args if v is not None]
        if lengths and not all(length == lengths[0] for length in lengths):
            raise ValueError("All arguments must be None or of equal length.")

    @staticmethod
    def _geometry_predicate(name: str, a: Geometry, b: Geometry) -> Callable:
        """Apply a binary geometry predicate.

        For more information on geomeric predicates see the `Shapely
        documentation`.

        .. _BP:
            | https://shapely.readthedocs.io/en/stable/
            | manual.html#binary-predicates

        __ BP_

        Args:
            name(str):
                Name of the predicate to apply.
            a(Geometry):
                The first geometry.
            b(Geometry):
                The second geometry.

        Returns:
            bool:
                True if the geometry predicate holds.

        """
        return getattr(a, name)(b)

    # All valid shapely binary predicates
    _geometry_predicate_names = [
        "equals",
        "contains",
        "covers",
        "covered_by",
        "crosses",
        "disjoint",
        "intersects",
        "overlaps",
        "touches",
        "within",
    ]

    @classmethod  # noqa: A003
    @abstractmethod
    def open(cls, fp: Union[Path, str, IO]) -> "AnnotationStore":
        """Load a store object from a path or file-like object.

        Args:
            fp(Path or str or IO): The file path or file handle.

        Returns:
            AnnotationStoreABC:
                An instance of an annotation store.

        """

    @staticmethod
    def serialise_geometry(geometry: Geometry) -> Union[str, bytes]:
        """Serialise a geometry to a string or bytes.

        This defaults to well-known text (WKT) but may be overridden to
        any other format which a Shapely geometry could be serialised to
        e.g. well-known binary (WKB) or geoJSON etc.

        Args:
            geometry(Geometry):
                The Shapely geometry to be serialised.

        Returns:
            bytes or str: The serialised geometry.

        """
        return geometry.wkt

    @staticmethod
    @lru_cache(32)
    def deserialise_geometry(data: Union[str, bytes]) -> Geometry:
        """Deserialise a geometry from a string or bytes.

        This default implementation will deserialise bytes as well-known
        binary (WKB) and strings as well-known text (WKT). This can be
        overridden to deserialise other formats such as geoJSON etc.

        Args:
            data(bytes or str):
                The serialised representation of a Shapely geometry.

        Returns:
            Geometry: The deserialised Shapely geometry.

        """
        if isinstance(data, str):
            return wkt.loads(data)
        return wkb.loads(data)

    @abstractmethod
    def commit(self) -> None:
        """Commit any in-memory changes to disk."""

    @abstractmethod
    def dump(self, fp: Union[Path, str, IO]) -> None:
        """Serialise a copy of the whole store to a file-like object.

        Args:
            fp(Path or str or IO):
                A file path or file handle object for output to disk.

        """

    @abstractmethod
    def dumps(self) -> Union[str, bytes]:
        """Serialise and return a copy of store as a string or bytes.

        Returns:
            str or bytes:
                The serialised store.

        """

    def append(
        self,
        annotation: Annotation,
        key: Optional[str] = None,
    ) -> int:
        """Insert a new annotation, returning the key.

        Args:
            annotation (Annotation):
                The shapely annotation to insert.
            key (str):
                Optional. The unique key used to identify the annotation in the
                store. If not given a new UUID4 will be generated and returned
                instead.

        Returns:
            str:
                The unique key of the newly inserted annotation.

        """
        keys = key if key is None else [key]
        return self.append_many([annotation], keys)[0]

    def append_many(
        self,
        annotations: Iterable[Annotation],
        keys: Optional[Iterable[str]] = None,
    ) -> List[str]:
        """Bulk append of annotations.

        This may be more performant than repeated calls to `append`.

        Args:
            annotations (iter(Annotation)):
                An iterable of annotations.
            keys (iter(str)):
                An iterable of unique keys associated with each geometry being
                inserted. If None, a new UUID4 is generated for each geometry.

        Returns:
            list(str):
                A list of unique keys for the inserted geometries.

        """
        annotations = list(annotations)
        keys = list(keys) if keys else None
        self._validate_equal_lengths(keys, annotations)
        result = []
        if keys:
            for key, annotation in zip(keys, annotations):
                result.append(self.append(annotation, key))
            return result
        for annotation in annotations:
            result.append(self.append(annotation))
        return result

    def patch(
        self,
        key: str,
        geometry: Optional[Geometry] = None,
        properties: Optional[Dict[str, Any]] = None,
    ) -> None:
        """Patch an annotation at given key.

        Partial update of an annotation. Providing only a geometry will update
        the geometry and leave properties unchanged. Providing a properties
        dictionary applies a patch operation to the properties. Only updating
        the properties which are given and leaving the rest unchanged. To
        completely replace an annotation use `__setitem__`.

        Args:
            key(str):
                The key of the annotation to update.
            geometry(Geometry):
                The new geometry. If None, the geometry is not updated.
            properties(dict):
                A dictionary of properties to patch and their new values.
                If None, the existing properties are not altered.

        """
        if key not in self:
            self.append(Annotation(geometry, properties), key)
            return
        geometry = geometry if geometry is None else [geometry]
        properties = properties if properties is None else [properties]
        self.patch_many([key], geometry, properties)

    def patch_many(
        self,
        keys: Iterable[int],
        geometries: Optional[Iterable[Geometry]] = None,
        properties_iter: Optional[Iterable[Properties]] = None,
    ) -> None:
        """Bulk patch of annotations.

        This may be more efficient than calling `patch` repeatedly
        in a loop.

        Args:
            geometries (iter(Geometry)):
                An iterable of geometries to update.
            properties_iter (iter(dict)):
                An iterable of properties to update.
            keys (iter(str)):
                An iterable of keys for each annotation to be updated.
        """
        # Validate inputs
        if not any([geometries, properties_iter]):
            raise ValueError(
                "At least one of geometries or properties_iter must be given"
            )
        keys = list(keys)
        geometries = list(geometries) if geometries else None
        properties_iter = list(properties_iter) if properties_iter else None
        self._validate_equal_lengths(keys, geometries, properties_iter)
        properties_iter = properties_iter or ({} for _ in keys)  # pragma: no branch
        geometries = geometries or (None for _ in keys)  # pragma: no branch
        # Update the store
        for key, geometry, properties in zip(keys, geometries, properties_iter):
            properties = copy.deepcopy(properties)
            self.patch(key, geometry, properties)

    def remove(self, key: str) -> None:
        """Remove annotation from the store with its unique key.

        Args:
            key (str):
                The key of the annotation to be removed.

        """
        self.remove_many([key])

    def remove_many(self, keys: Iterable[str]) -> None:
        """Bulk removal of annotations by keys.

        Args:
            keys (iter(str)):
                An iterable of keys for the annotation to be removed.

        """
        for key in keys:
            self.remove(key)

    def setdefault(self, key: str, default: Annotation = None) -> Annotation:
        """Return the value of the annotation with the given key.

        If the key does not exist, insert the default value and return
        it.

        Args:
            key (str):
                The key of the annotation to be fetched.
            default (Annotation):
                The value to return if the key is not found.

        Returns:
            Annotation:
                The annotation or default if the key is not found.

        """
        if not isinstance(default, Annotation):
            raise TypeError("default value must be an Annotation instance.")
        return super().setdefault(key, default)

    def __delitem__(self, key: str) -> None:
        """Delete an annotation by key.

        An alias of `remove`.

        Args:
            key (str):
                The key of the annotation to be removed.

        """
        self.remove(key)

    def keys(self) -> Iterable[str]:
        """Return an iterable (usually generator) of all keys in the store.

        Returns:
            Iterable[str]:
                An iterable of keys.

        """
        for key, _ in self.items():
            yield key

    def values(self) -> Iterable[Annotation]:
        """Return an iterable of all annotation in the store.

        Returns:
            Iterable[Annotation]:
                An iterable of annotations.

        """
        for _, annotation in self.items():
            yield annotation

    def __iter__(self) -> Iterable[str]:
        """Return an iterable of keys in the store.

        An alias of `keys`.

        Returns:
            Iterable[str]:
                An iterable of keys.

        """
        yield from self.keys()

    @staticmethod
    def _eval_where(
        predicate: Optional[
            Union[str, bytes, Callable[[Geometry, Dict[str, Any]], bool]]
        ],
        properties: Dict[str, Any],
    ) -> bool:
        """Evaluate properties predicate against properties.

        Args:
            predicate (str or bytes or Callable):
                The predicate to evaluate on properties. The predicate may be a
                string, pickled bytes, or a callable (e.g. a function).
            properties (dict):
                A dictionary of JSON serialisable
                properties on which to evaluate the predicate.

        Returns:
            bool:
                Returns True if the predicate holds.

        """
        if predicate is None:
            return True
        if isinstance(predicate, str):
            return bool(
                eval(predicate, PY_GLOBALS, {"props": properties})  # skipcq: PYL-W0123
            )
        if isinstance(predicate, bytes):
            predicate = pickle.loads(predicate)  # skipcq: BAN-B301
        return bool(predicate(properties))
    
    @abstractmethod
    def query_property(
        self,
        sel_prop,
        geometry: QueryGeometry,
        where: Union[str, bytes, Callable[[Geometry, Dict[str, Any]], bool]] = None,
        geometry_predicate="intersects",
        distinct = False,
    ) -> List[str]:
        """get properties"""

    def query(
        self,
        geometry: QueryGeometry,
        where: Union[str, bytes, Callable[[Dict[str, Any]], bool]] = None,
        geometry_predicate: str = "intersects",
    ) -> List[Annotation]:
        """Query the store for annotations.

        Args:
            geometry (Geometry or Iterable):
                Geometry to use when querying. This can be a bounds
                (iterable of length 4) or a Shapely geometry (e.g.
                Polygon).
            where (str or bytes or Callable):
                A statement which should evaluate to a boolean value.
                Only annotations for which this predicate is true will
                be returned. Defaults to None (assume always true). This
                may be a string, callable, or pickled function as bytes.
                Callables are called to filter each result returned the
                from annotation store backend in python before being
                returned to the user. A pickle object is, where
                possible, hooked into the backend as a user defined
                function to filter results during the backend query.
                Strings are expected to be in a domain specific language
                and are converted to SQL on a best-effort basis. For
                supported operators of the DSL see
                :mod:`tiatoolbox.annotation.dsl`. E.g. a simple python
                expression `props["class"] == 42` will be converted to a
                valid SQLite predicate when using `SQLiteStore` and
                inserted into the SQL query. This should be faster than
                filtering in python after or during the query.
                Additionally, the same string can be used across
                different backends (e.g. the previous example predicate
                string is valid for both `DictionaryStore `and a
                `SQliteStore`). On the other hand it has many more
                limitations. It is important to note that untrusted user
                input should never be accepted to this argument as
                arbitrary code can be run via pickle or the parsing of
                the string statement.
            geometry_predicate (str):
                A string which define which binary geometry predicate to
                use when comparing the query geometry and a geometry in
                the store. Only annotations for which this binary
                predicate is true will be returned. Defaults to
                intersects. For more information see the `shapely
                documentation on binary predicates`__.

            Returns:
                list:
                    A list of Annotation objects.

            .. _BP:
                | https://shapely.readthedocs.io/en/stable/
                | manual.html#binary-predicates

            __ BP_

        """
        if geometry_predicate not in self._geometry_predicate_names:
            raise ValueError(
                "Invalid geometry predicate."
                f"Allowed values are: {', '.join(self._geometry_predicate_names)}."
            )
        query_geometry = geometry
        if isinstance(query_geometry, tuple):
            query_geometry = Polygon.from_bounds(*query_geometry)
        return [
            annotation
            for annotation in self.values()
            if (
                self._geometry_predicate(
                    geometry_predicate, query_geometry, annotation.geometry
                )
                and self._eval_where(where, annotation.properties)
            )
        ]

    def keyed_query(
        self,
        geometry: QueryGeometry,
        where: Union[str, bytes, Callable[[Dict[str, Any]], bool]] = None,
        geometry_predicate: str = "intersects",
    ) -> Dict[str, Annotation]:
        """Query the store for annotations, return as a dict with keys.
        Otherwise behaves as query.

        Args:
            geometry (Geometry or Iterable):
                Geometry to use when querying. This can be a bounds
                (iterable of length 4) or a Shapely geometry (e.g.
                Polygon).
            where (str or bytes or Callable):
                A statement which should evaluate to a boolean value.
                Only annotations for which this predicate is true will
                be returned. Defaults to None (assume always true). This
                may be a string, callable, or pickled function as bytes.
                Callables are called to filter each result returned the
                from annotation store backend in python before being
                returned to the user. A pickle object is, where
                possible, hooked into the backend as a user defined
                function to filter results during the backend query.
                Strings are expected to be in a domain specific language
                and are converted to SQL on a best-effort basis. For
                supported operators of the DSL see
                :mod:`tiatoolbox.annotation.dsl`. E.g. a simple python
                expression `props["class"] == 42` will be converted to a
                valid SQLite predicate when using `SQLiteStore` and
                inserted into the SQL query. This should be faster than
                filtering in python after or during the query.
                Additionally, the same string can be used across
                different backends (e.g. the previous example predicate
                string is valid for both `DictionaryStore `and a
                `SQliteStore`). On the other hand it has many more
                limitations. It is important to note that untrusted user
                input should never be accepted to this argument as
                arbitrary code can be run via pickle or the parsing of
                the string statement.
            geometry_predicate (str):
                A string which define which binary geometry predicate to
                use when comparing the query geometry and a geometry in
                the store. Only annotations for which this binary
                predicate is true will be returned. Defaults to
                intersects. For more information see the `shapely
                documentation on binary predicates`__.

            Returns:
                list:
                    A list of Annotation objects.

            .. _BP:
                | https://shapely.readthedocs.io/en/stable/
                | manual.html#binary-predicates

            __ BP_

        """
        if geometry_predicate not in self._geometry_predicate_names:
            raise ValueError(
                "Invalid geometry predicate."
                f"Allowed values are: {', '.join(self._geometry_predicate_names)}."
            )
        query_geometry = geometry
        if isinstance(query_geometry, tuple):
            query_geometry = Polygon.from_bounds(*query_geometry)
        return {
            key: annotation
            for key, annotation in self.items()
            if (
                self._geometry_predicate(
                    geometry_predicate, query_geometry, annotation.geometry
                )
                and self._eval_where(where, annotation.properties)
            )
        }

    def iquery(
        self,
        geometry: QueryGeometry,
        where: Union[str, bytes, Callable[[Dict[str, Any]], bool]] = None,
        geometry_predicate: str = "intersects",
    ) -> List[int]:
        """Query the store for annotation keys.

        Acts the same as `AnnotationStore.query` except returns keys
        instead of annotations.

        Args:
            geometry (Geometry or Iterable):
                Geometry to use when querying. This can be a bounds
                (iterable of length 4) or a Shapely geometry (e.g.
                Polygon).
            where (str or bytes or Callable):
                A statement which should evaluate to a boolean value.
                Only annotations for which this predicate is true will
                be returned. Defaults to None (assume always true). This
                may be a string, callable, or pickled function as bytes.
                Callables are called to filter each result returned the
                from annotation store backend in python before being
                returned to the user. A pickle object is, where
                possible, hooked into the backend as a user defined
                function to filter results during the backend query.
                Strings are expected to be in a domain specific language
                and are converted to SQL on a best-effort basis. For
                supported operators of the DSL see
                :mod:`tiatoolbox.annotation.dsl`. E.g. a simple python
                expression `props["class"] == 42` will be converted to a
                valid SQLite predicate when using `SQLiteStore` and
                inserted into the SQL query. This should be faster than
                filtering in python after or during the query.
                Additionally, the same string can be used across
                different backends (e.g. the previous example predicate
                string is valid for both `DictionaryStore `and a
                `SQliteStore`). On the other hand it has many more
                limitations. It is important to note that untrusted user
                input should never be accepted to this argument as
                arbitrary code can be run via pickle or the parsing of
                the string statement.
            geometry_predicate:
                A string which define which binary geometry predicate to
                use when comparing the query geometry and a geometry in
                the store. Only annotations for which this binary
                predicate is true will be returned. Defaults to
                intersects. For more information see the `shapely
                documentation on binary predicates`__.

            Returns:
                list:
                    A list of keys for each Annotation.

            .. _BP:
                | https://shapely.readthedocs.io/en/stable/
                | manual.html#binary-predicates

            __ BP_

        """
        if geometry_predicate not in self._geometry_predicate_names:
            raise ValueError(
                "Invalid geometry predicate."
                f"Allowed values are: {', '.join(self._geometry_predicate_names)}."
            )
        query_geometry = geometry
        if isinstance(query_geometry, tuple):
            query_geometry = Polygon.from_bounds(*query_geometry)
        return [
            key
            for key, annotation in self.items()
            if (
                self._geometry_predicate(
                    geometry_predicate, query_geometry, annotation.geometry
                )
                and self._eval_where(where, annotation.properties)
            )
        ]

    def features(self) -> Generator[Dict[str, Any], None, None]:
        """Return annotations as a list of geoJSON features.

        Returns:
            list:
                List of features as dictionaries.

        """
        for a in self.values():
            yield a.to_feature()

    def to_geodict(self) -> Dict[str, Any]:
        """Return annotations as a dictionary in geoJSON format.

        Returns:
            dict:
                Dictionary of annotations in geoJSON format.

        """
        return {
            "type": "FeatureCollection",
            "features": list(self.features()),
        }

    @staticmethod
    def _dump_cases(
        fp: Union[IO, str, Path, None],
        file_fn: Callable[[IO], None],
        none_fn: Callable[[], Union[str, bytes]],
    ) -> Union[None, Union[str, bytes]]:
        """Helper function to handle cases for dumping.

        Args:
            fp:
                The file path or handle to dump to.
            file_fn(Callable):
                The function to call when fp is a file handle.
            none_fn(Callable):
                The function to call when fp is None.

        Returns:
            Any:
                The result of dump. Depends on the provided functions.

        """
        if fp is not None:
            # It is a file-like object, write to it
            if hasattr(fp, "write"):
                return file_fn(fp)
            # Turn a path into a file handle, then write to it
            with open(fp, "w", encoding="utf-8") as file_handle:
                return file_fn(file_handle)
        # Return as str or bytes if no handle/path is given
        return none_fn()

    @staticmethod
    def _load_cases(
        fp: Union[IO, str, Path],
        string_fn: Callable[[Union[str, bytes]], Any],
        file_fn: Callable[[IO], Any],
    ) -> Any:
        with contextlib.suppress(OSError):
            if isinstance(fp, (Path, str)) and Path(fp).exists():
                with open(fp) as file_handle:
                    return file_fn(file_handle)
        if isinstance(fp, (str, bytes)):
            return string_fn(fp)
        if hasattr(fp, "read"):
            return file_fn(fp)
        raise IOError("Invalid file handle or path.")

    @classmethod
    def from_geojson(cls, fp: Union[IO, str]) -> "AnnotationStore":
        geojson = cls._load_cases(
            fp=fp,
            string_fn=json.loads,
            file_fn=json.load,
        )
        store = cls()
        """for feature in geojson["features"]:
            geometry = feature2geometry(feature["geometry"])
            properties = feature["properties"]
            store.append(Annotation(geometry, properties))
        return store"""
        anns = [
            Annotation(feature2geometry(feature["geometry"]), feature["properties"])
            for feature in geojson["features"]
        ]
        store.append_many(anns)
        return store

    def add_from(self, fp: Union[IO, str]) -> "AnnotationStore":
        fp = Path(fp)
        if fp.suffix=='.geojson':
            geojson = self._load_cases(
                fp=fp,
                string_fn=json.loads,
                file_fn=json.load,
            )
            """for feature in geojson["features"]:
                geometry = feature2geometry(feature["geometry"])
                properties = feature["properties"]
                store.append(Annotation(geometry, properties))
            return store"""
            anns = [
                Annotation(feature2geometry(feature["geometry"]), feature["properties"])
                for feature in geojson["features"]
            ]
        elif fp.suffix=='.dat':
            #hovernet-stype .dat file
            data = joblib.load(fp)
            props = list(data[list(data.keys())[0]].keys())#[3:]
            if 'contour' not in props:
                #assume cerberous format with objects subdivided into categories
                anns = []
                for subcat in data.keys():
                    if subcat=='resolution':
                        continue
                    props = list(data[subcat][list(data[subcat].keys())[0]].keys())
                    if 'contour' not in props:
                        continue
                    if 'type' in props:
                        for key in data[subcat].keys():
                            data[subcat][key]['type'] = f"{subcat[:3]}: {data[subcat][key]['type']}"
                    else:
                        props.append('type')
                        for key in data[subcat].keys():
                            data[subcat][key]['type'] = subcat
                    anns.extend([
                    Annotation(make_valid(feature2geometry({'type': 'Polygon', 'coordinates': (0.5/0.275)*np.array([data[subcat][key]['contour']])})), {key2: data[subcat][key][key2] for key2 in props[3:]})
                    for key in data[subcat].keys()
                ])
            else:
                anns = [
                    Annotation(make_valid(feature2geometry({'type': 'Polygon', 'coordinates': [data[key]['contour']]})), {key2: data[key][key2] for key2 in props[3:]})
                    for key in data.keys()
                ]
        else:
            raise ValueError('Invalid file type')
        print(len(anns))
        self.append_many(anns)

    def to_geojson(self, fp: Optional[IO] = None) -> Union[str, None]:
        """Serialise the store to geoJSON.

        For more information on the geoJSON format see:
        - https://geojson.org/
        - https://tools.ietf.org/html/rfc7946

        Args:
             fp (IO):
                A file-like object supporting `.read`. Defaults to None
                which returns geoJSON as a string.

        Returns:
            Optional[str]:
                None if writing to file or the geoJSON string if `fp` is
                None.

        """
        return self._dump_cases(
            fp=fp,
            file_fn=lambda fp: json.dump(self.to_geodict(), fp),
            none_fn=lambda: json.dumps(self.to_geodict()),
        )

    def to_ndjson(self, fp: Optional[IO] = None) -> Union[str, None]:
        """Serialise to New Line Delimited JSON.

        Each line contains a JSON object with the following format:
        ```json
        {
            "key": "...",
            "geometry": {
                "type": "...",
                "coordinates": [...]
            },
            "properties": {
                "...": "..."
            }
        }
        ```
        That is a geoJSON object with an additional key field.

        For more information on the NDJSON format see:
        - ndjson Specification: http://ndjson.org
        - JSON Lines Documentation: https://jsonlines.org
        - Streaming JSON: https://w.wiki/4Qan
        - GeoJSON RFC: https://tools.ietf.org/html/rfc7946
        - JSON RFC: https://tools.ietf.org/html/rfc7159


        Args:
            fp (IO): A file-like object supporting `.read`. Defaults to
                None which returns geoJSON as a string.

        Returns:
            Optional[str]:
                None if writing to file or the geoJSON string if`fp` is
                None.

        """
        string_lines_generator = (
            json.dumps({"key": key, **annotation.to_feature()}, separators=(",", ":"))
            + "\n"
            for key, annotation in self.items()
        )
        return self._dump_cases(
            fp=fp,
            file_fn=lambda fp: fp.writelines(string_lines_generator),
            none_fn=lambda: "".join(string_lines_generator),
        )

    @classmethod
    def from_ndjson(cls, fp: Union[IO, str]) -> "AnnotationStore":
        """Load annotations from NDJSON.

        Expects each line to be a JSON object with the following format:
        ```json
        {
            "key": "...",
            "geometry": {
                "type": "...",
                "coordinates": [...]
            },
            "properties": {
                "...": "..."
            }
        }
        ```
        That is a geoJSON object with an additional key field. If this key
        field is missing, then a new UUID4 key will be generated for this
        annotation.

        Args:
            fp (IO): A file-like object supporting `.read`.

        Returns:
            AnnotationStore:
                The loaded annotations.

        """
        store = cls()
        for line in cls._load_cases(
            fp=fp,
            string_fn=lambda fp: fp.splitlines(),
            file_fn=lambda fp: fp.readlines(),
        ):
            dictionary = json.loads(line)
            key = dictionary.get("key", uuid.uuid4().hex)
            geometry = feature2geometry(dictionary["geometry"])
            properties = dictionary["properties"]
            store.append(Annotation(geometry, properties), key=key)
        return store

    @classmethod
    def from_dataframe(cls, df: pd.DataFrame) -> "AnnotationStore":
        store = cls()
        for _, row in df.iterrows():
            geometry = row["geometry"]
            properties = dict(row.filter(regex="^(?!geometry|key).*$"))
            store.append(Annotation(geometry, properties))
        return store

    def to_dataframe(self) -> pd.DataFrame:
        features = (
            {
                "key": key,
                "geometry": annotation.geometry,
                "properties": annotation.properties,
            }
            for key, annotation in self.items()
        )
        return pd.json_normalize(features).set_index("key")

    def __del__(self) -> None:
        self.close()

    def create_index(self, name: str, where: Union[str, bytes]) -> None:
        """Create an SQLite expression index based on the provided predicate.

        Note that an expression index will only be used if the query expression
        (in the WHERE clause) exactly matches the expression used when creating
        the index (excluding minor inconsequential changes such as
        whitespace).

        SQLite expression indexes require SQLite version 3.9.0 or higher.

        Args:
            name (str):
                Name of the index to create.
            where:
                The predicate used to create the index.

        """
        _, minor, _ = sqlite3.sqlite_version_info
        if minor < 9:
            raise Exception("Requires sqlite version 3.9.0 or higher.")
        cur = self.con.cursor()
        if isinstance(where, str):
            sql_predicate = eval(where, SQL_GLOBALS)  # skipcq: PYL-W0123
            cur.execute(f"CREATE INDEX {name} ON annotations({sql_predicate})")
            return
        raise TypeError(f"Invalid type for `where` ({type(where)}).")

    def clear(self) -> None:
        """Remove all annotations from the store.

        This is a naive implementation, it simply iterates over all annotations
        and removes them. Faster implementations may be possible in specific
        cases and may be implemented by subclasses.

        """
        for key in list(self.keys()):
            del self[key]


class SQLiteMetadata(MutableMapping):
    """Metadata storage for an SQLiteStore."""

    def __init__(self, con: sqlite3.Connection) -> None:
        self.con = con
        self.con.execute(
            "CREATE TABLE IF NOT EXISTS metadata (key TEXT UNIQUE, value TEXT)"
        )
        self.con.commit()

    def __contains__(self, key: str) -> bool:
        cursor = self.con.execute("SELECT 1 FROM metadata WHERE [key] = ?", (key,))
        return cursor.fetchone() is not None

    def __setitem__(self, key: str, value: Union[dict, list, int, float, str]) -> None:
        """Set a metadata value."""
        value = json.dumps(value)
        self.con.execute(
            "REPLACE INTO metadata (key, value) VALUES (?,?)", (key, value)
        )
        self.con.commit()

    def __getitem__(self, key: str) -> Union[dict, list, int, float, str]:
        """Get a metadata value."""
        cursor = self.con.execute("SELECT value FROM metadata WHERE [key] = ?", (key,))
        result = cursor.fetchone()
        if result is None:
            raise KeyError(key)
        return json.loads(result[0])

    def __delitem__(self, key: str) -> None:
        """Delete a metadata value."""
        if key not in self:
            raise KeyError(key)
        self.con.execute("DELETE FROM metadata WHERE [key] = ?", (key,))

    def __iter__(self) -> Iterator[str]:
        """Iterate over all keys."""
        cursor = self.con.execute("SELECT [key] FROM metadata")
        for row in cursor:
            yield row[0]

    def __len__(self) -> int:
        """Return the number of metadata entries."""
        cursor = self.con.execute("SELECT COUNT(*) FROM metadata")
        return cursor.fetchone()[0]


class SQLiteStore(AnnotationStore):
    """SQLite backed annotation store.

    Uses and rtree index for fast spatial queries.

    """

    @classmethod  # noqa: A003
    def open(cls, fp: Union[Path, str]) -> "SQLiteStore":
        return SQLiteStore(fp)

    def __init__(
        self,
        connection: Union[Path, str] = ":memory:",
        compression="zlib",
        compression_level=9,
    ) -> None:
        super().__init__()
        # Check that JSON and RTree support is enabled
        compile_options = self.compile_options()
<<<<<<< HEAD
        '''if not all(
            ["ENABLE_JSON1" in compile_options, "ENABLE_RTREE" in compile_options]
        ):
            raise Exception("RTREE and JSON1 sqlite3 compile options are required.")'''
=======
        if sqlite3.sqlite_version_info >= (3, 38, 0):
            if not all(
                ["OMIT_JSON" not in compile_options, "ENABLE_RTREE" in compile_options]
            ):
                raise Exception(
                    """RTREE sqlite3 compile option is required, and
                    JSON must not be disabled with OMIT_JSON compile option"""
                )
        else:
            if not all(
                ["ENABLE_JSON1" in compile_options, "ENABLE_RTREE" in compile_options]
            ):
                raise Exception("RTREE and JSON1 sqlite3 compile options are required.")
>>>>>>> c7fe7851

        # Check that math functions are enabled
        if "ENABLE_MATH_FUNCTIONS" not in compile_options:
            logger.warning(
                "SQLite math functions are not enabled."
                " This may cause problems with some queries."
                " For example, floor division (//) will not work."
                " For a full list see https://tia-toolbox.readthedocs.io/"
                "en/v%s/_autosummary/tiatoolbox.annotation.dsl.html",
                tiatoolbox.__version__,
            )

        # Set up database connection and cursor
        path = Path(connection)
        exists = path.exists() and path.is_file()
        self.con = sqlite3.connect(connection, isolation_level="DEFERRED")

        # Set up metadata
        self.metadata = SQLiteMetadata(self.con)
        self.metadata["version"] = "1.0.0"
        self.metadata["compression"] = compression
        self.metadata["compression_level"] = compression_level

        # Register predicate functions as custom SQLite functions
        def wkb_predicate(name: str, wkb_a: bytes, b: bytes, cx: int, cy: int) -> bool:
            """Wrapper function to allow WKB as inputs to binary predicates."""
            a = wkb.loads(wkb_a)
            b = self._unpack_geometry(b, cx, cy)
            return self._geometry_predicate(name, a, b)

        def pickle_where(pickle_bytes: bytes, properties: str) -> bool:
            fn = pickle.loads(pickle_bytes)  # skipcq: BAN-B301
            properties = json.loads(properties)
            return fn(properties)

        # Register custom functions
        def register_custom_function(
            name: str, nargs: int, fn: Callable, deterministic: bool = False
        ) -> None:
            """Register a custom SQLite function.

            Only Python >= 3.8 supports deterministic functions,
            fallback to without this argument if not available.

            Args:
                name:
                    The name of the function.
                nargs:
                    The number of arguments the function takes.
                fn:
                    The function to register.
                deterministic:
                    Whether the function is deterministic.

            """
            try:
                self.con.create_function(name, nargs, fn, deterministic=deterministic)
            except TypeError:
                self.con.create_function(name, nargs, fn)

        register_custom_function(
            "geometry_predicate", 5, wkb_predicate, deterministic=True
        )
        register_custom_function("pickle_where", 2, pickle_where, deterministic=True)
        register_custom_function("REGEXP", 2, py_regexp)
        register_custom_function("REGEXP", 3, py_regexp)
        register_custom_function("LISTSUM", 1, json_list_sum)
        register_custom_function("CONTAINS", 1, json_contains)

        if exists:
            return

        # Create tables for geometry and RTree index
        self.con.execute(
            """
            CREATE VIRTUAL TABLE rtree USING rtree_i32(
                id,                      -- Integer primary key
                min_x, max_x,            -- 1st dimension min, max
                min_y, max_y             -- 2nd dimension min, max
            )
            """
        )
        self.con.execute(
            """
            CREATE TABLE annotations(
                id INTEGER PRIMARY KEY,  -- Integer primary key
                key TEXT UNIQUE,         -- Unique identifier (UUID)
                objtype TEXT,            -- Object type
                cx INTEGER NOT NULL,     -- X of centroid/representative point
                cy INTEGER NOT NULL,     -- Y of centroid/representative point
                geometry BLOB,           -- Detailed geometry
                properties TEXT          -- JSON properties
            )
            """
        )
        self.con.commit()

    def serialise_geometry(self, geometry: Geometry) -> Union[str, bytes]:
        """Serialise a geometry to WKB with optional compression.

        Converts shapely geometry objects to well-known binary (WKB) and
        applies optional compression.

        Args:
            geometry(Geometry):
                The Shapely geometry to be serialised.

        Returns:
            bytes or str:
                The serialised geometry.

        """
        data = geometry.wkb
        if self.metadata["compression"] is None:
            return data
        if self.metadata["compression"] == "zlib":
            return zlib.compress(data, level=self.metadata["compression_level"])
        raise Exception("Unsupported compression method.")

    def _unpack_geometry(self, data: Union[str, bytes], cx: int, cy: int) -> Geometry:
        """Return the geometry using WKB data and rtree bounds index.

        For space optimisation, points are stored as centroids and all
        other geometry types are stored as WKB. This function unpacks
        the WKB data and uses the rtree index to find the centroid for
        points where the data is null.

        Args:
            data(bytes or str):
                The WKB data to be unpacked.
            cx(int):
                The X coordinate of the centroid/representative point.
            cy(int):
                The Y coordinate of the centroid/representative point.

        Returns:
            Geometry:
                The Shapely geometry.

        """
        if isinstance(data, list):
            if len(data) > 1:
                geom = Polygon.from_bounds(*data)
                if geom.area == 0:
                    # if we are getting as bbox, return
                    # pts as a pt not a zero-area poly
                    return geom.centroid
                return geom
            else:
                data = data[0]
        if data is None:
            return Point(cx, cy)
        return self.deserialise_geometry(data)

    def deserialise_geometry(self, data: Union[str, bytes]) -> Geometry:
        """Deserialise a geometry from a string or bytes.

        Args:
            data(bytes or str):
                The serialised representation of a Shapely geometry.

        Returns:
            Geometry:
                The deserialised Shapely geometry.

        """
        if self.metadata["compression"] == "zlib":
            data = zlib.decompress(data)
        elif self.metadata["compression"] is not None:
            raise Exception("Unsupported compression method.")
        if isinstance(data, str):
            return wkt.loads(data)
        return wkb.loads(data)

    @staticmethod
    def compile_options() -> List[str]:
        """Get the list of options that sqlite3 was compiled with.

        Example:
            >>> for opt in SQLiteRTreeStore.compile_options():
            >>>     print(opt)
            COMPILER=gcc-7.5.0
            ENABLE_COLUMN_METADATA
            ENABLE_DBSTAT_VTAB
            ENABLE_FTS3
            ENABLE_FTS3_PARENTHESIS
            ENABLE_FTS3_TOKENIZER
            ENABLE_FTS4
            ENABLE_FTS5
            ENABLE_JSON1
            ENABLE_LOAD_EXTENSION
            ENABLE_PREUPDATE_HOOK
            ENABLE_RTREE
            ENABLE_SESSION
            ENABLE_STMTVTAB
            ENABLE_UNLOCK_NOTIFY
            ENABLE_UPDATE_DELETE_LIMIT
            HAVE_ISNAN
            LIKE_DOESNT_MATCH_BLOBS
            MAX_SCHEMA_RETRY=25
            MAX_VARIABLE_NUMBER=250000
            OMIT_LOOKASIDE
            SECURE_DELETE
            SOUNDEX
            TEMP_STORE=1
            THREADSAFE=1

        """
        with sqlite3.connect(":memory:") as conn:
            conn.enable_load_extension(True)
            options = conn.execute("pragma compile_options").fetchall()
        return [opt for opt, in options]

    def close(self) -> None:
        self.con.commit()
        self.con.close()

    def _make_token(self, annotation: Annotation, key: Optional[str]) -> Dict:
        """Create token data dict for tokenised SQL transaction."""
        key = key or str(uuid.uuid4())
        geometry = annotation.geometry
        if geometry.geom_type == "Point":
            serialised_geometry = None
        else:
            serialised_geometry = self.serialise_geometry(geometry)
        return {
            "key": key,
            "geometry": serialised_geometry,
            "cx": int(geometry.centroid.x),
            "cy": int(geometry.centroid.y),
            "min_x": geometry.bounds[0],
            "min_y": geometry.bounds[1],
            "max_x": geometry.bounds[2],
            "max_y": geometry.bounds[3],
            "geom_type": geometry.geom_type,
            "properties": json.dumps(annotation.properties, separators=(",", ":")),
        }

    def append_many(
        self,
        annotations: Iterable[Annotation],
        keys: Optional[Iterable[str]] = None,
    ) -> List[str]:
        annotations = list(annotations)
        keys = list(keys) if keys else [str(uuid.uuid4()) for _ in annotations]
        self._validate_equal_lengths(keys, annotations)
        cur = self.con.cursor()
        cur.execute("BEGIN")
        result = []
        for annotation, key in zip(annotations, keys):
            self._append(key, annotation, cur)
            result.append(key)
        self.con.commit()
        return result

    def _append(self, key: str, annotation: Annotation, cur: sqlite3.Cursor) -> None:
        """Append without starting a transaction.

        Args:
            key(str):
                The unique identifier (UUID) for the annotation.
            annotation(Annotation):
                The annotation to be appended.
            cur(sqlite3.Cursor):
                The cursor to use for the transaction.

        """
        token = self._make_token(
            annotation=annotation,
            key=key,
        )
        cur.execute(
            """
                INSERT INTO annotations VALUES(
                    NULL, :key, :geom_type,
                    :cx, :cy, :geometry, :properties
                )
                """,
            token,
        )
        row_id = cur.lastrowid
        token.update({"row_id": row_id})
        cur.execute(
            """
                INSERT INTO rtree VALUES(
                    :row_id, :min_x, :max_x, :min_y, :max_y
                )
                """,
            token,
        )

    def _query(
        self,
        select: str,
        geometry: QueryGeometry,
        select_callable: Optional[str] = None,
        geometry_predicate="intersects",
        where: Union[str, bytes, Callable[[Geometry, Dict[str, Any]], bool]] = None,
    ) -> sqlite3.Cursor:
        """Common query construction logic for `query` and `iquery`.

        Args:
            select(str):
                The rows to select.
            geometry(tuple or Geometry):
                The geometry being queries against.
            select_callable(str):
                The rows to select when a callable is given to `where`.
            geometry_predicate(str):
                The binary predicate to use when comparing `geometry`
                with each candidate shape.
            where (str or bytes or Callable):
                The predicate to evaluate against candidate properties
                during the query.

        Returns:
            sqlite3.Cursor:
                A database cursor for the current query.

        """
        query_geometry = geometry
        if select_callable is None:
            select_callable = select
        if geometry_predicate not in self._geometry_predicate_names:
            raise ValueError(
                "Invalid geometry predicate."
                f"Allowed values are: {', '.join(self._geometry_predicate_names)}."
            )
        cur = self.con.cursor()
        if isinstance(query_geometry, Iterable):
            query_geometry = Polygon.from_bounds(*query_geometry)
        min_x, min_y, max_x, max_y = query_geometry.bounds

        if isinstance(where, Callable):
            select = select_callable

        query_string = (
            "SELECT "  # skipcq: BAN-B608
            + select  # skipcq: BAN-B608
            + """
         FROM annotations, rtree
        WHERE annotations.id == rtree.id
          AND max_x >= :min_x
          AND min_x <= :max_x
          AND max_y >= :min_y
          AND min_y <= :max_y
          AND geometry_predicate(:geometry_predicate, :query_geometry, geometry, cx, cy)
        """
        )
        query_parameters = {
            "min_x": min_x,
            "max_x": max_x,
            "min_y": min_y,
            "max_y": max_y,
            "geometry_predicate": geometry_predicate,
            "query_geometry": query_geometry.wkb,
        }
        if isinstance(where, str):
            sql_predicate = eval(where, SQL_GLOBALS, {})  # skipcq: PYL-W0123
            query_string += f"AND {sql_predicate}"
            print(sql_predicate)
        if isinstance(where, SQLTriplet):
            query_string += f"AND {where}"
        if isinstance(where, bytes):
            query_string += "AND pickle_where(:where, properties)"
            query_parameters["where"] = where
        cur.execute(query_string, query_parameters)
        return cur

    def iquery(
        self,
        geometry: QueryGeometry,
        where: Union[str, bytes, Callable[[Geometry, Dict[str, Any]], bool]] = None,
        geometry_predicate="intersects",
    ) -> List[str]:
        query_geometry = geometry
        cur = self._query(
            "[key]",
            geometry=query_geometry,
            geometry_predicate=geometry_predicate,
            where=where,
            select_callable="[key], geometry, properties",
        )
        if isinstance(where, Callable):
            return [
                key
                for key, _, properties in cur.fetchall()
                if where(json.loads(properties))
            ]
        return [key for key, in cur.fetchall()]

    
    def query_property(
        self,
        sel_prop,
        geometry: QueryGeometry,
        where: Union[str, bytes, Callable[[Geometry, Dict[str, Any]], bool]] = None,
        geometry_predicate="intersects",
        distinct: bool = False,
    ) -> List[str]:
        query_geometry = geometry
        sql_select = eval(sel_prop, SQL_GLOBALS, {})  # skipcq: PYL-W0123
        if distinct:
            sql_select = "DISTINCT " + str(sql_select)
        cur = self._query(
            str(sql_select),
            geometry=query_geometry,
            geometry_predicate=geometry_predicate,
            where=where,
            select_callable="[key], geometry, properties",
        )
        if isinstance(where, Callable):
            return [
                key
                for key, _, properties in cur.fetchall()
                if where(json.loads(properties))
            ]
        return [val for val, in cur.fetchall()]


    def keyed_query(
        self,
        geometry: QueryGeometry,
        where: Union[str, bytes, Callable[[Geometry, Dict[str, Any]], bool]] = None,
        geometry_predicate: str = "intersects",
        bbox_only: bool = False,
    ) -> Dict[str, Annotation]:
        if bbox_only:
            ret_str = "key, properties, cx, cy, min_x, min_y, max_x, max_y"
        else:
            ret_str = "key, properties, cx, cy, geometry"
        query_geometry = geometry
        cur = self._query(
            ret_str,
            geometry=query_geometry,
            geometry_predicate=geometry_predicate,
            where=where,
        )
        if isinstance(where, Callable):
            return {
                key: Annotation(
                    self._unpack_geometry(blob, cx, cy), json.loads(properties)
                )
                for key, properties, cx, cy, *blob in cur.fetchall()
                if where(json.loads(properties))
            }
        return {
            key: Annotation(
                self._unpack_geometry(blob, cx, cy),
                json.loads(properties),
            )
            for key, properties, cx, cy, *blob in cur.fetchall()
        }

    def query(
        self,
        geometry: QueryGeometry,
        where: Union[str, bytes, Callable[[Geometry, Dict[str, Any]], bool]] = None,
        geometry_predicate: str = "intersects",
        bbox_only: bool = False,
    ) -> List[Annotation]:
        if bbox_only:
            ret_str = "properties, cx, cy, min_x, min_y, max_x, max_y"
        else:
            ret_str = "properties, cx, cy, geometry"
        query_geometry = geometry
        cur = self._query(
            ret_str,
            geometry=query_geometry,
            geometry_predicate=geometry_predicate,
            where=where,
        )
        if isinstance(where, Callable):
            return [
                Annotation(self._unpack_geometry(blob, cx, cy), json.loads(properties))
                for properties, cx, cy, *blob in cur.fetchall()
                if where(json.loads(properties))
            ]
        return [
            Annotation(
                self._unpack_geometry(blob, cx, cy),
                json.loads(properties),
            )
            for properties, cx, cy, *blob in cur.fetchall()
        ]

    def __len__(self) -> int:
        cur = self.con.cursor()
        cur.execute("SELECT COUNT(*) FROM annotations")
        (count,) = cur.fetchone()
        return count

    def __contains__(self, key: str) -> bool:
        cur = self.con.cursor()
        cur.execute("SELECT EXISTS(SELECT 1 FROM annotations WHERE [key] = ?)", (key,))
        return cur.fetchone()[0] == 1

    def __getitem__(self, key: str) -> Annotation:
        cur = self.con.cursor()
        cur.execute(
            """
            SELECT geometry, properties, cx, cy
              FROM annotations
             WHERE [key] = :key
            """,
            {"key": key},
        )
        row = cur.fetchone()
        if row is None:
            raise KeyError(key)
        serialised_geometry, serialised_properties, cx, cy = row
        properties = json.loads(serialised_properties or "{}")
        geometry = self._unpack_geometry(serialised_geometry, cx, cy)
        return Annotation(geometry, properties)

    def keys(self) -> Iterable[int]:
        yield from self

    def __iter__(self) -> Iterable[int]:
        cur = self.con.cursor()
        cur.execute(
            """
            SELECT [key]
              FROM annotations
            """
        )
        while True:
            row = cur.fetchone()
            if row is None:
                break
            key = row[0]
            yield key

    def values(self) -> Iterable[Tuple[int, Annotation]]:
        for _, value in self.items():
            yield value

    def items(self) -> Iterable[Tuple[int, Annotation]]:
        cur = self.con.cursor()
        cur.execute(
            """
            SELECT [key], cx, cy, geometry, properties
              FROM annotations
            """
        )
        while True:
            row = cur.fetchone()
            if row is None:
                break
            key, cx, cy, serialised_geometry, serialised_properties = row
            if serialised_geometry is not None:
                geometry = self._unpack_geometry(serialised_geometry, cx, cy)
            else:
                geometry = Point(cx, cy)
            properties = json.loads(serialised_properties)
            yield key, Annotation(geometry, properties)

    def patch_many(
        self,
        keys: Iterable[int],
        geometries: Optional[Iterable[Geometry]] = None,
        properties_iter: Optional[Iterable[Properties]] = None,
    ) -> None:
        # Validate inputs
        if not any([geometries, properties_iter]):
            raise ValueError(
                "At least one of geometries or properties_iter must be given"
            )
        keys = list(keys)
        geometries = list(geometries) if geometries else None
        properties_iter = list(properties_iter) if properties_iter else None
        self._validate_equal_lengths(keys, geometries, properties_iter)
        properties_iter = properties_iter or ({} for _ in keys)  # pragma: no branch
        geometries = geometries or (None for _ in keys)  # pragma: no branch
        # Update the database
        cur = self.con.cursor()
        # Begin a transaction
        cur.execute("BEGIN")
        for key, geometry, properties in zip(keys, geometries, properties_iter):
            # Annotation is not in DB:
            if key not in self:
                self._append(key, Annotation(geometry, properties), cur)
                continue
            # Annotation is in DB:
            if geometry:
                self._patch_geometry(key, geometry, cur)
            if properties:
                cur.execute(
                    """
                    UPDATE annotations
                       SET properties = json_patch(properties, :properties)
                     WHERE [key] = :key
                    """,
                    {
                        "key": key,
                        "properties": json.dumps(properties, separators=(",", ":")),
                    },
                )
        self.con.commit()

    def _patch_geometry(
        self, key: str, geometry: Geometry, cur: sqlite3.Cursor
    ) -> None:
        """Patch a geometry in the database.

        Update the geometry of the annotation with the given key but
        leave the properties untouched.

        Args:
            key: The key of the annotation to patch.
            geometry: The new geometry.
            cur: The cursor to use.

        """
        bounds = dict(zip(("min_x", "min_y", "max_x", "max_y"), geometry.bounds))
        xy = dict(zip("xy", np.array(geometry.centroid)))
        query_parameters = dict(
            **bounds,
            **xy,
            key=key,
            geometry=self.serialise_geometry(geometry),
        )
        cur.execute(
            """
            UPDATE rtree
               SET min_x = :min_x, min_y = :min_y,
                   max_x = :max_x, max_y = :max_y
             WHERE EXISTS
                   (SELECT 1
                      FROM annotations
                     WHERE rtree.id = annotations.id
                       AND annotations.key == :key);
            """,
            query_parameters,
        )
        cur.execute(
            """
            UPDATE annotations
               SET cx = :x, cy = :y, geometry = :geometry
             WHERE [key] = :key
            """,
            query_parameters,
        )

    def remove_many(self, keys: Iterable[str]) -> None:
        cur = self.con.cursor()
        cur.execute("BEGIN")
        for key in keys:
            cur.execute(
                """
                DELETE
                  FROM rtree
                 WHERE EXISTS
                       (SELECT 1
                          FROM annotations
                         WHERE rtree.id = annotations.id
                           AND annotations.key == ?);
                """,
                (key,),
            )
            cur.execute(
                "DELETE FROM annotations WHERE [key] = ?",
                (key,),
            )
        self.con.commit()

    def __setitem__(self, key: str, annotation: Annotation) -> None:
        if key in self:
            self.patch(key, annotation.geometry, annotation.properties)
            return
        self.append(annotation, key)

    def to_dataframe(self) -> pd.DataFrame:
        df = pd.DataFrame()
        df_rows = (
            {
                "key": key,
                "geometry": annotation.geometry,
                "properties": annotation.properties,
            }
            for key, annotation in self.items()
        )
        df = df.append(pd.json_normalize(df_rows))
        return df.set_index("key")

    def features(self) -> Generator[Dict[str, Any], None, None]:
        return (
            {
                "type": "Feature",
                "geometry": geometry2feature(annotation.geometry),
                "properties": annotation.properties,
            }
            for annotation in self.values()
        )

    def commit(self) -> None:
        return self.con.commit()

    def dump(self, fp: Union[Path, str, IO]) -> None:
        if hasattr(fp, "write"):
            fp = fp.name
        target = sqlite3.connect(fp)
        self.con.backup(target)

    def dumps(self) -> str:
        return "\n".join(self.con.iterdump())

    def clear(self) -> None:
        """Remove all annotations from the store."""
        cur = self.con.cursor()
        cur.execute("DELETE FROM rtree")
        cur.execute("DELETE FROM annotations")
        self.con.commit()


class DictionaryStore(AnnotationStore):
    """Pure python dictionary backed annotation store."""

    def __init__(self, connection: Union[Path, str] = ":memory:") -> None:
        super().__init__()
        self._rows = {}
        self.connection = Path(connection)
        if connection not in [None, ":memory:"] and connection.exists():
            for line in self._load_cases(
                fp=self.connection,
                string_fn=lambda fp: fp.splitlines(),
                file_fn=lambda fp: fp.readlines(),
            ):
                dictionary = json.loads(line)
                key = dictionary.get("key", uuid.uuid4().hex)
                geometry = feature2geometry(dictionary["geometry"])
                properties = dictionary["properties"]
                self.append(Annotation(geometry, properties), key=key)

    def append(
        self,
        annotation: Annotation,
        key: Optional[str] = None,
    ) -> int:
        if not isinstance(annotation.geometry, (Polygon, Point, LineString)):
            raise TypeError("Invalid geometry type.")
        key = key or str(uuid.uuid4())
        self._rows[key] = {"annotation": annotation}
        return key

    def patch(
        self,
        key: str,
        geometry: Optional[Geometry] = None,
        properties: Optional[Dict[str, Any]] = None,
    ) -> None:
        if key not in self:
            self.append(Annotation(geometry, properties), key)
            return
        existing = self[key]
        geometry = geometry or existing.geometry
        properties = properties or {}
        new_properties = copy.deepcopy(existing.properties)
        new_properties.update(properties)
        self[key] = Annotation(geometry, new_properties)

    def remove(self, key: str) -> None:
        del self._rows[key]

    def __getitem__(self, key: str) -> Annotation:
        return self._rows[key]["annotation"]

    def __setitem__(self, key: str, annotation: Annotation) -> None:
        if key in self._rows:
            self._rows[key]["annotation"] = annotation
        self._rows[key] = {"annotation": annotation}

    def __contains__(self, key: str) -> bool:
        return key in self._rows

    def items(self) -> Generator[Tuple[str, Annotation], None, None]:
        for key, row in self._rows.items():
            yield key, row["annotation"]

    def __len__(self) -> int:
        return len(self._rows)

    @classmethod  # noqa: A003
    def open(cls, fp: Union[Path, str, IO]) -> "DictionaryStore":
        return cls.from_ndjson(fp)

    def commit(self) -> None:
        if str(self.connection) == ":memory:":
            warnings.warn("In-memory store. Nothing to commit.")
            return
        if not self.connection.exists():
            self.connection.touch()
        self.dump(self.connection)

    def dump(self, fp: Union[Path, str, IO]) -> None:
        return self.to_ndjson(fp)

    def dumps(self) -> str:
        return self.to_ndjson()

    def close(self) -> None:
        warnings.simplefilter("ignore")
        self.commit()
        warnings.resetwarnings()<|MERGE_RESOLUTION|>--- conflicted
+++ resolved
@@ -1143,12 +1143,6 @@
         super().__init__()
         # Check that JSON and RTree support is enabled
         compile_options = self.compile_options()
-<<<<<<< HEAD
-        '''if not all(
-            ["ENABLE_JSON1" in compile_options, "ENABLE_RTREE" in compile_options]
-        ):
-            raise Exception("RTREE and JSON1 sqlite3 compile options are required.")'''
-=======
         if sqlite3.sqlite_version_info >= (3, 38, 0):
             if not all(
                 ["OMIT_JSON" not in compile_options, "ENABLE_RTREE" in compile_options]
@@ -1162,7 +1156,6 @@
                 ["ENABLE_JSON1" in compile_options, "ENABLE_RTREE" in compile_options]
             ):
                 raise Exception("RTREE and JSON1 sqlite3 compile options are required.")
->>>>>>> c7fe7851
 
         # Check that math functions are enabled
         if "ENABLE_MATH_FUNCTIONS" not in compile_options:
