# ***** BEGIN GPL LICENSE BLOCK *****
#
# This program is free software; you can redistribute it and/or
# modify it under the terms of the GNU General Public License
# as published by the Free Software Foundation; either version 2
# of the License, or (at your option) any later version.
#
# This program is distributed in the hope that it will be useful,
# but WITHOUT ANY WARRANTY; without even the implied warranty of
# MERCHANTABILITY or FITNESS FOR A PARTICULAR PURPOSE.  See the
# GNU General Public License for more details.
#
# You should have received a copy of the GNU General Public License
# along with this program; if not, write to the Free Software Foundation,
# Inc., 51 Franklin Street, Fifth Floor, Boston, MA 02110-1301, USA.
#
# The Original Code is Copyright (C) 2021, TIA Centre, University of Warwick
# All rights reserved.
# ***** END GPL LICENSE BLOCK *****

"""Storage of annotations.

This module contains a collection of classes for handling storage of
annotations in memory in addition to serialisation/deserialisation to/from
disk.

Definitions
-----------

For the sake of clarity it is helpful to define a few terms used throughout
this documentation.

Annotation
    A geometry and associated properties.
Geometry
    One of: a point, a polygon, or a line string.

    .. figure:: ../images/geometries.png
            :width: 512

Properties
    Key-value pairs associated with a geometry.

"""
import contextlib
import copy
import json
import pickle
import sqlite3
import sys
import uuid
import warnings
import zlib
from abc import ABC, abstractmethod
from collections.abc import MutableMapping
from dataclasses import dataclass, field
from functools import lru_cache
from numbers import Number
from pathlib import Path
from typing import (
    IO,
    Any,
    Callable,
    Dict,
    Generator,
    Iterable,
    Iterator,
    List,
    Optional,
    Tuple,
    Union,
)

import numpy as np
import pandas as pd
from shapely import speedups, wkb, wkt
from shapely.geometry import LineString, Point, Polygon
from shapely.geometry import mapping as geometry2feature
from shapely.geometry import shape as feature2geometry

import tiatoolbox
from tiatoolbox import logger
from tiatoolbox.annotation.dsl import (
    PY_GLOBALS,
    SQL_GLOBALS,
    json_contains,
    json_list_sum,
    py_regexp,
)

sqlite3.enable_callback_tracebacks(True)

if speedups.available:  # pragma: no branch
    speedups.enable()

Geometry = Union[Point, Polygon, LineString]
Properties = Dict[str, Union[Dict, List, Number, str]]
BBox = Tuple[Number, Number, Number, Number]
QueryGeometry = Union[BBox, Geometry]

ASCII_FILE_SEP = "\x1c"
ASCII_GROUP_SEP = "\x1d"
ASCII_RECORD_SEP = "\x1e"
ASCII_UNIT_SEP = "\x1f"
ASCII_NULL = "\0"
ISO_8601_DATE_FORMAT = r"%Y-%m-%dT%H:%M:%S.%f%z"

# Only Python 3.10+ supports using slots for dataclasses
# https://docs.python.org/3/library/dataclasses.html#dataclasses.dataclass
# therefore we use the following workaround to only use them when available.
# Using slots gives a performance boost at object creation time.
_DATACLASS_KWARGS = {"frozen": True}
if sys.version_info >= (3, 10):  # pragma: no cover
    _DATACLASS_KWARGS["slots"] = True


@dataclass(**_DATACLASS_KWARGS)
class Annotation:
    """An annotation: a geometry and associated properties.

    Attributes:
        geometry (Geometry):
            The geometry of the annotation.
        properties (dict):
            The properties of the annotation.

    """

    geometry: Geometry
    properties: Properties = field(default_factory=dict)

    def to_feature(self) -> Dict:
        """
        Return a feature representation of this annotation.

        Returns
        -------
        feature: dict
            A feature representation of this annotation.
        """
        return {
            "type": "Feature",
            "geometry": geometry2feature(self.geometry),
            "properties": self.properties,
        }

    def to_geojson(self) -> str:
        """
        Return a GeoJSON representation of this annotation.

        Returns
        -------
        geojson: str
            A GeoJSON representation of this annotation.

        """
        return json.dumps(self.to_feature())


class AnnotationStore(ABC, MutableMapping):
    """Annotation store abstract base class."""

    @staticmethod
    def _validate_equal_lengths(*args):
        """Validate that all given args are either None or have the same length."""
        lengths = [len(v) for v in args if v is not None]
        if lengths and not all(length == lengths[0] for length in lengths):
            raise ValueError("All arguments must be None or of equal length.")

    @staticmethod
    def _geometry_predicate(name: str, a: Geometry, b: Geometry) -> Callable:
        """Apply a binary geometry predicate.

        For more information on geomeric predicates see the `Shapely
        documentation`.

        .. _BP:
            | https://shapely.readthedocs.io/en/stable/
            | manual.html#binary-predicates

        __ BP_

        Args:
            name(str):
                Name of the predicate to apply.
            a(Geometry):
                The first geometry.
            b(Geometry):
                The second geometry.

        Returns:
            bool:
                True if the geometry predicate holds.

        """
        return getattr(a, name)(b)

    # All valid shapely binary predicates
    _geometry_predicate_names = [
        "equals",
        "contains",
        "covers",
        "covered_by",
        "crosses",
        "disjoint",
        "intersects",
        "overlaps",
        "touches",
        "within",
    ]

    @classmethod  # noqa: A003
    @abstractmethod
    def open(cls, fp: Union[Path, str, IO]) -> "AnnotationStore":
        """Load a store object from a path or file-like object.

        Args:
            fp(Path or str or IO): The file path or file handle.

        Returns:
            AnnotationStoreABC:
                An instance of an annotation store.

        """

    @staticmethod
    def serialise_geometry(geometry: Geometry) -> Union[str, bytes]:
        """Serialise a geometry to a string or bytes.

        This defaults to well-known text (WKT) but may be overridden to
        any other format which a Shapely geometry could be serialised to
        e.g. well-known binary (WKB) or geoJSON etc.

        Args:
            geometry(Geometry):
                The Shapely geometry to be serialised.

        Returns:
            bytes or str: The serialised geometry.

        """
        return geometry.wkt

    @staticmethod
    @lru_cache(32)
    def deserialise_geometry(data: Union[str, bytes]) -> Geometry:
        """Deserialise a geometry from a string or bytes.

        This default implementation will deserialise bytes as well-known
        binary (WKB) and strings as well-known text (WKT). This can be
        overridden to deserialise other formats such as geoJSON etc.

        Args:
            data(bytes or str):
                The serialised representation of a Shapely geometry.

        Returns:
            Geometry: The deserialised Shapely geometry.

        """
        if isinstance(data, str):
            return wkt.loads(data)
        return wkb.loads(data)

    @abstractmethod
    def commit(self) -> None:
        """Commit any in-memory changes to disk."""

    @abstractmethod
    def dump(self, fp: Union[Path, str, IO]) -> None:
        """Serialise a copy of the whole store to a file-like object.

        Args:
            fp(Path or str or IO):
                A file path or file handle object for output to disk.

        """

    @abstractmethod
    def dumps(self) -> Union[str, bytes]:
        """Serialise and return a copy of store as a string or bytes.

        Returns:
            str or bytes:
                The serialised store.

        """

    def append(
        self,
        annotation: Annotation,
        key: Optional[str] = None,
    ) -> int:
        """Insert a new annotation, returning the key.

        Args:
            annotation (Annotation):
                The shapely annotation to insert.
            key (str):
                Optional. The unique key used to identify the annotation in the
                store. If not given a new UUID4 will be generated and returned
                instead.

        Returns:
            str:
                The unique key of the newly inserted annotation.

        """
        keys = key if key is None else [key]
        return self.append_many([annotation], keys)[0]

    def append_many(
        self,
        annotations: Iterable[Annotation],
        keys: Optional[Iterable[str]] = None,
    ) -> List[str]:
        """Bulk append of annotations.

        This may be more performant than repeated calls to `append`.

        Args:
            annotations (iter(Annotation)):
                An iterable of annotations.
            keys (iter(str)):
                An iterable of unique keys associated with each geometry being
                inserted. If None, a new UUID4 is generated for each geometry.

        Returns:
            list(str):
                A list of unique keys for the inserted geometries.

        """
        annotations = list(annotations)
        keys = list(keys) if keys else None
        self._validate_equal_lengths(keys, annotations)
        result = []
        if keys:
            for key, annotation in zip(keys, annotations):
                result.append(self.append(annotation, key))
            return result
        for annotation in annotations:
            result.append(self.append(annotation))
        return result

    def patch(
        self,
        key: str,
        geometry: Optional[Geometry] = None,
        properties: Optional[Dict[str, Any]] = None,
    ) -> None:
        """Patch an annotation at given key.

        Partial update of an annotation. Providing only a geometry will update
        the geometry and leave properties unchanged. Providing a properties
        dictionary applies a patch operation to the properties. Only updating
        the properties which are given and leaving the rest unchanged. To
        completely replace an annotation use `__setitem__`.

        Args:
            key(str):
                The key of the annotation to update.
            geometry(Geometry):
                The new geometry. If None, the geometry is not updated.
            properties(dict):
                A dictionary of properties to patch and their new values.
                If None, the existing properties are not altered.

        """
        if key not in self:
            self.append(Annotation(geometry, properties), key)
            return
        geometry = geometry if geometry is None else [geometry]
        properties = properties if properties is None else [properties]
        self.patch_many([key], geometry, properties)

    def patch_many(
        self,
        keys: Iterable[int],
        geometries: Optional[Iterable[Geometry]] = None,
        properties_iter: Optional[Iterable[Properties]] = None,
    ) -> None:
        """Bulk patch of annotations.

        This may be more efficient than calling `patch` repeatedly
        in a loop.

        Args:
            geometries (iter(Geometry)):
                An iterable of geometries to update.
            properties_iter (iter(dict)):
                An iterable of properties to update.
            keys (iter(str)):
                An iterable of keys for each annotation to be updated.
        """
        # Validate inputs
        if not any([geometries, properties_iter]):
            raise ValueError(
                "At least one of geometries or properties_iter must be given"
            )
        keys = list(keys)
        geometries = list(geometries) if geometries else None
        properties_iter = list(properties_iter) if properties_iter else None
        self._validate_equal_lengths(keys, geometries, properties_iter)
        properties_iter = properties_iter or ({} for _ in keys)  # pragma: no branch
        geometries = geometries or (None for _ in keys)  # pragma: no branch
        # Update the store
        for key, geometry, properties in zip(keys, geometries, properties_iter):
            properties = copy.deepcopy(properties)
            self.patch(key, geometry, properties)

    def remove(self, key: str) -> None:
        """Remove annotation from the store with its unique key.

        Args:
            key (str):
                The key of the annotation to be removed.

        """
        self.remove_many([key])

    def remove_many(self, keys: Iterable[str]) -> None:
        """Bulk removal of annotations by keys.

        Args:
            keys (iter(str)):
                An iterable of keys for the annotation to be removed.

        """
        for key in keys:
            self.remove(key)

    def setdefault(self, key: str, default: Annotation = None) -> Annotation:
        """Return the value of the annotation with the given key.

        If the key does not exist, insert the default value and return
        it.

        Args:
            key (str):
                The key of the annotation to be fetched.
            default (Annotation):
                The value to return if the key is not found.

        Returns:
            Annotation:
                The annotation or default if the key is not found.

        """
        if not isinstance(default, Annotation):
            raise TypeError("default value must be an Annotation instance.")
        return super().setdefault(key, default)

    def __delitem__(self, key: str) -> None:
        """Delete an annotation by key.

        An alias of `remove`.

        Args:
            key (str):
                The key of the annotation to be removed.

        """
        self.remove(key)

    def keys(self) -> Iterable[str]:
        """Return an iterable (usually generator) of all keys in the store.

        Returns:
            Iterable[str]:
                An iterable of keys.

        """
        for key, _ in self.items():
            yield key

    def values(self) -> Iterable[Annotation]:
        """Return an iterable of all annotation in the store.

        Returns:
            Iterable[Annotation]:
                An iterable of annotations.

        """
        for _, annotation in self.items():
            yield annotation

    def __iter__(self) -> Iterable[str]:
        """Return an iterable of keys in the store.

        An alias of `keys`.

        Returns:
            Iterable[str]:
                An iterable of keys.

        """
        yield from self.keys()

    @staticmethod
    def _eval_where(
        predicate: Optional[
            Union[str, bytes, Callable[[Geometry, Dict[str, Any]], bool]]
        ],
        properties: Dict[str, Any],
    ) -> bool:
        """Evaluate properties predicate against properties.

        Args:
            predicate (str or bytes or Callable):
                The predicate to evaluate on properties. The predicate may be a
                string, pickled bytes, or a callable (e.g. a function).
            properties (dict):
                A dictionary of JSON serialisable
                properties on which to evaluate the predicate.

        Returns:
            bool:
                Returns True if the predicate holds.

        """
        if predicate is None:
            return True
        if isinstance(predicate, str):
            return bool(
                eval(predicate, PY_GLOBALS, {"props": properties})  # skipcq: PYL-W0123
            )
        if isinstance(predicate, bytes):
            predicate = pickle.loads(predicate)  # skipcq: BAN-B301
        return bool(predicate(properties))

    def query(
        self,
        geometry: QueryGeometry,
        where: Union[str, bytes, Callable[[Dict[str, Any]], bool]] = None,
        geometry_predicate: str = "intersects",
    ) -> List[Annotation]:
        """Query the store for annotations.

        Args:
            geometry (Geometry or Iterable):
                Geometry to use when querying. This can be a bounds
                (iterable of length 4) or a Shapely geometry (e.g.
                Polygon).
            where (str or bytes or Callable):
<<<<<<< HEAD
                A statement which should evaluate to a boolean value.
                Only annotations for which this predicate is true will
                be returned. Defaults to None (assume always true). This
                may be a string, callable, or pickled function as bytes.
                Callables are called to filter each result returned the
                from annotation store backend in python before being
                returned to the user. A pickle object is, where
                possible, hooked into the backend as a user defined
                function to filter results during the backend query.
                Strings are expected to be in a domain specific language
                and are converted to SQL on a best-effort basis. For
                supported operators of the DSL see
                :mod:`tiatoolbox.annotation.dsl`. E.g. a simple python
                expression `props["class"] == 42` will be converted to a
                valid SQLite predicate when using `SQLiteStore` and
                inserted into the SQL query. This should be faster than
                filtering in python after or during the query.
                Additionally, the same string can be used across
                different backends (e.g. the previous example predicate
                string is valid for both `DictionaryStore `and a
                `SQliteStore`). On the other hand it has many more
                limitations. It is important to note that untrusted user
                input should never be accepted to this argument as
                arbitrary code can be run via pickle or the parsing of
                the string statement.
=======
                A statement which should evaluate to a boolean value. Only
                annotations for which this predicate is true will be returned.
                Defaults to None (assume always true). May be a string,
                callable, or pickled function as bytes. Callables are called to
                filter each result returned from the annotation store backend
                in python before being returned to the user. A pickle object
                is, where possible, hooked into the backend as a user defined
                function to filter results during the backend query. Strings
                are expected to be in a domain specific language and are
                converted to SQL on a best-effort basis. For supported
                operators of the DSL see :mod:`tiatoolbox.annotation.dsl`. E.g.
                a simple python expression `props["class"] == 42` will be
                converted to a valid SQLite predicate when using `SQLiteStore`
                and inserted into the SQL query. This should be faster than
                filtering in python after or during the query. Additionally,
                the same string can be used across different backends (e.g. the
                previous example predicate string is valid for both
                `DictionaryStore `and a `SQliteStore`). On the other hand it
                has many more limitations. It is important to note that
                untrusted user input should never be accepted to this argument
                as arbitrary code can be run via pickle or the parsing of the
                string statement.
>>>>>>> 213ac760
            geometry_predicate (str):
                A string which define which binary geometry predicate to
                use when comparing the query geometry and a geometry in
                the store. Only annotations for which this binary
                predicate is true will be returned. Defaults to
                intersects. For more information see the `shapely
                documentation on binary predicates`__.

            Returns:
                list:
                    A list of Annotation objects.

            .. _BP:
                | https://shapely.readthedocs.io/en/stable/
                | manual.html#binary-predicates

            __ BP_

        """
        if geometry_predicate not in self._geometry_predicate_names:
            raise ValueError(
                "Invalid geometry predicate."
                f"Allowed values are: {', '.join(self._geometry_predicate_names)}."
            )
        query_geometry = geometry
        if isinstance(query_geometry, tuple):
            query_geometry = Polygon.from_bounds(*query_geometry)
        return [
            annotation
            for annotation in self.values()
            if (
                self._geometry_predicate(
                    geometry_predicate, query_geometry, annotation.geometry
                )
                and self._eval_where(where, annotation.properties)
            )
        ]

    def iquery(
        self,
        geometry: QueryGeometry,
        where: Union[str, bytes, Callable[[Dict[str, Any]], bool]] = None,
        geometry_predicate: str = "intersects",
    ) -> List[int]:
        """Query the store for annotation keys.

        Acts the same as `AnnotationStore.query` except returns keys
        instead of annotations.

        Args:
            geometry (Geometry or Iterable):
                Geometry to use when querying. This can be a bounds
                (iterable of length 4) or a Shapely geometry (e.g.
                Polygon).
            where (str or bytes or Callable):
                A statement which should evaluate to a boolean value.
                Only annotations for which this predicate is true will
                be returned. Defaults to None (assume always true). This
                may be a string, callable, or pickled function as bytes.
                Callables are called to filter each result returned the
                from annotation store backend in python before being
                returned to the user. A pickle object is, where
                possible, hooked into the backend as a user defined
                function to filter results during the backend query.
                Strings are expected to be in a domain specific language
                and are converted to SQL on a best-effort basis. For
                supported operators of the DSL see
                :mod:`tiatoolbox.annotation.dsl`. E.g. a simple python
                expression `props["class"] == 42` will be converted to a
                valid SQLite predicate when using `SQLiteStore` and
                inserted into the SQL query. This should be faster than
                filtering in python after or during the query.
                Additionally, the same string can be used across
                different backends (e.g. the previous example predicate
                string is valid for both `DictionaryStore `and a
                `SQliteStore`). On the other hand it has many more
                limitations. It is important to note that untrusted user
                input should never be accepted to this argument as
                arbitrary code can be run via pickle or the parsing of
                the string statement.
            geometry_predicate:
                A string which define which binary geometry predicate to
                use when comparing the query geometry and a geometry in
                the store. Only annotations for which this binary
                predicate is true will be returned. Defaults to
                intersects. For more information see the `shapely
                documentation on binary predicates`__.

            Returns:
                list:
                    A list of keys for each Annotation.

            .. _BP:
                | https://shapely.readthedocs.io/en/stable/
                | manual.html#binary-predicates

            __ BP_

        """
        if geometry_predicate not in self._geometry_predicate_names:
            raise ValueError(
                "Invalid geometry predicate."
                f"Allowed values are: {', '.join(self._geometry_predicate_names)}."
            )
        query_geometry = geometry
        if isinstance(query_geometry, tuple):
            query_geometry = Polygon.from_bounds(*query_geometry)
        return [
            key
            for key, annotation in self.items()
            if (
                self._geometry_predicate(
                    geometry_predicate, query_geometry, annotation.geometry
                )
                and self._eval_where(where, annotation.properties)
            )
        ]

    def features(self) -> Generator[Dict[str, Any], None, None]:
        """Return annotations as a list of geoJSON features.

        Returns:
            list:
                List of features as dictionaries.

        """
        for a in self.values():
            yield a.to_feature()

    def to_geodict(self) -> Dict[str, Any]:
        """Return annotations as a dictionary in geoJSON format.

        Returns:
            dict:
                Dictionary of annotations in geoJSON format.

        """
        return {
            "type": "FeatureCollection",
            "features": list(self.features()),
        }

    @staticmethod
    def _dump_cases(
        fp: Union[IO, str, Path, None],
        file_fn: Callable[[IO], None],
        none_fn: Callable[[], Union[str, bytes]],
    ) -> Union[None, Union[str, bytes]]:
        """Helper function to handle cases for dumping.

        Args:
            fp:
                The file path or handle to dump to.
            file_fn(Callable):
                The function to call when fp is a file handle.
            none_fn(Callable):
                The function to call when fp is None.

        Returns:
            Any:
                The result of dump. Depends on the provided functions.

        """
        if fp is not None:
            # It is a file-like object, write to it
            if hasattr(fp, "write"):
                return file_fn(fp)
            # Turn a path into a file handle, then write to it
            with open(fp, "w", encoding="utf-8") as file_handle:
                return file_fn(file_handle)
        # Return as str or bytes if no handle/path is given
        return none_fn()

    @staticmethod
    def _load_cases(
        fp: Union[IO, str, Path],
        string_fn: Callable[[Union[str, bytes]], Any],
        file_fn: Callable[[IO], Any],
    ) -> Any:
        with contextlib.suppress(OSError):
            if isinstance(fp, (Path, str)) and Path(fp).exists():
                with open(fp) as file_handle:
                    return file_fn(file_handle)
        if isinstance(fp, (str, bytes)):
            return string_fn(fp)
        if hasattr(fp, "read"):
            return file_fn(fp)
        raise IOError("Invalid file handle or path.")

    @classmethod
    def from_geojson(cls, fp: Union[IO, str]) -> "AnnotationStore":
        geojson = cls._load_cases(
            fp=fp,
            string_fn=json.loads,
            file_fn=json.load,
        )
        store = cls()
        for feature in geojson["features"]:
            geometry = feature2geometry(feature["geometry"])
            properties = feature["properties"]
            store.append(Annotation(geometry, properties))
        return store

    def to_geojson(self, fp: Optional[IO] = None) -> Union[str, None]:
        """Serialise the store to geoJSON.

        For more information on the geoJSON format see:
        - https://geojson.org/
        - https://tools.ietf.org/html/rfc7946

        Args:
             fp (IO):
                A file-like object supporting `.read`. Defaults to None
                which returns geoJSON as a string.

        Returns:
            Optional[str]:
                None if writing to file or the geoJSON string if `fp` is
                None.

        """
        return self._dump_cases(
            fp=fp,
            file_fn=lambda fp: json.dump(self.to_geodict(), fp),
            none_fn=lambda: json.dumps(self.to_geodict()),
        )

    def to_ndjson(self, fp: Optional[IO] = None) -> Union[str, None]:
        """Serialise to New Line Delimited JSON.

        Each line contains a JSON object with the following format:
        ```json
        {
            "key": "...",
            "geometry": {
                "type": "...",
                "coordinates": [...]
            },
            "properties": {
                "...": "..."
            }
        }
        ```
        That is a geoJSON object with an additional key field.

        For more information on the NDJSON format see:
        - ndjson Specification: http://ndjson.org
        - JSON Lines Documentation: https://jsonlines.org
        - Streaming JSON: https://w.wiki/4Qan
        - GeoJSON RFC: https://tools.ietf.org/html/rfc7946
        - JSON RFC: https://tools.ietf.org/html/rfc7159


        Args:
            fp (IO): A file-like object supporting `.read`. Defaults to
                None which returns geoJSON as a string.

        Returns:
            Optional[str]:
                None if writing to file or the geoJSON string if`fp` is
                None.

        """
        string_lines_generator = (
            json.dumps({"key": key, **annotation.to_feature()}, separators=(",", ":"))
            + "\n"
            for key, annotation in self.items()
        )
        return self._dump_cases(
            fp=fp,
            file_fn=lambda fp: fp.writelines(string_lines_generator),
            none_fn=lambda: "".join(string_lines_generator),
        )

    @classmethod
    def from_ndjson(cls, fp: Union[IO, str]) -> "AnnotationStore":
        """Load annotations from NDJSON.

        Expects each line to be a JSON object with the following format:
        ```json
        {
            "key": "...",
            "geometry": {
                "type": "...",
                "coordinates": [...]
            },
            "properties": {
                "...": "..."
            }
        }
        ```
        That is a geoJSON object with an additional key field. If this key
        field is missing, then a new UUID4 key will be generated for this
        annotation.

        Args:
            fp (IO): A file-like object supporting `.read`.

        Returns:
            AnnotationStore:
                The loaded annotations.

        """
        store = cls()
        for line in cls._load_cases(
            fp=fp,
            string_fn=lambda fp: fp.splitlines(),
            file_fn=lambda fp: fp.readlines(),
        ):
            dictionary = json.loads(line)
            key = dictionary.get("key", uuid.uuid4().hex)
            geometry = feature2geometry(dictionary["geometry"])
            properties = dictionary["properties"]
            store.append(Annotation(geometry, properties), key=key)
        return store

    @classmethod
    def from_dataframe(cls, df: pd.DataFrame) -> "AnnotationStore":
        store = cls()
        for _, row in df.iterrows():
            geometry = row["geometry"]
            properties = dict(row.filter(regex="^(?!geometry|key).*$"))
            store.append(Annotation(geometry, properties))
        return store

    def to_dataframe(self) -> pd.DataFrame:
        features = (
            {
                "key": key,
                "geometry": annotation.geometry,
                "properties": annotation.properties,
            }
            for key, annotation in self.items()
        )
        return pd.json_normalize(features).set_index("key")

    def __del__(self) -> None:
        self.close()

    def create_index(self, name: str, where: Union[str, bytes]) -> None:
        """Create an SQLite expression index based on the provided predicate.

        Note that an expression index will only be used if the query expression
        (in the WHERE clause) exactly matches the expression used when creating
        the index (excluding minor inconsequential changes such as
        whitespace).

        SQLite expression indexes require SQLite version 3.9.0 or higher.

        Args:
            name (str):
                Name of the index to create.
            where:
                The predicate used to create the index.

        """
        _, minor, _ = sqlite3.sqlite_version_info
        if minor < 9:
            raise Exception("Requires sqlite version 3.9.0 or higher.")
        cur = self.con.cursor()
        if isinstance(where, str):
            sql_predicate = eval(where, SQL_GLOBALS)  # skipcq: PYL-W0123
            cur.execute(f"CREATE INDEX {name} ON annotations({sql_predicate})")
            return
        raise TypeError(f"Invalid type for `where` ({type(where)}).")

    def clear(self) -> None:
        """Remove all annotations from the store.

        This is a naive implementation, it simply iterates over all annotations
        and removes them. Faster implementations may be possible in specific
        cases and may be implemented by subclasses.

        """
        for key in list(self.keys()):
            del self[key]


class SQLiteMetadata(MutableMapping):
    """Metadata storage for an SQLiteStore."""

    def __init__(self, con: sqlite3.Connection) -> None:
        self.con = con
        self.con.execute(
            "CREATE TABLE IF NOT EXISTS metadata (key TEXT UNIQUE, value TEXT)"
        )
        self.con.commit()

    def __contains__(self, key: str) -> bool:
        cursor = self.con.execute("SELECT 1 FROM metadata WHERE [key] = ?", (key,))
        return cursor.fetchone() is not None

    def __setitem__(self, key: str, value: Union[dict, list, int, float, str]) -> None:
        """Set a metadata value."""
        value = json.dumps(value)
        self.con.execute(
            "REPLACE INTO metadata (key, value) VALUES (?,?)", (key, value)
        )
        self.con.commit()

    def __getitem__(self, key: str) -> Union[dict, list, int, float, str]:
        """Get a metadata value."""
        cursor = self.con.execute("SELECT value FROM metadata WHERE [key] = ?", (key,))
        result = cursor.fetchone()
        if result is None:
            raise KeyError(key)
        return json.loads(result[0])

    def __delitem__(self, key: str) -> None:
        """Delete a metadata value."""
        if key not in self:
            raise KeyError(key)
        self.con.execute("DELETE FROM metadata WHERE [key] = ?", (key,))

    def __iter__(self) -> Iterator[str]:
        """Iterate over all keys."""
        cursor = self.con.execute("SELECT [key] FROM metadata")
        for row in cursor:
            yield row[0]

    def __len__(self) -> int:
        """Return the number of metadata entries."""
        cursor = self.con.execute("SELECT COUNT(*) FROM metadata")
        return cursor.fetchone()[0]


class SQLiteStore(AnnotationStore):
    """SQLite backed annotation store.

    Uses and rtree index for fast spatial queries.

    """

    @classmethod  # noqa: A003
    def open(cls, fp: Union[Path, str]) -> "SQLiteStore":
        return SQLiteStore(fp)

    def __init__(
        self,
        connection: Union[Path, str] = ":memory:",
        compression="zlib",
        compression_level=9,
    ) -> None:
        super().__init__()
        # Check that JSON and RTree support is enabled
        compile_options = self.compile_options()
        if not all(
            ["ENABLE_JSON1" in compile_options, "ENABLE_RTREE" in compile_options]
        ):
            raise Exception("RTREE and JSON1 sqlite3 compile options are required.")

        # Check that math functions are enabled
        if "ENABLE_MATH_FUNCTIONS" not in compile_options:
            logger.warning(
                "SQLite math functions are not enabled."
                " This may cause problems with some queries."
                " For example, floor division (//) will not work."
                " For a full list see https://tia-toolbox.readthedocs.io/"
                "en/v%s/_autosummary/tiatoolbox.annotation.dsl.html",
                tiatoolbox.__version__,
            )

        # Set up database connection and cursor
        path = Path(connection)
        exists = path.exists() and path.is_file()
        self.con = sqlite3.connect(connection, isolation_level="DEFERRED")

        # Set up metadata
        self.metadata = SQLiteMetadata(self.con)
        self.metadata["version"] = "1.0.0"
        self.metadata["compression"] = compression
        self.metadata["compression_level"] = compression_level

        # Register predicate functions as custom SQLite functions
        def wkb_predicate(name: str, wkb_a: bytes, b: bytes, cx: int, cy: int) -> bool:
            """Wrapper function to allow WKB as inputs to binary predicates."""
            a = wkb.loads(wkb_a)
            b = self._unpack_geometry(b, cx, cy)
            return self._geometry_predicate(name, a, b)

        def pickle_where(pickle_bytes: bytes, properties: str) -> bool:
            fn = pickle.loads(pickle_bytes)  # skipcq: BAN-B301
            properties = json.loads(properties)
            return fn(properties)

        # Register custom functions
        def register_custom_function(
            name: str, nargs: int, fn: Callable, deterministic: bool = False
        ) -> None:
            """Register a custom SQLite function.

            Only Python >= 3.8 supports deterministic functions,
            fallback to without this argument if not available.

            Args:
                name:
                    The name of the function.
                nargs:
                    The number of arguments the function takes.
                fn:
                    The function to register.
                deterministic:
                    Whether the function is deterministic.

            """
            try:
                self.con.create_function(name, nargs, fn, deterministic=deterministic)
            except TypeError:
                self.con.create_function(name, nargs, fn)

        register_custom_function(
            "geometry_predicate", 5, wkb_predicate, deterministic=True
        )
        register_custom_function("pickle_where", 2, pickle_where, deterministic=True)
        register_custom_function("REGEXP", 2, py_regexp)
        register_custom_function("REGEXP", 3, py_regexp)
        register_custom_function("LISTSUM", 1, json_list_sum)
        register_custom_function("CONTAINS", 1, json_contains)

        if exists:
            return

        # Create tables for geometry and RTree index
        self.con.execute(
            """
            CREATE VIRTUAL TABLE rtree USING rtree_i32(
                id,                      -- Integer primary key
                min_x, max_x,            -- 1st dimension min, max
                min_y, max_y             -- 2nd dimension min, max
            )
            """
        )
        self.con.execute(
            """
            CREATE TABLE annotations(
                id INTEGER PRIMARY KEY,  -- Integer primary key
                key TEXT UNIQUE,         -- Unique identifier (UUID)
                objtype TEXT,            -- Object type
                cx INTEGER NOT NULL,     -- X of centroid/representative point
                cy INTEGER NOT NULL,     -- Y of centroid/representative point
                geometry BLOB,           -- Detailed geometry
                properties TEXT          -- JSON properties
            )
            """
        )
        self.con.commit()

    def serialise_geometry(self, geometry: Geometry) -> Union[str, bytes]:
        """Serialise a geometry to WKB with optional compression.

        Converts shapely geometry objects to well-known binary (WKB) and
        applies optional compression.

        Args:
            geometry(Geometry):
                The Shapely geometry to be serialised.

        Returns:
            bytes or str:
                The serialised geometry.

        """
        data = geometry.wkb
        if self.metadata["compression"] is None:
            return data
        if self.metadata["compression"] == "zlib":
            return zlib.compress(data, level=self.metadata["compression_level"])
        raise Exception("Unsupported compression method.")

    def _unpack_geometry(self, data: Union[str, bytes], cx: int, cy: int) -> Geometry:
        """Return the geometry using WKB data and rtree bounds index.

        For space optimisation, points are stored as centroids and all
        other geometry types are stored as WKB. This function unpacks
        the WKB data and uses the rtree index to find the centroid for
        points where the data is null.

        Args:
            data(bytes or str):
                The WKB data to be unpacked.
            cx(int):
                The X coordinate of the centroid/representative point.
            cy(int):
                The Y coordinate of the centroid/representative point.

        Returns:
            Geometry:
                The Shapely geometry.

        """
        if data is None:
            return Point(cx, cy)
        return self.deserialise_geometry(data)

    def deserialise_geometry(self, data: Union[str, bytes]) -> Geometry:
        """Deserialise a geometry from a string or bytes.

        Args:
            data(bytes or str):
                The serialised representation of a Shapely geometry.

        Returns:
            Geometry:
                The deserialised Shapely geometry.

        """
        if self.metadata["compression"] == "zlib":
            data = zlib.decompress(data)
        elif self.metadata["compression"] is not None:
            raise Exception("Unsupported compression method.")
        if isinstance(data, str):
            return wkt.loads(data)
        return wkb.loads(data)

    @staticmethod
    def compile_options() -> List[str]:
        """Get the list of options that sqlite3 was compiled with.

        Example:
            >>> for opt in SQLiteRTreeStore.compile_options():
            >>>     print(opt)
            COMPILER=gcc-7.5.0
            ENABLE_COLUMN_METADATA
            ENABLE_DBSTAT_VTAB
            ENABLE_FTS3
            ENABLE_FTS3_PARENTHESIS
            ENABLE_FTS3_TOKENIZER
            ENABLE_FTS4
            ENABLE_FTS5
            ENABLE_JSON1
            ENABLE_LOAD_EXTENSION
            ENABLE_PREUPDATE_HOOK
            ENABLE_RTREE
            ENABLE_SESSION
            ENABLE_STMTVTAB
            ENABLE_UNLOCK_NOTIFY
            ENABLE_UPDATE_DELETE_LIMIT
            HAVE_ISNAN
            LIKE_DOESNT_MATCH_BLOBS
            MAX_SCHEMA_RETRY=25
            MAX_VARIABLE_NUMBER=250000
            OMIT_LOOKASIDE
            SECURE_DELETE
            SOUNDEX
            TEMP_STORE=1
            THREADSAFE=1

        """
        with sqlite3.connect(":memory:") as conn:
            conn.enable_load_extension(True)
            options = conn.execute("pragma compile_options").fetchall()
        return [opt for opt, in options]

    def close(self) -> None:
        self.con.commit()
        self.con.close()

    def _make_token(self, annotation: Annotation, key: Optional[str]) -> Dict:
        """Create token data dict for tokenised SQL transaction."""
        key = key or str(uuid.uuid4())
        geometry = annotation.geometry
        if geometry.geom_type == "Point":
            serialised_geometry = None
        else:
            serialised_geometry = self.serialise_geometry(geometry)
        return {
            "key": key,
            "geometry": serialised_geometry,
            "cx": int(geometry.centroid.x),
            "cy": int(geometry.centroid.y),
            "min_x": geometry.bounds[0],
            "min_y": geometry.bounds[1],
            "max_x": geometry.bounds[2],
            "max_y": geometry.bounds[3],
            "geom_type": geometry.geom_type,
            "properties": json.dumps(annotation.properties, separators=(",", ":")),
        }

    def append_many(
        self,
        annotations: Iterable[Annotation],
        keys: Optional[Iterable[str]] = None,
    ) -> List[str]:
        annotations = list(annotations)
        keys = list(keys) if keys else [str(uuid.uuid4()) for _ in annotations]
        self._validate_equal_lengths(keys, annotations)
        cur = self.con.cursor()
        cur.execute("BEGIN")
        result = []
        for annotation, key in zip(annotations, keys):
            self._append(key, annotation, cur)
            result.append(key)
        self.con.commit()
        return result

    def _append(self, key: str, annotation: Annotation, cur: sqlite3.Cursor) -> None:
        """Append without starting a transaction.

        Args:
            key(str):
                The unique identifier (UUID) for the annotation.
            annotation(Annotation):
                The annotation to be appended.
            cur(sqlite3.Cursor):
                The cursor to use for the transaction.

        """
        token = self._make_token(
            annotation=annotation,
            key=key,
        )
        cur.execute(
            """
                INSERT INTO annotations VALUES(
                    NULL, :key, :geom_type,
                    :cx, :cy, :geometry, :properties
                )
                """,
            token,
        )
        row_id = cur.lastrowid
        token.update({"row_id": row_id})
        cur.execute(
            """
                INSERT INTO rtree VALUES(
                    :row_id, :min_x, :max_x, :min_y, :max_y
                )
                """,
            token,
        )

    def _query(
        self,
        select: str,
        geometry: QueryGeometry,
        select_callable: Optional[str] = None,
        geometry_predicate="intersects",
        where: Union[str, bytes, Callable[[Geometry, Dict[str, Any]], bool]] = None,
    ) -> sqlite3.Cursor:
        """Common query construction logic for `query` and `iquery`.

        Args:
            select(str):
                The rows to select.
            geometry(tuple or Geometry):
                The geometry being queries against.
            select_callable(str):
                The rows to select when a callable is given to `where`.
            geometry_predicate(str):
                The binary predicate to use when compareing `geometry`
                with each candidate shape.
            where (str or bytes or Callable):
                The predicate to evaluate against candidate properties
                during the query.

        Returns:
            sqlite3.Cursor:
                A database cursor for the current query.

        """
        query_geometry = geometry
        if select_callable is None:
            select_callable = select
        if geometry_predicate not in self._geometry_predicate_names:
            raise ValueError(
                "Invalid geometry predicate."
                f"Allowed values are: {', '.join(self._geometry_predicate_names)}."
            )
        cur = self.con.cursor()
        if isinstance(query_geometry, Iterable):
            query_geometry = Polygon.from_bounds(*query_geometry)
        min_x, min_y, max_x, max_y = query_geometry.bounds

        if isinstance(where, Callable):
            select = select_callable

        query_string = (
            "SELECT "  # skipcq: BAN-B608
            + select  # skipcq: BAN-B608
            + """
         FROM annotations, rtree
        WHERE annotations.id == rtree.id
          AND max_x >= :min_x
          AND min_x <= :max_x
          AND max_y >= :min_y
          AND min_y <= :max_y
          AND geometry_predicate(:geometry_predicate, :query_geometry, geometry, cx, cy)
        """
        )
        query_parameters = {
            "min_x": min_x,
            "max_x": max_x,
            "min_y": min_y,
            "max_y": max_y,
            "geometry_predicate": geometry_predicate,
            "query_geometry": query_geometry.wkb,
        }
        if isinstance(where, str):
            sql_predicate = eval(where, SQL_GLOBALS, {})  # skipcq: PYL-W0123
            query_string += f"AND {sql_predicate}"
        if isinstance(where, bytes):
            query_string += "AND pickle_where(:where, properties)"
            query_parameters["where"] = where
        cur.execute(query_string, query_parameters)
        return cur

    def iquery(
        self,
        geometry: QueryGeometry,
        where: Union[str, bytes, Callable[[Geometry, Dict[str, Any]], bool]] = None,
        geometry_predicate="intersects",
    ) -> List[str]:
        query_geometry = geometry
        cur = self._query(
            "[key]",
            geometry=query_geometry,
            geometry_predicate=geometry_predicate,
            where=where,
            select_callable="[key], geometry, properties",
        )
        if isinstance(where, Callable):
            return [
                key
                for key, _, properties in cur.fetchall()
                if where(json.loads(properties))
            ]
        return [key for key, in cur.fetchall()]

    def query(
        self,
        geometry: QueryGeometry,
        where: Union[str, bytes, Callable[[Geometry, Dict[str, Any]], bool]] = None,
        geometry_predicate: str = "intersects",
    ) -> List[Annotation]:
        query_geometry = geometry
        cur = self._query(
            "geometry, properties, cx, cy",
            geometry=query_geometry,
            geometry_predicate=geometry_predicate,
            where=where,
        )
        if isinstance(where, Callable):
            return [
                Annotation(self._unpack_geometry(blob, cx, cy), properties)
                for blob, properties, cx, cy in cur.fetchall()
                if where(json.loads(properties))
            ]
        return [
            Annotation(
                self._unpack_geometry(blob, cx, cy),
                json.loads(properties),
            )
            for blob, properties, cx, cy in cur.fetchall()
        ]

    def __len__(self) -> int:
        cur = self.con.cursor()
        cur.execute("SELECT COUNT(*) FROM annotations")
        (count,) = cur.fetchone()
        return count

    def __contains__(self, key: str) -> bool:
        cur = self.con.cursor()
        cur.execute("SELECT EXISTS(SELECT 1 FROM annotations WHERE [key] = ?)", (key,))
        return cur.fetchone()[0] == 1

    def __getitem__(self, key: str) -> Annotation:
        cur = self.con.cursor()
        cur.execute(
            """
            SELECT geometry, properties, cx, cy
              FROM annotations
             WHERE [key] = :key
            """,
            {"key": key},
        )
        row = cur.fetchone()
        if row is None:
            raise KeyError(key)
        serialised_geometry, serialised_properties, cx, cy = row
        properties = json.loads(serialised_properties or "{}")
        geometry = self._unpack_geometry(serialised_geometry, cx, cy)
        return Annotation(geometry, properties)

    def keys(self) -> Iterable[int]:
        yield from self

    def __iter__(self) -> Iterable[int]:
        cur = self.con.cursor()
        cur.execute(
            """
            SELECT [key]
              FROM annotations
            """
        )
        while True:
            row = cur.fetchone()
            if row is None:
                break
            key = row[0]
            yield key

    def values(self) -> Iterable[Tuple[int, Annotation]]:
        for _, value in self.items():
            yield value

    def items(self) -> Iterable[Tuple[int, Annotation]]:
        cur = self.con.cursor()
        cur.execute(
            """
            SELECT [key], cx, cy, geometry, properties
              FROM annotations
            """
        )
        while True:
            row = cur.fetchone()
            if row is None:
                break
            key, cx, cy, serialised_geometry, serialised_properties = row
            if serialised_geometry is not None:
                geometry = self._unpack_geometry(serialised_geometry, cx, cy)
            else:
                geometry = Point(cx, cy)
            properties = json.loads(serialised_properties)
            yield key, Annotation(geometry, properties)

    def patch_many(
        self,
        keys: Iterable[int],
        geometries: Optional[Iterable[Geometry]] = None,
        properties_iter: Optional[Iterable[Properties]] = None,
    ) -> None:
        # Validate inputs
        if not any([geometries, properties_iter]):
            raise ValueError(
                "At least one of geometries or properties_iter must be given"
            )
        keys = list(keys)
        geometries = list(geometries) if geometries else None
        properties_iter = list(properties_iter) if properties_iter else None
        self._validate_equal_lengths(keys, geometries, properties_iter)
        properties_iter = properties_iter or ({} for _ in keys)  # pragma: no branch
        geometries = geometries or (None for _ in keys)  # pragma: no branch
        # Update the database
        cur = self.con.cursor()
        # Begin a transaction
        cur.execute("BEGIN")
        for key, geometry, properties in zip(keys, geometries, properties_iter):
            # Annotation is not in DB:
            if key not in self:
                self._append(key, Annotation(geometry, properties), cur)
                continue
            # Annotation is in DB:
            if geometry:
                self._patch_geometry(key, geometry, cur)
            if properties:
                cur.execute(
                    """
                    UPDATE annotations
                       SET properties = json_patch(properties, :properties)
                     WHERE [key] = :key
                    """,
                    {
                        "key": key,
                        "properties": json.dumps(properties, separators=(",", ":")),
                    },
                )
        self.con.commit()

    def _patch_geometry(
        self, key: str, geometry: Geometry, cur: sqlite3.Cursor
    ) -> None:
        """Patch a geometry in the database.

        Update the geometry of the annotation with the given key but
        leave the properties untouched.

        Args:
            key: The key of the annotation to patch.
            geometry: The new geometry.
            cur: The cursor to use.

        """
        bounds = dict(zip(("min_x", "min_y", "max_x", "max_y"), geometry.bounds))
        xy = dict(zip("xy", np.array(geometry.centroid)))
        query_parameters = dict(
            **bounds,
            **xy,
            key=key,
            geometry=self.serialise_geometry(geometry),
        )
        cur.execute(
            """
            UPDATE rtree
               SET min_x = :min_x, min_y = :min_y,
                   max_x = :max_x, max_y = :max_y
             WHERE EXISTS
                   (SELECT 1
                      FROM annotations
                     WHERE rtree.id = annotations.id
                       AND annotations.key == :key);
            """,
            query_parameters,
        )
        cur.execute(
            """
            UPDATE annotations
               SET cx = :x, cy = :y, geometry = :geometry
             WHERE [key] = :key
            """,
            query_parameters,
        )

    def remove_many(self, keys: Iterable[str]) -> None:
        cur = self.con.cursor()
        cur.execute("BEGIN")
        for key in keys:
            cur.execute(
                """
                DELETE
                  FROM rtree
                 WHERE EXISTS
                       (SELECT 1
                          FROM annotations
                         WHERE rtree.id = annotations.id
                           AND annotations.key == ?);
                """,
                (key,),
            )
            cur.execute(
                "DELETE FROM annotations WHERE [key] = ?",
                (key,),
            )
        self.con.commit()

    def __setitem__(self, key: str, annotation: Annotation) -> None:
        if key in self:
            self.patch(key, annotation.geometry, annotation.properties)
            return
        self.append(annotation, key)

    def to_dataframe(self) -> pd.DataFrame:
        df = pd.DataFrame()
        df_rows = (
            {
                "key": key,
                "geometry": annotation.geometry,
                "properties": annotation.properties,
            }
            for key, annotation in self.items()
        )
        df = df.append(pd.json_normalize(df_rows))
        return df.set_index("key")

    def features(self) -> Generator[Dict[str, Any], None, None]:
        return (
            {
                "type": "Feature",
                "geometry": geometry2feature(annotation.geometry),
                "properties": annotation.properties,
            }
            for annotation in self.values()
        )

    def commit(self) -> None:
        return self.con.commit()

    def dump(self, fp: Union[Path, str, IO]) -> None:
        if hasattr(fp, "write"):
            fp = fp.name
        target = sqlite3.connect(fp)
        self.con.backup(target)

    def dumps(self) -> str:
        return "\n".join(self.con.iterdump())

    def clear(self) -> None:
        """Remove all annotations from the store."""
        cur = self.con.cursor()
        cur.execute("DELETE FROM rtree")
        cur.execute("DELETE FROM annotations")
        self.con.commit()


class DictionaryStore(AnnotationStore):
    """Pure python dictionary backed annotation store."""

    def __init__(self, connection: Union[Path, str] = ":memory:") -> None:
        super().__init__()
        self._rows = {}
        self.connection = Path(connection)
        if connection not in [None, ":memory:"] and connection.exists():
            for line in self._load_cases(
                fp=self.connection,
                string_fn=lambda fp: fp.splitlines(),
                file_fn=lambda fp: fp.readlines(),
            ):
                dictionary = json.loads(line)
                key = dictionary.get("key", uuid.uuid4().hex)
                geometry = feature2geometry(dictionary["geometry"])
                properties = dictionary["properties"]
                self.append(Annotation(geometry, properties), key=key)

    def append(
        self,
        annotation: Annotation,
        key: Optional[str] = None,
    ) -> int:
        if not isinstance(annotation.geometry, (Polygon, Point, LineString)):
            raise TypeError("Invalid geometry type.")
        key = key or str(uuid.uuid4())
        self._rows[key] = {"annotation": annotation}
        return key

    def patch(
        self,
        key: str,
        geometry: Optional[Geometry] = None,
        properties: Optional[Dict[str, Any]] = None,
    ) -> None:
        if key not in self:
            self.append(Annotation(geometry, properties), key)
            return
        existing = self[key]
        geometry = geometry or existing.geometry
        properties = properties or {}
        new_properties = copy.deepcopy(existing.properties)
        new_properties.update(properties)
        self[key] = Annotation(geometry, new_properties)

    def remove(self, key: str) -> None:
        del self._rows[key]

    def __getitem__(self, key: str) -> Annotation:
        return self._rows[key]["annotation"]

    def __setitem__(self, key: str, annotation: Annotation) -> None:
        if key in self._rows:
            self._rows[key]["annotation"] = annotation
        self._rows[key] = {"annotation": annotation}

    def __contains__(self, key: str) -> bool:
        return key in self._rows

    def items(self) -> Generator[Tuple[str, Annotation], None, None]:
        for key, row in self._rows.items():
            yield key, row["annotation"]

    def __len__(self) -> int:
        return len(self._rows)

    @classmethod  # noqa: A003
    def open(cls, fp: Union[Path, str, IO]) -> "DictionaryStore":
        return cls.from_ndjson(fp)

    def commit(self) -> None:
        if str(self.connection) == ":memory:":
            warnings.warn("In-memory store. Nothing to commit.")
            return
        if not self.connection.exists():
            self.connection.touch()
        self.dump(self.connection)

    def dump(self, fp: Union[Path, str, IO]) -> None:
        return self.to_ndjson(fp)

    def dumps(self) -> str:
        return self.to_ndjson()

    def close(self) -> None:
        warnings.simplefilter("ignore")
        self.commit()
        warnings.resetwarnings()<|MERGE_RESOLUTION|>--- conflicted
+++ resolved
@@ -542,7 +542,6 @@
                 (iterable of length 4) or a Shapely geometry (e.g.
                 Polygon).
             where (str or bytes or Callable):
-<<<<<<< HEAD
                 A statement which should evaluate to a boolean value.
                 Only annotations for which this predicate is true will
                 be returned. Defaults to None (assume always true). This
@@ -568,30 +567,6 @@
                 input should never be accepted to this argument as
                 arbitrary code can be run via pickle or the parsing of
                 the string statement.
-=======
-                A statement which should evaluate to a boolean value. Only
-                annotations for which this predicate is true will be returned.
-                Defaults to None (assume always true). May be a string,
-                callable, or pickled function as bytes. Callables are called to
-                filter each result returned from the annotation store backend
-                in python before being returned to the user. A pickle object
-                is, where possible, hooked into the backend as a user defined
-                function to filter results during the backend query. Strings
-                are expected to be in a domain specific language and are
-                converted to SQL on a best-effort basis. For supported
-                operators of the DSL see :mod:`tiatoolbox.annotation.dsl`. E.g.
-                a simple python expression `props["class"] == 42` will be
-                converted to a valid SQLite predicate when using `SQLiteStore`
-                and inserted into the SQL query. This should be faster than
-                filtering in python after or during the query. Additionally,
-                the same string can be used across different backends (e.g. the
-                previous example predicate string is valid for both
-                `DictionaryStore `and a `SQliteStore`). On the other hand it
-                has many more limitations. It is important to note that
-                untrusted user input should never be accepted to this argument
-                as arbitrary code can be run via pickle or the parsing of the
-                string statement.
->>>>>>> 213ac760
             geometry_predicate (str):
                 A string which define which binary geometry predicate to
                 use when comparing the query geometry and a geometry in
