"""Storage of annotations.

This module contains a collection of classes for handling storage of
annotations in memory in addition to serialisation/deserialisation to/from
disk.

Definitions
-----------

For the sake of clarity it is helpful to define a few terms used throughout
this documentation.

Annotation
    A geometry and associated properties.
Geometry
    One of: a point, a polygon, or a line string.

    .. figure:: ../images/geometries.png
            :width: 512

Properties
    Key-value pairs associated with a geometry.

"""
import contextlib
import copy
import io
import json
import os
import pickle
import sqlite3
import sys
import tempfile
import uuid
import warnings
import zlib
from abc import ABC, abstractmethod
from collections import defaultdict
from collections.abc import MutableMapping
from dataclasses import dataclass, field
from functools import lru_cache
from numbers import Number
from pathlib import Path
from typing import (
    IO,
    Any,
    Callable,
    Dict,
    Generator,
    Iterable,
    Iterator,
    List,
    Optional,
    Set,
    Tuple,
    Union,
)

import numpy as np
import pandas as pd
from shapely import speedups, wkb, wkt
from shapely.geometry import LineString, Point, Polygon
from shapely.geometry import mapping as geometry2feature
from shapely.geometry import shape as feature2geometry

import tiatoolbox
from tiatoolbox import logger
from tiatoolbox.annotation.dsl import (
    PY_GLOBALS,
    SQL_GLOBALS,
    json_contains,
    json_list_sum,
    py_regexp,
)

sqlite3.enable_callback_tracebacks(True)

if speedups.available:  # pragma: no branch
    speedups.enable()

Geometry = Union[Point, Polygon, LineString]
Properties = Dict[str, Union[Dict, List, Number, str]]
BBox = Tuple[Number, Number, Number, Number]
QueryGeometry = Union[BBox, Geometry]
<<<<<<< HEAD
CallablePredicate = Callable[[Dict[str, Any]], bool]
CallableExpression = Callable[[Dict[str, Any]], Any]
Predicate = Union[str, bytes, CallablePredicate]
Expression = Union[str, bytes, CallableExpression]
=======
CallablePredicate = Callable[[Properties], bool]
CallableSelect = Callable[[Properties], Properties]
Predicate = Union[str, bytes, CallablePredicate]
Select = Union[str, bytes, CallableSelect]
>>>>>>> b689a906

ASCII_FILE_SEP = "\x1c"
ASCII_GROUP_SEP = "\x1d"
ASCII_RECORD_SEP = "\x1e"
ASCII_UNIT_SEP = "\x1f"
ASCII_NULL = "\0"
ISO_8601_DATE_FORMAT = r"%Y-%m-%dT%H:%M:%S.%f%z"

# Only Python 3.10+ supports using slots for dataclasses
# https://docs.python.org/3/library/dataclasses.html#dataclasses.dataclass
# therefore we use the following workaround to only use them when available.
# Using slots gives a performance boost at object creation time.
_DATACLASS_KWARGS = {"frozen": True}
if sys.version_info >= (3, 10):  # pragma: no cover
    _DATACLASS_KWARGS["slots"] = True


@dataclass(**_DATACLASS_KWARGS)
class Annotation:
    """An annotation: a geometry and associated properties.

    Attributes:
        geometry (Geometry):
            The geometry of the annotation.
        properties (dict):
            The properties of the annotation.

    """

    geometry: Geometry
    properties: Properties = field(default_factory=dict)

    def to_feature(self) -> Dict:
        """
        Return a feature representation of this annotation.

        A feature representation is a Python dictionary with the
        same schema as a geoJSON feature.

        Returns:
            dict:
                A feature representation of this annotation.
        """
        return {
            "type": "Feature",
            "geometry": geometry2feature(self.geometry),
            "properties": self.properties,
        }

    def to_geojson(self) -> str:
        """
        Return a GeoJSON string representation of this annotation.

        Returns:
            str:
                A GeoJSON representation of this annotation.

        """
        return json.dumps(self.to_feature())


class AnnotationStore(ABC, MutableMapping):
    """Annotation store abstract base class."""

    @staticmethod
    def _is_right_angle(a, b, c) -> bool:
        """Returns True if three points make a right angle.

        Used for optimising queries.

        This function will have positional only arguments when support
        for Python 3.7 is dropped.

        Args:
            a (Sequence[Number]):
                First coordinate.
            b (Sequence[Number]):
                Second coordinate.
            c (Sequence[Number]):
                Third coordinate.


        """
        return np.dot(np.subtract(a, b), np.subtract(b, c)) == 0

    @staticmethod
    def _is_rectangle(a, b, c, d, *args) -> bool:
        """Determine if a set of coordinates form a rectangle.

        Used for optimising queries. If more than five points are given,
        or if the optional fifth point is not equal to `a` then this
        returns False.

        Args:
            a (Sequence[Number]):
                First coordinate.
            b (Sequence[Number]):
                Second coordinate.
            c (Sequence[Number])::
                Third coordinate.
            d (Sequence[Number]):
                Fourth coordinate.

        Returns:
            True if the coordinates form a rectangle, False otherwise.
        """
        # Only allow one extra coordinate for looping back to the first point
        if (len(args) == 1 and not np.array_equal(args[:1], [a])) or len(args) > 1:
            return False
        # Check that all angles are right angles
        return all(
            AnnotationStore._is_right_angle(*xyz)
            for xyz in ((a, b, c), (b, c, d), (c, d, a))
        )

    @staticmethod
    def _connection_to_path(connection: Union[str, Path, IO]) -> Path:
        """Normalise a connection object to a Path.

        Here we refer to a 'connection' as anything which references a
        file e.g. a string, a pathlibPath, or a file-like object (IO).

        Args:
            connection (Union[str, Path, IO]):
                The connection object to normalise.

        Returns:
            Path:
                The normalised path.
        """
        if not isinstance(
            connection,
            (
                str,
                Path,
                io.IOBase,
                io.TextIOBase,
                tempfile._TemporaryFileWrapper,  # skipcq: PYL-W0212
            ),
        ):
            raise TypeError(
                "Connection must be a string, Path, or an IO object, "
                f"not {type(connection)}"
            )
        if isinstance(
            connection,
            (
                io.IOBase,
                io.TextIOBase,
                tempfile._TemporaryFileWrapper,  # skipcq: PYL-W0212
            ),
        ):
            connection = connection.name
        return Path(connection)

    @staticmethod
    def _validate_equal_lengths(*args):
        """Validate that all given args are either None or have the same length."""
        lengths = [len(v) for v in args if v is not None]
        if lengths and not all(length == lengths[0] for length in lengths):
            raise ValueError("All arguments must be None or of equal length.")

    @staticmethod
    def _geometry_predicate(name: str, a: Geometry, b: Geometry) -> Callable:
        """Apply a binary geometry predicate.

        For more information on geomeric predicates see the `Shapely
        documentation`.

        .. _BP:
            | https://shapely.readthedocs.io/en/stable/
            | manual.html#binary-predicates

        __ BP_

        Args:
            name(str):
                Name of the predicate to apply.
            a(Geometry):
                The first geometry.
            b(Geometry):
                The second geometry.

        Returns:
            bool:
                True if the geometry predicate holds.

        """
        return getattr(a, name)(b)

    # All valid shapely binary predicates
    _geometry_predicate_names = [
        "equals",
        "contains",
        "covers",
        "covered_by",
        "crosses",
        "disjoint",
        "intersects",
        "overlaps",
        "touches",
        "within",
        "bbox_intersects",  # Special non-shapely case, bounding-boxes intersect
    ]

    @classmethod  # noqa: A003
    @abstractmethod
    def open(cls, fp: Union[Path, str, IO]) -> "AnnotationStore":  # noqa: A003
        """Load a store object from a path or file-like object.

        Args:
            fp(Path or str or IO): The file path or file handle.

        Returns:
            AnnotationStoreABC:
                An instance of an annotation store.

        """

    @staticmethod
    def serialise_geometry(geometry: Geometry) -> Union[str, bytes]:
        """Serialise a geometry to a string or bytes.

        This defaults to well-known text (WKT) but may be overridden to
        any other format which a Shapely geometry could be serialised to
        e.g. well-known binary (WKB) or geoJSON etc.

        Args:
            geometry(Geometry):
                The Shapely geometry to be serialised.

        Returns:
            bytes or str: The serialised geometry.

        """
        return geometry.wkt

    @staticmethod
    @lru_cache(32)
    def deserialise_geometry(data: Union[str, bytes]) -> Geometry:
        """Deserialise a geometry from a string or bytes.

        This default implementation will deserialise bytes as well-known
        binary (WKB) and strings as well-known text (WKT). This can be
        overridden to deserialise other formats such as geoJSON etc.

        Args:
            data(bytes or str):
                The serialised representation of a Shapely geometry.

        Returns:
            Geometry: The deserialised Shapely geometry.

        """
        if isinstance(data, str):
            return wkt.loads(data)
        return wkb.loads(data)

    @abstractmethod
    def commit(self) -> None:
        """Commit any in-memory changes to disk."""

    @abstractmethod
    def dump(self, fp: Union[Path, str, IO]) -> None:
        """Serialise a copy of the whole store to a file-like object.

        Args:
            fp(Path or str or IO):
                A file path or file handle object for output to disk.

        """

    @abstractmethod
    def dumps(self) -> Union[str, bytes]:
        """Serialise and return a copy of store as a string or bytes.

        Returns:
            str or bytes:
                The serialised store.

        """

    def append(
        self,
        annotation: Annotation,
        key: Optional[str] = None,
    ) -> int:
        """Insert a new annotation, returning the key.

        Args:
            annotation (Annotation):
                The shapely annotation to insert.
            key (str):
                Optional. The unique key used to identify the annotation in the
                store. If not given a new UUID4 will be generated and returned
                instead.

        Returns:
            str:
                The unique key of the newly inserted annotation.

        """
        keys = key if key is None else [key]
        return self.append_many([annotation], keys)[0]

    def append_many(
        self,
        annotations: Iterable[Annotation],
        keys: Optional[Iterable[str]] = None,
    ) -> List[str]:
        """Bulk append of annotations.

        This may be more performant than repeated calls to `append`.

        Args:
            annotations (iter(Annotation)):
                An iterable of annotations.
            keys (iter(str)):
                An iterable of unique keys associated with each geometry being
                inserted. If None, a new UUID4 is generated for each geometry.

        Returns:
            list(str):
                A list of unique keys for the inserted geometries.

        """
        annotations = list(annotations)
        keys = list(keys) if keys else None
        self._validate_equal_lengths(keys, annotations)
        result = []
        if keys:
            for key, annotation in zip(keys, annotations):
                result.append(self.append(annotation, key))
            return result
        for annotation in annotations:
            result.append(self.append(annotation))
        return result

    def patch(
        self,
        key: str,
        geometry: Optional[Geometry] = None,
        properties: Optional[Dict[str, Any]] = None,
    ) -> None:
        """Patch an annotation at given key.

        Partial update of an annotation. Providing only a geometry will update
        the geometry and leave properties unchanged. Providing a properties
        dictionary applies a patch operation to the properties. Only updating
        the properties which are given and leaving the rest unchanged. To
        completely replace an annotation use `__setitem__`.

        Args:
            key(str):
                The key of the annotation to update.
            geometry(Geometry):
                The new geometry. If None, the geometry is not updated.
            properties(dict):
                A dictionary of properties to patch and their new values.
                If None, the existing properties are not altered.

        """
        if key not in self:
            self.append(Annotation(geometry, properties), key)
            return
        geometry = geometry if geometry is None else [geometry]
        properties = properties if properties is None else [properties]
        self.patch_many([key], geometry, properties)

    def patch_many(
        self,
        keys: Iterable[int],
        geometries: Optional[Iterable[Geometry]] = None,
        properties_iter: Optional[Iterable[Properties]] = None,
    ) -> None:
        """Bulk patch of annotations.

        This may be more efficient than calling `patch` repeatedly
        in a loop.

        Args:
            geometries (iter(Geometry)):
                An iterable of geometries to update.
            properties_iter (iter(dict)):
                An iterable of properties to update.
            keys (iter(str)):
                An iterable of keys for each annotation to be updated.
        """
        # Validate inputs
        if not any([geometries, properties_iter]):
            raise ValueError(
                "At least one of geometries or properties_iter must be given"
            )
        keys = list(keys)
        geometries = list(geometries) if geometries else None
        properties_iter = list(properties_iter) if properties_iter else None
        self._validate_equal_lengths(keys, geometries, properties_iter)
        properties_iter = properties_iter or ({} for _ in keys)  # pragma: no branch
        geometries = geometries or (None for _ in keys)  # pragma: no branch
        # Update the store
        for key, geometry, properties in zip(keys, geometries, properties_iter):
            properties = copy.deepcopy(properties)
            self.patch(key, geometry, properties)

    def remove(self, key: str) -> None:
        """Remove annotation from the store with its unique key.

        Args:
            key (str):
                The key of the annotation to be removed.

        """
        self.remove_many([key])

    def remove_many(self, keys: Iterable[str]) -> None:
        """Bulk removal of annotations by keys.

        Args:
            keys (iter(str)):
                An iterable of keys for the annotation to be removed.

        """
        for key in keys:
            self.remove(key)

    def setdefault(self, key: str, default: Annotation = None) -> Annotation:
        """Return the value of the annotation with the given key.

        If the key does not exist, insert the default value and return
        it.

        Args:
            key (str):
                The key of the annotation to be fetched.
            default (Annotation):
                The value to return if the key is not found.

        Returns:
            Annotation:
                The annotation or default if the key is not found.

        """
        if not isinstance(default, Annotation):
            raise TypeError("default value must be an Annotation instance.")
        return super().setdefault(key, default)

    def __delitem__(self, key: str) -> None:
        """Delete an annotation by key.

        An alias of `remove`.

        Args:
            key (str):
                The key of the annotation to be removed.

        """
        self.remove(key)

    def keys(self) -> Iterable[str]:
        """Return an iterable (usually generator) of all keys in the store.

        Returns:
            Iterable[str]:
                An iterable of keys.

        """
        for key, _ in self.items():
            yield key

    def values(self) -> Iterable[Annotation]:
        """Return an iterable of all annotation in the store.

        Returns:
            Iterable[Annotation]:
                An iterable of annotations.

        """
        for _, annotation in self.items():
            yield annotation

    def __iter__(self) -> Iterable[str]:
        """Return an iterable of keys in the store.

        An alias of `keys`.

        Returns:
            Iterable[str]:
                An iterable of keys.

        """
        yield from self.keys()

    @staticmethod
    def _eval_where(
        predicate: Optional[Predicate],
        properties: Dict[str, Any],
    ) -> bool:
        """Evaluate properties predicate against properties.

        Args:
            predicate (str or bytes or Callable):
                The predicate to evaluate on properties. The predicate may be a
                string, pickled bytes, or a callable (e.g. a function).
            properties (dict):
                A dictionary of JSON serialisable
                properties on which to evaluate the predicate.

        Returns:
            bool:
                Returns True if the predicate holds.

        """
        if predicate is None:
            return True
        if isinstance(predicate, str):
            return bool(
                eval(predicate, PY_GLOBALS, {"props": properties})  # skipcq: PYL-W0123
            )
        if isinstance(predicate, bytes):
            predicate = pickle.loads(predicate)  # skipcq: BAN-B301
        return bool(predicate(properties))

    def query(
        self,
        geometry: Optional[QueryGeometry] = None,
        where: Optional[Predicate] = None,
        geometry_predicate: str = "intersects",
    ) -> Dict[str, Annotation]:
        """Query the store for annotations.

        Args:
            geometry (Geometry or Iterable):
                Geometry to use when querying. This can be a bounds
                (iterable of length 4) or a Shapely geometry (e.g.
                Polygon).
            where (str or bytes or Callable):
                A statement which should evaluate to a boolean value.
                Only annotations for which this predicate is true will
                be returned. Defaults to None (assume always true). This
                may be a string, callable, or pickled function as bytes.
                Callables are called to filter each result returned the
                from annotation store backend in python before being
                returned to the user. A pickle object is, where
                possible, hooked into the backend as a user defined
                function to filter results during the backend query.
                Strings are expected to be in a domain specific language
                and are converted to SQL on a best-effort basis. For
                supported operators of the DSL see
                :mod:`tiatoolbox.annotation.dsl`. E.g. a simple python
                expression `props["class"] == 42` will be converted to a
                valid SQLite predicate when using `SQLiteStore` and
                inserted into the SQL query. This should be faster than
                filtering in python after or during the query.
                Additionally, the same string can be used across
                different backends (e.g. the previous example predicate
                string is valid for both `DictionaryStore `and a
                `SQliteStore`). On the other hand it has many more
                limitations. It is important to note that untrusted user
                input should never be accepted to this argument as
                arbitrary code can be run via pickle or the parsing of
                the string statement.
            geometry_predicate (str):
                A string defining which binary geometry predicate to
                use when comparing the query geometry and a geometry in
                the store. Only annotations for which this binary
                predicate is true will be returned. Defaults to
                intersects. For more information see the `shapely
                documentation on binary predicates`__.

            Returns:
                list:
                    A list of Annotation objects.

            .. _BP:
                | https://shapely.readthedocs.io/en/stable/
                | manual.html#binary-predicates

            __ BP_

        """
        if all(x is None for x in (geometry, where)):
            raise ValueError("At least one of geometry or where must be set.")
        if geometry_predicate not in self._geometry_predicate_names:
            raise ValueError(
                "Invalid geometry predicate."
                f"Allowed values are: {', '.join(self._geometry_predicate_names)}."
            )
        query_geometry = geometry
        if isinstance(query_geometry, Iterable):
            query_geometry = Polygon.from_bounds(*query_geometry)

        def filter_function(annotation: Annotation) -> bool:
            """Filter function for querying annotations.

            Args:
                annotation (Annotation):
                    The annotation to filter.

            Returns:
                bool:
                    True if the annotation should be included in the
                    query result.
            """
            return (  # Geometry is None or the geometry predicate matches
                query_geometry is None
                or self._geometry_predicate(
                    geometry_predicate, query_geometry, annotation.geometry
                )
            ) and self._eval_where(where, annotation.properties)

        return {
            key: annotation
            for key, annotation in self.items()
            if filter_function(annotation)
        }

    def iquery(
        self,
        geometry: QueryGeometry,
        where: Optional[Predicate] = None,
        geometry_predicate: str = "intersects",
    ) -> List[int]:
        """Query the store for annotation keys.

        Acts the same as `AnnotationStore.query` except returns keys
        instead of annotations.

        Args:
            geometry (Geometry or Iterable):
                Geometry to use when querying. This can be a bounds
                (iterable of length 4) or a Shapely geometry (e.g.
                Polygon).
            where (str or bytes or Callable):
                A statement which should evaluate to a boolean value.
                Only annotations for which this predicate is true will
                be returned. Defaults to None (assume always true). This
                may be a string, callable, or pickled function as bytes.
                Callables are called to filter each result returned the
                from annotation store backend in python before being
                returned to the user. A pickle object is, where
                possible, hooked into the backend as a user defined
                function to filter results during the backend query.
                Strings are expected to be in a domain specific language
                and are converted to SQL on a best-effort basis. For
                supported operators of the DSL see
                :mod:`tiatoolbox.annotation.dsl`. E.g. a simple python
                expression `props["class"] == 42` will be converted to a
                valid SQLite predicate when using `SQLiteStore` and
                inserted into the SQL query. This should be faster than
                filtering in python after or during the query.
                Additionally, the same string can be used across
                different backends (e.g. the previous example predicate
                string is valid for both `DictionaryStore `and a
                `SQliteStore`). On the other hand it has many more
                limitations. It is important to note that untrusted user
                input should never be accepted to this argument as
                arbitrary code can be run via pickle or the parsing of
                the string statement.
            geometry_predicate:
                A string which define which binary geometry predicate to
                use when comparing the query geometry and a geometry in
                the store. Only annotations for which this binary
                predicate is true will be returned. Defaults to
                intersects. For more information see the `shapely
                documentation on binary predicates`__.

            Returns:
                list:
                    A list of keys for each Annotation.

            .. _BP:
                | https://shapely.readthedocs.io/en/stable/
                | manual.html#binary-predicates

            __ BP_

        """
        if geometry_predicate not in self._geometry_predicate_names:
            raise ValueError(
                "Invalid geometry predicate."
                f"Allowed values are: {', '.join(self._geometry_predicate_names)}."
            )
        query_geometry = geometry
        if isinstance(query_geometry, Iterable):
            query_geometry = Polygon.from_bounds(*query_geometry)
        return [
            key
            for key, annotation in self.items()
            if (
                self._geometry_predicate(
                    geometry_predicate, query_geometry, annotation.geometry
                )
                and self._eval_where(where, annotation.properties)
            )
        ]

    def bquery(
        self,
        geometry: Optional[QueryGeometry] = None,
        where: Predicate = None,
    ) -> Dict[str, Tuple[float, float, float, float]]:
        """Query the store for annotation bounding boxes.

        Acts similarly to `AnnotationStore.query` except it checks for
        intersection between sotred and query geometry bounding boxes.
        This may be faster than a regular query in some cases, e.g. for
        SQliteStore with a alrge number of annotations.

        Note that this method only checks for bounding box intersection
        and therefore may give a different result to using
        `AnnotationStore.query` with a box polygon and the "intersects"
        geometry predicate. Also note that geometry predicates are not
        supported for this method.

        Args:
            geometry (Geometry or Iterable):
                Geometry to use when querying. This can be a bounds
                (iterable of length 4) or a Shapely geometry (e.g.
                Polygon). If a geometry is provided, the bounds of the
                geometry will be used for the query. Full geometry
                intersection is not used for the query method.
            where (str or bytes or Callable):
                A statement which should evaluate to a boolean value.
                Only annotations for which this predicate is true will
                be returned. Defaults to None (assume always true). This
                may be a string, callable, or pickled function as bytes.
                Callables are called to filter each result returned the
                from annotation store backend in python before being
                returned to the user. A pickle object is, where
                possible, hooked into the backend as a user defined
                function to filter results during the backend query.
                Strings are expected to be in a domain specific language
                and are converted to SQL on a best-effort basis. For
                supported operators of the DSL see
                :mod:`tiatoolbox.annotation.dsl`. E.g. a simple python
                expression `props["class"] == 42` will be converted to a
                valid SQLite predicate when using `SQLiteStore` and
                inserted into the SQL query. This should be faster than
                filtering in python after or during the query.
                Additionally, the same string can be used across
                different backends (e.g. the previous example predicate
                string is valid for both `DictionaryStore `and a
                `SQliteStore`). On the other hand it has many more
                limitations. It is important to note that untrusted user
                input should never be accepted to this argument as
                arbitrary code can be run via pickle or the parsing of
                the string statement.

            Returns:
                list:
                    A list of bounding boxes for each Annotation.

            .. _BP:
                | https://shapely.readthedocs.io/en/stable/
                | manual.html#binary-predicates

            __ BP_

            Example:
                >>> from tiatoolbox.annotation.storage import AnnotationStore
                >>> from shapely.geometry import Polygon
                >>> store = AnnotationStore()
                >>> store.add(
                ...     Annotation(
                ...         geometry=Polygon.from_bounds(0, 0, 1, 1),
                ...         properties={"class": 42},
                ...     )
                ...     key="foo",
                ... )
                >>> store.bquery(where="props['class'] == 42")
                {'foo': (0.0, 0.0, 1.0, 1.0)}


        """
        query_geometry = geometry
        if isinstance(query_geometry, Iterable):
            query_geometry = Polygon.from_bounds(*query_geometry)
        return {
            key: annotation.geometry.bounds
            for key, annotation in self.items()
            if (
                Polygon.from_bounds(*annotation.geometry.bounds).intersects(
                    Polygon.from_bounds(*query_geometry.bounds)
                )
                and self._eval_where(where, annotation.properties)
            )
        }

    def pquery(
        self,
<<<<<<< HEAD
        select: Expression,
        geometry: Optional[QueryGeometry] = None,
        where: Optional[Predicate] = None,
        unique: bool = True,
=======
        select: Select,
        geometry: Optional[QueryGeometry] = None,
        where: Optional[Predicate] = None,
        unique: bool = True,
        squeeze: bool = True,
>>>>>>> b689a906
    ) -> Union[Dict[str, Any], Set[Any]]:
        """Query the store for annotation properties.

        Acts similarly to `AnnotationStore.query` but returns only the
        value defined by `select`.

        Args:
            select (str or bytes or Callable):
                A statement defining the value to look up from the
                annotation properties. If `select = "*"`, all properties
                are returned for each annotation (`unique` must be
                False).
            geometry (Geometry or Iterable):
                Geometry to use when querying. This can be a bounds
                (iterable of length 4) or a Shapely geometry (e.g.
                Polygon). If a geometry is provided, the bounds of the
                geometry will be used for the query. Full geometry
                intersection is not used for the query method.
            where (str or bytes or Callable):
                A statement which should evaluate to a boolean value.
                Only annotations for which this predicate is true will
                be returned. Defaults to None (assume always true). This
                may be a string, callable, or pickled function as bytes.
                Callables are called to filter each result returned the
                from annotation store backend in python before being
                returned to the user. A pickle object is, where
                possible, hooked into the backend as a user defined
                function to filter results during the backend query.
                Strings are expected to be in a domain specific language
                and are converted to SQL on a best-effort basis. For
                supported operators of the DSL see
                :mod:`tiatoolbox.annotation.dsl`. E.g. a simple python
                expression `props["class"] == 42` will be converted to a
                valid SQLite predicate when using `SQLiteStore` and
                inserted into the SQL query. This should be faster than
                filtering in python after or during the query. It is
                important to note that untrusted user input should never
                be accepted to this argument as arbitrary code can be
                run via pickle or the parsing of the string statement.
            unique (bool):
<<<<<<< HEAD
                If True, only unique values will be returned as a set.
                If False, all values will be returned as a dictionary
                mapping keys values. Defaults to True.
=======
                If True, only unique values for each selected property
                will be returned as a list of sets. If False, all values
                will be returned as a dictionary mapping keys values.
                Defaults to True.
            squeeze (bool):
                If True, when querying for a single value with
                `unique=True`, the result will be a single set instead
                of a list of sets.
>>>>>>> b689a906

        Examples:

            >>> from tiatoolbox.annotation.storage import AnnotationStore
            >>> from shapely.geometry import Point
            >>> store = AnnotationStore()
            >>> annotation =  Annotation(
            ...     geometry=Point(0, 0),
            ...     properties={"class": 42},
            ... )
            >>> store.add(annotation, "foo")
            >>> store.pquery("*", unique=False)
            ... {'foo': {'class': 42}}

            >>> from tiatoolbox.annotation.storage import AnnotationStore
            >>> from shapely.geometry import Point
            >>> store = AnnotationStore()
            >>> annotation =  Annotation(
            ...     geometry=Point(0, 0),
            ...     properties={"class": 42},
            ... )
            >>> store.add(annotation, "foo")
            >>> store.pquery("props['class']")
            ... {42}
            >>> annotation =  Annotation(Point(1, 1), {"class": 123})
            >>> store.add(annotation, "foo")
            >>> store.pquery("props['class']")
            ... {42, 123}

        """  # noqa
        if where is not None and type(select) is not type(where):
            raise TypeError("select and where must be of the same type")
        if not isinstance(select, (str, bytes)) and not callable(select):
            raise TypeError(
                f"select must be str, bytes, or callable, not {type(select)}"
            )
<<<<<<< HEAD
        result = set() if unique else {}
=======
>>>>>>> b689a906
        # Are we scanning through all annotations?
        is_scan = not any((geometry, where))
        items = self.items() if is_scan else self.query(geometry, where).items()

<<<<<<< HEAD
        def get_value(select, annotation):
            """Get the value(s) to return from annotation given select."""
            if select == "*":  # Special case for all properties
                return annotation.properties
            elif isinstance(select, str):
=======
        def select_values(
            select: Select, annotation: Annotation
        ) -> Union[Properties, Any, Tuple[Any, ...]]:
            """Get the value(s) to return from an annotation via a select.

            Args:
                select (str or bytes or Callable):
                    A statement defining the value to look up from the
                    annotation properties. If `select = "*"`, all properties
                    are returned for each annotation (`unique` must be
                    False).
                annotation (Annotation):
                    The annotation to get the value(s) from.

            Raises:
                ValueError:
                    If arguments have incompatible values.

            Returns:
                Union[Properties, Any, Tuple[Any, ...]]:
                    The value(s) to return from the annotation. This
                    will be a dictionary if unique is False. Otherwise,
                    it will be a list of sets. If squeeze and unique are
                    True in addtion to there only being one set in the
                    results list, the result will be a single set.

            """  # noqa Q440, Q441
            if select == "*" and unique:
                raise ValueError("unique=True cannot be used with select='*'")
            if select == "*":  # Special case for all properties
                return annotation.properties
            if isinstance(select, str):
>>>>>>> b689a906
                py_locals = {"props": annotation.properties}
                return eval(select, PY_GLOBALS, py_locals)  # skipcq: PYL-W0123
            elif isinstance(select, bytes):
                return pickle.loads(select)(annotation.properties)  # skipcq: BAN-B301
            return select(annotation.properties)

<<<<<<< HEAD
        for key, annotation in items:
            value = get_value(select, annotation)
            if unique:
                result.add(value)
            else:
                result[key] = value
        return result
=======
        return self._handle_pquery_results(
            select, unique, squeeze, items, select_values
        )

    @staticmethod
    def _handle_pquery_results(
        select: Select,
        unique: bool,
        squeeze: bool,
        items: Dict[str, Properties],
        get_values: Callable[
            [Select, Annotation], Union[Properties, Any, Tuple[Any, ...]]
        ],
    ):
        """Package the results of a pquery into the right output format.

        Args:
            select (str or bytes or Callable):
                A statement defining the value to look up from the
                annotation properties. If `select = "*"`, all properties
                are returned for each annotation (`unique` must be
                False).
            unique (bool):
                If True, only unique values for each selected property
                will be returned as a list of sets. If False, all values
                will be returned as a dictionary mapping keys values.
                Defaults to True.
            squeeze (bool):
                If True, when querying for a single value with
                `unique=True`, the result will be a single set instead
                of a list of sets.
            items (Dict[str, Properties]):
                A dictionary mapping annotation keys/IDs to annotation
                properties.
            get_values (Callable):
                A function to get the values to return from an
                annotation via a select.

        """  # noqa Q440, Q441
        result = defaultdict(set) if unique else {}
        for key, annotation in items:
            values = get_values(select, annotation)
            if unique:
                # Wrap scalar values in a tuple
                if not isinstance(values, tuple):
                    values = (values,)
                # Add each value to the result set
                for i, value in enumerate(values):
                    result[i].add(value)
            else:
                result[key] = values
        if unique:
            result = list(result.values())
        if unique and squeeze and len(result) == 1:
            result = result[0]
        return result  # noqa CCR001
>>>>>>> b689a906

    def features(self) -> Generator[Dict[str, Any], None, None]:
        """Return annotations as a list of geoJSON features.

        Returns:
            list:
                List of features as dictionaries.

        """
        for a in self.values():
            yield a.to_feature()

    def to_geodict(self) -> Dict[str, Any]:
        """Return annotations as a dictionary in geoJSON format.

        Returns:
            dict:
                Dictionary of annotations in geoJSON format.

        """
        return {
            "type": "FeatureCollection",
            "features": list(self.features()),
        }

    @staticmethod
    def _dump_cases(
        fp: Union[IO, str, Path, None],
        file_fn: Callable[[IO], None],
        none_fn: Callable[[], Union[str, bytes]],
    ) -> Optional[Union[str, bytes]]:
        """Helper function to handle cases for dumping.

        Args:
            fp:
                The file path or handle to dump to.
            file_fn(Callable):
                The function to call when fp is a file handle.
            none_fn(Callable):
                The function to call when fp is None.

        Returns:
            Any:
                The result of dump. Depends on the provided functions.

        """
        if fp is not None:
            # It is a file-like object, write to it
            if hasattr(fp, "write"):
                return file_fn(fp)
            # Turn a path into a file handle, then write to it
            with open(fp, "w", encoding="utf-8") as file_handle:
                return file_fn(file_handle)
        # Return as str or bytes if no handle/path is given
        return none_fn()

    @staticmethod
    def _load_cases(
        fp: Union[IO, str, Path],
        string_fn: Callable[[Union[str, bytes]], Any],
        file_fn: Callable[[IO], Any],
    ) -> Any:
        with contextlib.suppress(OSError):
            if isinstance(fp, (Path, str)) and Path(fp).exists():
                with open(fp) as file_handle:
                    return file_fn(file_handle)
        if isinstance(fp, (str, bytes)):
            return string_fn(fp)
        if hasattr(fp, "read"):
            return file_fn(fp)
        raise IOError("Invalid file handle or path.")

    @classmethod
    def from_geojson(cls, fp: Union[IO, str]) -> "AnnotationStore":
        geojson = cls._load_cases(
            fp=fp,
            string_fn=json.loads,
            file_fn=json.load,
        )
        store = cls()
        for feature in geojson["features"]:
            geometry = feature2geometry(feature["geometry"])
            properties = feature["properties"]
            store.append(Annotation(geometry, properties))
        return store

    def to_geojson(self, fp: Optional[IO] = None) -> Optional[str]:
        """Serialise the store to geoJSON.

        For more information on the geoJSON format see:
        - https://geojson.org/
        - https://tools.ietf.org/html/rfc7946

        Args:
             fp (IO):
                A file-like object supporting `.read`. Defaults to None
                which returns geoJSON as a string.

        Returns:
            Optional[str]:
                None if writing to file or the geoJSON string if `fp` is
                None.

        """

        def write_geojson_to_file_handle(file_handle: IO):
            """Write the store to a GeoJson file give a handle.

            This replaces the naive method which uses a lot of memory::
                json.dump(self.to_geodict(), file_handle)

            """
            # Write head
            file_handle.write('{"type": "FeatureCollection", "features": [')
            # Write each feature
            for feature in self.features():
                file_handle.write(json.dumps(feature))  # skipcq: PY-W0079
                tell = file_handle.tell()
                # Comma separate features
                file_handle.write(",")
            # Seek to before last comma
            file_handle.seek(tell, os.SEEK_SET)
            # Write tail
            file_handle.write("]}")

        return self._dump_cases(
            fp=fp,
            file_fn=write_geojson_to_file_handle,
            none_fn=lambda: json.dumps(self.to_geodict()),
        )

    def to_ndjson(self, fp: Optional[IO] = None) -> Optional[str]:
        """Serialise to New Line Delimited JSON.

        Each line contains a JSON object with the following format:
        ```json
        {
            "key": "...",
            "geometry": {
                "type": "...",
                "coordinates": [...]
            },
            "properties": {
                "...": "..."
            }
        }
        ```
        That is a geoJSON object with an additional key field.

        For more information on the NDJSON format see:
        - ndjson Specification: http://ndjson.org
        - JSON Lines Documentation: https://jsonlines.org
        - Streaming JSON: https://w.wiki/4Qan
        - GeoJSON RFC: https://tools.ietf.org/html/rfc7946
        - JSON RFC: https://tools.ietf.org/html/rfc7159


        Args:
            fp (IO): A file-like object supporting `.read`. Defaults to
                None which returns geoJSON as a string.

        Returns:
            Optional[str]:
                None if writing to file or the geoJSON string if`fp` is
                None.

        """
        string_lines_generator = (
            json.dumps({"key": key, **annotation.to_feature()}, separators=(",", ":"))
            + "\n"
            for key, annotation in self.items()
        )
        return self._dump_cases(
            fp=fp,
            file_fn=lambda fp: fp.writelines(string_lines_generator),
            none_fn=lambda: "".join(string_lines_generator),
        )

    @classmethod
    def from_ndjson(cls, fp: Union[IO, str]) -> "AnnotationStore":
        """Load annotations from NDJSON.

        Expects each line to be a JSON object with the following format:
        ```json
        {
            "key": "...",
            "geometry": {
                "type": "...",
                "coordinates": [...]
            },
            "properties": {
                "...": "..."
            }
        }
        ```
        That is a geoJSON object with an additional key field. If this key
        field is missing, then a new UUID4 key will be generated for this
        annotation.

        Args:
            fp (IO): A file-like object supporting `.read`.

        Returns:
            AnnotationStore:
                The loaded annotations.

        """
        store = cls()
        for line in cls._load_cases(
            fp=fp,
            string_fn=lambda fp: fp.splitlines(),
            file_fn=lambda fp: fp.readlines(),
        ):
            dictionary = json.loads(line)
            key = dictionary.get("key", uuid.uuid4().hex)
            geometry = feature2geometry(dictionary["geometry"])
            properties = dictionary["properties"]
            store.append(Annotation(geometry, properties), key)
        return store

    @classmethod
    def from_dataframe(cls, df: pd.DataFrame) -> "AnnotationStore":
        store = cls()
        for key, row in df.iterrows():
            geometry = row["geometry"]
            properties = dict(row.filter(regex="^(?!geometry|key).*$"))
            store.append(Annotation(geometry, properties), str(key))
        return store

    def to_dataframe(self) -> pd.DataFrame:
        features = (
            {
                "geometry": annotation.geometry,
                "properties": annotation.properties,
                "key": key,
            }
            for key, annotation in self.items()
        )
        return pd.json_normalize(features).set_index("key")

    def __del__(self) -> None:
        self.close()

    def clear(self) -> None:
        """Remove all annotations from the store.

        This is a naive implementation, it simply iterates over all annotations
        and removes them. Faster implementations may be possible in specific
        cases and may be implemented by subclasses.

        """
        for key in list(self.keys()):
            del self[key]


class SQLiteMetadata(MutableMapping):
    """Metadata storage for an SQLiteStore.

    Attributes:
        connection (Union[str, Path, IO]):
            A reference to where the data is stored. May be a string (
            e.g. ":memory:" or "./data.db"), a pathlib Path, or a file
            handle.
        path (Path):
            The path to the annotation store data. This will be
            ":memory:" if the annotation store is in-memory. This is
            derived from `connection` and normalised to be a pathlib
            Path object.
        con (sqlite3.Connection):
            The sqlite3 database connection.

    """

    def __init__(self, con: sqlite3.Connection) -> None:
        self.con = con
        self.con.execute(
            "CREATE TABLE IF NOT EXISTS metadata (key TEXT UNIQUE, value TEXT)"
        )
        self.con.commit()

    def __contains__(self, key: str) -> bool:
        cursor = self.con.execute("SELECT 1 FROM metadata WHERE [key] = ?", (key,))
        return cursor.fetchone() is not None

    def __setitem__(self, key: str, value: Union[dict, list, int, float, str]) -> None:
        """Set a metadata value."""
        value = json.dumps(value)
        self.con.execute(
            "REPLACE INTO metadata (key, value) VALUES (?,?)", (key, value)
        )
        self.con.commit()

    def __getitem__(self, key: str) -> Union[dict, list, int, float, str]:
        """Get a metadata value."""
        cursor = self.con.execute("SELECT value FROM metadata WHERE [key] = ?", (key,))
        result = cursor.fetchone()
        if result is None:
            raise KeyError(key)
        return json.loads(result[0])

    def __delitem__(self, key: str) -> None:
        """Delete a metadata value."""
        if key not in self:
            raise KeyError(key)
        self.con.execute("DELETE FROM metadata WHERE [key] = ?", (key,))

    def __iter__(self) -> Iterator[str]:
        """Iterate over all keys."""
        cursor = self.con.execute("SELECT [key] FROM metadata")
        for row in cursor:
            yield row[0]

    def __len__(self) -> int:
        """Return the number of metadata entries."""
        cursor = self.con.execute("SELECT COUNT(*) FROM metadata")
        return cursor.fetchone()[0]


class SQLiteStore(AnnotationStore):
    """SQLite backed annotation store.

    Uses and rtree index for fast spatial queries.

    """

    @classmethod  # noqa: A003
    def open(cls, fp: Union[Path, str]) -> "SQLiteStore":  # noqa: A003
        return SQLiteStore(fp)

    def __init__(
        self,
        connection: Union[Path, str, IO] = ":memory:",
        compression="zlib",
        compression_level=9,
    ) -> None:
        super().__init__()
        # Check that JSON and RTree support is enabled
        compile_options = self.compile_options()
        if sqlite3.sqlite_version_info >= (3, 38, 0):
            if not all(
                ["OMIT_JSON" not in compile_options, "ENABLE_RTREE" in compile_options]
            ):
                raise Exception(
                    """RTREE sqlite3 compile option is required, and
                    JSON must not be disabled with OMIT_JSON compile option"""
                )
        else:
            if not all(
                ["ENABLE_JSON1" in compile_options, "ENABLE_RTREE" in compile_options]
            ):
                raise Exception("RTREE and JSON1 sqlite3 compile options are required.")

        # Check that math functions are enabled
        if "ENABLE_MATH_FUNCTIONS" not in compile_options:
            logger.warning(
                "SQLite math functions are not enabled."
                " This may cause problems with some queries."
                " For example, floor division (//) will not work."
                " For a full list see https://tia-toolbox.readthedocs.io/"
                "en/v%s/_autosummary/tiatoolbox.annotation.dsl.html",
                tiatoolbox.__version__,
            )

        # Set up database connection and cursor
        self.connection = connection
        self.path = self._connection_to_path(self.connection)

        # Check if the path is a a non-empty file
        exists = (
            # Use 'and' to short-circuit
            self.path.is_file()
            and self.path.stat().st_size > 0
        )
        self.con = sqlite3.connect(str(self.path), isolation_level="DEFERRED")

        # Set up metadata
        self.metadata = SQLiteMetadata(self.con)
        self.metadata["version"] = "1.0.0"
        self.metadata["compression"] = compression
        self.metadata["compression_level"] = compression_level

        # Register predicate functions as custom SQLite functions
        def wkb_predicate(name: str, wkb_a: bytes, b: bytes, cx: int, cy: int) -> bool:
            """Wrapper function to allow WKB as inputs to binary predicates."""
            a = wkb.loads(wkb_a)
            b = self._unpack_geometry(b, cx, cy)
            return self._geometry_predicate(name, a, b)

        def pickle_expression(pickle_bytes: bytes, properties: str) -> bool:
            """Function to load and execute pickle bytes with a properties dict."""
            fn = pickle.loads(pickle_bytes)  # skipcq: BAN-B301
            properties = json.loads(properties)
            return fn(properties)

        # Register custom functions
        def register_custom_function(
            name: str, nargs: int, fn: Callable, deterministic: bool = False
        ) -> None:
            """Register a custom SQLite function.

            Only Python >= 3.8 supports deterministic functions,
            fallback to without this argument if not available.

            Args:
                name:
                    The name of the function.
                nargs:
                    The number of arguments the function takes.
                fn:
                    The function to register.
                deterministic:
                    Whether the function is deterministic.

            """
            try:
                self.con.create_function(name, nargs, fn, deterministic=deterministic)
            except TypeError:
                self.con.create_function(name, nargs, fn)

        register_custom_function(
            "geometry_predicate", 5, wkb_predicate, deterministic=True
        )
        register_custom_function(
            "pickle_expression", 2, pickle_expression, deterministic=True
        )
        register_custom_function("REGEXP", 2, py_regexp)
        register_custom_function("REGEXP", 3, py_regexp)
        register_custom_function("LISTSUM", 1, json_list_sum)
        register_custom_function("CONTAINS", 1, json_contains)

        if exists:
            return

        # Create tables for geometry and RTree index
        self.con.execute(
            """
            CREATE VIRTUAL TABLE rtree USING rtree_i32(
                id,                      -- Integer primary key
                min_x, max_x,            -- 1st dimension min, max
                min_y, max_y             -- 2nd dimension min, max
            )
            """
        )
        self.con.execute(
            """
            CREATE TABLE annotations(
                id INTEGER PRIMARY KEY,  -- Integer primary key
                key TEXT UNIQUE,         -- Unique identifier (UUID)
                objtype TEXT,            -- Object type
                cx INTEGER NOT NULL,     -- X of centroid/representative point
                cy INTEGER NOT NULL,     -- Y of centroid/representative point
                geometry BLOB,           -- Detailed geometry
                properties TEXT          -- JSON properties
            )
            """
        )
        self.con.commit()

    def serialise_geometry(  # skipcq: PYL-W0221
        self, geometry: Geometry
    ) -> Union[str, bytes]:
        """Serialise a geometry to WKB with optional compression.

        Converts shapely geometry objects to well-known binary (WKB) and
        applies optional compression.

        Args:
            geometry(Geometry):
                The Shapely geometry to be serialised.

        Returns:
            bytes or str:
                The serialised geometry.

        """
        data = geometry.wkb
        if self.metadata["compression"] is None:
            return data
        if self.metadata["compression"] == "zlib":
            return zlib.compress(data, level=self.metadata["compression_level"])
        raise Exception("Unsupported compression method.")

    def _unpack_geometry(self, data: Union[str, bytes], cx: int, cy: int) -> Geometry:
        """Return the geometry using WKB data and rtree bounds index.

        For space optimisation, points are stored as centroids and all
        other geometry types are stored as WKB. This function unpacks
        the WKB data and uses the rtree index to find the centroid for
        points where the data is null.

        Args:
            data(bytes or str):
                The WKB/WKT data to be unpacked.
            cx(int):
                The X coordinate of the centroid/representative point.
            cy(int):
                The Y coordinate of the centroid/representative point.

        Returns:
            Geometry:
                The Shapely geometry.

        """
        if data is None:
            return Point(cx, cy)
        return self.deserialise_geometry(data)

    def deserialise_geometry(  # skipcq: PYL-W0221
        self, data: Union[str, bytes]
    ) -> Geometry:
        """Deserialise a geometry from a string or bytes.

        Args:
            data(bytes or str):
                The serialised representation of a Shapely geometry.

        Returns:
            Geometry:
                The deserialised Shapely geometry.

        """
        if self.metadata["compression"] == "zlib":
            data = zlib.decompress(data)
        elif self.metadata["compression"] is not None:
            raise Exception("Unsupported compression method.")
        if isinstance(data, str):
            return wkt.loads(data)
        return wkb.loads(data)

    @staticmethod
    def compile_options() -> List[str]:
        """Get the list of options that sqlite3 was compiled with.

        Example:
            >>> for opt in SQLiteRTreeStore.compile_options():
            >>>     print(opt)
            COMPILER=gcc-7.5.0
            ENABLE_COLUMN_METADATA
            ENABLE_DBSTAT_VTAB
            ENABLE_FTS3
            ENABLE_FTS3_PARENTHESIS
            ENABLE_FTS3_TOKENIZER
            ENABLE_FTS4
            ENABLE_FTS5
            ENABLE_JSON1
            ENABLE_LOAD_EXTENSION
            ENABLE_PREUPDATE_HOOK
            ENABLE_RTREE
            ENABLE_SESSION
            ENABLE_STMTVTAB
            ENABLE_UNLOCK_NOTIFY
            ENABLE_UPDATE_DELETE_LIMIT
            HAVE_ISNAN
            LIKE_DOESNT_MATCH_BLOBS
            MAX_SCHEMA_RETRY=25
            MAX_VARIABLE_NUMBER=250000
            OMIT_LOOKASIDE
            SECURE_DELETE
            SOUNDEX
            TEMP_STORE=1
            THREADSAFE=1

        """
        with sqlite3.connect(":memory:") as conn:
            conn.enable_load_extension(True)
            options = conn.execute("pragma compile_options").fetchall()
        return [opt for opt, in options]

    def close(self) -> None:
        self.con.commit()
        self.optimize(vacuum=False, limit=1000)
        self.con.close()

    def _make_token(self, annotation: Annotation, key: Optional[str]) -> Dict:
        """Create token data dict for tokenised SQL transaction."""
        key = key or str(uuid.uuid4())
        geometry = annotation.geometry
        if geometry.geom_type == "Point":
            serialised_geometry = None
        else:
            serialised_geometry = self.serialise_geometry(geometry)
        return {
            "key": key,
            "geometry": serialised_geometry,
            "cx": int(geometry.centroid.x),
            "cy": int(geometry.centroid.y),
            "min_x": geometry.bounds[0],
            "min_y": geometry.bounds[1],
            "max_x": geometry.bounds[2],
            "max_y": geometry.bounds[3],
            "geom_type": geometry.geom_type,
            "properties": json.dumps(annotation.properties, separators=(",", ":")),
        }

    def append_many(
        self,
        annotations: Iterable[Annotation],
        keys: Optional[Iterable[str]] = None,
    ) -> List[str]:
        annotations = list(annotations)
        keys = list(keys) if keys else [str(uuid.uuid4()) for _ in annotations]
        self._validate_equal_lengths(keys, annotations)
        cur = self.con.cursor()
        cur.execute("BEGIN")
        result = []
        for annotation, key in zip(annotations, keys):
            self._append(key, annotation, cur)
            result.append(key)
        self.con.commit()
        return result

    def _append(self, key: str, annotation: Annotation, cur: sqlite3.Cursor) -> None:
        """Append without starting a transaction.

        Args:
            key(str):
                The unique identifier (UUID) for the annotation.
            annotation(Annotation):
                The annotation to be appended.
            cur(sqlite3.Cursor):
                The cursor to use for the transaction.

        """
        token = self._make_token(
            annotation=annotation,
            key=key,
        )
        cur.execute(
            """
                INSERT INTO annotations VALUES(
                    NULL, :key, :geom_type,
                    :cx, :cy, :geometry, :properties
                )
                """,
            token,
        )
        row_id = cur.lastrowid
        token.update({"row_id": row_id})
        cur.execute(
            """
                INSERT INTO rtree VALUES(
                    :row_id, :min_x, :max_x, :min_y, :max_y
                )
                """,
            token,
        )

<<<<<<< HEAD
    def _query(
        self,
        columns: str,
        geometry: Optional[Geometry] = None,
        callable_columns: Optional[str] = None,
        geometry_predicate="intersects",
        where: Optional[Predicate] = None,
        unique: bool = False,
        no_constraints_ok: bool = False,
        index_warning: bool = False,
    ) -> sqlite3.Cursor:
        """Common query construction logic for `query` and `iquery`.

        Args:
            columns(str):
                The columns to select.
            geometry(tuple or Geometry):
                The geometry being queries against.
            select_callable(str):
                The rows to select when a callable is given to `where`.
            callable_columns(str):
                The columns to select when a callable is given to
                `where`.
            where (str or bytes or Callable):
                The predicate to evaluate against candidate properties
                during the query.
            unique(bool):
                Whether to return only unique results. Defaults to
                False.
            no_constraints_ok(bool):
                Whether to allow the query to return results without
                constraints (e.g. when the geometry or where predicate
                is not provided). Defaults to False.
            index_warning(bool):
                Whether to warn if the query is not using an index.
                Defaults to False.

        Returns:
            sqlite3.Cursor:
                A database cursor for the current query.

        """
        if not no_constraints_ok and all(x is None for x in (geometry, where)):
            raise ValueError("At least one of `geometry` or `where` must be specified.")
        query_geometry = geometry
        if callable_columns is None:
            callable_columns = columns
        if geometry_predicate not in self._geometry_predicate_names:
            raise ValueError(
                "Invalid geometry predicate."
                f"Allowed values are: {', '.join(self._geometry_predicate_names)}."
            )
        cur = self.con.cursor()

        # Normalise query geometry and determine if it is a rectangle
        if isinstance(query_geometry, Iterable):
            query_geometry = Polygon.from_bounds(*query_geometry)

        if isinstance(where, Callable):
            columns = callable_columns

        query_parameters = {}

        if isinstance(columns, bytes):
            query_parameters["select"] = columns
            columns = "pickle_expression(:select, properties) "

        # Initialise the query string and parameters
=======
    @staticmethod
    def _initialize_query_string_parameters(
        query_geometry, query_parameters, geometry_predicate, columns, where
    ):
        """Initialises the query string and parameters."""
>>>>>>> b689a906
        query_string = (
            "SELECT "  # skipcq: BAN-B608
            + columns  # skipcq: BAN-B608
            + """
                 FROM annotations, rtree
                WHERE annotations.id == rtree.id
                """
        )

        # There is query geometry, add a simple rtree bounds check to
        # rapidly narrow candidates down.
        if query_geometry is not None:
            # Add rtree index checks to the query
            query_string += """
                    AND max_x >= :min_x
                    AND min_x <= :max_x
                    AND max_y >= :min_y
                    AND min_y <= :max_y
                    """

            # Find the bounds of the geometry for the rtree index
            min_x, min_y, max_x, max_y = query_geometry.bounds

            # Update query parameters
            query_parameters.update(
                {
                    "min_x": min_x,
                    "max_x": max_x,
                    "min_y": min_y,
                    "max_y": max_y,
                    "geometry_predicate": geometry_predicate,
                    "query_geometry": query_geometry.wkb,
                }
            )

            # The query is a full intersection check, not a simple bounds
            # check only.
            if (
                geometry_predicate is not None
                and geometry_predicate != "bbox_intersects"
            ):
                query_string += (
                    "\nAND geometry_predicate("
                    ":geometry_predicate, :query_geometry, geometry, cx, cy"
                    ") "
                )
                query_parameters["geometry_predicate"] = geometry_predicate
                query_parameters["query_geometry"] = query_geometry.wkb

        # Predicate is pickled function
        if isinstance(where, bytes):
            query_string += "\nAND pickle_expression(:where, properties)"
            query_parameters["where"] = where
        # Predicate is a string
        if isinstance(where, str):
            sql_predicate = eval(where, SQL_GLOBALS, {})  # skipcq: PYL-W0123
            query_string += f" AND {sql_predicate}"

<<<<<<< HEAD
=======
        return query_string, query_parameters

    def _query(
        self,
        columns: str,
        geometry: Optional[Geometry] = None,
        callable_columns: Optional[str] = None,
        geometry_predicate="intersects",
        where: Optional[Predicate] = None,
        unique: bool = False,
        no_constraints_ok: bool = False,
        index_warning: bool = False,
    ) -> sqlite3.Cursor:
        """Common query construction logic for `query` and `iquery`.

        Args:
            columns(str):
                The columns to select.
            geometry(tuple or Geometry):
                The geometry being queries against.
            select_callable(str):
                The rows to select when a callable is given to `where`.
            callable_columns(str):
                The columns to select when a callable is given to
                `where`.
            where (str or bytes or Callable):
                The predicate to evaluate against candidate properties
                during the query.
            unique(bool):
                Whether to return only unique results. Defaults to
                False.
            no_constraints_ok(bool):
                Whether to allow the query to return results without
                constraints (e.g. when the geometry or where predicate
                is not provided). Defaults to False.
            index_warning(bool):
                Whether to warn if the query is not using an index.
                Defaults to False.

        Returns:
            sqlite3.Cursor:
                A database cursor for the current query.

        """
        if not no_constraints_ok and all(x is None for x in (geometry, where)):
            raise ValueError("At least one of `geometry` or `where` must be specified.")
        query_geometry = geometry
        if callable_columns is None:
            callable_columns = columns
        if geometry_predicate not in self._geometry_predicate_names:
            raise ValueError(
                "Invalid geometry predicate."
                f"Allowed values are: {', '.join(self._geometry_predicate_names)}."
            )
        cur = self.con.cursor()

        # Normalise query geometry and determine if it is a rectangle
        if isinstance(query_geometry, Iterable):
            query_geometry = Polygon.from_bounds(*query_geometry)

        if isinstance(where, Callable):
            columns = callable_columns

        query_parameters = {}

        if isinstance(columns, bytes):
            query_parameters["select"] = columns
            columns = "pickle_expression(:select, properties) "

        query_string, query_parameters = self._initialize_query_string_parameters(
            query_geometry, query_parameters, geometry_predicate, columns, where
        )

>>>>>>> b689a906
        if unique:
            query_string = query_string.replace("SELECT", "SELECT DISTINCT")

        # Warn if the query is not using an index
        if index_warning:
            query_plan = cur.execute(
                "EXPLAIN QUERY PLAN " + query_string, query_parameters
            ).fetchone()
            if "USING INDEX" not in query_plan[-1]:
                warnings.warn(
                    "Query is not using an index. "
                    "Consider adding an index to improve performance."
                )

        cur.execute(query_string, query_parameters)
        return cur

    def iquery(
        self,
        geometry: Optional[QueryGeometry] = None,
        where: Optional[Predicate] = None,
        geometry_predicate="intersects",
    ) -> List[str]:
        query_geometry = geometry
        cur = self._query(
            "[key]",
            geometry=query_geometry,
            geometry_predicate=geometry_predicate,
            where=where,
            callable_columns="[key], properties",
        )
        if isinstance(where, Callable):
            return [
                key
                for key, properties in cur.fetchall()
                if where(json.loads(properties))
            ]
        return [key for key, in cur.fetchall()]

    def query(
        self,
        geometry: Optional[QueryGeometry] = None,
        where: Optional[Predicate] = None,
        geometry_predicate: str = "intersects",
    ) -> Dict[str, Annotation]:
        query_geometry = geometry
        cur = self._query(
            columns="[key], properties, cx, cy, geometry",
            geometry=query_geometry,
            geometry_predicate=geometry_predicate,
            where=where,
        )
        if isinstance(where, Callable):
            return {
                key: Annotation(
                    geometry=self._unpack_geometry(blob, cx, cy),
                    properties=json.loads(properties),
                )
                for key, properties, cx, cy, blob in cur.fetchall()
                if where(json.loads(properties))
            }
        return {
            key: Annotation(
                geometry=self._unpack_geometry(blob, cx, cy),
                properties=json.loads(properties),
            )
            for key, properties, cx, cy, blob in cur.fetchall()
        }

    def bquery(
        self,
        geometry: Optional[QueryGeometry] = None,
        where: Union[str, bytes, Callable[[Geometry, Dict[str, Any]], bool]] = None,
    ) -> Dict[str, Tuple[float, float, float, float]]:
        cur = self._query(
            columns="[key], min_x, min_y, max_x, max_y",
            geometry=geometry,
            geometry_predicate="bbox_intersects",
            where=where,
            callable_columns="[key], properties, min_x, min_y, max_x, max_y",
        )
        if isinstance(where, Callable):
            return {
                key: bounds
                for key, properties, *bounds in cur.fetchall()
                if where(json.loads(properties))
            }
        return {key: bounds for key, *bounds in cur.fetchall()}

<<<<<<< HEAD
    def pquery(
        self,
        select: Expression,
=======
    @staticmethod
    def _handle_pickle_callable_pquery(
        select: CallableSelect,
        where: Optional[CallablePredicate],
        cur: sqlite3.Cursor,
        unique: bool,
    ) -> Union[Dict[str, Set[Properties]], Dict[str, Properties]]:
        """Package the results of a pquery into the right output format.

        This variant is used when select and where are callable or
        pickle objects.

        Args:
            select (Union[str, bytes, Callable]):
                A callable to select the properties to return.
            where (CallablePredicate):
                A callable predicate to filter the rows with. May be
                None for no-op (no filtering).
            cur (sqlite3.Cursor):
                The cursor for the query.
            unique (bool):
                Whether to return only unique results.

        Returns:
            dict:
                If unique, a dictionary of sets is returned. Otherwise,
                a dictionary mapping annotation keys to JSON-like
                property dictionaries is returned.

        """
        # Load a pickled select function
        if isinstance(select, bytes):
            select = pickle.loads(select)  # skipcq: BAN-B301
        if unique:
            # Create a dictionary of sets to store the unique properties
            # for each property key / name.
            result = defaultdict(set)
            for (properties_string,) in cur.fetchall():
                properties = json.loads(properties_string)
                # Apply where filter and skip if False
                if where and not where(properties):
                    continue
                # Get the selected values
                selection = select(properties)
                # Wrap scalar values into a tuple
                if not isinstance(selection, tuple):
                    selection = (selection,)
                # Add the properties to the appropriate set
                for i, value in enumerate(selection):
                    result[i].add(value)
            return list(result.values())
        return {
            key: select(json.loads(properties))
            for key, properties in cur.fetchall()
            if where(json.loads(properties))
        }

    @staticmethod
    def _handle_str_pquery(
        cur: sqlite3.Cursor,
        unique: bool,
        star_query: bool,
    ) -> Union[Dict[str, Set[Properties]], Dict[str, Properties]]:
        """Package the results of a pquery into the right output format.

        This variant is used when select and where are DSL strings.

        Args:
            cur (sqlite3.Cursor):
                The cursor for the query.
            unique (bool):
                Whether to return only unique results.
            star_query (bool):
                True if the query is a star query, i.e. select == "*".

        Returns:
            dict:
                If unique, a dictionary of sets is returned. Otherwise,
                a dictionary mapping annotation keys to JSON-like
                property dictionaries is returned.

        """
        if unique:
            result = defaultdict(set)
            for values in cur.fetchall():
                for i, value in enumerate(values):
                    result[i].add(value)
            return list(result.values())
        return {key: json.loads(x) if star_query else x for key, x in cur.fetchall()}

    @staticmethod
    def _kind_of_pquery(
        select: Union[str, bytes, Callable],
        where: Union[str, bytes, Callable],
    ) -> Tuple[bool, bool, bool]:
        """Determine boolean flags for the kind of pquery this is.

        If either one of `select` or `where` is a str, bytes, or
        callable, then is_callable_query, is_pickle_query, and
        is_str_query respectively will be set to True.

        Returns:
            tuple:
                A tuple of bools:
                - True if select or where are callable (functions).
                - True if select or where are bytes (pickle expressions).
                - True if select or where are str (SQL expressions).

        """
        is_callable_query = any(isinstance(x, Callable) for x in (select, where) if x)
        is_pickle_query = any(isinstance(x, bytes) for x in (select, where) if x)
        is_str_query = any(isinstance(x, str) for x in (select, where) if x)

        return is_callable_query, is_pickle_query, is_str_query

    @staticmethod
    def _validate_select_where_type(
        select: Union[str, bytes, Callable],
        where: Union[str, bytes, Callable],
    ) -> None:
        """Validate that select and where are valid types.

        1. Check that select and where are the same type if where is given.
        2. Check that select is in (str, bytes, callable).

        Raises:
            TypeError:
                If select and where are not the same type or not in
                (str, bytes, callable).

        """
        if where is not None and type(select) is not type(where):
            raise TypeError("select and where must be of the same type")
        if not isinstance(select, (str, bytes)) and not callable(select):
            raise TypeError(
                f"select must be str, bytes, or callable, not {type(select)}"
            )

    def pquery(
        self,
        select: Select,
>>>>>>> b689a906
        geometry: Optional[QueryGeometry] = None,
        where: Optional[Predicate] = None,
        geometry_predicate: str = "intersects",
        unique: bool = True,
<<<<<<< HEAD
=======
        squeeze: bool = True,
>>>>>>> b689a906
    ) -> Union[Dict[str, Any], Set[Any]]:
        """Query the store for annotation properties.

        Acts similarly to `AnnotationStore.query` but returns only the
        value defined by `select`.

        Args:
            select (str or bytes or Callable):
                A statement defining the value to look up from the
                annotation properties. If `select = "*"`, all properties
                are returned for each annotation (`unique` must be
                False).
            geometry (Geometry or Iterable):
                Geometry to use when querying. This can be a bounds
                (iterable of length 4) or a Shapely geometry (e.g.
                Polygon). If a geometry is provided, the bounds of the
                geometry will be used for the query. Full geometry
                intersection is not used for the query method.
            where (str or bytes or Callable):
                A statement which should evaluate to a boolean value.
                Only annotations for which this predicate is true will
                be returned. Defaults to None (assume always true). This
                may be a string, callable, or pickled function as bytes.
                Callables are called to filter each result returned the
                from annotation store backend in python before being
                returned to the user. A pickle object is, where
                possible, hooked into the backend as a user defined
                function to filter results during the backend query.
                Strings are expected to be in a domain specific language
                and are converted to SQL on a best-effort basis. For
                supported operators of the DSL see
                :mod:`tiatoolbox.annotation.dsl`. E.g. a simple python
                expression `props["class"] == 42` will be converted to a
                valid SQLite predicate when using `SQLiteStore` and
                inserted into the SQL query. This should be faster than
                filtering in python after or during the query. It is
                important to note that untrusted user input should never
                be accepted to this argument as arbitrary code can be
                run via pickle or the parsing of the string statement.
            geometry_predicate (str):
                A string defining which binary geometry predicate to
                use when comparing the query geometry and a geometry in
                the store. Only annotations for which this binary
                predicate is true will be returned. Defaults to
                "intersects". For more information see the `shapely
                documentation on binary predicates`__.
            unique (bool):
<<<<<<< HEAD
                If True, only unique values will be returned as a set.
                If False, all values will be returned as a dictionary
                mapping keys values. Defaults to True.
=======
                If True, only unique values for each selected property
                will be returned as a list of sets. If False, all values
                will be returned as a dictionary mapping keys values.
                Defaults to True.
            squeeze (bool):
                If True, when querying for a single value with
                `unique=True`, the result will be a single set instead
                of a list of sets.
>>>>>>> b689a906

        Examples:

            >>> from tiatoolbox.annotation.storage import AnnotationStore
            >>> from shapely.geometry import Point
            >>> store = AnnotationStore()
            >>> annotation =  Annotation(
            ...     geometry=Point(0, 0),
            ...     properties={"class": 42},
            ... )
            >>> store.add(annotation, "foo")
            >>> store.pquery("*", unique=False)
            ... {'foo': {'class': 42}}

            >>> from tiatoolbox.annotation.storage import AnnotationStore
            >>> from shapely.geometry import Point
            >>> store = AnnotationStore()
            >>> annotation =  Annotation(
            ...     geometry=Point(0, 0),
            ...     properties={"class": 42},
            ... )
            >>> store.add(annotation, "foo")
            >>> store.pquery("props['class']")
            ... {42}
            >>> annotation =  Annotation(Point(1, 1), {"class": 123})
            >>> store.add(annotation, "foo")
            >>> store.pquery("props['class']")
            ... {42, 123}

        """  # noqa
<<<<<<< HEAD
        # Check that select and where are the same type if where is given.
        if where is not None and type(select) is not type(where):
            raise TypeError("select and where must be of the same type")
        if not isinstance(select, (str, bytes)) and not callable(where):
            raise TypeError(
                f"select must be str, bytes, or callable, not {type(select)}"
            )

        # Check which type of query it is (str, pickle, callable, star)
        callable_query = any(isinstance(x, Callable) for x in (select, where) if x)
        pickle_query = any(isinstance(x, bytes) for x in (select, where) if x)
        str_query = any(isinstance(x, str) for x in (select, where) if x)

        star_query = select == "*"  # Get all properties
        query_geometry = geometry  # Rename arg
        return_columns = []  # Initialise return rows list of column names

        if star_query and unique:
            raise TypeError("Cannot return all properties with unique")

        if not unique:
            return_columns.append("[key]")
        if str_query and not star_query:
            return_columns += [str(eval(select, SQL_GLOBALS, {}))]  # skipcq: PYL-W0123
        if callable_query or star_query:
            return_columns.append("properties")
        if pickle_query:
            # Pass _query the row select as bytes for pickle_expression()
            columns = select
        else:
            # Otherwise convert the list of rows to a comma separated string
            columns = ", ".join(return_columns)
=======

        self._validate_select_where_type(select, where)

        is_callable_query, is_pickle_query, is_str_query = self._kind_of_pquery(
            select, where
        )

        is_star_query = select == "*"  # Get all properties, special case
        query_geometry = geometry  # Rename arg
        return_columns = []  # Initialise return rows list of column names

        if is_star_query and unique:
            raise ValueError("unique=True cannot be used with select='*'")

        if not unique:
            return_columns.append("[key]")
        if is_str_query and not is_star_query:
            select_names = eval(select, SQL_GLOBALS, {})  # skipcq: PYL-W0123
            return_columns += [str(select_names)]
        if is_callable_query or is_star_query or is_pickle_query:
            return_columns.append("properties")
        columns = ", ".join(return_columns)
>>>>>>> b689a906

        cur = self._query(
            columns=columns,
            geometry=query_geometry,
            geometry_predicate=geometry_predicate,
            where=where,
            unique=unique,
            no_constraints_ok=True,
            index_warning=True,
        )
<<<<<<< HEAD
        # Handle callable select/where
        if callable_query:
            if unique:
                return {
                    select(json.loads(properties))
                    for properties, in cur.fetchall()
                    if where(json.loads(properties))
                }
            return {
                key: select(json.loads(properties))
                for key, properties in cur.fetchall()
                if where(json.loads(properties))
            }
        if unique:
            return {x for x, in cur.fetchall()}
        return {key: json.loads(x) if star_query else x for key, x in cur.fetchall()}
=======

        if is_pickle_query or is_callable_query:
            # Where to apply after database query
            # only done for callable where.
            post_where = where if is_callable_query else None
            result = self._handle_pickle_callable_pquery(
                select, post_where, cur, unique
            )
        else:
            result = self._handle_str_pquery(cur, unique, is_star_query)

        if unique and squeeze and len(result) == 1:
            return result[0]
        return result
>>>>>>> b689a906

    def __len__(self) -> int:
        cur = self.con.cursor()
        cur.execute("SELECT COUNT(*) FROM annotations")
        (count,) = cur.fetchone()
        return count

    def __contains__(self, key: str) -> bool:
        cur = self.con.cursor()
        cur.execute("SELECT EXISTS(SELECT 1 FROM annotations WHERE [key] = ?)", (key,))
        return cur.fetchone()[0] == 1

    def __getitem__(self, key: str) -> Annotation:
        cur = self.con.cursor()
        cur.execute(
            """
            SELECT geometry, properties, cx, cy
              FROM annotations
             WHERE [key] = :key
            """,
            {"key": key},
        )
        row = cur.fetchone()
        if row is None:
            raise KeyError(key)
        serialised_geometry, serialised_properties, cx, cy = row
        properties = json.loads(serialised_properties or "{}")
        geometry = self._unpack_geometry(serialised_geometry, cx, cy)
        return Annotation(geometry, properties)

    def keys(self) -> Iterable[int]:
        yield from self

    def __iter__(self) -> Iterable[int]:
        cur = self.con.cursor()
        cur.execute(
            """
            SELECT [key]
              FROM annotations
            """
        )
        while True:
            row = cur.fetchone()
            if row is None:
                break
            key = row[0]
            yield key

    def values(self) -> Iterable[Tuple[int, Annotation]]:
        for _, value in self.items():
            yield value

    def items(self) -> Iterable[Tuple[int, Annotation]]:
        cur = self.con.cursor()
        cur.execute(
            """
            SELECT [key], cx, cy, geometry, properties
              FROM annotations
            """
        )
        while True:
            row = cur.fetchone()
            if row is None:
                break
            key, cx, cy, serialised_geometry, serialised_properties = row
            if serialised_geometry is not None:
                geometry = self._unpack_geometry(serialised_geometry, cx, cy)
            else:
                geometry = Point(cx, cy)
            properties = json.loads(serialised_properties)
            yield key, Annotation(geometry, properties)

    def patch_many(
        self,
        keys: Iterable[int],
        geometries: Optional[Iterable[Geometry]] = None,
        properties_iter: Optional[Iterable[Properties]] = None,
    ) -> None:
        # Validate inputs
        if not any([geometries, properties_iter]):
            raise ValueError(
                "At least one of geometries or properties_iter must be given"
            )
        keys = list(keys)
        geometries = list(geometries) if geometries else None
        properties_iter = list(properties_iter) if properties_iter else None
        self._validate_equal_lengths(keys, geometries, properties_iter)
        properties_iter = properties_iter or ({} for _ in keys)  # pragma: no branch
        geometries = geometries or (None for _ in keys)  # pragma: no branch
        # Update the database
        cur = self.con.cursor()
        # Begin a transaction
        cur.execute("BEGIN")
        for key, geometry, properties in zip(keys, geometries, properties_iter):
            # Annotation is not in DB:
            if key not in self:
                self._append(key, Annotation(geometry, properties), cur)
                continue
            # Annotation is in DB:
            if geometry:
                self._patch_geometry(key, geometry, cur)
            if properties:
                cur.execute(
                    """
                    UPDATE annotations
                       SET properties = json_patch(properties, :properties)
                     WHERE [key] = :key
                    """,
                    {
                        "key": key,
                        "properties": json.dumps(properties, separators=(",", ":")),
                    },
                )
        self.con.commit()

    def _patch_geometry(
        self, key: str, geometry: Geometry, cur: sqlite3.Cursor
    ) -> None:
        """Patch a geometry in the database.

        Update the geometry of the annotation with the given key but
        leave the properties untouched.

        Args:
            key: The key of the annotation to patch.
            geometry: The new geometry.
            cur: The cursor to use.

        """
        bounds = dict(zip(("min_x", "min_y", "max_x", "max_y"), geometry.bounds))
        xy = dict(zip("xy", np.array(geometry.centroid)))
        query_parameters = dict(
            **bounds,
            **xy,
            key=key,
            geometry=self.serialise_geometry(geometry),
        )
        cur.execute(
            """
            UPDATE rtree
               SET min_x = :min_x, min_y = :min_y,
                   max_x = :max_x, max_y = :max_y
             WHERE EXISTS
                   (SELECT 1
                      FROM annotations
                     WHERE rtree.id = annotations.id
                       AND annotations.key == :key);
            """,
            query_parameters,
        )
        cur.execute(
            """
            UPDATE annotations
               SET cx = :x, cy = :y, geometry = :geometry
             WHERE [key] = :key
            """,
            query_parameters,
        )

    def remove_many(self, keys: Iterable[str]) -> None:
        cur = self.con.cursor()
        cur.execute("BEGIN")
        for key in keys:
            cur.execute(
                """
                DELETE
                  FROM rtree
                 WHERE EXISTS
                       (SELECT 1
                          FROM annotations
                         WHERE rtree.id = annotations.id
                           AND annotations.key == ?);
                """,
                (key,),
            )
            cur.execute(
                "DELETE FROM annotations WHERE [key] = ?",
                (key,),
            )
        self.con.commit()

    def __setitem__(self, key: str, annotation: Annotation) -> None:
        if key in self:
            self.patch(key, annotation.geometry, annotation.properties)
            return
        self.append(annotation, key)

    def to_dataframe(self) -> pd.DataFrame:
        df = pd.DataFrame()
        df_rows = (
            {
                "key": key,
                "geometry": annotation.geometry,
                "properties": annotation.properties,
            }
            for key, annotation in self.items()
        )
        df = df.append(pd.json_normalize(df_rows))
        return df.set_index("key")

    def features(self) -> Generator[Dict[str, Any], None, None]:
        return (
            {
                "type": "Feature",
                "geometry": geometry2feature(annotation.geometry),
                "properties": annotation.properties,
            }
            for annotation in self.values()
        )

    def commit(self) -> None:
        return self.con.commit()

    def dump(self, fp: Union[Path, str, IO]) -> None:
        if hasattr(fp, "write"):
            fp = fp.name
        target = sqlite3.connect(fp)
        self.con.backup(target)

    def dumps(self) -> str:
        return "\n".join(self.con.iterdump())

    def clear(self) -> None:
        """Remove all annotations from the store."""
        cur = self.con.cursor()
        cur.execute("DELETE FROM rtree")
        cur.execute("DELETE FROM annotations")
        self.con.commit()

    def create_index(
        self, name: str, where: Union[str, bytes], analyze: bool = True
    ) -> None:
        """Create an SQLite expression index based on the provided predicate.

        Note that an expression index will only be used if the query expression
        (in the WHERE clause) exactly matches the expression used when creating
        the index (excluding minor inconsequential changes such as
        whitespace).

        SQLite expression indexes require SQLite version 3.9.0 or higher.

        Args:
            name (str):
                Name of the index to create.
            where:
                The predicate used to create the index.
            analyze (bool):
                Whether to run the ANALYZE command after creating the
                index.

        """
        _, minor, _ = sqlite3.sqlite_version_info
        if minor < 9:
            raise Exception("Requires sqlite version 3.9.0 or higher.")
        cur = self.con.cursor()
        if not isinstance(where, str):
            raise TypeError(f"Invalid type for `where` ({type(where)}).")
        sql_predicate = eval(where, SQL_GLOBALS)  # skipcq: PYL-W0123
        cur.execute(f"CREATE INDEX {name} ON annotations({sql_predicate})")
        if analyze:
            cur.execute(f"ANALYZE {name}")

    def indexes(self) -> List[str]:
        """Returns a list of the names of all indexes in the store.

        Returns:
            List[str]:
                The list of index names.

        """
        cur = self.con.cursor()
        cur.execute("SELECT name FROM sqlite_master WHERE TYPE = 'index'")
        return [row[0] for row in cur.fetchall()]

    def drop_index(self, name: str) -> None:
        """Drop an index from the store.

        Args:
            name (str):
                The name of the index to drop.

        """
        cur = self.con.cursor()
        cur.execute(f"DROP INDEX {name}")

    def optimize(self, vacuum: bool = True, limit: int = 1000) -> None:
        """Optimize the database with VACUUM and ANALYZE.

        Args:
            vacuum (bool):
                Whether to run VACUUM.
            limit (int):
                The approximate maximum number of rows to examine when
                running ANALYZE. If zero or negative, not limit will be
                used. For more information see
                https://www.sqlite.org/pragma.html#pragma_analysis_limit.

        """
        if vacuum:
            self.con.execute("VACUUM")
        # Cannot use parameterized statements with PRAGMA!
        self.con.execute(f"PRAGMA analysis_limit = {int(limit)}")
        self.con.execute("PRAGMA optimize")


class DictionaryStore(AnnotationStore):
    """Pure python dictionary backed annotation store."""

    def __init__(self, connection: Union[Path, str, IO] = ":memory:") -> None:
        super().__init__()
        self._rows = {}
        self.connection = connection
        self.path = self._connection_to_path(connection)
        if self.connection not in [None, ":memory:"] and self.path.exists():
            for line in self._load_cases(
                fp=self.connection,
                string_fn=lambda fp: fp.splitlines(),
                file_fn=lambda fp: fp.readlines(),
            ):
                dictionary = json.loads(line)
                key = dictionary.get("key", uuid.uuid4().hex)
                geometry = feature2geometry(dictionary["geometry"])
                properties = dictionary["properties"]
                self.append(Annotation(geometry, properties), key=key)

    def append(
        self,
        annotation: Annotation,
        key: Optional[str] = None,
    ) -> int:
        if not isinstance(annotation.geometry, (Polygon, Point, LineString)):
            raise TypeError("Invalid geometry type.")
        key = key or str(uuid.uuid4())
        self._rows[key] = {"annotation": annotation}
        return key

    def patch(
        self,
        key: str,
        geometry: Optional[Geometry] = None,
        properties: Optional[Dict[str, Any]] = None,
    ) -> None:
        if key not in self:
            self.append(Annotation(geometry, properties), key)
            return
        existing = self[key]
        geometry = geometry or existing.geometry
        properties = properties or {}
        new_properties = copy.deepcopy(existing.properties)
        new_properties.update(properties)
        self[key] = Annotation(geometry, new_properties)

    def remove(self, key: str) -> None:
        del self._rows[key]

    def __getitem__(self, key: str) -> Annotation:
        return self._rows[key]["annotation"]

    def __setitem__(self, key: str, annotation: Annotation) -> None:
        if key in self._rows:
            self._rows[key]["annotation"] = annotation
        self._rows[key] = {"annotation": annotation}

    def __contains__(self, key: str) -> bool:
        return key in self._rows

    def items(self) -> Generator[Tuple[str, Annotation], None, None]:
        for key, row in self._rows.items():
            yield key, row["annotation"]

    def __len__(self) -> int:
        return len(self._rows)

    @classmethod  # noqa: A003
    def open(cls, fp: Union[Path, str, IO]) -> "DictionaryStore":  # noqa: A003
        return cls.from_ndjson(fp)

    def commit(self) -> None:
        if str(self.connection) == ":memory:":
            warnings.warn("In-memory store. Nothing to commit.")
            return
        if not self.path.exists():
            self.path.touch()
        self.dump(self.connection)

    def dump(self, fp: Union[Path, str, IO]) -> None:
        return self.to_ndjson(fp)

    def dumps(self) -> str:
        return self.to_ndjson()

    def close(self) -> None:
        warnings.simplefilter("ignore")
        # Try to commit any changes if the file is still open.
        with contextlib.suppress(ValueError):
            self.commit()
        warnings.resetwarnings()<|MERGE_RESOLUTION|>--- conflicted
+++ resolved
@@ -82,17 +82,10 @@
 Properties = Dict[str, Union[Dict, List, Number, str]]
 BBox = Tuple[Number, Number, Number, Number]
 QueryGeometry = Union[BBox, Geometry]
-<<<<<<< HEAD
-CallablePredicate = Callable[[Dict[str, Any]], bool]
-CallableExpression = Callable[[Dict[str, Any]], Any]
-Predicate = Union[str, bytes, CallablePredicate]
-Expression = Union[str, bytes, CallableExpression]
-=======
 CallablePredicate = Callable[[Properties], bool]
 CallableSelect = Callable[[Properties], Properties]
 Predicate = Union[str, bytes, CallablePredicate]
 Select = Union[str, bytes, CallableSelect]
->>>>>>> b689a906
 
 ASCII_FILE_SEP = "\x1c"
 ASCII_GROUP_SEP = "\x1d"
@@ -883,18 +876,11 @@
 
     def pquery(
         self,
-<<<<<<< HEAD
-        select: Expression,
-        geometry: Optional[QueryGeometry] = None,
-        where: Optional[Predicate] = None,
-        unique: bool = True,
-=======
         select: Select,
         geometry: Optional[QueryGeometry] = None,
         where: Optional[Predicate] = None,
         unique: bool = True,
         squeeze: bool = True,
->>>>>>> b689a906
     ) -> Union[Dict[str, Any], Set[Any]]:
         """Query the store for annotation properties.
 
@@ -935,11 +921,6 @@
                 be accepted to this argument as arbitrary code can be
                 run via pickle or the parsing of the string statement.
             unique (bool):
-<<<<<<< HEAD
-                If True, only unique values will be returned as a set.
-                If False, all values will be returned as a dictionary
-                mapping keys values. Defaults to True.
-=======
                 If True, only unique values for each selected property
                 will be returned as a list of sets. If False, all values
                 will be returned as a dictionary mapping keys values.
@@ -948,7 +929,6 @@
                 If True, when querying for a single value with
                 `unique=True`, the result will be a single set instead
                 of a list of sets.
->>>>>>> b689a906
 
         Examples:
 
@@ -985,21 +965,10 @@
             raise TypeError(
                 f"select must be str, bytes, or callable, not {type(select)}"
             )
-<<<<<<< HEAD
-        result = set() if unique else {}
-=======
->>>>>>> b689a906
         # Are we scanning through all annotations?
         is_scan = not any((geometry, where))
         items = self.items() if is_scan else self.query(geometry, where).items()
 
-<<<<<<< HEAD
-        def get_value(select, annotation):
-            """Get the value(s) to return from annotation given select."""
-            if select == "*":  # Special case for all properties
-                return annotation.properties
-            elif isinstance(select, str):
-=======
         def select_values(
             select: Select, annotation: Annotation
         ) -> Union[Properties, Any, Tuple[Any, ...]]:
@@ -1032,22 +1001,12 @@
             if select == "*":  # Special case for all properties
                 return annotation.properties
             if isinstance(select, str):
->>>>>>> b689a906
                 py_locals = {"props": annotation.properties}
                 return eval(select, PY_GLOBALS, py_locals)  # skipcq: PYL-W0123
             elif isinstance(select, bytes):
                 return pickle.loads(select)(annotation.properties)  # skipcq: BAN-B301
             return select(annotation.properties)
 
-<<<<<<< HEAD
-        for key, annotation in items:
-            value = get_value(select, annotation)
-            if unique:
-                result.add(value)
-            else:
-                result[key] = value
-        return result
-=======
         return self._handle_pquery_results(
             select, unique, squeeze, items, select_values
         )
@@ -1104,7 +1063,6 @@
         if unique and squeeze and len(result) == 1:
             result = result[0]
         return result  # noqa CCR001
->>>>>>> b689a906
 
     def features(self) -> Generator[Dict[str, Any], None, None]:
         """Return annotations as a list of geoJSON features.
@@ -1752,7 +1710,71 @@
             token,
         )
 
-<<<<<<< HEAD
+    @staticmethod
+    def _initialize_query_string_parameters(
+        query_geometry, query_parameters, geometry_predicate, columns, where
+    ):
+        """Initialises the query string and parameters."""
+        query_string = (
+            "SELECT "  # skipcq: BAN-B608
+            + columns  # skipcq: BAN-B608
+            + """
+                 FROM annotations, rtree
+                WHERE annotations.id == rtree.id
+                """
+        )
+
+        # There is query geometry, add a simple rtree bounds check to
+        # rapidly narrow candidates down.
+        if query_geometry is not None:
+            # Add rtree index checks to the query
+            query_string += """
+                    AND max_x >= :min_x
+                    AND min_x <= :max_x
+                    AND max_y >= :min_y
+                    AND min_y <= :max_y
+                    """
+
+            # Find the bounds of the geometry for the rtree index
+            min_x, min_y, max_x, max_y = query_geometry.bounds
+
+            # Update query parameters
+            query_parameters.update(
+                {
+                    "min_x": min_x,
+                    "max_x": max_x,
+                    "min_y": min_y,
+                    "max_y": max_y,
+                    "geometry_predicate": geometry_predicate,
+                    "query_geometry": query_geometry.wkb,
+                }
+            )
+
+            # The query is a full intersection check, not a simple bounds
+            # check only.
+            if (
+                geometry_predicate is not None
+                and geometry_predicate != "bbox_intersects"
+            ):
+                query_string += (
+                    "\nAND geometry_predicate("
+                    ":geometry_predicate, :query_geometry, geometry, cx, cy"
+                    ") "
+                )
+                query_parameters["geometry_predicate"] = geometry_predicate
+                query_parameters["query_geometry"] = query_geometry.wkb
+
+        # Predicate is pickled function
+        if isinstance(where, bytes):
+            query_string += "\nAND pickle_expression(:where, properties)"
+            query_parameters["where"] = where
+        # Predicate is a string
+        if isinstance(where, str):
+            sql_predicate = eval(where, SQL_GLOBALS, {})  # skipcq: PYL-W0123
+            query_string += f" AND {sql_predicate}"
+
+        return query_string, query_parameters
+
     def _query(
         self,
         columns: str,
@@ -1820,148 +1842,10 @@
             query_parameters["select"] = columns
             columns = "pickle_expression(:select, properties) "
 
-        # Initialise the query string and parameters
-=======
-    @staticmethod
-    def _initialize_query_string_parameters(
-        query_geometry, query_parameters, geometry_predicate, columns, where
-    ):
-        """Initialises the query string and parameters."""
->>>>>>> b689a906
-        query_string = (
-            "SELECT "  # skipcq: BAN-B608
-            + columns  # skipcq: BAN-B608
-            + """
-                 FROM annotations, rtree
-                WHERE annotations.id == rtree.id
-                """
-        )
-
-        # There is query geometry, add a simple rtree bounds check to
-        # rapidly narrow candidates down.
-        if query_geometry is not None:
-            # Add rtree index checks to the query
-            query_string += """
-                    AND max_x >= :min_x
-                    AND min_x <= :max_x
-                    AND max_y >= :min_y
-                    AND min_y <= :max_y
-                    """
-
-            # Find the bounds of the geometry for the rtree index
-            min_x, min_y, max_x, max_y = query_geometry.bounds
-
-            # Update query parameters
-            query_parameters.update(
-                {
-                    "min_x": min_x,
-                    "max_x": max_x,
-                    "min_y": min_y,
-                    "max_y": max_y,
-                    "geometry_predicate": geometry_predicate,
-                    "query_geometry": query_geometry.wkb,
-                }
-            )
-
-            # The query is a full intersection check, not a simple bounds
-            # check only.
-            if (
-                geometry_predicate is not None
-                and geometry_predicate != "bbox_intersects"
-            ):
-                query_string += (
-                    "\nAND geometry_predicate("
-                    ":geometry_predicate, :query_geometry, geometry, cx, cy"
-                    ") "
-                )
-                query_parameters["geometry_predicate"] = geometry_predicate
-                query_parameters["query_geometry"] = query_geometry.wkb
-
-        # Predicate is pickled function
-        if isinstance(where, bytes):
-            query_string += "\nAND pickle_expression(:where, properties)"
-            query_parameters["where"] = where
-        # Predicate is a string
-        if isinstance(where, str):
-            sql_predicate = eval(where, SQL_GLOBALS, {})  # skipcq: PYL-W0123
-            query_string += f" AND {sql_predicate}"
-
-<<<<<<< HEAD
-=======
-        return query_string, query_parameters
-
-    def _query(
-        self,
-        columns: str,
-        geometry: Optional[Geometry] = None,
-        callable_columns: Optional[str] = None,
-        geometry_predicate="intersects",
-        where: Optional[Predicate] = None,
-        unique: bool = False,
-        no_constraints_ok: bool = False,
-        index_warning: bool = False,
-    ) -> sqlite3.Cursor:
-        """Common query construction logic for `query` and `iquery`.
-
-        Args:
-            columns(str):
-                The columns to select.
-            geometry(tuple or Geometry):
-                The geometry being queries against.
-            select_callable(str):
-                The rows to select when a callable is given to `where`.
-            callable_columns(str):
-                The columns to select when a callable is given to
-                `where`.
-            where (str or bytes or Callable):
-                The predicate to evaluate against candidate properties
-                during the query.
-            unique(bool):
-                Whether to return only unique results. Defaults to
-                False.
-            no_constraints_ok(bool):
-                Whether to allow the query to return results without
-                constraints (e.g. when the geometry or where predicate
-                is not provided). Defaults to False.
-            index_warning(bool):
-                Whether to warn if the query is not using an index.
-                Defaults to False.
-
-        Returns:
-            sqlite3.Cursor:
-                A database cursor for the current query.
-
-        """
-        if not no_constraints_ok and all(x is None for x in (geometry, where)):
-            raise ValueError("At least one of `geometry` or `where` must be specified.")
-        query_geometry = geometry
-        if callable_columns is None:
-            callable_columns = columns
-        if geometry_predicate not in self._geometry_predicate_names:
-            raise ValueError(
-                "Invalid geometry predicate."
-                f"Allowed values are: {', '.join(self._geometry_predicate_names)}."
-            )
-        cur = self.con.cursor()
-
-        # Normalise query geometry and determine if it is a rectangle
-        if isinstance(query_geometry, Iterable):
-            query_geometry = Polygon.from_bounds(*query_geometry)
-
-        if isinstance(where, Callable):
-            columns = callable_columns
-
-        query_parameters = {}
-
-        if isinstance(columns, bytes):
-            query_parameters["select"] = columns
-            columns = "pickle_expression(:select, properties) "
-
         query_string, query_parameters = self._initialize_query_string_parameters(
             query_geometry, query_parameters, geometry_predicate, columns, where
         )
 
->>>>>>> b689a906
         if unique:
             query_string = query_string.replace("SELECT", "SELECT DISTINCT")
 
@@ -2051,11 +1935,6 @@
             }
         return {key: bounds for key, *bounds in cur.fetchall()}
 
-<<<<<<< HEAD
-    def pquery(
-        self,
-        select: Expression,
-=======
     @staticmethod
     def _handle_pickle_callable_pquery(
         select: CallableSelect,
@@ -2197,15 +2076,11 @@
     def pquery(
         self,
         select: Select,
->>>>>>> b689a906
         geometry: Optional[QueryGeometry] = None,
         where: Optional[Predicate] = None,
         geometry_predicate: str = "intersects",
         unique: bool = True,
-<<<<<<< HEAD
-=======
         squeeze: bool = True,
->>>>>>> b689a906
     ) -> Union[Dict[str, Any], Set[Any]]:
         """Query the store for annotation properties.
 
@@ -2253,11 +2128,6 @@
                 "intersects". For more information see the `shapely
                 documentation on binary predicates`__.
             unique (bool):
-<<<<<<< HEAD
-                If True, only unique values will be returned as a set.
-                If False, all values will be returned as a dictionary
-                mapping keys values. Defaults to True.
-=======
                 If True, only unique values for each selected property
                 will be returned as a list of sets. If False, all values
                 will be returned as a dictionary mapping keys values.
@@ -2266,7 +2136,6 @@
                 If True, when querying for a single value with
                 `unique=True`, the result will be a single set instead
                 of a list of sets.
->>>>>>> b689a906
 
         Examples:
 
@@ -2297,40 +2166,6 @@
             ... {42, 123}
 
         """  # noqa
-<<<<<<< HEAD
-        # Check that select and where are the same type if where is given.
-        if where is not None and type(select) is not type(where):
-            raise TypeError("select and where must be of the same type")
-        if not isinstance(select, (str, bytes)) and not callable(where):
-            raise TypeError(
-                f"select must be str, bytes, or callable, not {type(select)}"
-            )
-
-        # Check which type of query it is (str, pickle, callable, star)
-        callable_query = any(isinstance(x, Callable) for x in (select, where) if x)
-        pickle_query = any(isinstance(x, bytes) for x in (select, where) if x)
-        str_query = any(isinstance(x, str) for x in (select, where) if x)
-
-        star_query = select == "*"  # Get all properties
-        query_geometry = geometry  # Rename arg
-        return_columns = []  # Initialise return rows list of column names
-
-        if star_query and unique:
-            raise TypeError("Cannot return all properties with unique")
-
-        if not unique:
-            return_columns.append("[key]")
-        if str_query and not star_query:
-            return_columns += [str(eval(select, SQL_GLOBALS, {}))]  # skipcq: PYL-W0123
-        if callable_query or star_query:
-            return_columns.append("properties")
-        if pickle_query:
-            # Pass _query the row select as bytes for pickle_expression()
-            columns = select
-        else:
-            # Otherwise convert the list of rows to a comma separated string
-            columns = ", ".join(return_columns)
-=======
 
         self._validate_select_where_type(select, where)
 
@@ -2353,7 +2188,6 @@
         if is_callable_query or is_star_query or is_pickle_query:
             return_columns.append("properties")
         columns = ", ".join(return_columns)
->>>>>>> b689a906
 
         cur = self._query(
             columns=columns,
@@ -2364,24 +2198,6 @@
             no_constraints_ok=True,
             index_warning=True,
         )
-<<<<<<< HEAD
-        # Handle callable select/where
-        if callable_query:
-            if unique:
-                return {
-                    select(json.loads(properties))
-                    for properties, in cur.fetchall()
-                    if where(json.loads(properties))
-                }
-            return {
-                key: select(json.loads(properties))
-                for key, properties in cur.fetchall()
-                if where(json.loads(properties))
-            }
-        if unique:
-            return {x for x, in cur.fetchall()}
-        return {key: json.loads(x) if star_query else x for key, x in cur.fetchall()}
-=======
 
         if is_pickle_query or is_callable_query:
             # Where to apply after database query
@@ -2396,7 +2212,6 @@
         if unique and squeeze and len(result) == 1:
             return result[0]
         return result
->>>>>>> b689a906
 
     def __len__(self) -> int:
         cur = self.con.cursor()
