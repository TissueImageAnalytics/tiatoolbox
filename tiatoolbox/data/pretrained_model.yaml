alexnet-kather100k:
    url: https://tiatoolbox.dcs.warwick.ac.uk/models/pc/alexnet-kather100k.pth
    architecture:
        class: vanilla.CNNModel
        kwargs:
            backbone: alexnet
            num_classes: 9
    ioconfig:
        class: patch_predictor.IOPatchPredictorConfig
        kwargs:
            patch_input_shape: [224, 224]
            stride_shape: [224, 224]
            input_resolutions: [{"resolution": 0.5, "units": "mpp"}]
    dataset: kather100k
resnet18-kather100k:
    url: https://tiatoolbox.dcs.warwick.ac.uk/models/pc/resnet18-kather100k.pth
    architecture:
        class: vanilla.CNNModel
        kwargs:
            backbone: resnet18
            num_classes: 9
    ioconfig:
        class: patch_predictor.IOPatchPredictorConfig
        kwargs:
            patch_input_shape: [224, 224]
            stride_shape: [224, 224]
            input_resolutions: [{"resolution": 0.5, "units": "mpp"}]
    dataset: kather100k
resnet34-kather100k:
    url: https://tiatoolbox.dcs.warwick.ac.uk/models/pc/resnet34-kather100k.pth
    architecture:
        class: vanilla.CNNModel
        kwargs:
            backbone: resnet34
            num_classes: 9
    ioconfig:
        class: patch_predictor.IOPatchPredictorConfig
        kwargs:
            patch_input_shape: [224, 224]
            stride_shape: [224, 224]
            input_resolutions: [{"resolution": 0.5, "units": "mpp"}]
    dataset: kather100k
resnet50-kather100k:
    url: https://tiatoolbox.dcs.warwick.ac.uk/models/pc/resnet50-kather100k.pth
    architecture:
        class: vanilla.CNNModel
        kwargs:
            backbone: resnet50
            num_classes: 9
    ioconfig:
        class: patch_predictor.IOPatchPredictorConfig
        kwargs:
            patch_input_shape: [224, 224]
            stride_shape: [224, 224]
            input_resolutions: [{"resolution": 0.5, "units": "mpp"}]
    dataset: kather100k
resnet101-kather100k:
    url: https://tiatoolbox.dcs.warwick.ac.uk/models/pc/resnet101-kather100k.pth
    architecture:
        class: vanilla.CNNModel
        kwargs:
            backbone: resnet101
            num_classes: 9
    ioconfig:
        class: patch_predictor.IOPatchPredictorConfig
        kwargs:
            patch_input_shape: [224, 224]
            stride_shape: [224, 224]
            input_resolutions: [{"resolution": 0.5, "units": "mpp"}]
    dataset: kather100k
resnext50_32x4d-kather100k:
    url: https://tiatoolbox.dcs.warwick.ac.uk/models/pc/resnext50_32x4d-kather100k.pth
    architecture:
        class: vanilla.CNNModel
        kwargs:
            backbone: resnext50_32x4d
            num_classes: 9
    ioconfig:
        class: patch_predictor.IOPatchPredictorConfig
        kwargs:
            patch_input_shape: [224, 224]
            stride_shape: [224, 224]
            input_resolutions: [{"resolution": 0.5, "units": "mpp"}]
    dataset: kather100k
resnext101_32x8d-kather100k:
    url: https://tiatoolbox.dcs.warwick.ac.uk/models/pc/resnext101_32x8d-kather100k.pth
    architecture:
        class: vanilla.CNNModel
        kwargs:
            backbone: resnext101_32x8d
            num_classes: 9
    ioconfig:
        class: patch_predictor.IOPatchPredictorConfig
        kwargs:
            patch_input_shape: [224, 224]
            stride_shape: [224, 224]
            input_resolutions: [{"resolution": 0.5, "units": "mpp"}]
    dataset: kather100k
wide_resnet50_2-kather100k:
    url: https://tiatoolbox.dcs.warwick.ac.uk/models/pc/wide_resnet50_2-kather100k.pth
    architecture:
        class: vanilla.CNNModel
        kwargs:
            backbone: wide_resnet50_2
            num_classes: 9
    ioconfig:
        class: patch_predictor.IOPatchPredictorConfig
        kwargs:
            patch_input_shape: [224, 224]
            stride_shape: [224, 224]
            input_resolutions: [{"resolution": 0.5, "units": "mpp"}]
    dataset: kather100k
wide_resnet101_2-kather100k:
    url: https://tiatoolbox.dcs.warwick.ac.uk/models/pc/wide_resnet101_2-kather100k.pth
    architecture:
        class: vanilla.CNNModel
        kwargs:
            backbone: wide_resnet101_2
            num_classes: 9
    ioconfig:
        class: patch_predictor.IOPatchPredictorConfig
        kwargs:
            patch_input_shape: [224, 224]
            stride_shape: [224, 224]
            input_resolutions: [{"resolution": 0.5, "units": "mpp"}]
    dataset: kather100k
densenet121-kather100k:
    url: https://tiatoolbox.dcs.warwick.ac.uk/models/pc/densenet121-kather100k.pth
    architecture:
        class: vanilla.CNNModel
        kwargs:
            backbone: densenet121
            num_classes: 9
    ioconfig:
        class: patch_predictor.IOPatchPredictorConfig
        kwargs:
            patch_input_shape: [224, 224]
            stride_shape: [224, 224]
            input_resolutions: [{"resolution": 0.5, "units": "mpp"}]
    dataset: kather100k
densenet161-kather100k:
    url: https://tiatoolbox.dcs.warwick.ac.uk/models/pc/densenet161-kather100k.pth
    architecture:
        class: vanilla.CNNModel
        kwargs:
            backbone: densenet161
            num_classes: 9
    ioconfig:
        class: patch_predictor.IOPatchPredictorConfig
        kwargs:
            patch_input_shape: [224, 224]
            stride_shape: [224, 224]
            input_resolutions: [{"resolution": 0.5, "units": "mpp"}]
    dataset: kather100k
densenet169-kather100k:
    url: https://tiatoolbox.dcs.warwick.ac.uk/models/pc/densenet169-kather100k.pth
    architecture:
        class: vanilla.CNNModel
        kwargs:
            backbone: densenet169
            num_classes: 9
    ioconfig:
        class: patch_predictor.IOPatchPredictorConfig
        kwargs:
            patch_input_shape: [224, 224]
            stride_shape: [224, 224]
            input_resolutions: [{"resolution": 0.5, "units": "mpp"}]
    dataset: kather100k
densenet201-kather100k:
    url: https://tiatoolbox.dcs.warwick.ac.uk/models/pc/densenet201-kather100k.pth
    architecture:
        class: vanilla.CNNModel
        kwargs:
            backbone: densenet201
            num_classes: 9
    ioconfig:
        class: patch_predictor.IOPatchPredictorConfig
        kwargs:
            patch_input_shape: [224, 224]
            stride_shape: [224, 224]
            input_resolutions: [{"resolution": 0.5, "units": "mpp"}]
    dataset: kather100k
mobilenet_v2-kather100k:
    url: https://tiatoolbox.dcs.warwick.ac.uk/models/pc/mobilenet_v2-kather100k.pth
    architecture:
        class: vanilla.CNNModel
        kwargs:
            backbone: mobilenet_v2
            num_classes: 9
    ioconfig:
        class: patch_predictor.IOPatchPredictorConfig
        kwargs:
            patch_input_shape: [224, 224]
            stride_shape: [224, 224]
            input_resolutions: [{"resolution": 0.5, "units": "mpp"}]
    dataset: kather100k
mobilenet_v3_large-kather100k:
    url: https://tiatoolbox.dcs.warwick.ac.uk/models/pc/mobilenet_v3_large-kather100k.pth
    architecture:
        class: vanilla.CNNModel
        kwargs:
            backbone: mobilenet_v3_large
            num_classes: 9
    ioconfig:
        class: patch_predictor.IOPatchPredictorConfig
        kwargs:
            patch_input_shape: [224, 224]
            stride_shape: [224, 224]
            input_resolutions: [{"resolution": 0.5, "units": "mpp"}]
<<<<<<< HEAD
            output_resolutions: [{"resolution": 0.5, "units": "mpp"}]
=======
>>>>>>> ca2e9cd4
    dataset: kather100k
mobilenet_v3_small-kather100k:
    url: https://tiatoolbox.dcs.warwick.ac.uk/models/pc/mobilenet_v3_small-kather100k.pth
    architecture:
        class: vanilla.CNNModel
        kwargs:
            backbone: mobilenet_v3_small
            num_classes: 9
    ioconfig:
        class: patch_predictor.IOPatchPredictorConfig
        kwargs:
            patch_input_shape: [224, 224]
            stride_shape: [224, 224]
            input_resolutions: [{"resolution": 0.5, "units": "mpp"}]
    dataset: kather100k
googlenet-kather100k:
    url: https://tiatoolbox.dcs.warwick.ac.uk/models/pc/googlenet-kather100k.pth
    architecture:
        class: vanilla.CNNModel
        kwargs:
            backbone: googlenet
            num_classes: 9
    ioconfig:
        class: patch_predictor.IOPatchPredictorConfig
        kwargs:
            patch_input_shape: [224, 224]
            stride_shape: [224, 224]
            input_resolutions: [{"resolution": 0.5, "units": "mpp"}]
<<<<<<< HEAD
            output_resolutions: [{"resolution": 0.5, "units": "mpp"}]
=======
>>>>>>> ca2e9cd4
    dataset: kather100k

resnet18-idars-tumour:
    url: https://tiatoolbox.dcs.warwick.ac.uk/models/idars/resnet18-idars-tumour.pth
    architecture:
        class: idars.CNNModel1
        kwargs:
            backbone: resnet18
            num_classes: 2
    ioconfig:
        class: patch_predictor.IOPatchPredictorConfig
        kwargs:
            patch_input_shape: [512, 512]
            stride_shape: [512, 512]
            input_resolutions: [{"resolution": 0.5, "units": "mpp"}]
resnet34-idars-msi-fold1:
    url: https://tiatoolbox.dcs.warwick.ac.uk/models/idars/resnet34-idars-msi-fold1.pth
    architecture:
        class: idars.CNNModel2
        kwargs:
            backbone: resnet34
            num_classes: 2
    ioconfig:
        class: patch_predictor.IOPatchPredictorConfig
        kwargs:
            patch_input_shape: [224, 224]
            stride_shape: [224, 224]
            input_resolutions: [{"resolution": 1.0, "units": "mpp"}]
resnet34-idars-msi-fold2:
    url: https://tiatoolbox.dcs.warwick.ac.uk/models/idars/resnet34-idars-msi-fold2.pth
    architecture:
        class: idars.CNNModel2
        kwargs:
            backbone: resnet34
            num_classes: 2
    ioconfig:
        class: patch_predictor.IOPatchPredictorConfig
        kwargs:
            patch_input_shape: [224, 224]
            stride_shape: [224, 224]
            input_resolutions: [{"resolution": 1.0, "units": "mpp"}]
resnet34-idars-msi-fold3:
    url: https://tiatoolbox.dcs.warwick.ac.uk/models/idars/resnet34-idars-msi-fold3.pth
    architecture:
        class: idars.CNNModel2
        kwargs:
            backbone: resnet34
            num_classes: 2
    ioconfig:
        class: patch_predictor.IOPatchPredictorConfig
        kwargs:
            patch_input_shape: [224, 224]
            stride_shape: [224, 224]
            input_resolutions: [{"resolution": 1.0, "units": "mpp"}]
resnet34-idars-msi-fold4:
    url: https://tiatoolbox.dcs.warwick.ac.uk/models/idars/resnet34-idars-msi-fold4.pth
    architecture:
        class: idars.CNNModel2
        kwargs:
            backbone: resnet34
            num_classes: 2
    ioconfig:
        class: patch_predictor.IOPatchPredictorConfig
        kwargs:
            patch_input_shape: [224, 224]
            stride_shape: [224, 224]
            input_resolutions: [{"resolution": 1.0, "units": "mpp"}]

fcn-tissue_mask:
    url: https://tiatoolbox.dcs.warwick.ac.uk/models/seg/fcn-tissue_mask.pth
    architecture:
        class: unet.UNetModel
        kwargs:
            num_input_channels: 3
            num_output_channels: 2
            encoder: "resnet50"
            decoder_block: [3]
    ioconfig:
        class: semantic_segmentor.IOSegmentorConfig
        kwargs:
            input_resolutions:
                - {'units': 'mpp', 'resolution': 2.0}
            output_resolutions:
                - {'units': 'mpp', 'resolution': 2.0}
            patch_input_shape: [1024, 1024]
            patch_output_shape: [512, 512]
            stride_shape: [256, 256]
            save_resolution: {'units': 'mpp', 'resolution': 8.0}

fcn_resnet50_unet-bcss:
    url: https://tiatoolbox.dcs.warwick.ac.uk/models/seg/fcn_resnet50_unet-bcss.pth
    architecture:
        class: unet.UNetModel
        kwargs:
            num_input_channels: 3
            num_output_channels: 5
            encoder: "resnet50"
            decoder_block: [3, 3]
    ioconfig:
        class: semantic_segmentor.IOSegmentorConfig
        kwargs:
            input_resolutions:
                - {'units': 'mpp', 'resolution': 0.25}
            output_resolutions:
                - {'units': 'mpp', 'resolution': 0.25}
            patch_input_shape: [1024, 1024]
            patch_output_shape: [512, 512]
            stride_shape: [256, 256]
            save_resolution: {'units': 'mpp', 'resolution': 0.25}<|MERGE_RESOLUTION|>--- conflicted
+++ resolved
@@ -207,10 +207,6 @@
             patch_input_shape: [224, 224]
             stride_shape: [224, 224]
             input_resolutions: [{"resolution": 0.5, "units": "mpp"}]
-<<<<<<< HEAD
-            output_resolutions: [{"resolution": 0.5, "units": "mpp"}]
-=======
->>>>>>> ca2e9cd4
     dataset: kather100k
 mobilenet_v3_small-kather100k:
     url: https://tiatoolbox.dcs.warwick.ac.uk/models/pc/mobilenet_v3_small-kather100k.pth
@@ -239,10 +235,6 @@
             patch_input_shape: [224, 224]
             stride_shape: [224, 224]
             input_resolutions: [{"resolution": 0.5, "units": "mpp"}]
-<<<<<<< HEAD
-            output_resolutions: [{"resolution": 0.5, "units": "mpp"}]
-=======
->>>>>>> ca2e9cd4
     dataset: kather100k
 
 resnet18-idars-tumour:
