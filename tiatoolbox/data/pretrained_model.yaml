alexnet-kather100k:
    url: https://tiatoolbox.dcs.warwick.ac.uk/models/pc/alexnet-kather100k.pth
    architecture:
        class: vanilla.CNNModel
        kwargs:
            backbone: alexnet
            num_classes: 9
    ioconfig:
        class: patch_predictor.IOPatchPredictorConfig
        kwargs:
            patch_input_shape: [224, 224]
            stride_shape: [224, 224]
            input_resolutions: [{"resolution": 0.5, "units": "mpp"}]
    dataset: kather100k
resnet18-kather100k:
    url: https://tiatoolbox.dcs.warwick.ac.uk/models/pc/resnet18-kather100k.pth
    architecture:
        class: vanilla.CNNModel
        kwargs:
            backbone: resnet18
            num_classes: 9
    ioconfig:
        class: patch_predictor.IOPatchPredictorConfig
        kwargs:
            patch_input_shape: [224, 224]
            stride_shape: [224, 224]
            input_resolutions: [{"resolution": 0.5, "units": "mpp"}]
    dataset: kather100k
resnet34-kather100k:
    url: https://tiatoolbox.dcs.warwick.ac.uk/models/pc/resnet34-kather100k.pth
    architecture:
        class: vanilla.CNNModel
        kwargs:
            backbone: resnet34
            num_classes: 9
    ioconfig:
        class: patch_predictor.IOPatchPredictorConfig
        kwargs:
            patch_input_shape: [224, 224]
            stride_shape: [224, 224]
            input_resolutions: [{"resolution": 0.5, "units": "mpp"}]
    dataset: kather100k
resnet50-kather100k:
    url: https://tiatoolbox.dcs.warwick.ac.uk/models/pc/resnet50-kather100k.pth
    architecture:
        class: vanilla.CNNModel
        kwargs:
            backbone: resnet50
            num_classes: 9
    ioconfig:
        class: patch_predictor.IOPatchPredictorConfig
        kwargs:
            patch_input_shape: [224, 224]
            stride_shape: [224, 224]
            input_resolutions: [{"resolution": 0.5, "units": "mpp"}]
    dataset: kather100k
resnet101-kather100k:
    url: https://tiatoolbox.dcs.warwick.ac.uk/models/pc/resnet101-kather100k.pth
    architecture:
        class: vanilla.CNNModel
        kwargs:
            backbone: resnet101
            num_classes: 9
    ioconfig:
        class: patch_predictor.IOPatchPredictorConfig
        kwargs:
            patch_input_shape: [224, 224]
            stride_shape: [224, 224]
            input_resolutions: [{"resolution": 0.5, "units": "mpp"}]
    dataset: kather100k
resnext50_32x4d-kather100k:
    url: https://tiatoolbox.dcs.warwick.ac.uk/models/pc/resnext50_32x4d-kather100k.pth
    architecture:
        class: vanilla.CNNModel
        kwargs:
            backbone: resnext50_32x4d
            num_classes: 9
    ioconfig:
        class: patch_predictor.IOPatchPredictorConfig
        kwargs:
            patch_input_shape: [224, 224]
            stride_shape: [224, 224]
            input_resolutions: [{"resolution": 0.5, "units": "mpp"}]
    dataset: kather100k
resnext101_32x8d-kather100k:
    url: https://tiatoolbox.dcs.warwick.ac.uk/models/pc/resnext101_32x8d-kather100k.pth
    architecture:
        class: vanilla.CNNModel
        kwargs:
            backbone: resnext101_32x8d
            num_classes: 9
    ioconfig:
        class: patch_predictor.IOPatchPredictorConfig
        kwargs:
            patch_input_shape: [224, 224]
            stride_shape: [224, 224]
            input_resolutions: [{"resolution": 0.5, "units": "mpp"}]
    dataset: kather100k
wide_resnet50_2-kather100k:
    url: https://tiatoolbox.dcs.warwick.ac.uk/models/pc/wide_resnet50_2-kather100k.pth
    architecture:
        class: vanilla.CNNModel
        kwargs:
            backbone: wide_resnet50_2
            num_classes: 9
    ioconfig:
        class: patch_predictor.IOPatchPredictorConfig
        kwargs:
            patch_input_shape: [224, 224]
            stride_shape: [224, 224]
            input_resolutions: [{"resolution": 0.5, "units": "mpp"}]
    dataset: kather100k
wide_resnet101_2-kather100k:
    url: https://tiatoolbox.dcs.warwick.ac.uk/models/pc/wide_resnet101_2-kather100k.pth
    architecture:
        class: vanilla.CNNModel
        kwargs:
            backbone: wide_resnet101_2
            num_classes: 9
    ioconfig:
        class: patch_predictor.IOPatchPredictorConfig
        kwargs:
            patch_input_shape: [224, 224]
            stride_shape: [224, 224]
            input_resolutions: [{"resolution": 0.5, "units": "mpp"}]
    dataset: kather100k
densenet121-kather100k:
    url: https://tiatoolbox.dcs.warwick.ac.uk/models/pc/densenet121-kather100k.pth
    architecture:
        class: vanilla.CNNModel
        kwargs:
            backbone: densenet121
            num_classes: 9
    ioconfig:
        class: patch_predictor.IOPatchPredictorConfig
        kwargs:
            patch_input_shape: [224, 224]
            stride_shape: [224, 224]
            input_resolutions: [{"resolution": 0.5, "units": "mpp"}]
    dataset: kather100k
densenet161-kather100k:
    url: https://tiatoolbox.dcs.warwick.ac.uk/models/pc/densenet161-kather100k.pth
    architecture:
        class: vanilla.CNNModel
        kwargs:
            backbone: densenet161
            num_classes: 9
    ioconfig:
        class: patch_predictor.IOPatchPredictorConfig
        kwargs:
            patch_input_shape: [224, 224]
            stride_shape: [224, 224]
            input_resolutions: [{"resolution": 0.5, "units": "mpp"}]
    dataset: kather100k
densenet169-kather100k:
    url: https://tiatoolbox.dcs.warwick.ac.uk/models/pc/densenet169-kather100k.pth
    architecture:
        class: vanilla.CNNModel
        kwargs:
            backbone: densenet169
            num_classes: 9
    ioconfig:
        class: patch_predictor.IOPatchPredictorConfig
        kwargs:
            patch_input_shape: [224, 224]
            stride_shape: [224, 224]
            input_resolutions: [{"resolution": 0.5, "units": "mpp"}]
    dataset: kather100k
densenet201-kather100k:
    url: https://tiatoolbox.dcs.warwick.ac.uk/models/pc/densenet201-kather100k.pth
    architecture:
        class: vanilla.CNNModel
        kwargs:
            backbone: densenet201
            num_classes: 9
    ioconfig:
        class: patch_predictor.IOPatchPredictorConfig
        kwargs:
            patch_input_shape: [224, 224]
            stride_shape: [224, 224]
            input_resolutions: [{"resolution": 0.5, "units": "mpp"}]
    dataset: kather100k
mobilenet_v2-kather100k:
    url: https://tiatoolbox.dcs.warwick.ac.uk/models/pc/mobilenet_v2-kather100k.pth
    architecture:
        class: vanilla.CNNModel
        kwargs:
            backbone: mobilenet_v2
            num_classes: 9
    ioconfig:
        class: patch_predictor.IOPatchPredictorConfig
        kwargs:
            patch_input_shape: [224, 224]
            stride_shape: [224, 224]
            input_resolutions: [{"resolution": 0.5, "units": "mpp"}]
    dataset: kather100k
mobilenet_v3_large-kather100k:
    url: https://tiatoolbox.dcs.warwick.ac.uk/models/pc/mobilenet_v3_large-kather100k.pth
    architecture:
        class: vanilla.CNNModel
        kwargs:
            backbone: mobilenet_v3_large
            num_classes: 9
    ioconfig:
        class: patch_predictor.IOPatchPredictorConfig
        kwargs:
            patch_input_shape: [224, 224]
            stride_shape: [224, 224]
            input_resolutions: [{"resolution": 0.5, "units": "mpp"}]
    dataset: kather100k
mobilenet_v3_small-kather100k:
    url: https://tiatoolbox.dcs.warwick.ac.uk/models/pc/mobilenet_v3_small-kather100k.pth
    architecture:
        class: vanilla.CNNModel
        kwargs:
            backbone: mobilenet_v3_small
            num_classes: 9
    ioconfig:
        class: patch_predictor.IOPatchPredictorConfig
        kwargs:
            patch_input_shape: [224, 224]
            stride_shape: [224, 224]
            input_resolutions: [{"resolution": 0.5, "units": "mpp"}]
    dataset: kather100k
googlenet-kather100k:
    url: https://tiatoolbox.dcs.warwick.ac.uk/models/pc/googlenet-kather100k.pth
    architecture:
        class: vanilla.CNNModel
        kwargs:
            backbone: googlenet
            num_classes: 9
    ioconfig:
        class: patch_predictor.IOPatchPredictorConfig
        kwargs:
            patch_input_shape: [224, 224]
            stride_shape: [224, 224]
            input_resolutions: [{"resolution": 0.5, "units": "mpp"}]
    dataset: kather100k

fcn-tissue_mask:
    url: https://tiatoolbox.dcs.warwick.ac.uk/models/seg/fcn-tissue_mask.pth
    architecture:
        class: unet.UNetModel
        kwargs:
            num_input_channels: 3
            num_output_channels: 2
            encoder: "resnet50"
            decoder_block: [3]
    ioconfig:
        class: semantic_segmentor.IOSegmentorConfig
        kwargs:
            input_resolutions:
                - {'units': 'mpp', 'resolution': 2.0}
            output_resolutions:
                - {'units': 'mpp', 'resolution': 2.0}
            patch_input_shape: [1024, 1024]
            patch_output_shape: [512, 512]
            stride_shape: [256, 256]
            save_resolution: {'units': 'mpp', 'resolution': 8.0}

fcn_resnet50_unet-bcss:
    url: https://tiatoolbox.dcs.warwick.ac.uk/models/seg/fcn_resnet50_unet-bcss.pth
    architecture:
        class: unet.UNetModel
        kwargs:
            num_input_channels: 3
            num_output_channels: 5
            encoder: "resnet50"
            decoder_block: [3, 3]
    ioconfig:
        class: semantic_segmentor.IOSegmentorConfig
        kwargs:
            input_resolutions:
                - {'units': 'mpp', 'resolution': 0.25}
            output_resolutions:
                - {'units': 'mpp', 'resolution': 0.25}
            patch_input_shape: [1024, 1024]
            patch_output_shape: [512, 512]
            stride_shape: [256, 256]
            save_resolution: {'units': 'mpp', 'resolution': 0.25}

hovernet_fast-pannuke:
    url: https://tiatoolbox.dcs.warwick.ac.uk/models/seg/hovernet_fast-pannuke.pth
    architecture:
        class: hovernet.HoVerNet
        kwargs:
            num_types: 6
            mode: "fast"
    ioconfig:
        class: semantic_segmentor.IOSegmentorConfig
        kwargs:
            input_resolutions: 
                - {"units": "mpp", "resolution": 0.25}
            output_resolutions:
                - {"units": "mpp", "resolution": 0.25}
                - {"units": "mpp", "resolution": 0.25}
                - {"units": "mpp", "resolution": 0.25}
            margin: 128
            tile_shape: [1024, 1024]
            patch_input_shape: [256, 256]
            patch_output_shape: [164, 164]
            stride_shape: [164, 164]
            save_resolution: {'units': 'mpp', 'resolution': 0.25}

hovernet_original-kumar:
    url: https://tiatoolbox.dcs.warwick.ac.uk/models/seg/hovernet_original-kumar.pth
    architecture:
        class: hovernet.HoVerNet
        kwargs:
            num_types: null  # None in python ?, only do instance segmentation
            mode: "original"
    ioconfig:
        class: semantic_segmentor.IOSegmentorConfig
        kwargs:
            input_resolutions: 
                - {"units": "mpp", "resolution": 0.25}
            output_resolutions:
                - {"units": "mpp", "resolution": 0.25}
                - {"units": "mpp", "resolution": 0.25}
<<<<<<< HEAD
                - {"units": "mpp", "resolution": 0.25}
            margin: 128
            tile_shape: [1024, 1024]
            patch_input_shape: [256, 256]
            patch_output_shape: [164, 164]
            stride_shape: [164, 164]
=======
            margin: 235
            tile_shape: [1024, 1024]
            patch_input_shape: [270, 270]
            patch_output_shape: [80, 80]
            stride_shape: [80, 80]
>>>>>>> 27280fab
            save_resolution: {'units': 'mpp', 'resolution': 0.25}<|MERGE_RESOLUTION|>--- conflicted
+++ resolved
@@ -317,18 +317,9 @@
             output_resolutions:
                 - {"units": "mpp", "resolution": 0.25}
                 - {"units": "mpp", "resolution": 0.25}
-<<<<<<< HEAD
-                - {"units": "mpp", "resolution": 0.25}
-            margin: 128
-            tile_shape: [1024, 1024]
-            patch_input_shape: [256, 256]
-            patch_output_shape: [164, 164]
-            stride_shape: [164, 164]
-=======
             margin: 235
             tile_shape: [1024, 1024]
             patch_input_shape: [270, 270]
             patch_output_shape: [80, 80]
             stride_shape: [80, 80]
->>>>>>> 27280fab
             save_resolution: {'units': 'mpp', 'resolution': 0.25}