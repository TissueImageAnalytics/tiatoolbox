--- conflicted
+++ resolved
@@ -279,49 +279,27 @@
             stride_shape: [256, 256]
             save_resolution: {'units': 'mpp', 'resolution': 0.25}
 
-<<<<<<< HEAD
-hovernetplus-oed:
-    url: https://tiatoolbox.dcs.warwick.ac.uk/models/seg/hovernetplus-oed.pth
-    architecture:
-        class: hovernet_plus.HoVerNetPlus
-        kwargs:
-            num_types: 3
-            num_layers: 5
-=======
 hovernet_fast-pannuke:
     url: https://tiatoolbox.dcs.warwick.ac.uk/models/seg/hovernet_fast-pannuke.pth
     architecture:
         class: hovernet.HoVerNet
         kwargs:
             num_types: 6
->>>>>>> 124ba2b4
             mode: "fast"
     ioconfig:
         class: semantic_segmentor.IOSegmentorConfig
         kwargs:
             input_resolutions: 
-<<<<<<< HEAD
-                - {"units": "mpp", "resolution": 0.50}
-            output_resolutions:
-                - {"units": "mpp", "resolution": 0.50}
-                - {"units": "mpp", "resolution": 0.50}
-                - {"units": "mpp", "resolution": 0.50}
-                - {"units": "mpp", "resolution": 0.50}    
-=======
-                - {"units": "mpp", "resolution": 0.25}
-            output_resolutions:
-                - {"units": "mpp", "resolution": 0.25}
-                - {"units": "mpp", "resolution": 0.25}
-                - {"units": "mpp", "resolution": 0.25}
->>>>>>> 124ba2b4
+                - {"units": "mpp", "resolution": 0.25}
+            output_resolutions:
+                - {"units": "mpp", "resolution": 0.25}
+                - {"units": "mpp", "resolution": 0.25}
+                - {"units": "mpp", "resolution": 0.25}
             margin: 128
             tile_shape: [1024, 1024]
             patch_input_shape: [256, 256]
             patch_output_shape: [164, 164]
             stride_shape: [164, 164]
-<<<<<<< HEAD
-            save_resolution: {'units': 'mpp', 'resolution': 0.50}
-=======
             save_resolution: {'units': 'mpp', 'resolution': 0.25}
 
 hovernet_original-kumar:
@@ -345,4 +323,28 @@
             patch_output_shape: [80, 80]
             stride_shape: [80, 80]
             save_resolution: {'units': 'mpp', 'resolution': 0.25}
->>>>>>> 124ba2b4
+
+hovernetplus-oed:
+    url: https://tiatoolbox.dcs.warwick.ac.uk/models/seg/hovernetplus-oed.pth
+    architecture:
+        class: hovernet_plus.HoVerNetPlus
+        kwargs:
+            num_types: 3
+            num_layers: 5
+            mode: "fast"
+    ioconfig:
+        class: semantic_segmentor.IOSegmentorConfig
+        kwargs:
+            input_resolutions: 
+                - {"units": "mpp", "resolution": 0.50}
+            output_resolutions:
+                - {"units": "mpp", "resolution": 0.50}
+                - {"units": "mpp", "resolution": 0.50}
+                - {"units": "mpp", "resolution": 0.50}
+                - {"units": "mpp", "resolution": 0.50}    
+            margin: 128
+            tile_shape: [1024, 1024]
+            patch_input_shape: [256, 256]
+            patch_output_shape: [164, 164]
+            stride_shape: [164, 164]
+            save_resolution: {'units': 'mpp', 'resolution': 0.50}