%YAML 1.2
---
aliases:
  tia: &tia "https://tiatoolbox.dcs.warwick.ac.uk"
  wsis: &wsis "https://tiatoolbox.dcs.warwick.ac.uk/sample_wsis"
  modelroot: &modelroot "https://tiatoolbox.dcs.warwick.ac.uk/testdata/models"
  stainnorm: &stainnorm "https://tiatoolbox.dcs.warwick.ac.uk/testdata/stainnorm"
  patchextraction: &patchextraction "https://tiatoolbox.dcs.warwick.ac.uk/testdata/patchextraction"
  testdata: &testdata "https://tiatoolbox.dcs.warwick.ac.uk/testdata"
  models: &models "https://tiatoolbox.dcs.warwick.ac.uk/testdata/models"
files:
  ndpi-1:
    url: [*wsis, "CMU-1.ndpi"]
  ndpi-2:
      url: [*wsis, "bioformatspull2759.ndpi" ]
  dicom-1:
    url: [*wsis, "CMU-1.dicom.zip"]
    extract: True
  ngff-1:
    url: [*wsis, "CMU-1-Small-Region.zarr.zip"]
    extract: True
  svs-1-small:
    url: [*wsis, "CMU-1-Small-Region.svs"]
  tiled-tiff-1-small-jpeg:
    url: [*wsis, "CMU-1-Small-Region.jpeg.tiff"]
  tiled-tiff-1-small-jp2k:
    url: [*wsis, "CMU-1-Small-Region.jp2k.tiff"]
  ome-brightfield-pyramid-1-small:
    url: [*wsis, "CMU-1-Small-Region.ome.tiff"]
  two-tiled-pages:
    url: [*wsis, "two-tiled-pages.tiff"]
  jp2-omnyx-1:
    url: [*wsis, "test1.jp2"]
  stainnorm-source:
    url: [*testdata, "common/source_image.png"]
  stainnorm-target-macenko:
    url: [*stainnorm, "norm_macenko.png"]
  stainnorm-target-reinhard:
    url: [*stainnorm, "norm_reinhard.png"]
  stainnorm-target-ruifrok:
    url: [*stainnorm, "norm_ruifrok.png"]
  stainnorm-target-vahadane:
    url: [*stainnorm, "norm_vahadane.png"]
  patch-extraction-vf:
    url: [*patchextraction, "TCGA-HE-7130-01Z-00-DX1.png"]
  patch-extraction-csv:
    url: [*patchextraction, "sample_patch_extraction.csv"]
  patch-extraction-json:
    url: [*patchextraction, "sample_patch_extraction.json"]
  patch-extraction-npy:
    url: [*patchextraction, "sample_patch_extraction.npy"]
  patch-extraction-csv-noheader:
    url: [*patchextraction, "sample_patch_extraction-noheader.csv"]
  patch-extraction-2col-json:
    url: [*patchextraction, "sample_patch_extraction_2col.json"]
  patch-extraction-2col-npy:
    url: [*patchextraction, "sample_patch_extraction_2col.npy"]
  patch-extraction-jp2-csv:
    url: [*patchextraction, "sample_patch_extraction_jp2.csv"]
  patch-extraction-jp2-read-npy:
    url: [*patchextraction, "sample_patch_extraction_jp2read.npy"]
  patch-extraction-read-npy:
    url: [*patchextraction, "sample_patch_extraction_read.npy"]
  patch-extraction-svs-csv:
    url: [*patchextraction, "sample_patch_extraction_svs.csv"]
  patch-extraction-svs-header-csv:
    url: [*patchextraction, "sample_patch_extraction_svs_header.csv"]
  patch-extraction-svs-read-npy:
    url: [*patchextraction, "sample_patch_extraction_svsread.npy"]
  sample-patch-1:
    url: [*modelroot, "samples/kather_patch1.tif"]
  sample-patch-2:
    url: [*modelroot, "samples/kather_patch2.tif"]
  sample-patch-3:
    url: [*modelroot, "samples/pcam_patch1.png"]
  sample-patch-4:
    url: [*modelroot, "samples/pcam_patch2.png"]
  wsi1_2k_2k_svs:
    url: [*modelroot, "samples/wsi1_2k_2k.svs"]
  wsi1_8k_8k_svs:
    url: [*modelroot, "samples/wsi1_8k_8k.svs"]
  wsi1_8k_8k_jp2:
    url: [*modelroot, "samples/wsi1_8k_8k.jp2"]
  wsi1_8k_8k_jpg:
    url: [*modelroot, "samples/wsi1_8k_8k.jpg"]
  wsi2_4k_4k_svs:
    url: [*modelroot, "samples/wsi2_4k_4k.svs"]
  wsi2_4k_4k_jp2:
    url: [*modelroot, "samples/wsi2_4k_4k.jp2"]
  wsi2_4k_4k_jpg:
    url: [*modelroot, "samples/wsi2_4k_4k.jpg"]
  wsi2_4k_4k_msk:
    url: [*modelroot, "samples/wsi2_4k_4k.mask.png"]
  wsi2_4k_4k_pred:
    url: [*modelroot, "samples/wsi2_4k_4k.pred.dat"]
  wsi3_20k_20k_svs:
    url: [*modelroot, "samples/wsi3_20k_20k.svs"]
  wsi4_512_512_svs:
    url: [*modelroot, "samples/wsi4_512_512.svs"]
  wsi4_1k_1k_svs:
    url: [*modelroot, "samples/wsi4_1k_1k.svs"]
  wsi4_4k_4k_svs:
    url: [*modelroot, "samples/wsi4_4k_4k.svs"]
  wsi3_20k_20k_pred:
    url: [*modelroot, "predictions/tissue_mask/wsi3_20k_20k.mask.png"]
  wsi4_4k_4k_pred:
    url: [*modelroot, "predictions/bcss/wsi4_4k_4k.mask.npy"]
  small_svs_tissue_mask:
    url: [*modelroot, "predictions/tissue_mask/small_svs_tissue_mask.npy"]
  micronet-output:
    url: [*modelroot, "predictions/nuclei_mask/micronet-output.npy"]
  fixed_image:
    url: [*testdata, "registration/HE_1_level8_gray.jpeg"]
  moving_image:
    url: [ *testdata, "registration/HE_2_level8_gray.jpeg" ]
  dfbr_features:
    url: [ *testdata, "registration/dfbr_features.npy" ]
  fixed_mask:
    url: [ *testdata, "registration/HE_1_level8_mask.png" ]
  moving_mask:
    url: [ *testdata, "registration/HE_2_level8_mask.png" ]
<<<<<<< HEAD
  annotation_store_svs_1:
    url: [ *testdata, "annotation/CMU-1-Small-Region_detections.db"]
  rendered_annotations_svs_1:
    url: [ *testdata, "annotation/svs_1_rendered_annotations.tiff"]
=======
  nuclick-output:
    url: [*modelroot, "predictions/nuclei_mask/nuclick-output.npy"]
>>>>>>> 1f0c8ead
<|MERGE_RESOLUTION|>--- conflicted
+++ resolved
@@ -119,12 +119,9 @@
     url: [ *testdata, "registration/HE_1_level8_mask.png" ]
   moving_mask:
     url: [ *testdata, "registration/HE_2_level8_mask.png" ]
-<<<<<<< HEAD
   annotation_store_svs_1:
     url: [ *testdata, "annotation/CMU-1-Small-Region_detections.db"]
   rendered_annotations_svs_1:
     url: [ *testdata, "annotation/svs_1_rendered_annotations.tiff"]
-=======
   nuclick-output:
-    url: [*modelroot, "predictions/nuclei_mask/nuclick-output.npy"]
->>>>>>> 1f0c8ead
+    url: [*modelroot, "predictions/nuclei_mask/nuclick-output.npy"]