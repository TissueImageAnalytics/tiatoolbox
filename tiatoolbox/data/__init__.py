--- conflicted
+++ resolved
@@ -4,7 +4,6 @@
 
 import sys
 import tempfile
-<<<<<<< HEAD
 import zipfile
 from pathlib import Path
 from typing import TYPE_CHECKING
@@ -15,20 +14,10 @@
 else:  # pragma: no cover
     import importlib_resources  # To support Python 3.8
 
-import requests
-
 from tiatoolbox import logger, read_registry_files
 
 if TYPE_CHECKING:  # pragma: no cover
     import numpy as np
-=======
-from typing import Optional, Union
-from urllib.parse import urlparse
-
-import numpy as np
-import pkg_resources
-import yaml
->>>>>>> 15f78a06
 
 from tiatoolbox.utils import download_data
 
@@ -72,34 +61,7 @@
     filename = SAMPLE_FILES[key].get("filename", url_filename)
     file_path = tmp_path / filename
     # Download the file if it doesn't exist
-<<<<<<< HEAD
-    if not file_path.is_file():
-        logger.info(f"Downloading sample file {filename}")
-        # Start the connection with a 5s timeout to avoid hanging forever
-        response = requests.get(url, stream=True, timeout=5)
-        # Raise an exception for status codes != 200
-        response.raise_for_status()
-        # Write the file in blocks of 1024 bytes to avoid running out of memory
-        with Path.open(file_path, "wb") as handle:
-            for block in response.iter_content(1024):
-                handle.write(block)
-        # Extract the (zip) archive contents if required
-        if sample.get("extract"):
-            logger.info(f"Extracting sample file {filename}")
-            extract_path = tmp_path / filename.replace(".zip", "")
-            with zipfile.ZipFile(file_path, "r") as zip_handle:
-                zip_handle.extractall(path=extract_path)
-            file_path = extract_path
-        return file_path
-    logger.info(f"Skipping download of sample file {filename}.")
-    if sample.get("extract"):
-        file_path = tmp_path / filename.replace(".zip", "")
-    return file_path
-=======
-
     return download_data(url, save_path=file_path, unzip=sample.get("extract", False))
->>>>>>> 15f78a06
-
 
 def _local_sample_path(path: str | Path) -> Path:
     """Get the path to a data file bundled with the package.
