# ***** BEGIN GPL LICENSE BLOCK *****
#
# This program is free software; you can redistribute it and/or
# modify it under the terms of the GNU General Public License
# as published by the Free Software Foundation; either version 2
# of the License, or (at your option) any later version.
#
# This program is distributed in the hope that it will be useful,
# but WITHOUT ANY WARRANTY; without even the implied warranty of
# MERCHANTABILITY or FITNESS FOR A PARTICULAR PURPOSE.  See the
# GNU General Public License for more details.
#
# You should have received a copy of the GNU General Public License
# along with this program; if not, write to the Free Software Foundation,
# Inc., 51 Franklin Street, Fifth Floor, Boston, MA 02110-1301, USA.
#
# The Original Code is Copyright (C) 2021, TIA Centre, University of Warwick
# All rights reserved.
# ***** END GPL LICENSE BLOCK *****

"""This module enables multi-task segmentors."""
from __future__ import annotations

import shutil
from typing import TYPE_CHECKING, Callable

# replace with the sql database once the PR in place
import joblib
import numpy as np
from shapely.geometry import box as shapely_box
from shapely.strtree import STRtree

from tiatoolbox.models.dataset.dataset_abc import WSIStreamDataset
from tiatoolbox.models.engine.nucleus_instance_segmentor import (
    NucleusInstanceSegmentor,
    _process_instance_predictions,
)

<<<<<<< HEAD
from .io_config import IOInstanceSegmentorConfig
=======
from .semantic_segmentor import WSIStreamDataset

if TYPE_CHECKING:  # pragma: no cover
    import torch

    from .io_config import IOInstanceSegmentorConfig
>>>>>>> d49fd0b0


# Python is yet to be able to natively pickle Object method/static method.
# Only top-level function is passable to multi-processing as caller.
# May need 3rd party libraries to use method/static method otherwise.
def _process_tile_predictions(
    ioconfig,
    tile_bounds,
    tile_flag,
    tile_mode,
    tile_output,
    # this would be replaced by annotation store
    # in the future
    ref_inst_dict,
    postproc,
    merge_predictions,
    model_name,
):
    """Process Tile Predictions.

    Function to merge new tile prediction with existing prediction,
    using the output from each task.

    Args:
        ioconfig (:class:`IOInstanceSegmentorConfig`): Object defines information
            about input and output placement of patches.
        tile_bounds (:class:`numpy.array`): Boundary of the current tile, defined as
            (top_left_x, top_left_y, bottom_x, bottom_y).
        tile_flag (list): A list of flag to indicate if instances within
            an area extended from each side (by `ioconfig.margin`) of
            the tile should be replaced by those within the same spatial
            region in the accumulated output this run. The format is
            [top, bottom, left, right], 1 indicates removal while 0 is not.
            For example, [1, 1, 0, 0] denotes replacing top and bottom instances
            within `ref_inst_dict` with new ones after this processing.
        tile_mode (int): A flag to indicate the type of this tile. There
            are 4 flags:
            - 0: A tile from tile grid without any overlapping, it is not
                an overlapping tile from tile generation. The predicted
                instances are immediately added to accumulated output.
            - 1: Vertical tile strip that stands between two normal tiles
                (flag 0). It has the the same height as normal tile but
                less width (hence vertical strip).
            - 2: Horizontal tile strip that stands between two normal tiles
                (flag 0). It has the the same width as normal tile but
                less height (hence horizontal strip).
            - 3: tile strip stands at the cross section of four normal tiles
                (flag 0).
        tile_output (list): A list of patch predictions, that lie within this
            tile, to be merged and processed.
        ref_inst_dict (dict): Dictionary contains accumulated output. The
            expected format is {instance_id: {type: int,
            contour: List[List[int]], centroid:List[float], box:List[int]}.
        postproc (callable): Function to post-process the raw assembled tile.
        merge_predictions (callable): Function to merge the `tile_output` into
            raw tile prediction.
        model_name (string): Name of the existing models support by tiatoolbox
          for processing the data. Refer to [URL] for details.

    Returns:
        new_inst_dict (dict): A dictionary contain new instances to be accumulated.
            The expected format is {instance_id: {type: int,
            contour: List[List[int]], centroid:List[float], box:List[int]}.
        remove_insts_in_orig (list): List of instance id within `ref_inst_dict`
            to be removed to prevent overlapping predictions. These instances
            are those get cutoff at the boundary due to the tiling process.
        sem_maps (list): List of semantic segmentation maps.
        tile_bounds (:class:`numpy.array`): Boundary of the current tile, defined as
            (top_left_x, top_left_y, bottom_x, bottom_y).

    """
    locations, predictions = list(zip(*tile_output))

    # convert from WSI space to tile space
    tile_tl = tile_bounds[:2]
    tile_br = tile_bounds[2:]
    locations = [np.reshape(loc, (2, -1)) for loc in locations]
    locations_in_tile = [loc - tile_tl[None] for loc in locations]
    locations_in_tile = [loc.flatten() for loc in locations_in_tile]
    locations_in_tile = np.array(locations_in_tile)

    tile_shape = tile_br - tile_tl  # in width height

    # as the placement output is calculated wrt highest possible resolution
    # within input, the output will need to re-calibrate if it is at different
    # resolution than the input
    ioconfig = ioconfig.to_baseline()
    fx_list = [v["resolution"] for v in ioconfig.output_resolutions]

    head_raws = []
    for idx, fx in enumerate(fx_list):
        head_tile_shape = np.ceil(tile_shape * fx).astype(np.int32)
        head_locations = np.ceil(locations_in_tile * fx).astype(np.int32)
        head_predictions = [v[idx][0] for v in predictions]
        head_raw = merge_predictions(
            head_tile_shape[::-1],
            head_predictions,
            head_locations,
        )
        head_raws.append(head_raw)

    if "hovernetplus" in model_name:
        _, inst_dict, layer_map, _ = postproc(head_raws)
        out_dicts = [inst_dict, layer_map]
    elif "hovernet" in model_name:
        _, inst_dict = postproc(head_raws)
        out_dicts = [inst_dict]
    else:
        out_dicts = postproc(head_raws)

    inst_dicts = [out for out in out_dicts if type(out) is dict]
    sem_maps = [out for out in out_dicts if type(out) is np.ndarray]
    # Some output maps may not be aggregated into a single map - combine these
    sem_maps = [np.argmax(s, axis=-1) if s.ndim == 3 else s for s in sem_maps]

    new_inst_dicts, remove_insts_in_origs = [], []
    for inst_id, inst_dict in enumerate(inst_dicts):
        new_inst_dict, remove_insts_in_orig = _process_instance_predictions(
            inst_dict,
            ioconfig,
            tile_shape,
            tile_flag,
            tile_mode,
            tile_tl,
            ref_inst_dict[inst_id],
        )
        new_inst_dicts.append(new_inst_dict)
        remove_insts_in_origs.append(remove_insts_in_orig)

    return new_inst_dicts, remove_insts_in_origs, sem_maps, tile_bounds


class MultiTaskSegmentor(NucleusInstanceSegmentor):
    """An engine specifically designed to handle tiles or WSIs inference.

    Note, if `model` is supplied in the arguments, it will ignore the
    `pretrained_model` and `pretrained_weights` arguments. Each WSI's instance
    predictions (e.g. nuclear instances) will be store under a `.dat` file and
    the semantic segmentation predictions will be stored in a `.npy` file. The
    `.dat` files contains a dictionary of form:

    .. code-block:: yaml

        inst_uid:
            # top left and bottom right of bounding box
            box: (start_x, start_y, end_x, end_y)
            # centroid coordinates
            centroid: (x, y)
            # array/list of points
            contour: [(x1, y1), (x2, y2), ...]
            # the type of nuclei
            type: int
            # the probabilities of being this nuclei type
            prob: float

    Args:
        model (nn.Module): Use externally defined PyTorch model for prediction with.
          weights already loaded. Default is `None`. If provided,
          `pretrained_model` argument is ignored.
        pretrained_model (str): Name of the existing models support by tiatoolbox
          for processing the data. Refer to [URL] for details.
          By default, the corresponding pretrained weights will also be
          downloaded. However, you can override with your own set of weights
          via the `pretrained_weights` argument. Argument is case insensitive.
        pretrained_weights (str): Path to the weight of the corresponding
          `pretrained_model`.
        batch_size (int) : Number of images fed into the model each time.
        num_loader_workers (int) : Number of workers to load the data.
          Take note that they will also perform preprocessing.
        num_postproc_workers (int) : Number of workers to post-process
          predictions.
        verbose (bool): Whether to output logging information.
        dataset_class (obj): Dataset class to be used instead of default.
        auto_generate_mask (bool): To automatically generate tile/WSI tissue mask
          if is not provided.
        output_types (list): Ordered list describing what sort of segmentation the
            output from the model postproc gives for a two-task model this may be:
            ['instance', 'semantic']

    Examples:
        >>> # Sample output of a network
        >>> wsis = ['A/wsi.svs', 'B/wsi.svs']
        >>> predictor = MultiTaskSegmentor(
        ...     model='hovernetplus-oed',
        ...     output_type=['instance', 'semantic'],
        ... )
        >>> output = predictor.predict(wsis, mode='wsi')
        >>> list(output.keys())
        [('A/wsi.svs', 'output/0') , ('B/wsi.svs', 'output/1')]
        >>> # Each output of 'A/wsi.svs'
        >>> # will be respectively stored in 'output/0.0.dat', 'output/0.1.npy'
        >>> # Here, the second integer represents the task number
        >>> # e.g. between 0 or 1 for a two task model

    """

    def __init__(
        self,
        batch_size: int = 8,
        num_loader_workers: int = 0,
        num_postproc_workers: int = 0,
        model: torch.nn.Module | None = None,
        pretrained_model: str | None = None,
        pretrained_weights: str | None = None,
        verbose: bool = True,
        auto_generate_mask: bool = False,
        dataset_class: Callable = WSIStreamDataset,
        output_types: list | None = None,
    ) -> None:
        """Initialize :class:`MultiTaskSegmentor`."""
        super().__init__(
            batch_size=batch_size,
            num_loader_workers=num_loader_workers,
            num_postproc_workers=num_postproc_workers,
            model=model,
            pretrained_model=pretrained_model,
            pretrained_weights=pretrained_weights,
            verbose=verbose,
            auto_generate_mask=auto_generate_mask,
            dataset_class=dataset_class,
        )

        self.output_types = output_types
        self._futures = None

        if "hovernetplus" in str(pretrained_model):
            self.output_types = ["instance", "semantic"]
        elif "hovernet" in str(pretrained_model):
            self.output_types = ["instance"]

        # adding more runtime placeholder
        if self.output_types is not None:
            if "semantic" in self.output_types:
                self.wsi_layers = []
            if "instance" in self.output_types:
                self._wsi_inst_info = []
        else:
            msg = "Output type must be specified for instance or semantic segmentation."
            raise ValueError(
                msg,
            )

    def _predict_one_wsi(
        self,
        wsi_idx: int,
        ioconfig: IOInstanceSegmentorConfig,
        save_path: str,
        mode: str,
    ):
        """Make a prediction on tile/wsi.

        Args:
<<<<<<< HEAD
            wsi_idx (int): Index of the tile/wsi to be processed within `self`.
            ioconfig (IOInstanceSegmentorConfig): Object which defines I/O placement
                during inference and when assembling back to full tile/wsi.
            save_path (str): Location to save output prediction as well as possible
=======
            wsi_idx (int):
                Index of the tile/wsi to be processed within `self`.
            ioconfig (IOInstanceSegmentorConfig):
                Object which defines I/O placement
                during inference and when assembling back to full tile/wsi.
            save_path (str):
                Location to save output prediction as well as possible
>>>>>>> d49fd0b0
                intermediate results.
            mode (str):
                `tile` or `wsi` to indicate run mode.

        """
        cache_dir = f"{self._cache_dir}/"
        wsi_path = self.imgs[wsi_idx]
        mask_path = None if self.masks is None else self.masks[wsi_idx]
        wsi_reader, mask_reader = self.get_reader(
            wsi_path,
            mask_path,
            mode,
            self.auto_generate_mask,
        )

        # assume ioconfig has already been converted to `baseline` for `tile` mode
        resolution = ioconfig.highest_input_resolution
        wsi_proc_shape = wsi_reader.slide_dimensions(**resolution)

        # * retrieve patch placement
        # this is in XY
        (patch_inputs, patch_outputs) = self.get_coordinates(wsi_proc_shape, ioconfig)
        if mask_reader is not None:
            sel = self.filter_coordinates(mask_reader, patch_outputs, **resolution)
            patch_outputs = patch_outputs[sel]
            patch_inputs = patch_inputs[sel]

        # assume to be in [top_left_x, top_left_y, bot_right_x, bot_right_y]
        geometries = [shapely_box(*bounds) for bounds in patch_outputs]
        spatial_indexer = STRtree(geometries)

        # * retrieve tile placement and tile info flag
        # tile shape will always be corrected to be multiple of output
        tile_info_sets = self._get_tile_info(wsi_proc_shape, ioconfig)

        # ! running order of each set matters !
        self._futures = []

        indices_sem = [i for i, x in enumerate(self.output_types) if x == "semantic"]

        for s_id in range(len(indices_sem)):
            self.wsi_layers.append(
                np.lib.format.open_memmap(
                    f"{cache_dir}/{s_id}.npy",
                    mode="w+",
                    shape=tuple(np.fliplr([wsi_proc_shape])[0]),
                    dtype=np.uint8,
                ),
            )
            self.wsi_layers[s_id][:] = 0

        indices_inst = [i for i, x in enumerate(self.output_types) if x == "instance"]

        if not self._wsi_inst_info:  # pragma: no cover
            self._wsi_inst_info = []
        self._wsi_inst_info.extend({} for _ in indices_inst)

        for set_idx, (set_bounds, set_flags) in enumerate(tile_info_sets):
            for tile_idx, tile_bounds in enumerate(set_bounds):
                tile_flag = set_flags[tile_idx]

                # select any patches that have their output
                # within the current tile
                sel_box = shapely_box(*tile_bounds)
                sel_indices = list(spatial_indexer.query(sel_box))

                tile_patch_inputs = patch_inputs[sel_indices]
                tile_patch_outputs = patch_outputs[sel_indices]
                self._to_shared_space(wsi_idx, tile_patch_inputs, tile_patch_outputs)

                tile_infer_output = self._infer_once()

                self._process_tile_predictions(
                    ioconfig,
                    tile_bounds,
                    tile_flag,
                    set_idx,
                    tile_infer_output,
                )
            self._merge_post_process_results()

        # Maybe change to store semantic annotations as contours in .dat file...
        for i_id, inst_idx in enumerate(indices_inst):
            joblib.dump(self._wsi_inst_info[i_id], f"{save_path}.{inst_idx}.dat")
        self._wsi_inst_info = []  # clean up

        for s_id, sem_idx in enumerate(indices_sem):
            shutil.copyfile(f"{cache_dir}/{s_id}.npy", f"{save_path}.{sem_idx}.npy")
            # may need to chain it with parents

    def _process_tile_predictions(
        self,
        ioconfig,
        tile_bounds,
        tile_flag,
        tile_mode,
        tile_output,
    ):
        """Function to dispatch parallel post processing."""
        args = [
            ioconfig,
            tile_bounds,
            tile_flag,
            tile_mode,
            tile_output,
            self._wsi_inst_info,
            self.model.postproc_func,
            self.merge_prediction,
            self.pretrained_model,
        ]
        if self._postproc_workers is not None:
            future = self._postproc_workers.submit(_process_tile_predictions, *args)
        else:
            future = _process_tile_predictions(*args)
        self._futures.append(future)

    def _merge_post_process_results(self):
        """Helper to aggregate results from parallel workers."""

        def callback(new_inst_dicts, remove_uuid_lists, tiles, bounds):
            """Helper to aggregate worker's results."""
            # ! DEPRECATION:
            # !     will be deprecated upon finalization of SQL annotation store
            for inst_id, new_inst_dict in enumerate(new_inst_dicts):
                self._wsi_inst_info[inst_id].update(new_inst_dict)
                for inst_uuid in remove_uuid_lists[inst_id]:
                    self._wsi_inst_info[inst_id].pop(inst_uuid, None)

            x_start, y_start, x_end, y_end = bounds
            for sem_id, tile in enumerate(tiles):
                max_h, max_w = self.wsi_layers[sem_id].shape
                x_end, y_end = min(x_end, max_w), min(y_end, max_h)
                tile = tile[0 : y_end - y_start, 0 : x_end - x_start]
                self.wsi_layers[sem_id][y_start:y_end, x_start:x_end] = tile
            # !

        for future in self._futures:
            #  not actually future but the results
            if self._postproc_workers is None:
                callback(*future)
                continue
            # some errors happen, log it and propagate exception
            # ! this will lead to discard a whole bunch of
            # ! inferred tiles within this current WSI
            if future.exception() is not None:
                raise future.exception()  # noqa: RSE102

            # aggregate the result via callback
            # manually call the callback rather than
            # attaching it when receiving/creating the future
            callback(*future.result())<|MERGE_RESOLUTION|>--- conflicted
+++ resolved
@@ -36,16 +36,10 @@
     _process_instance_predictions,
 )
 
-<<<<<<< HEAD
-from .io_config import IOInstanceSegmentorConfig
-=======
-from .semantic_segmentor import WSIStreamDataset
-
 if TYPE_CHECKING:  # pragma: no cover
     import torch
 
     from .io_config import IOInstanceSegmentorConfig
->>>>>>> d49fd0b0
 
 
 # Python is yet to be able to natively pickle Object method/static method.
@@ -298,12 +292,6 @@
         """Make a prediction on tile/wsi.
 
         Args:
-<<<<<<< HEAD
-            wsi_idx (int): Index of the tile/wsi to be processed within `self`.
-            ioconfig (IOInstanceSegmentorConfig): Object which defines I/O placement
-                during inference and when assembling back to full tile/wsi.
-            save_path (str): Location to save output prediction as well as possible
-=======
             wsi_idx (int):
                 Index of the tile/wsi to be processed within `self`.
             ioconfig (IOInstanceSegmentorConfig):
@@ -311,7 +299,6 @@
                 during inference and when assembling back to full tile/wsi.
             save_path (str):
                 Location to save output prediction as well as possible
->>>>>>> d49fd0b0
                 intermediate results.
             mode (str):
                 `tile` or `wsi` to indicate run mode.
@@ -454,7 +441,7 @@
                 callback(*future)
                 continue
             # some errors happen, log it and propagate exception
-            # ! this will lead to discard a whole bunch of
+            # ! this will lead to discard a bunch of
             # ! inferred tiles within this current WSI
             if future.exception() is not None:
                 raise future.exception()  # noqa: RSE102
