--- conflicted
+++ resolved
@@ -286,15 +286,8 @@
 
         Args:
             wsi_idx (int): Index of the tile/wsi to be processed within `self`.
-<<<<<<< HEAD
             ioconfig (IOInstanceSegmentorConfig): Object which defines I/O placement
                 during inference and when assembling back to full tile/wsi.
-            loader (torch.Dataloader): The loader object which return batch of data
-                to be input to model.
-=======
-            ioconfig (IOSegmentorConfig): Object which defines I/O placement during
-                inference and when assembling back to full tile/wsi.
->>>>>>> f3e33b98
             save_path (str): Location to save output prediction as well as possible
                 intermediate results.
             mode (str): `tile` or `wsi` to indicate run mode.
