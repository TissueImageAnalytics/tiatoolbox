"""This module implements semantic segmentation."""


import copy
import logging
import os
import pathlib
import shutil
import warnings
from concurrent.futures import ProcessPoolExecutor
from multiprocessing.managers import Namespace
from typing import Callable, List, Tuple, Union

import cv2
import joblib
import numpy as np
import torch
import torch.multiprocessing as torch_mp
import torch.utils.data as torch_data
import tqdm

from tiatoolbox.models.abc import IOConfigABC
from tiatoolbox.models.architecture import get_pretrained_model
from tiatoolbox.tools.patchextraction import PatchExtractor
from tiatoolbox.utils import misc
from tiatoolbox.utils.misc import imread
from tiatoolbox.wsicore.wsireader import VirtualWSIReader, WSIMeta, WSIReader


def _estimate_canvas_parameters(sample_prediction, canvas_shape):
    """Estimates canvas parameters.

    Args:
        sample_prediction (:class:`numpy.ndarry`):
            Patch prediction assuming to be of shape HWC.
        canvas_shape (:class:`numpy.ndarray`):
            HW of the supposed assembled image.
    Returns:
        (tuple, tuple, bool):
            Canvas Shape, Canvas Count and whether to add singleton dimension.

    """
    if len(sample_prediction.shape) == 3:
        num_output_ch = sample_prediction.shape[-1]
        canvas_cum_shape_ = tuple(canvas_shape) + (num_output_ch,)
        canvas_count_shape_ = tuple(canvas_shape) + (1,)
        add_singleton_dim = num_output_ch == 1
    else:
        canvas_cum_shape_ = tuple(canvas_shape) + (1,)
        canvas_count_shape_ = tuple(canvas_shape) + (1,)
        add_singleton_dim = True

    return canvas_cum_shape_, canvas_count_shape_, add_singleton_dim


def _prepare_save_output(
    save_path, cache_count_path, canvas_cum_shape_, canvas_count_shape_
):
    """Prepares for saving the cached output."""
    if save_path is not None:
        if os.path.exists(save_path) and os.path.exists(cache_count_path):
            cum_canvas = np.load(save_path, mmap_mode="r+")
            count_canvas = np.load(cache_count_path, mmap_mode="r+")
            if canvas_cum_shape_ != cum_canvas.shape:
                raise ValueError("Existing image shape in `save_path` does not match.")
            if canvas_count_shape_ != count_canvas.shape:
                raise ValueError(
                    "Existing image shape in `cache_count_path` does not match."
                )
        else:
            cum_canvas = np.lib.format.open_memmap(
                save_path,
                mode="w+",
                shape=canvas_cum_shape_,
                dtype=np.float32,
            )
            # assuming no more than 255 overlapping times
            count_canvas = np.lib.format.open_memmap(
                cache_count_path,
                mode="w+",
                shape=canvas_count_shape_,
                dtype=np.uint8,
            )
            # flush fill
            count_canvas[:] = 0
        is_on_drive = True
    else:
        is_on_drive = False
        cum_canvas = np.zeros(
            shape=canvas_cum_shape_,
            dtype=np.float32,
        )
        # for pixel occurrence counting
        count_canvas = np.zeros(canvas_count_shape_, dtype=np.float32)

    return is_on_drive, count_canvas, cum_canvas


class IOSegmentorConfig(IOConfigABC):
    """Contain semantic segmentor input and output information.

    Args:
        input_resolutions (list):
            Resolution of each input head of model inference, must be in
            the same order as `target model.forward()`.
        output_resolutions (list):
            Resolution of each output head from model inference, must be
            in the same order as target model.infer_batch().
        patch_input_shape (:class:`numpy.ndarray`, list(int)):
            Shape of the largest input in (height, width).
        patch_output_shape (:class:`numpy.ndarray`, list(int)):
            Shape of the largest output in (height, width).
        save_resolution (dict):
            Resolution to save all output.

    Examples:
        >>> # Defining io for a network having 1 input and 1 output at the
        >>> # same resolution
        >>> ioconfig = IOSegmentorConfig(
        ...     input_resolutions=[{"units": "baseline", "resolution": 1.0}],
        ...     output_resolutions=[{"units": "baseline", "resolution": 1.0}],
        ...     patch_input_shape=[2048, 2048],
        ...     patch_output_shape=[1024, 1024],
        ...     stride_shape=[512, 512],
        ... )

    Examples:
        >>> # Defining io for a network having 3 input and 2 output at the
        >>> # at the same resolution, the output is then merged at a
        >>> # different resolution.
        >>> ioconfig = IOSegmentorConfig(
        ...     input_resolutions=[
        ...         {"units": "mpp", "resolution": 0.25},
        ...         {"units": "mpp", "resolution": 0.50},
        ...         {"units": "mpp", "resolution": 0.75},
        ...     ],
        ...     output_resolutions=[
        ...         {"units": "mpp", "resolution": 0.25},
        ...         {"units": "mpp", "resolution": 0.50},
        ...     ],
        ...     patch_input_shape=[2048, 2048],
        ...     patch_output_shape=[1024, 1024],
        ...     stride_shape=[512, 512],
        ...     save_resolution={"units": "mpp", "resolution": 4.0},
        ... )

    """

    # We pre-define to follow enforcement, actual initialisation in init
    input_resolutions = None
    output_resolutions = None

    def __init__(
        self,
        input_resolutions: List[dict],
        output_resolutions: List[dict],
        patch_input_shape: Union[List[int], np.ndarray],
        patch_output_shape: Union[List[int], np.ndarray],
        save_resolution: dict = None,
        **kwargs,
    ):
        self._kwargs = kwargs
        self.patch_input_shape = patch_input_shape
        self.patch_output_shape = patch_output_shape
        self.stride_shape = None
        self.input_resolutions = input_resolutions
        self.output_resolutions = output_resolutions

        self.resolution_unit = input_resolutions[0]["units"]
        self.save_resolution = save_resolution

        for variable, value in kwargs.items():
            self.__setattr__(variable, value)

        self._validate()

        if self.resolution_unit == "mpp":
            self.highest_input_resolution = min(
                self.input_resolutions, key=lambda x: x["resolution"]
            )
        else:
            self.highest_input_resolution = max(
                self.input_resolutions, key=lambda x: x["resolution"]
            )

    def _validate(self):
        """Validate the data format."""
        resolutions = self.input_resolutions + self.output_resolutions
        units = [v["units"] for v in resolutions]
        units = np.unique(units)
        if len(units) != 1 or units[0] not in [
            "power",
            "baseline",
            "mpp",
        ]:
            raise ValueError(f"Invalid resolution units `{units[0]}`.")

    @staticmethod
    def scale_to_highest(resolutions: List[dict], units: str):
        """Get the scaling factor from input resolutions.

        This will convert resolutions to scaling factor with repsect to
        the highest resolution found in the input resolutions list.

        Args:
            resolutions (list):
                A list of resolutions where one is defined as
                `{'resolution': value, 'unit': value}`
            units (str):
                Units that the resolutions are at.

        Returns:
            :class:`numpy.ndarray`:
                A 1D array of scaling factors having the same length as
                `resolutions`

        """
        old_val = [v["resolution"] for v in resolutions]
        if units not in ["baseline", "mpp", "power"]:
            raise ValueError(
                f"Unknown units `{units}`. "
                "Units should be one of 'baseline', 'mpp' or 'power'."
            )
        if units == "baseline":
            return old_val
        if units == "mpp":
            return np.min(old_val) / np.array(old_val)
        return np.array(old_val) / np.max(old_val)

    def to_baseline(self):
        """Return a new config object converted to baseline form.

        This will return a new :class:`IOSegmentorConfig` where
        resolutions have been converted to baseline format with the
        highest possible resolution found in both input and output as
        reference.

        """
        resolutions = self.input_resolutions + self.output_resolutions
        if self.save_resolution is not None:
            resolutions.append(self.save_resolution)

        scale_factors = self.scale_to_highest(resolutions, self.resolution_unit)
        num_input_resolutions = len(self.input_resolutions)
        num_output_resolutions = len(self.output_resolutions)

        end_idx = num_input_resolutions
        input_resolutions = [
            {"units": "baseline", "resolution": v} for v in scale_factors[:end_idx]
        ]
        end_idx = num_input_resolutions + num_output_resolutions
        output_resolutions = [
            {"units": "baseline", "resolution": v}
            for v in scale_factors[num_input_resolutions:end_idx]
        ]

        save_resolution = None
        if self.save_resolution is not None:
            save_resolution = {"units": "baseline", "resolution": scale_factors[-1]}
        return IOSegmentorConfig(
            input_resolutions=input_resolutions,
            output_resolutions=output_resolutions,
            patch_input_shape=self.patch_input_shape,
            patch_output_shape=self.patch_output_shape,
            save_resolution=save_resolution,
            **self._kwargs,
        )


class WSIStreamDataset(torch_data.Dataset):
    """Reading a wsi in parallel mode with persistent workers.

    To speed up the inference process for multiple WSIs. The
    `torch.utils.data.Dataloader` is set to run in persistent mode.
    Normally, this will prevent workers from altering their initial
    states (such as provided input etc.). To sidestep this, we use a
    shared parallel workspace context manager to send data and signal
    from the main thread, thus allowing each worker to load a new wsi as
    well as corresponding patch information.

    Args:
        mp_shared_space (:class:`Namespace`):
            A shared multiprocessing space, must be from
            `torch.multiprocessing`.
        ioconfig (:class:`IOSegmentorConfig`):
            An object which contains I/O placement for patches.
        wsi_paths (list): List of paths pointing to a WSI or tiles.
        preproc (Callable):
            Pre-processing function to be applied to a patch.
        mode (str):
            Either `"wsi"` or `"tile"` to indicate the format of images
            in `wsi_paths`.

    Examples:

        >>> ioconfig = IOSegmentorConfig(
        ...     input_resolutions=[{"units": "baseline", "resolution": 1.0}],
        ...     output_resolutions=[{"units": "baseline", "resolution": 1.0}],
        ...     patch_input_shape=[2048, 2048],
        ...     patch_output_shape=[1024, 1024],
        ...     stride_shape=[512, 512],
        ... )
        >>> mp_manager = torch_mp.Manager()
        >>> mp_shared_space = mp_manager.Namespace()
        >>> mp_shared_space.signal = 1  # adding variable to the shared space
        >>> wsi_paths = ['A.svs', 'B.svs']
        >>> wsi_dataset = WSIStreamDataset(ioconfig, wsi_paths, mp_shared_space)

    """

    def __init__(
        self,
        ioconfig: IOSegmentorConfig,
        wsi_paths: List[Union[str, pathlib.Path]],
        mp_shared_space: Namespace,
        preproc: Callable[[np.ndarray], np.ndarray] = None,
        mode="wsi",
    ):
        super().__init__()
        self.mode = mode
        self.preproc = preproc
        self.ioconfig = copy.deepcopy(ioconfig)

        if mode == "tile":
            warnings.warn(
                "WSIPatchDataset only reads image tile at "
                '`units="baseline"`. Resolutions will be converted '
                "to baseline value."
            )
            self.ioconfig = self.ioconfig.to_baseline()

        self.mp_shared_space = mp_shared_space
        self.wsi_paths = wsi_paths
        self.wsi_idx = None  # to be received externally via thread communication
        self.reader = None

    def _get_reader(self, img_path):
        """Get appropriate reader for input path."""
        img_path = pathlib.Path(img_path)
        if self.mode == "wsi":
<<<<<<< HEAD
            reader = get_wsireader(img_path)
        else:
            if isinstance(img_path, np.ndarray):
                img = img_path
            else:
                img = imread(img_path)
            # initialise metadata for VirtualWSIReader.
            # here, we simulate a whole-slide image, but with a single level.
            metadata = WSIMeta(
                mpp=np.array([1.0, 1.0]),
                objective_power=10,
                axes="YXS",
                slide_dimensions=np.array(img.shape[:2][::-1]),
                level_downsamples=[1.0],
                level_dimensions=[np.array(img.shape[:2][::-1])],
            )
            reader = VirtualWSIReader(
                img,
                info=metadata,
            )
        return reader
=======
            return WSIReader.open(img_path)
        img = imread(img_path)
        # initialise metadata for VirtualWSIReader.
        # here, we simulate a whole-slide image, but with a single level.
        metadata = WSIMeta(
            mpp=np.array([1.0, 1.0]),
            objective_power=10,
            axes="YXS",
            slide_dimensions=np.array(img.shape[:2][::-1]),
            level_downsamples=[1.0],
            level_dimensions=[np.array(img.shape[:2][::-1])],
        )
        return VirtualWSIReader(
            img,
            info=metadata,
        )
>>>>>>> b4cf2ebc

    def __len__(self):
        return len(self.mp_shared_space.patch_inputs)

    @staticmethod
    def collate_fn(batch):
        """Prototype to handle reading exception.

        This will exclude any sample with `None` from the batch. As
        such, wrapping `__getitem__` with try-catch and return `None`
        upon exceptions will prevent crashing the entire program. But as
        a side effect, the batch may not have the size as defined.

        """
        batch = [v for v in batch if v is not None]
        return torch.utils.data.dataloader.default_collate(batch)

    def __getitem__(self, idx: int):
        # ! no need to lock as we do not modify source value in shared space
        if self.wsi_idx != self.mp_shared_space.wsi_idx:
            self.wsi_idx = int(self.mp_shared_space.wsi_idx.item())
            self.reader = self._get_reader(self.wsi_paths[self.wsi_idx])

        # this is in XY and at requested resolution (not baseline)
        bounds = self.mp_shared_space.patch_inputs[idx]
        bounds = bounds.numpy()  # expected to be torch.Tensor

        # be the same as bounds br-tl, unless bounds are of float
        patch_data_ = []
        scale_factors = self.ioconfig.scale_to_highest(
            self.ioconfig.input_resolutions, self.ioconfig.resolution_unit
        )
        for idy, resolution in enumerate(self.ioconfig.input_resolutions):
            resolution_bounds = np.round(bounds * scale_factors[idy])
            patch_data = self.reader.read_bounds(
                resolution_bounds.astype(np.int32),
                coord_space="resolution",
                pad_constant_values=0,  # expose this ?
                **resolution,
            )

            if self.preproc is not None:
                patch_data = patch_data.copy()
                patch_data = self.preproc(patch_data)
            patch_data_.append(patch_data)
        if len(patch_data_) == 1:
            patch_data_ = patch_data_[0]

        bound = self.mp_shared_space.patch_outputs[idx]
        return patch_data_, bound


class SemanticSegmentor:
    """Pixel-wise segmentation predictor.

    The tiatoolbox model should produce the following results on the BCSS dataset
    using fcn_resnet50_unet-bcss.

    .. list-table:: Semantic segmentation performance on the BCSS dataset
       :widths: 15 15 15 15 15 15 15
       :header-rows: 1

       * -
         - Tumour
         - Stroma
         - Inflammatory
         - Necrosis
         - Other
         - All
       * - Amgad et al.
         - 0.851
         - 0.800
         - 0.712
         - 0.723
         - 0.666
         - 0.750
       * - TIAToolbox
         - 0.885
         - 0.825
         - 0.761
         - 0.765
         - 0.581
         - 0.763

    Note, if `model` is supplied in the arguments, it will ignore the
    `pretrained_model` and `pretrained_weights` arguments.

    Args:
        model (nn.Module):
            Use externally defined PyTorch model for prediction with
            weights already loaded. Default is `None`. If provided,
            `pretrained_model` argument is ignored.
        pretrained_model (str):
            Name of the existing models support by tiatoolbox for
            processing the data. For a full list of pretrained models,
            refer to the `docs
            <https://tia-toolbox.readthedocs.io/en/latest/pretrained.html>`_.
            By default, the corresponding pretrained weights will also
            be downloaded. However, you can override with your own set
            of weights via the `pretrained_weights` argument. Argument
            is case insensitive.
        pretrained_weights (str):
            Path to the weight of the corresponding `pretrained_model`.
        batch_size (int):
            Number of images fed into the model each time.
        num_loader_workers (int):
            Number of workers to load the data. Take note that they will
            also perform preprocessing.
        num_postproc_workers (int):
            This value is there to maintain input compatibility with
            `tiatoolbox.models.classification` and is not used.
        verbose (bool):
            Whether to output logging information.
        dataset_class (obj):
            Dataset class to be used instead of default.
        auto_generate_mask (bool):
            To automatically generate tile/WSI tissue mask if is not
            provided.

    Attributes:
        process_prediction_per_batch (bool): A flag to denote whether post
            processing for inference output is applied after each batch or
            after finishing an entire tile or WSI.

    Examples:
        >>> # Sample output of a network
        >>> wsis = ['A/wsi.svs', 'B/wsi.svs']
        >>> predictor = SemanticSegmentor(model='fcn-tissue_mask')
        >>> output = predictor.predict(wsis, mode='wsi')
        >>> list(output.keys())
        [('A/wsi.svs', 'output/0.raw') , ('B/wsi.svs', 'output/1.raw')]
        >>> # if a network have 2 output heads, each head output of 'A/wsi.svs'
        >>> # will be respectively stored in 'output/0.raw.0', 'output/0.raw.1'

    """

    def __init__(
        self,
        batch_size: int = 8,
        num_loader_workers: int = 0,
        num_postproc_workers: int = 0,  # skipcq: PYL-W0613
        model: torch.nn.Module = None,
        pretrained_model: str = None,
        pretrained_weights: str = None,
        verbose: bool = True,
        auto_generate_mask: bool = False,
        dataset_class: Callable = WSIStreamDataset,
    ):
        super().__init__()

        if model is None and pretrained_model is None:
            raise ValueError("Must provide either of `model` or `pretrained_model`")

        if model is not None:
            self.model = model
            # template ioconfig, usually coming from pretrained
            self.ioconfig = None
        else:
            model, ioconfig = get_pretrained_model(pretrained_model, pretrained_weights)
            self.ioconfig = ioconfig
            self.model = model

        # local variables for flagging mode within class,
        # subclass should overwritten to alter some specific behavior
        self.process_prediction_per_batch = True

        # for runtime, such as after wrapping with nn.DataParallel
        self._cache_dir = None
        self._loader = None
        self._model = None
        self._on_gpu = None
        self._mp_shared_space = None
        self._postproc_workers = None
        self._futures = None
        self._outputs = []
        self.imgs = None
        self.masks = None

        self.dataset_class: WSIStreamDataset = dataset_class
        self.model = model  # original copy
        self.pretrained_model = pretrained_model
        self.batch_size = batch_size
        self.num_loader_workers = num_loader_workers
        self.num_postproc_workers = None
        self.verbose = verbose
        self.auto_generate_mask = auto_generate_mask

    @staticmethod
    def get_coordinates(
        image_shape: Union[List[int], np.ndarray], ioconfig: IOSegmentorConfig
    ):
        """Calculate patch tiling coordinates.

        By default, internally, it will call the
        `PatchExtractor.get_coordinates`. To use your own approach,
        either subclass to overwrite or directly assign your own
        function to this name. In either cases, the function must obey
        the API defined here.

        Args:
            image_shape (tuple(int), :class:`numpy.ndarray`):
                This argument specifies the shape of mother image (the
                image we want to) extract patches from) at requested
                `resolution` and `units` and it is expected to be in
                (width, height) format.
            ioconfig (:class:`IOSegmentorConfig`):
                Object that contains information about input and output
                placement of patches. Check `IOSegmentorConfig` for
                details about available attributes.

        Returns:
            tuple:
                Tuple containing:
                - :py:obj:`list` - patch_inputs:
                    A list of corrdinates in `[start_x, start_y, end_x,
                    end_y]` format indicating the read location of the
                    patch in the mother image.
                - :py:obj:`list` - patch_outputs:
                    A list of corrdinates in `[start_x, start_y, end_x,
                    end_y]` format indicating the write location of the
                    patch in the mother image.

        Examples:
            >>> # API of function expected to overwrite `get_coordinates`
            >>> def func(image_shape, ioconfig):
            ...   patch_inputs = np.array([[0, 0, 256, 256]])
            ...   patch_outputs = np.array([[0, 0, 256, 256]])
            ...   return patch_inputs, patch_outputs
            >>> segmentor = SemanticSegmentor(model='unet')
            >>> segmentor.get_coordinates = func

        """
        (patch_inputs, patch_outputs) = PatchExtractor.get_coordinates(
            image_shape=image_shape,
            patch_input_shape=ioconfig.patch_input_shape,
            patch_output_shape=ioconfig.patch_output_shape,
            stride_shape=ioconfig.stride_shape,
        )
        return patch_inputs, patch_outputs

    @staticmethod
    def filter_coordinates(
        mask_reader: VirtualWSIReader,
        bounds: np.ndarray,
        resolution: Union[float, int] = None,
        units: str = None,
    ):
        """
        Indicates which coordinate is valid basing on the mask.

        To use your own approaches, either subclass to overwrite or
        directly assign your own function to this name. In either cases,
        the function must obey the API defined here.

        Args:
            mask_reader (:class:`.VirtualReader`):
                A virtual pyramidal reader of the mask related to the
                WSI from which we want to extract the patches.
            bounds (ndarray and np.int32):
                Coordinates to be checked via the `func`. They must be
                in the same resolution as requested `resolution` and
                `units`. The shape of `coordinates` is (N, K) where N is
                the number of coordinate sets and K is either 2 for
                centroids or 4 for bounding boxes. When using the
                default `func=None`, K should be 4, as we expect the
                `coordinates` to be bounding boxes in `[start_x,
                start_y, end_x, end_y]` format.

        Returns:
            :class:`numpy.ndarray`:
                List of flags to indicate which coordinate is valid.

        Examples:
            >>> # API of function expected to overwrite `filter_coordinates`
            >>> def func(reader, bounds, resolution, units):
            ...   # as example, only select first bound
            ...   return np.array([1, 0])
            >>> coords = [[0, 0, 256, 256], [128, 128, 384, 384]]
            >>> segmentor = SemanticSegmentor(model='unet')
            >>> segmentor.filter_coordinates = func

        """
        if not isinstance(mask_reader, VirtualWSIReader):
            raise ValueError("`mask_reader` should be VirtualWSIReader.")
        if not isinstance(bounds, np.ndarray) or not np.issubdtype(
            bounds.dtype, np.integer
        ):
            raise ValueError("`coordinatess` should be ndarray of integer type.")

        mask_real_shape = mask_reader.img.shape[:2]
        mask_resolution_shape = mask_reader.slide_dimensions(
            resolution=resolution, units=units
        )[::-1]
        mask_real_shape = np.array(mask_real_shape)
        mask_resolution_shape = np.array(mask_resolution_shape)
        scale_factor = mask_real_shape / mask_resolution_shape
        scale_factor = scale_factor[0]  # what if ratio x != y

        def sel_func(coord: np.ndarray):
            """Accept coord as long as its box contains part of mask."""
            coord_in_real_mask = np.ceil(scale_factor * coord).astype(np.int32)
            start_x, start_y, end_x, end_y = coord_in_real_mask
            roi = mask_reader.img[start_y:end_y, start_x:end_x]
            return np.sum(roi > 0) > 0

        flags = [sel_func(bound) for bound in bounds]
        return np.array(flags)

    @staticmethod
    def get_reader(img_path: str, mask_path: str, mode: str, auto_get_mask: bool):
        """Define how to get reader for mask and source image."""
<<<<<<< HEAD
        if not isinstance(img_path, np.ndarray):
            img_path = pathlib.Path(img_path)
        reader = get_wsireader(img_path)
=======
        img_path = pathlib.Path(img_path)
        reader = WSIReader.open(img_path)
>>>>>>> b4cf2ebc

        mask_reader = None
        if isinstance(mask_path, WSIReader):
            mask_reader = mask_path
        elif mask_path is not None:
            if os.path.isfile(mask_path):
                #raise ValueError("`mask_path` must be a valid file path.")
                mask = imread(mask_path)  # assume to be gray
            else:
                mask = mask_path
            #mask = cv2.cvtColor(mask, cv2.COLOR_RGB2GRAY)
            mask = np.array(mask > 0, dtype=np.uint8)

            mask_reader = VirtualWSIReader(mask)
            mask_reader.info = reader.info
        elif auto_get_mask and mode == "wsi" and mask_path is None:
            # if no mask provided and `wsi` mode, generate basic tissue
            # mask on the fly
            mask_reader = reader.tissue_mask('morphological', resolution=1.25, units="power")
            mask_reader.info = reader.info
        return reader, mask_reader

    def _predict_one_wsi(
        self,
        wsi_idx: int,
        ioconfig: IOSegmentorConfig,
        save_path: str,
        mode: str,
    ):
        """Make a prediction on tile/wsi.

        Args:
            wsi_idx (int):
                Index of the tile/wsi to be processed within `self`.
            ioconfig (:class:`IOSegmentorConfig`):
                Object which defines I/O placement during inference and
                when assembling back to full tile/wsi.
            save_path (str):
                Location to save output prediction as well as possible
                intermediate results.
            mode (str):
                Either `"tile"` or `"wsi"` to indicate run mode.

        """
        cache_dir = f"{self._cache_dir}/{wsi_idx}/"
        os.makedirs(cache_dir)

        wsi_path = self.imgs[wsi_idx]
        mask_path = None if self.masks is None else self.masks[wsi_idx]
        wsi_reader, mask_reader = self.get_reader(
            wsi_path, mask_path, mode, self.auto_generate_mask
        )

        # assume ioconfig has already been converted to `baseline` for `tile` mode
        resolution = ioconfig.highest_input_resolution
        wsi_proc_shape = wsi_reader.slide_dimensions(**resolution)

        # * retrieve patch and tile placement
        # this is in XY
        (patch_inputs, patch_outputs) = self.get_coordinates(wsi_proc_shape, ioconfig)
        if mask_reader is not None:
            sel = self.filter_coordinates(mask_reader, patch_outputs, **resolution)
            patch_outputs = patch_outputs[sel]
            patch_inputs = patch_inputs[sel]

        # modify the shared space so that we can update worker info
        # without needing to re-create the worker. There should be no
        # race-condition because only the following enumerate loop
        # triggers the parallelism, and this portion is still in
        # sequential execution order
        patch_inputs = torch.from_numpy(patch_inputs).share_memory_()
        patch_outputs = torch.from_numpy(patch_outputs).share_memory_()
        self._mp_shared_space.patch_inputs = patch_inputs
        self._mp_shared_space.patch_outputs = patch_outputs
        self._mp_shared_space.wsi_idx = torch.Tensor([wsi_idx]).share_memory_()

        pbar_desc = "Process Batch: "
        pbar = tqdm.tqdm(
            desc=pbar_desc,
            leave=True,
            total=int(len(self._loader)),
            ncols=80,
            ascii=True,
            position=0,
        )

        cum_output = []
        for _, batch_data in enumerate(self._loader):
            sample_datas, sample_infos = batch_data
            batch_size = sample_infos.shape[0]
            # ! depending on the protocol of the output within infer_batch
            # ! this may change, how to enforce/document/expose this in a
            # ! sensible way?

            # assume to return a list of L output,
            # each of shape N x etc. (N=batch size)
            sample_outputs = self.model.infer_batch(
                self._model,
                sample_datas,
                self._on_gpu,
            )
            # repackage so that its a N list, each contains
            # L x etc. output
            sample_outputs = [np.split(v, batch_size, axis=0) for v in sample_outputs]
            sample_outputs = list(zip(*sample_outputs))

            # tensor to numpy, costly?
            sample_infos = sample_infos.numpy()
            sample_infos = np.split(sample_infos, batch_size, axis=0)

            sample_outputs = list(zip(sample_infos, sample_outputs))
            if self.process_prediction_per_batch:
                self._process_predictions(
                    sample_outputs, wsi_reader, ioconfig, save_path, cache_dir
                )
            else:
                cum_output.extend(sample_outputs)
            pbar.update()
        pbar.close()

        self._process_predictions(
            cum_output, wsi_reader, ioconfig, save_path, cache_dir
        )

        # clean up the cache directories
        shutil.rmtree(cache_dir)

    def _process_predictions(
        self,
        cum_batch_predictions: List,
        wsi_reader: WSIReader,
        ioconfig: IOSegmentorConfig,
        save_path: str,
        cache_dir: str,
    ):
        """Define how the aggregated predictions are processed.

        This includes merging the prediction if necessary and also saving afterwards.
        Note that items within `cum_batch_predictions` will be consumed during
        the operation.

        Args:
            cum_batch_predictions (list):
                List of batch predictions. Each item within the list
                should be of (location, patch_predictions).
            wsi_reader (:class:`WSIReader`):
                A reader for the image where the predictions come from.
            ioconfig (:class:`IOSegmentorConfig`):
                A configuration object contains input and output
                information.
            save_path (str):
                Root path to save current WSI predictions.
            cache_dir (str):
                Root path to cache current WSI data.

        """
        if len(cum_batch_predictions) == 0:
            return

        # assume predictions is N, each item has L output element
        locations, predictions = list(zip(*cum_batch_predictions))
        # Nx4 (N x [tl_x, tl_y, br_x, br_y), denotes the location of
        # output patch this can exceed the image bound at the requested
        # resolution remove singleton due to split.
        locations = np.array([v[0] for v in locations])
        for index, output_resolution in enumerate(ioconfig.output_resolutions):
            # assume resolution index to be in the same order as L
            merged_resolution = ioconfig.highest_input_resolution
            merged_locations = locations
            # ! location is w.r.t highest resolution, hence still need conversion
            if ioconfig.save_resolution is not None:
                merged_resolution = ioconfig.save_resolution
                output_shape = wsi_reader.slide_dimensions(**output_resolution)
                merged_shape = wsi_reader.slide_dimensions(**merged_resolution)
                fx = merged_shape[0] / output_shape[0]
                merged_locations = np.ceil(locations * fx).astype(np.int64)
            merged_shape = wsi_reader.slide_dimensions(**merged_resolution)
            # 0 idx is to remove singleton without removing other axes singleton
            to_merge_predictions = [v[index][0] for v in predictions]
            sub_save_path = f"{save_path}.raw.{index}.npy"
            sub_count_path = f"{cache_dir}/count.{index}.npy"
            self.merge_prediction(
                merged_shape[::-1],  # XY to YX
                to_merge_predictions,
                merged_locations,
                save_path=sub_save_path,
                cache_count_path=sub_count_path,
            )

    @staticmethod
    def merge_prediction(
        canvas_shape: Union[Tuple[int], List[int], np.ndarray],
        predictions: List[np.ndarray],
        locations: Union[List, np.ndarray],
        save_path: Union[str, pathlib.Path] = None,
        cache_count_path: Union[str, pathlib.Path] = None,
    ):
        """Merge patch-level predictions to form a 2-dimensional prediction map.

        When accumulating the raw prediction onto a same canvas (via
        calling the function multiple times), `save_path` and
        `cache_count_path` must be the same. If either of these two do
        not exist, the function will create new files. However, if
        `save_path` is `None`, the function will perform the
        accumulation using CPU-RAM as storage.

        Args:
            canvas_shape (:class:`numpy.ndarray`):
                HW of the supposed assembled image.
            predictions (list):
                List of nd.array, each item is a patch prediction,
                assuming to be of shape HWC.
            locations (list):
                List of nd.array, each item is the location of the patch
                at the same index within `predictions`. The location is
                in the to be assembled canvas and of the form
                `(top_left_x, top_left_y, bottom_right_x,
                bottom_right_x)`.
            save_path (str):
                Location to save the assembled image.
            cache_count_path (str):
                Location to store the canvas for counting how many times
                each pixel get overlapped when assembling.

        Returns:
            :class:`numpy.ndarray`:
                An image contains merged data.

        Examples:

        >>> SemanticSegmentor.merge_prediction(
        ...     canvas_shape=[4, 4],
        ...     predictions=[
        ...         np.full((2, 2), 1),
        ...         np.full((2, 2), 2)],
        ...     locations=[
        ...         [0, 0, 2, 2],
        ...         [2, 2, 4, 4]],
        ...     save_path=None,
        ... )
        ... array([[1, 1, 0, 0],
        ...        [1, 1, 0, 0],
        ...        [0, 0, 2, 2],
        ...        [0, 0, 2, 2]])

        """
        canvas_shape = np.array(canvas_shape)

        sample_prediction = predictions[0]

        if len(sample_prediction.shape) not in (2, 3):
            raise ValueError(f"Prediction is no HW or HWC: {sample_prediction.shape}.")

        (
            canvas_cum_shape_,
            canvas_count_shape_,
            add_singleton_dim,
        ) = _estimate_canvas_parameters(sample_prediction, canvas_shape)

        is_on_drive, count_canvas, cum_canvas = _prepare_save_output(
            save_path, cache_count_path, canvas_cum_shape_, canvas_count_shape_
        )

        def index(arr, tl, br):
            """Helper to shorten indexing."""
            return arr[tl[0] : br[0], tl[1] : br[1]]

        patch_infos = list(zip(locations, predictions))
        for _, patch_info in enumerate(patch_infos):
            # position is assumed to be in XY coordinate
            (bound_in_wsi, prediction) = patch_info
            # convert to XY to YX, and in tl, br
            tl_in_wsi = np.array(bound_in_wsi[:2][::-1])
            br_in_wsi = np.array(bound_in_wsi[2:][::-1])
            old_tl_in_wsi = tl_in_wsi.copy()

            # need to do conversion
            patch_shape_in_wsi = tuple(br_in_wsi - tl_in_wsi)
            # conversion to make cv2 happy
            prediction = prediction.astype(np.float32)
            prediction = cv2.resize(prediction, patch_shape_in_wsi[::-1])
            # ! cv2 resize will remove singleton !
            if add_singleton_dim:
                prediction = prediction[..., None]

            sel = tl_in_wsi < 0
            tl_in_wsi[sel] = 0

            if np.any(tl_in_wsi >= canvas_shape):
                continue

            sel = br_in_wsi > canvas_shape
            br_in_wsi[sel] = canvas_shape[sel]

            # re-calibrate the position in case patch passing the image bound
            br_in_patch = br_in_wsi - old_tl_in_wsi
            patch_actual_shape = br_in_wsi - tl_in_wsi
            tl_in_patch = br_in_patch - patch_actual_shape

            # now cropping the prediction region
            patch_pred = prediction[
                tl_in_patch[0] : br_in_patch[0], tl_in_patch[1] : br_in_patch[1]
            ]

            patch_count = np.ones(patch_pred.shape[:2])[..., None]
            if not is_on_drive:
                index(cum_canvas, tl_in_wsi, br_in_wsi)[:] += patch_pred
                index(count_canvas, tl_in_wsi, br_in_wsi)[:] += patch_count
            else:
                old_avg_pred = np.array(index(cum_canvas, tl_in_wsi, br_in_wsi))
                old_count = np.array(index(count_canvas, tl_in_wsi, br_in_wsi))
                # ! there will be precision error, but we have to live with this
                new_count = old_count + patch_count
                # retrieve old raw probabilities after summation
                old_raw_pred = old_avg_pred * old_count
                new_avg_pred = (old_raw_pred + patch_pred) / new_count
                index(cum_canvas, tl_in_wsi, br_in_wsi)[:] = new_avg_pred
                index(count_canvas, tl_in_wsi, br_in_wsi)[:] = new_count
        if not is_on_drive:
            cum_canvas /= count_canvas + 1.0e-6
        return cum_canvas

    @staticmethod
    def _prepare_save_dir(save_dir):
        """Prepare save directory and cache."""
        if save_dir is None:
            warnings.warn(
                (
                    "Segmentor will only output to directory. "
                    "All subsequent output will be saved to current runtime "
                    "location under folder 'output'. Overwriting may happen! "
                )
            )
            save_dir = os.path.join(os.getcwd(), "output")

        save_dir = os.path.abspath(save_dir)
        save_dir = pathlib.Path(save_dir)
        if save_dir.is_dir():
            raise ValueError(f"`save_dir` already exists! {save_dir}")
        save_dir.mkdir(parents=True)
        cache_dir = f"{save_dir}/cache"
        os.makedirs(cache_dir)

        return save_dir, cache_dir

    def _update_ioconfig(
        self,
        ioconfig,
        mode,
        patch_input_shape,
        patch_output_shape,
        stride_shape,
        resolution,
        units,
    ):
        """Update ioconfig according to input parameters.

        Args:
            ioconfig (:class:`IOSegmentorConfig`):
                Object defines information about input and output
                placement of patches. When provided,
                `patch_input_shape`, `patch_output_shape`,
                `stride_shape`, `resolution`, and `units` arguments are
                ignored. Otherwise, those arguments will be internally
                converted to a :class:`IOSegmentorConfig` object.
            mode (str):
                Type of input to process. Choose from either `tile` or
                `wsi`.
            patch_input_shape (tuple):
                Size of patches input to the model. The values
                are at requested read resolution and must be positive.
            patch_output_shape (tuple):
                Size of patches output by the model. The values are at
                the requested read resolution and must be positive.
            stride_shape (tuple):
                Stride using during tile and WSI processing. The values
                are at requested read resolution and must be positive.
                If not provided, `stride_shape=patch_input_shape` is
                used.
            resolution (float):
                Resolution used for reading the image.
            units (str):
                Units of resolution used for reading the image. Choose
                from either `"level"`, `"power"` or `"mpp"`.

        Returns:
            :class:`IOSegmentorConfig`:
                Updated ioconfig.

        """
        if patch_output_shape is None:
            patch_output_shape = patch_input_shape
        if stride_shape is None:
            stride_shape = patch_output_shape

        if ioconfig is None and patch_input_shape is None:
            if self.ioconfig is None:
                raise ValueError(
                    "Must provide either `ioconfig` or "
                    "`patch_input_shape` and `patch_output_shape`"
                )
            ioconfig = copy.deepcopy(self.ioconfig)
        elif ioconfig is None:
            ioconfig = IOSegmentorConfig(
                input_resolutions=[{"resolution": resolution, "units": units}],
                output_resolutions=[{"resolution": resolution, "units": units}],
                patch_input_shape=patch_input_shape,
                patch_output_shape=patch_output_shape,
                stride_shape=stride_shape,
            )
        if mode == "tile":
            warnings.warn(
                "WSIPatchDataset only reads image tile at "
                '`units="baseline"`. Resolutions will be converted '
                "to baseline value."
            )
            return ioconfig.to_baseline()

        return ioconfig

    def _prepare_workers(self):
        """Prepare number of workers."""
        self._postproc_workers = None
        if self.num_postproc_workers is not None:
            self._postproc_workers = ProcessPoolExecutor(
                max_workers=self.num_postproc_workers
            )

    def _memory_cleanup(self):
        """Memory clean up."""
        self.imgs = None
        self.masks = None
        self._cache_dir = None
        self._model = None
        self._loader = None
        self._on_gpu = None
        self._futures = None
        self._mp_shared_space = None
        if self._postproc_workers is not None:
            self._postproc_workers.shutdown()
        self._postproc_workers = None

    def _predict_wsi_handle_exception(
        self, imgs, wsi_idx, img_path, mode, ioconfig, save_dir, crash_on_exception
    ):
        """Predict on multiple WSIs.

        Args:
            imgs (list, ndarray):
                List of inputs to process. When using `"patch"` mode,
                the input must be either a list of images, a list of
                image file paths or a numpy array of an image list. When
                using `"tile"` or `"wsi"` mode, the input must be a list
                of file paths.
            wsi_idx (int):
                index of current WSI being processed.
            img_path(str):
                Path to current image.
            mode (str):
                Type of input to process. Choose from either `tile` or
                `wsi`.
            ioconfig (:class:`IOSegmentorConfig`):
                Object defines information about input and output
                placement of patches. When provided,
                `patch_input_shape`, `patch_output_shape`,
                `stride_shape`, `resolution`, and `units` arguments are
                ignored. Otherwise, those arguments will be internally
                converted to a :class:`IOSegmentorConfig` object.
            save_dir (str or pathlib.Path):
                Output directory when processing multiple tiles and
                whole-slide images. By default, it is folder `output`
                where the running script is invoked.
            crash_on_exception (bool):
                If `True`, the running loop will crash if there is any
                error during processing a WSI. Otherwise, the loop will
                move on to the next wsi for processing.

        Returns:
            list:
                A list of tuple(input_path, save_path) where
                `input_path` is the path of the input wsi while
                `save_path` corresponds to the output predictions.

        """
        try:
            wsi_save_path = save_dir.joinpath(f"{wsi_idx}")
            self._predict_one_wsi(wsi_idx, ioconfig, str(wsi_save_path), mode)

            # Do not use dict with file name as key, because it can be
            # overwritten. It may be user intention to provide files with a
            # same name multiple times (may be they have different root path)
            self._outputs.append([str(img_path), str(wsi_save_path)])

            # ? will this corrupt old version if control + c midway?
            map_file_path = os.path.join(save_dir, "file_map.dat")
            # backup old version first
            if os.path.exists(map_file_path):
                old_map_file_path = os.path.join(save_dir, "file_map_old.dat")
                shutil.copy(map_file_path, old_map_file_path)
            joblib.dump(self._outputs, map_file_path)

            # verbose mode, error by passing ?
            logging.info("Finish: %d", wsi_idx / len(imgs))
            logging.info("--Input: %s", str(img_path))
            logging.info("--Ouput: %s", str(wsi_save_path))
        # prevent deep source check because this is bypass and
        # delegating error message
        except Exception as err:  # noqa: PIE786  # skipcq: PYL-W0703
            if crash_on_exception:
                raise err
            logging.error(err)

    def predict(
        self,
        imgs,
        masks=None,
        mode="tile",
        on_gpu=True,
        ioconfig=None,
        patch_input_shape=None,
        patch_output_shape=None,
        stride_shape=None,
        resolution=1.0,
        units="baseline",
        save_dir=None,
        crash_on_exception=False,
    ):
        """Make a prediction for a list of input data.

        By default, if the input model at the object instantiation time
        is a pretrained model in the toolbox as well as
        `patch_input_shape`, `patch_output_shape`, `stride_shape`,
        `resolution`, `units` and `ioconfig` are `None`. The method will
        use the `ioconfig` retrieved together with the pretrained model.
        Otherwise, either `patch_input_shape`, `patch_output_shape`,
        `stride_shape`, `resolution`, `units` or `ioconfig` must be set
        else a `Value Error` will be raised.

        Args:
            imgs (list, ndarray):
                List of inputs to process. When using `"patch"` mode,
                the input must be either a list of images, a list of
                image file paths or a numpy array of an image list. When
                using `"tile"` or `"wsi"` mode, the input must be a list
                of file paths.
            masks (list):
                List of masks. Only utilised when processing image tiles
                and whole-slide images. Patches are only processed if
                they are within a masked area. If not provided, then a
                tissue mask will be automatically generated for
                whole-slide images or the entire image is processed for
                image tiles.
            mode (str):
                Type of input to process. Choose from either `tile` or
                `wsi`.
            ioconfig (:class:`IOSegmentorConfig`):
                Object defines information about input and output
                placement of patches. When provided,
                `patch_input_shape`, `patch_output_shape`,
                `stride_shape`, `resolution`, and `units` arguments are
                ignored. Otherwise, those arguments will be internally
                converted to a :class:`IOSegmentorConfig` object.
            on_gpu (bool):
                Whether to run the model on the GPU.
            patch_input_shape (tuple):
                Size of patches input to the model. The values
                are at requested read resolution and must be positive.
            patch_output_shape (tuple):
                Size of patches output by the model. The values are at
                the requested read resolution and must be positive.
            stride_shape (tuple):
                Stride using during tile and WSI processing. The values
                are at requested read resolution and must be positive.
                If not provided, `stride_shape=patch_input_shape` is
                used.
            resolution (float):
                Resolution used for reading the image.
            units (str):
                Units of resolution used for reading the image. Choose
                from either `"level"`, `"power"` or `"mpp"`.
            save_dir (str or pathlib.Path):
                Output directory when processing multiple tiles and
                whole-slide images. By default, it is folder `output`
                where the running script is invoked.
            crash_on_exception (bool):
                If `True`, the running loop will crash if there is any
                error during processing a WSI. Otherwise, the loop will
                move on to the next wsi for processing.

        Returns:
            list:
                A list of tuple(input_path, save_path) where
                `input_path` is the path of the input wsi while
                `save_path` corresponds to the output predictions.

        Examples:
            >>> # Sample output of a network
            >>> wsis = ['A/wsi.svs', 'B/wsi.svs']
            >>> predictor = SemanticSegmentor(model='fcn-tissue_mask')
            >>> output = predictor.predict(wsis, mode='wsi')
            >>> list(output.keys())
            [('A/wsi.svs', 'output/0.raw') , ('B/wsi.svs', 'output/1.raw')]
            >>> # if a network have 2 output heads, each head output of 'A/wsi.svs'
            >>> # will be respectively stored in 'output/0.raw.0', 'output/0.raw.1'

        """
        if mode not in ["wsi", "tile"]:
            raise ValueError(f"{mode} is not a valid mode. Use either `tile` or `wsi`.")

        save_dir, self._cache_dir = self._prepare_save_dir(save_dir)

        ioconfig = self._update_ioconfig(
            ioconfig,
            mode,
            patch_input_shape,
            patch_output_shape,
            stride_shape,
            resolution,
            units,
        )

        # use external for testing
        self._on_gpu = on_gpu
        self._model = misc.model_to(on_gpu, self.model)

        # workers should be > 0 else Value Error will be thrown
        self._prepare_workers()

        mp_manager = torch_mp.Manager()
        mp_shared_space = mp_manager.Namespace()
        self._mp_shared_space = mp_shared_space

        ds = self.dataset_class(
            ioconfig=ioconfig,
            preproc=self.model.preproc_func,
            wsi_paths=imgs,
            mp_shared_space=mp_shared_space,
            mode=mode,
        )

        loader = torch_data.DataLoader(
            ds,
            drop_last=False,
            batch_size=self.batch_size,
            num_workers=self.num_loader_workers,
            persistent_workers=self.num_loader_workers > 0,
        )

        self._loader = loader
        self.imgs = imgs
        self.masks = masks

        # contain input / output prediction mapping
        self._outputs = []
        # ? what will happen if this crash midway?
        # => may not be able to retrieve the result dict
        for wsi_idx, img_path in enumerate(imgs):
            self._predict_wsi_handle_exception(
                imgs, wsi_idx, img_path, mode, ioconfig, save_dir, crash_on_exception
            )

        # clean up the cache directories
        shutil.rmtree(self._cache_dir)
        self._memory_cleanup()

        return self._outputs


class DeepFeatureExtractor(SemanticSegmentor):
    """Generic CNN Feature Extractor.

    A engine for using any CNN model as a feature extractor. Note, if
    `model` is supplied in the arguments, it will ignore the
    `pretrained_model` and `pretrained_weights` arguments.

    Args:
        model (nn.Module):
            Use externally defined PyTorch model for prediction with
            weights already loaded. Default is `None`. If provided,
            `pretrained_model` argument is ignored.
        pretrained_model (str):
            Name of the existing models support by tiatoolbox for
            processing the data. By default, the corresponding
            pretrained weights will also be downloaded. However, you can
            override with your own set of weights via the
            `pretrained_weights` argument. Argument is case insensitive.
            Refer to
            :class:`tiatoolbox.models.architecture.vanilla.CNNBackbone`
            for list of supported pretrained models.
        pretrained_weights (str):
            Path to the weight of the corresponding `pretrained_model`.
        batch_size (int):
            Number of images fed into the model each time.
        num_loader_workers (int):
            Number of workers to load the data. Take note that they will
            also perform preprocessing.
        num_postproc_workers (int):
            This value is there to maintain input compatibility with
            `tiatoolbox.models.classification` and is not used.
        verbose (bool):
            Whether to output logging information.
        dataset_class (obj):
            Dataset class to be used instead of default.
        auto_generate_mask(bool):
            To automatically generate tile/WSI tissue mask if is not
            provided.

    Examples:
        >>> # Sample output of a network
        >>> from tiatoolbox.models.architecture.vanilla import CNNBackbone
        >>> wsis = ['A/wsi.svs', 'B/wsi.svs']
        >>> # create resnet50 with pytorch pretrained weights
        >>> model = CNNBackbone('resnet50')
        >>> predictor = DeepFeatureExtractor(model=model)
        >>> output = predictor.predict(wsis, mode='wsi')
        >>> list(output.keys())
        [('A/wsi.svs', 'output/0') , ('B/wsi.svs', 'output/1')]
        >>> # If a network have 2 output heads, for 'A/wsi.svs',
        >>> # there will be 3 output and they are respectively stored at
        >>> # 'output/0.position.npy'   # will always be output
        >>> # 'output/0.features.0.npy' # output of head 0
        >>> # 'output/0.features.1.npy' # output of head 1
        >>> # Each file will contain a same number of items, and the item at each
        >>> # index corresponds to 1 patch. The item in `.*position.npy` will
        >>> # be the corresponding patch bounding box. The box coordinates are at
        >>> # the inference resolution defined within the provided `ioconfig`.

    """

    def __init__(
        self,
        batch_size: int = 8,
        num_loader_workers: int = 0,
        num_postproc_workers: int = 0,
        model: torch.nn.Module = None,
        pretrained_model: str = None,
        pretrained_weights: str = None,
        verbose: bool = True,
        auto_generate_mask: bool = False,
        dataset_class: Callable = WSIStreamDataset,
    ):
        super().__init__(
            batch_size=batch_size,
            num_loader_workers=num_loader_workers,
            num_postproc_workers=num_postproc_workers,
            model=model,
            pretrained_model=pretrained_model,
            pretrained_weights=pretrained_weights,
            verbose=verbose,
            auto_generate_mask=auto_generate_mask,
            dataset_class=dataset_class,
        )
        self.process_prediction_per_batch = False

    def _process_predictions(
        self,
        cum_batch_predictions: List,
        wsi_reader: WSIReader,
        ioconfig: IOSegmentorConfig,
        save_path: str,
        cache_dir: str,
    ):
        """Define how the aggregated predictions are processed.

        This includes merging the prediction if necessary and also
        saving afterwards.

        Args:
            cum_batch_predictions (list):
                List of batch predictions. Each item within the list
                should be of (location, patch_predictions).
            wsi_reader (:class:`WSIReader`):
                A reader for the image where the predictions come from.
            ioconfig (:class:`IOSegmentorConfig`):
                A configuration object contains input and output
                information.
            save_path (str):
                Root path to save current WSI predictions.
            cache_dir (str):
                Root path to cache current WSI data.

        """
        # assume prediction_list is N, each item has L output elements
        location_list, prediction_list = list(zip(*cum_batch_predictions))
        # Nx4 (N x [tl_x, tl_y, br_x, br_y), denotes the location of output
        # patch, this can exceed the image bound at the requested resolution
        # remove singleton due to split.
        location_list = np.array([v[0] for v in location_list])
        np.save(f"{save_path}.position.npy", location_list)
        for idx, _ in enumerate(ioconfig.output_resolutions):
            # assume resolution idx to be in the same order as L
            # 0 idx is to remove singleton without removing other axes singleton
            prediction_list = [v[idx][0] for v in prediction_list]
            prediction_list = np.array(prediction_list)
            np.save(f"{save_path}.features.{idx}.npy", prediction_list)

    def predict(
        self,
        imgs,
        masks=None,
        mode="tile",
        on_gpu=True,
        ioconfig=None,
        patch_input_shape=None,
        patch_output_shape=None,
        stride_shape=None,
        resolution=1.0,
        units="baseline",
        save_dir=None,
        crash_on_exception=False,
    ):
        """Make a prediction for a list of input data.

        By default, if the input model at the time of object
        instantiation is a pretrained model in the toolbox as well as
        `patch_input_shape`, `patch_output_shape`, `stride_shape`,
        `resolution`, `units` and `ioconfig` are `None`. The method will
        use the `ioconfig` retrieved together with the pretrained model.
        Otherwise, either `patch_input_shape`, `patch_output_shape`,
        `stride_shape`, `resolution`, `units` or `ioconfig` must be set
        - else a `Value Error` will be raised.

        Args:
            imgs (list, ndarray):
                List of inputs to process. When using `"patch"` mode,
                the input must be either a list of images, a list of
                image file paths or a numpy array of an image list. When
                using `"tile"` or `"wsi"` mode, the input must be a list
                of file paths.
            masks (list):
                List of masks. Only utilised when processing image tiles
                and whole-slide images. Patches are only processed if
                they are within a masked area. If not provided, then a
                tissue mask will be automatically generated for each
                whole-slide image or all image tiles in the entire image
                are processed.
            mode (str):
                Type of input to process. Choose from either `tile` or
                `wsi`.
            ioconfig (:class:`IOSegmentorConfig`):
                Object that defines information about input and output
                placement of patches. When provided,
                `patch_input_shape`, `patch_output_shape`,
                `stride_shape`, `resolution`, and `units` arguments are
                ignored. Otherwise, those arguments will be internally
                converted to a :class:`IOSegmentorConfig` object.
            on_gpu (bool):
                Whether to run the model on the GPU.
            patch_input_shape (tuple):
                Size of patches input to the model. The values are at
                requested read resolution and must be positive.
            patch_output_shape (tuple):
                Size of patches output by the model. The values are at
                the requested read resolution and must be positive.
            stride_shape (tuple):
                Stride using during tile and WSI processing. The values
                are at requested read resolution and must be positive.
                If not provided, `stride_shape=patch_input_shape` is
                used.
            resolution (float):
                Resolution used for reading the image.
            units (str):
                Units of resolution used for reading the image. Choose
                from either `"level"`, `"power"` or `"mpp"`.
            save_dir (str):
                Output directory when processing multiple tiles and
                whole-slide images. By default, it is folder `output`
                where the running script is invoked.
            crash_on_exception (bool):
                If `True`, the running loop will crash if there is any
                error during processing a WSI. Otherwise, the loop will
                move on to the next wsi for processing.

        Returns:
            list:
                A list of tuple(input_path, save_path) where
                `input_path` is the path of the input wsi while
                `save_path` corresponds to the output predictions.

        Examples:
            >>> # Sample output of a network
            >>> from tiatoolbox.models.architecture.vanilla import CNNBackbone
            >>> wsis = ['A/wsi.svs', 'B/wsi.svs']
            >>> # create resnet50 with pytorch pretrained weights
            >>> model = CNNBackbone('resnet50')
            >>> predictor = DeepFeatureExtractor(model=model)
            >>> output = predictor.predict(wsis, mode='wsi')
            >>> list(output.keys())
            [('A/wsi.svs', 'output/0') , ('B/wsi.svs', 'output/1')]
            >>> # If a network have 2 output heads, for 'A/wsi.svs',
            >>> # there will be 3 output and they are respectively stored at
            >>> # 'output/0.position.npy'   # will alwayw be output
            >>> # 'output/0.features.0.npy' # output of head 0
            >>> # 'output/0.features.1.npy' # output of head 1
            >>> # Each file will contain a same number of items, and the item at each
            >>> # index corresponds to 1 patch. The item in `.*position.npy` will
            >>> # be the corresponding patch bounding box. The box coordinates are at
            >>> # the inference resolution defined within the provided `ioconfig`.

        """
        return super().predict(
            imgs=imgs,
            masks=masks,
            mode=mode,
            on_gpu=on_gpu,
            ioconfig=ioconfig,
            patch_input_shape=patch_input_shape,
            patch_output_shape=patch_output_shape,
            stride_shape=stride_shape,
            resolution=resolution,
            units=units,
            save_dir=save_dir,
            crash_on_exception=crash_on_exception,
        )<|MERGE_RESOLUTION|>--- conflicted
+++ resolved
@@ -338,29 +338,6 @@
         """Get appropriate reader for input path."""
         img_path = pathlib.Path(img_path)
         if self.mode == "wsi":
-<<<<<<< HEAD
-            reader = get_wsireader(img_path)
-        else:
-            if isinstance(img_path, np.ndarray):
-                img = img_path
-            else:
-                img = imread(img_path)
-            # initialise metadata for VirtualWSIReader.
-            # here, we simulate a whole-slide image, but with a single level.
-            metadata = WSIMeta(
-                mpp=np.array([1.0, 1.0]),
-                objective_power=10,
-                axes="YXS",
-                slide_dimensions=np.array(img.shape[:2][::-1]),
-                level_downsamples=[1.0],
-                level_dimensions=[np.array(img.shape[:2][::-1])],
-            )
-            reader = VirtualWSIReader(
-                img,
-                info=metadata,
-            )
-        return reader
-=======
             return WSIReader.open(img_path)
         img = imread(img_path)
         # initialise metadata for VirtualWSIReader.
@@ -377,7 +354,6 @@
             img,
             info=metadata,
         )
->>>>>>> b4cf2ebc
 
     def __len__(self):
         return len(self.mp_shared_space.patch_inputs)
@@ -689,14 +665,9 @@
     @staticmethod
     def get_reader(img_path: str, mask_path: str, mode: str, auto_get_mask: bool):
         """Define how to get reader for mask and source image."""
-<<<<<<< HEAD
         if not isinstance(img_path, np.ndarray):
             img_path = pathlib.Path(img_path)
-        reader = get_wsireader(img_path)
-=======
-        img_path = pathlib.Path(img_path)
         reader = WSIReader.open(img_path)
->>>>>>> b4cf2ebc
 
         mask_reader = None
         if isinstance(mask_path, WSIReader):
