"""This module implements semantic segmentation."""
from __future__ import annotations

import copy
import logging
import shutil
from concurrent.futures import ProcessPoolExecutor
<<<<<<< HEAD
from typing import Callable, List, Tuple, Union
=======
from pathlib import Path
from typing import TYPE_CHECKING, Callable
>>>>>>> d49fd0b0

import cv2
import joblib
import numpy as np
import torch
import torch.multiprocessing as torch_mp
import torch.utils.data as torch_data
import tqdm

from tiatoolbox import logger
<<<<<<< HEAD
=======
from tiatoolbox.models.architecture import get_pretrained_model
>>>>>>> d49fd0b0
from tiatoolbox.tools.patchextraction import PatchExtractor
from tiatoolbox.utils import imread, misc
from tiatoolbox.wsicore.wsireader import VirtualWSIReader, WSIReader

from ..architecture import get_pretrained_model
from ..dataset.dataset_abc import WSIStreamDataset
from .io_config import IOSegmentorConfig

from .io_config import IOSegmentorConfig

if TYPE_CHECKING:  # pragma: no cover
    from multiprocessing.managers import Namespace

    from tiatoolbox.typing import Resolution, Units


def _estimate_canvas_parameters(sample_prediction, canvas_shape):
    """Estimates canvas parameters.

    Args:
        sample_prediction (:class:`numpy.ndarray`):
            Patch prediction assuming to be of shape HWC.
        canvas_shape (:class:`numpy.ndarray`):
            HW of the supposed assembled image.

    Returns:
        (tuple, tuple, bool):
            Canvas Shape, Canvas Count and whether to add singleton dimension.

    """
    if len(sample_prediction.shape) == 3:
        num_output_ch = sample_prediction.shape[-1]
        canvas_cum_shape_ = (*tuple(canvas_shape), num_output_ch)
        canvas_count_shape_ = (*tuple(canvas_shape), 1)
        add_singleton_dim = num_output_ch == 1
    else:
        canvas_cum_shape_ = (*tuple(canvas_shape), 1)
        canvas_count_shape_ = (*tuple(canvas_shape), 1)
        add_singleton_dim = True

    return canvas_cum_shape_, canvas_count_shape_, add_singleton_dim


def _prepare_save_output(
    save_path,
    cache_count_path,
    canvas_cum_shape_,
    canvas_count_shape_,
):
    """Prepares for saving the cached output."""
    if save_path is not None:
        save_path = Path(save_path)
        cache_count_path = Path(cache_count_path)
        if Path.exists(save_path) and Path.exists(cache_count_path):
            cum_canvas = np.load(str(save_path), mmap_mode="r+")
            count_canvas = np.load(str(cache_count_path), mmap_mode="r+")
            if canvas_cum_shape_ != cum_canvas.shape:
                msg = "Existing image shape in `save_path` does not match."
                raise ValueError(msg)
            if canvas_count_shape_ != count_canvas.shape:
                msg = "Existing image shape in `cache_count_path` does not match."
                raise ValueError(
                    msg,
                )
        else:
            cum_canvas = np.lib.format.open_memmap(
                save_path,
                mode="w+",
                shape=canvas_cum_shape_,
                dtype=np.float32,
            )
            # assuming no more than 255 overlapping times
            count_canvas = np.lib.format.open_memmap(
                cache_count_path,
                mode="w+",
                shape=canvas_count_shape_,
                dtype=np.uint8,
            )
            # flush fill
            count_canvas[:] = 0
        is_on_drive = True
    else:
        is_on_drive = False
        cum_canvas = np.zeros(
            shape=canvas_cum_shape_,
            dtype=np.float32,
        )
        # for pixel occurrence counting
        count_canvas = np.zeros(canvas_count_shape_, dtype=np.float32)

    return is_on_drive, count_canvas, cum_canvas


<<<<<<< HEAD
=======
class WSIStreamDataset(torch_data.Dataset):
    """Reading a wsi in parallel mode with persistent workers.

    To speed up the inference process for multiple WSIs. The
    `torch.utils.data.Dataloader` is set to run in persistent mode.
    Normally, this will prevent workers from altering their initial
    states (such as provided input etc.). To sidestep this, we use a
    shared parallel workspace context manager to send data and signal
    from the main thread, thus allowing each worker to load a new wsi as
    well as corresponding patch information.

    Args:
        mp_shared_space (:class:`Namespace`):
            A shared multiprocessing space, must be from
            `torch.multiprocessing`.
        ioconfig (:class:`IOSegmentorConfig`):
            An object which contains I/O placement for patches.
        wsi_paths (list): List of paths pointing to a WSI or tiles.
        preproc (Callable):
            Pre-processing function to be applied to a patch.
        mode (str):
            Either `"wsi"` or `"tile"` to indicate the format of images
            in `wsi_paths`.

    Examples:
        >>> ioconfig = IOSegmentorConfig(
        ...     input_resolutions=[{"units": "baseline", "resolution": 1.0}],
        ...     output_resolutions=[{"units": "baseline", "resolution": 1.0}],
        ...     patch_input_shape=[2048, 2048],
        ...     patch_output_shape=[1024, 1024],
        ...     stride_shape=[512, 512],
        ... )
        >>> mp_manager = torch_mp.Manager()
        >>> mp_shared_space = mp_manager.Namespace()
        >>> mp_shared_space.signal = 1  # adding variable to the shared space
        >>> wsi_paths = ['A.svs', 'B.svs']
        >>> wsi_dataset = WSIStreamDataset(ioconfig, wsi_paths, mp_shared_space)

    """

    def __init__(
        self,
        ioconfig: IOSegmentorConfig,
        wsi_paths: list[str | Path],
        mp_shared_space: Namespace,
        preproc: Callable[[np.ndarray], np.ndarray] | None = None,
        mode="wsi",
    ) -> None:
        """Initialize :class:`WSIStreamDataset`."""
        super().__init__()
        self.mode = mode
        self.preproc = preproc
        self.ioconfig = copy.deepcopy(ioconfig)

        if mode == "tile":
            logger.warning(
                "WSIPatchDataset only reads image tile at "
                '`units="baseline"`. Resolutions will be converted '
                "to baseline value.",
                stacklevel=2,
            )
            self.ioconfig = self.ioconfig.to_baseline()

        self.mp_shared_space = mp_shared_space
        self.wsi_paths = wsi_paths
        self.wsi_idx = None  # to be received externally via thread communication
        self.reader = None

    def _get_reader(self, img_path):
        """Get appropriate reader for input path."""
        img_path = Path(img_path)
        if self.mode == "wsi":
            return WSIReader.open(img_path)
        img = imread(img_path)
        # initialise metadata for VirtualWSIReader.
        # here, we simulate a whole-slide image, but with a single level.
        metadata = WSIMeta(
            mpp=np.array([1.0, 1.0]),
            objective_power=10,
            axes="YXS",
            slide_dimensions=np.array(img.shape[:2][::-1]),
            level_downsamples=[1.0],
            level_dimensions=[np.array(img.shape[:2][::-1])],
        )
        return VirtualWSIReader(
            img,
            info=metadata,
        )

    def __len__(self) -> int:
        """Return the length of the instance attributes."""
        return len(self.mp_shared_space.patch_inputs)

    @staticmethod
    def collate_fn(batch):
        """Prototype to handle reading exception.

        This will exclude any sample with `None` from the batch. As
        such, wrapping `__getitem__` with try-catch and return `None`
        upon exceptions will prevent crashing the entire program. But as
        a side effect, the batch may not have the size as defined.

        """
        batch = [v for v in batch if v is not None]
        return torch.utils.data.dataloader.default_collate(batch)

    def __getitem__(self, idx: int):
        """Get an item from the dataset."""
        # ! no need to lock as we do not modify source value in shared space
        if self.wsi_idx != self.mp_shared_space.wsi_idx:
            self.wsi_idx = int(self.mp_shared_space.wsi_idx.item())
            self.reader = self._get_reader(self.wsi_paths[self.wsi_idx])

        # this is in XY and at requested resolution (not baseline)
        bounds = self.mp_shared_space.patch_inputs[idx]
        bounds = bounds.numpy()  # expected to be a torch.Tensor

        # be the same as bounds br-tl, unless bounds are of float
        patch_data_ = []
        scale_factors = self.ioconfig.scale_to_highest(
            self.ioconfig.input_resolutions,
            self.ioconfig.resolution_unit,
        )
        for idy, resolution in enumerate(self.ioconfig.input_resolutions):
            resolution_bounds = np.round(bounds * scale_factors[idy])
            patch_data = self.reader.read_bounds(
                resolution_bounds.astype(np.int32),
                coord_space="resolution",
                pad_constant_values=0,  # expose this ?
                **resolution,
            )

            if self.preproc is not None:
                patch_data = patch_data.copy()
                patch_data = self.preproc(patch_data)
            patch_data_.append(patch_data)
        if len(patch_data_) == 1:
            patch_data_ = patch_data_[0]

        bound = self.mp_shared_space.patch_outputs[idx]
        return patch_data_, bound


>>>>>>> d49fd0b0
class SemanticSegmentor:
    """Pixel-wise segmentation predictor.

    The tiatoolbox model should produce the following results on the BCSS dataset
    using fcn_resnet50_unet-bcss.

    .. list-table:: Semantic segmentation performance on the BCSS dataset
       :widths: 15 15 15 15 15 15 15
       :header-rows: 1

       * -
         - Tumour
         - Stroma
         - Inflammatory
         - Necrosis
         - Other
         - All
       * - Amgad et al.
         - 0.851
         - 0.800
         - 0.712
         - 0.723
         - 0.666
         - 0.750
       * - TIAToolbox
         - 0.885
         - 0.825
         - 0.761
         - 0.765
         - 0.581
         - 0.763

    Note, if `model` is supplied in the arguments, it will ignore the
    `pretrained_model` and `pretrained_weights` arguments.

    Args:
        model (nn.Module):
            Use externally defined PyTorch model for prediction with
            weights already loaded. Default is `None`. If provided,
            `pretrained_model` argument is ignored.
        pretrained_model (str):
            Name of the existing models support by tiatoolbox for
            processing the data. For a full list of pretrained models,
            refer to the `docs
            <https://tia-toolbox.readthedocs.io/en/latest/pretrained.html>`_.
            By default, the corresponding pretrained weights will also
            be downloaded. However, you can override with your own set
            of weights via the `pretrained_weights` argument. Argument
            is case-insensitive.
        pretrained_weights (str):
            Path to the weight of the corresponding `pretrained_model`.
        batch_size (int):
            Number of images fed into the model each time.
        num_loader_workers (int):
            Number of workers to load the data. Take note that they will
            also perform preprocessing.
        num_postproc_workers (int):
            This value is there to maintain input compatibility with
            `tiatoolbox.models.classification` and is not used.
        verbose (bool):
            Whether to output logging information.
        dataset_class (obj):
            Dataset class to be used instead of default.
        auto_generate_mask (bool):
            To automatically generate tile/WSI tissue mask if is not
            provided.

    Attributes:
        process_prediction_per_batch (bool):
            A flag to denote whether post-processing for inference
            output is applied after each batch or after finishing an entire
            tile or WSI.

    Examples:
        >>> # Sample output of a network
        >>> wsis = ['A/wsi.svs', 'B/wsi.svs']
        >>> predictor = SemanticSegmentor(model='fcn-tissue_mask')
        >>> output = predictor.predict(wsis, mode='wsi')
        >>> list(output.keys())
        [('A/wsi.svs', 'output/0.raw') , ('B/wsi.svs', 'output/1.raw')]
        >>> # if a network have 2 output heads, each head output of 'A/wsi.svs'
        >>> # will be respectively stored in 'output/0.raw.0', 'output/0.raw.1'

    """

    def __init__(
        self,
        batch_size: int = 8,
        num_loader_workers: int = 0,
        num_postproc_workers: int = 0,  # skipcq: PYL-W0613
        model: torch.nn.Module | None = None,
        pretrained_model: str | None = None,
        pretrained_weights: str | None = None,
        verbose: bool = True,
        auto_generate_mask: bool = False,
        dataset_class: Callable = WSIStreamDataset,
    ) -> None:
        """Initialize :class:`SemanticSegmentor`."""
        super().__init__()

        if model is None and pretrained_model is None:
            msg = "Must provide either of `model` or `pretrained_model`"
            raise ValueError(msg)

        if model is not None:
            self.model = model
            # template ioconfig, usually coming from pretrained
            self.ioconfig = None
        else:
            model, ioconfig = get_pretrained_model(pretrained_model, pretrained_weights)
            self.ioconfig = ioconfig
            self.model = model

        # local variables for flagging mode within class,
        # subclass should have overwritten to alter some specific behavior
        self.process_prediction_per_batch = True

        # for runtime, such as after wrapping with nn.DataParallel
        self._cache_dir = None
        self._loader = None
        self._model = None
        self._on_gpu = None
        self._mp_shared_space = None
        self._postproc_workers = None
        self._futures = None
        self._outputs = []
        self.imgs = None
        self.masks = None

        self.dataset_class: WSIStreamDataset = dataset_class
        self.model = model  # original copy
        self.pretrained_model = pretrained_model
        self.batch_size = batch_size
        self.num_loader_workers = num_loader_workers
        self.num_postproc_workers = None
        self.verbose = verbose
        self.auto_generate_mask = auto_generate_mask

    @staticmethod
    def get_coordinates(
        image_shape: list[int] | np.ndarray,
        ioconfig: IOSegmentorConfig,
    ):
        """Calculate patch tiling coordinates.

        By default, internally, it will call the
        `PatchExtractor.get_coordinates`. To use your own approach,
        either subclass to overwrite or directly assign your own
        function to this name. In either cases, the function must obey
        the API defined here.

        Args:
            image_shape (tuple(int), :class:`numpy.ndarray`):
                This argument specifies the shape of mother image (the
                image we want to extract patches from) at requested
                `resolution` and `units` and it is expected to be in
                (width, height) format.
            ioconfig (:class:`IOSegmentorConfig`):
                Object that contains information about input and output
                placement of patches. Check `IOSegmentorConfig` for
                details about available attributes.

        Returns:
            tuple:
                List of patch inputs and outputs

                - :py:obj:`list` - patch_inputs:
                    A list of corrdinates in `[start_x, start_y, end_x,
                    end_y]` format indicating the read location of the
                    patch in the mother image.

                - :py:obj:`list` - patch_outputs:
                    A list of corrdinates in `[start_x, start_y, end_x,
                    end_y]` format indicating to write location of the
                    patch in the mother image.

        Examples:
            >>> # API of function expected to overwrite `get_coordinates`
            >>> def func(image_shape, ioconfig):
            ...   patch_inputs = np.array([[0, 0, 256, 256]])
            ...   patch_outputs = np.array([[0, 0, 256, 256]])
            ...   return patch_inputs, patch_outputs
            >>> segmentor = SemanticSegmentor(model='unet')
            >>> segmentor.get_coordinates = func

        """
        (patch_inputs, patch_outputs) = PatchExtractor.get_coordinates(
            image_shape=image_shape,
            patch_input_shape=ioconfig.patch_input_shape,
            patch_output_shape=ioconfig.patch_output_shape,
            stride_shape=ioconfig.stride_shape,
        )
        return patch_inputs, patch_outputs

    @staticmethod
    def filter_coordinates(
        mask_reader: VirtualWSIReader,
        bounds: np.ndarray,
        resolution: Resolution | None = None,
        units: Units | None = None,
    ):
        """Indicates which coordinate is valid basing on the mask.

        To use your own approaches, either subclass to overwrite or
        directly assign your own function to this name. In either cases,
        the function must obey the API defined here.

        Args:
            mask_reader (:class:`.VirtualReader`):
                A virtual pyramidal reader of the mask related to the
                WSI from which we want to extract the patches.
            bounds (ndarray and np.int32):
                Coordinates to be checked via the `func`. They must be
                in the same resolution as requested `resolution` and
                `units`. The shape of `coordinates` is (N, K) where N is
                the number of coordinate sets and K is either 2 for
                centroids or 4 for bounding boxes. When using the
                default `func=None`, K should be 4, as we expect the
                `coordinates` to be bounding boxes in `[start_x,
                start_y, end_x, end_y]` format.
            resolution (Resolution):
                Resolution of the requested patch.
            units (Units):
                Units of the requested patch.

        Returns:
            :class:`numpy.ndarray`:
                List of flags to indicate which coordinate is valid.

        Examples:
            >>> # API of function expected to overwrite `filter_coordinates`
            >>> def func(reader, bounds, resolution, units):
            ...   # as example, only select first bound
            ...   return np.array([1, 0])
            >>> coords = [[0, 0, 256, 256], [128, 128, 384, 384]]
            >>> segmentor = SemanticSegmentor(model='unet')
            >>> segmentor.filter_coordinates = func

        """
        if not isinstance(mask_reader, VirtualWSIReader):
            msg = "`mask_reader` should be VirtualWSIReader."
            raise TypeError(msg)

        if not isinstance(bounds, np.ndarray) or not np.issubdtype(
            bounds.dtype,
            np.integer,
        ):
            msg = "`coordinates` should be ndarray of integer type."
            raise ValueError(msg)

        mask_real_shape = mask_reader.img.shape[:2]
        mask_resolution_shape = mask_reader.slide_dimensions(
            resolution=resolution,
            units=units,
        )[::-1]
        mask_real_shape = np.array(mask_real_shape)
        mask_resolution_shape = np.array(mask_resolution_shape)
        scale_factor = mask_real_shape / mask_resolution_shape
        scale_factor = scale_factor[0]  # what if ratio x != y

        def sel_func(coord: np.ndarray):
            """Accept coord as long as its box contains part of mask."""
            coord_in_real_mask = np.ceil(scale_factor * coord).astype(np.int32)
            start_x, start_y, end_x, end_y = coord_in_real_mask
            roi = mask_reader.img[start_y:end_y, start_x:end_x]
            return np.sum(roi > 0) > 0

        flags = [sel_func(bound) for bound in bounds]
        return np.array(flags)

    @staticmethod
    def get_reader(
        img_path: str,
        mask_path: str | Path,
        mode: str,
        auto_get_mask: bool,
    ):
        """Define how to get reader for mask and source image."""
        img_path = Path(img_path)
        reader = WSIReader.open(img_path)

        mask_reader = None
        if mask_path is not None:
            mask_path = Path(mask_path)
            if not Path.is_file(mask_path):
                msg = "`mask_path` must be a valid file path."
                raise ValueError(msg)
            mask = imread(mask_path)  # assume to be gray
            mask = cv2.cvtColor(mask, cv2.COLOR_RGB2GRAY)
            mask = np.array(mask > 0, dtype=np.uint8)

            mask_reader = VirtualWSIReader(mask)
            mask_reader.info = reader.info
        elif auto_get_mask and mode == "wsi" and mask_path is None:
            # if no mask provided and `wsi` mode, generate basic tissue
            # mask on the fly
            mask_reader = reader.tissue_mask(resolution=1.25, units="power")
            mask_reader.info = reader.info
        return reader, mask_reader

    def _predict_one_wsi(
        self,
        wsi_idx: int,
        ioconfig: IOSegmentorConfig,
        save_path: str,
        mode: str,
    ):
        """Make a prediction on tile/wsi.

        Args:
            wsi_idx (int):
                Index of the tile/wsi to be processed within `self`.
            ioconfig (:class:`IOSegmentorConfig`):
                Object which defines I/O placement during inference and
                when assembling back to full tile/wsi.
            save_path (str):
                Location to save output prediction as well as possible
                intermediate results.
            mode (str):
                Either `"tile"` or `"wsi"` to indicate run mode.

        """
        cache_dir = self._cache_dir / str(wsi_idx)
        cache_dir.mkdir(parents=True)

        wsi_path = self.imgs[wsi_idx]
        mask_path = None if self.masks is None else self.masks[wsi_idx]
        wsi_reader, mask_reader = self.get_reader(
            wsi_path,
            mask_path,
            mode,
            self.auto_generate_mask,
        )

        # assume ioconfig has already been converted to `baseline` for `tile` mode
        resolution = ioconfig.highest_input_resolution
        wsi_proc_shape = wsi_reader.slide_dimensions(**resolution)

        # * retrieve patch and tile placement
        # this is in XY
        (patch_inputs, patch_outputs) = self.get_coordinates(wsi_proc_shape, ioconfig)
        if mask_reader is not None:
            sel = self.filter_coordinates(mask_reader, patch_outputs, **resolution)
            patch_outputs = patch_outputs[sel]
            patch_inputs = patch_inputs[sel]

        # modify the shared space so that we can update worker info
        # without needing to re-create the worker. There should be no
        # race-condition because only the following enumerate loop
        # triggers the parallelism, and this portion is still in
        # sequential execution order
        patch_inputs = torch.from_numpy(patch_inputs).share_memory_()
        patch_outputs = torch.from_numpy(patch_outputs).share_memory_()
        self._mp_shared_space.patch_inputs = patch_inputs
        self._mp_shared_space.patch_outputs = patch_outputs
        self._mp_shared_space.wsi_idx = torch.Tensor([wsi_idx]).share_memory_()

        pbar_desc = "Process Batch: "
        pbar = tqdm.tqdm(
            desc=pbar_desc,
            leave=True,
            total=int(len(self._loader)),
            ncols=80,
            ascii=True,
            position=0,
        )

        cum_output = []
        for _, batch_data in enumerate(self._loader):
            sample_datas, sample_infos = batch_data
            batch_size = sample_infos.shape[0]
            # ! depending on the protocol of the output within infer_batch
            # ! this may change, how to enforce/document/expose this in a
            # ! sensible way?

            # assume to return a list of L output,
            # each of shape N x etc. (N=batch size)
            sample_outputs = self.model.infer_batch(
                self._model,
                sample_datas,
                self._on_gpu,
            )
            # repackage so that it's an N list, each contains
            # L x etc. output
            sample_outputs = [np.split(v, batch_size, axis=0) for v in sample_outputs]
            sample_outputs = list(zip(*sample_outputs))

            # tensor to numpy, costly?
            sample_infos = sample_infos.numpy()
            sample_infos = np.split(sample_infos, batch_size, axis=0)

            sample_outputs = list(zip(sample_infos, sample_outputs))
            if self.process_prediction_per_batch:
                self._process_predictions(
                    sample_outputs,
                    wsi_reader,
                    ioconfig,
                    save_path,
                    cache_dir,
                )
            else:
                cum_output.extend(sample_outputs)
            pbar.update()
        pbar.close()

        self._process_predictions(
            cum_output,
            wsi_reader,
            ioconfig,
            save_path,
            cache_dir,
        )

        # clean up the cache directories
        shutil.rmtree(cache_dir)

    def _process_predictions(
        self,
        cum_batch_predictions: list,
        wsi_reader: WSIReader,
        ioconfig: IOSegmentorConfig,
        save_path: str,
        cache_dir: str,
    ):
        """Define how the aggregated predictions are processed.

        This includes merging the prediction if necessary and also saving afterwards.
        Note that items within `cum_batch_predictions` will be consumed during
        the operation.

        Args:
            cum_batch_predictions (list):
                List of batch predictions. Each item within the list
                should be of (location, patch_predictions).
            wsi_reader (:class:`WSIReader`):
                A reader for the image where the predictions come from.
            ioconfig (:class:`IOSegmentorConfig`):
                A configuration object contains input and output
                information.
            save_path (str):
                Root path to save current WSI predictions.
            cache_dir (str):
                Root path to cache current WSI data.

        """
        if len(cum_batch_predictions) == 0:
            return

        # assume predictions is N, each item has L output element
        locations, predictions = list(zip(*cum_batch_predictions))
        # Nx4 (N x [tl_x, tl_y, br_x, br_y), denotes the location of
        # output patch this can exceed the image bound at the requested
        # resolution remove singleton due to split.
        locations = np.array([v[0] for v in locations])
        for index, output_resolution in enumerate(ioconfig.output_resolutions):
            # assume resolution index to be in the same order as L
            merged_resolution = ioconfig.highest_input_resolution
            merged_locations = locations
            # ! location is w.r.t the highest resolution, hence still need conversion
            if ioconfig.save_resolution is not None:
                merged_resolution = ioconfig.save_resolution
                output_shape = wsi_reader.slide_dimensions(**output_resolution)
                merged_shape = wsi_reader.slide_dimensions(**merged_resolution)
                fx = merged_shape[0] / output_shape[0]
                merged_locations = np.ceil(locations * fx).astype(np.int64)
            merged_shape = wsi_reader.slide_dimensions(**merged_resolution)
            # 0 idx is to remove singleton without removing other axes singleton
            to_merge_predictions = [v[index][0] for v in predictions]
            sub_save_path = f"{save_path}.raw.{index}.npy"
            sub_count_path = f"{cache_dir}/count.{index}.npy"
            self.merge_prediction(
                merged_shape[::-1],  # XY to YX
                to_merge_predictions,
                merged_locations,
                save_path=sub_save_path,
                cache_count_path=sub_count_path,
            )

    @staticmethod
    def merge_prediction(
        canvas_shape: tuple[int] | list[int] | np.ndarray,
        predictions: list[np.ndarray],
        locations: list | np.ndarray,
        save_path: str | Path | None = None,
        cache_count_path: str | Path | None = None,
    ):
        """Merge patch-level predictions to form a 2-dimensional prediction map.

        When accumulating the raw prediction onto a same canvas (via
        calling the function multiple times), `save_path` and
        `cache_count_path` must be the same. If either of these two do
        not exist, the function will create new files. However, if
        `save_path` is `None`, the function will perform the
        accumulation using CPU-RAM as storage.

        Args:
            canvas_shape (:class:`numpy.ndarray`):
                HW of the supposed assembled image.
            predictions (list):
                List of :class:`np.ndarray`, each item is a patch prediction,
                assuming to be of shape HWC.
            locations (list):
                List of :class:`np.ndarray`, each item is the location of the patch
                at the same index within `predictions`. The location is
                in the to be assembled canvas and of the form
                `(top_left_x, top_left_y, bottom_right_x,
                bottom_right_x)`.
            save_path (str):
                Location to save the assembled image.
            cache_count_path (str):
                Location to store the canvas for counting how many times
                each pixel get overlapped when assembling.

        Returns:
            :class:`numpy.ndarray`:
                An image contains merged data.

        Examples:
        >>> SemanticSegmentor.merge_prediction(
        ...     canvas_shape=[4, 4],
        ...     predictions=[
        ...         np.full((2, 2), 1),
        ...         np.full((2, 2), 2)],
        ...     locations=[
        ...         [0, 0, 2, 2],
        ...         [2, 2, 4, 4]],
        ...     save_path=None,
        ... )
        ... array([[1, 1, 0, 0],
        ...        [1, 1, 0, 0],
        ...        [0, 0, 2, 2],
        ...        [0, 0, 2, 2]])

        """
        canvas_shape = np.array(canvas_shape)

        sample_prediction = predictions[0]

        if len(sample_prediction.shape) not in (2, 3):
            msg = f"Prediction is no HW or HWC: {sample_prediction.shape}."
            raise ValueError(msg)

        (
            canvas_cum_shape_,
            canvas_count_shape_,
            add_singleton_dim,
        ) = _estimate_canvas_parameters(sample_prediction, canvas_shape)

        is_on_drive, count_canvas, cum_canvas = _prepare_save_output(
            save_path,
            cache_count_path,
            canvas_cum_shape_,
            canvas_count_shape_,
        )

        def index(arr, tl, br):
            """Helper to shorten indexing."""
            return arr[tl[0] : br[0], tl[1] : br[1]]

        patch_infos = list(zip(locations, predictions))
        for _, patch_info in enumerate(patch_infos):
            # position is assumed to be in XY coordinate
            (bound_in_wsi, prediction) = patch_info
            # convert to XY to YX, and in tl, br
            tl_in_wsi = np.array(bound_in_wsi[:2][::-1])
            br_in_wsi = np.array(bound_in_wsi[2:][::-1])
            old_tl_in_wsi = tl_in_wsi.copy()

            # need to do conversion
            patch_shape_in_wsi = tuple(br_in_wsi - tl_in_wsi)
            # conversion to make cv2 happy
            prediction = prediction.astype(np.float32)
            prediction = cv2.resize(prediction, patch_shape_in_wsi[::-1])
            # ! cv2 resize will remove singleton !
            if add_singleton_dim:
                prediction = prediction[..., None]

            sel = tl_in_wsi < 0
            tl_in_wsi[sel] = 0

            if np.any(tl_in_wsi >= canvas_shape):
                continue

            sel = br_in_wsi > canvas_shape
            br_in_wsi[sel] = canvas_shape[sel]

            # re-calibrate the position in case patch passing the image bound
            br_in_patch = br_in_wsi - old_tl_in_wsi
            patch_actual_shape = br_in_wsi - tl_in_wsi
            tl_in_patch = br_in_patch - patch_actual_shape

            # now cropping the prediction region
            patch_pred = prediction[
                tl_in_patch[0] : br_in_patch[0],
                tl_in_patch[1] : br_in_patch[1],
            ]

            patch_count = np.ones(patch_pred.shape[:2])[..., None]
            if not is_on_drive:
                index(cum_canvas, tl_in_wsi, br_in_wsi)[:] += patch_pred
                index(count_canvas, tl_in_wsi, br_in_wsi)[:] += patch_count
            else:
                old_avg_pred = np.array(index(cum_canvas, tl_in_wsi, br_in_wsi))
                old_count = np.array(index(count_canvas, tl_in_wsi, br_in_wsi))
                # ! there will be precision error, but we have to live with this
                new_count = old_count + patch_count
                # retrieve old raw probabilities after summation
                old_raw_pred = old_avg_pred * old_count
                new_avg_pred = (old_raw_pred + patch_pred) / new_count
                index(cum_canvas, tl_in_wsi, br_in_wsi)[:] = new_avg_pred
                index(count_canvas, tl_in_wsi, br_in_wsi)[:] = new_count
        if not is_on_drive:
            cum_canvas /= count_canvas + 1.0e-6
        return cum_canvas

    @staticmethod
    def _prepare_save_dir(save_dir):
        """Prepare save directory and cache."""
        if save_dir is None:
            logger.warning(
                "Segmentor will only output to directory. "
                "All subsequent output will be saved to current runtime "
                "location under folder 'output'. Overwriting may happen! ",
                stacklevel=2,
            )
            save_dir = Path.cwd() / "output"

        save_dir = Path(save_dir).resolve()
        if save_dir.is_dir():
            msg = f"`save_dir` already exists! {save_dir}"
            raise ValueError(msg)
        save_dir.mkdir(parents=True)
        cache_dir = Path(f"{save_dir}/cache")
        Path.mkdir(cache_dir, parents=True)

        return save_dir, cache_dir

    @staticmethod
    def _update_ioconfig(
        ioconfig,
        mode,
        patch_input_shape,
        patch_output_shape,
        stride_shape,
        resolution,
        units,
    ):
        """Update ioconfig according to input parameters.

        Args:
            ioconfig (:class:`IOSegmentorConfig`):
                Object defines information about input and output
                placement of patches. When provided,
                `patch_input_shape`, `patch_output_shape`,
                `stride_shape`, `resolution`, and `units` arguments are
                ignored. Otherwise, those arguments will be internally
                converted to a :class:`IOSegmentorConfig` object.
            mode (str):
                Type of input to process. Choose from either `tile` or
                `wsi`.
            patch_input_shape (tuple):
                Size of patches input to the model. The values
                are at requested read resolution and must be positive.
            patch_output_shape (tuple):
                Size of patches output by the model. The values are at
                the requested read resolution and must be positive.
            stride_shape (tuple):
                Stride using during tile and WSI processing. The values
                are at requested read resolution and must be positive.
                If not provided, `stride_shape=patch_input_shape` is
                used.
            resolution (Resolution):
                Resolution used for reading the image.
            units (Units):
                Units of resolution used for reading the image.

        Returns:
            :class:`IOSegmentorConfig`:
                Updated ioconfig.

        """
        if patch_output_shape is None:
            patch_output_shape = patch_input_shape
        if stride_shape is None:
            stride_shape = patch_output_shape

        if ioconfig is None:
            ioconfig = IOSegmentorConfig(
                input_resolutions=[{"resolution": resolution, "units": units}],
                output_resolutions=[{"resolution": resolution, "units": units}],
                patch_input_shape=patch_input_shape,
                patch_output_shape=patch_output_shape,
                stride_shape=stride_shape,
            )
        if mode == "tile":
            logger.warning(
                "WSIPatchDataset only reads image tile at "
                '`units="baseline"`. Resolutions will be converted '
                "to baseline value.",
                stacklevel=2,
            )
            return ioconfig.to_baseline()

        return ioconfig

    def _prepare_workers(self):
        """Prepare number of workers."""
        self._postproc_workers = None
        if self.num_postproc_workers is not None:
            self._postproc_workers = ProcessPoolExecutor(
                max_workers=self.num_postproc_workers,
            )

    def _memory_cleanup(self):
        """Memory clean up."""
        self.imgs = None
        self.masks = None
        self._cache_dir = None
        self._model = None
        self._loader = None
        self._on_gpu = None
        self._futures = None
        self._mp_shared_space = None
        if self._postproc_workers is not None:
            self._postproc_workers.shutdown()
        self._postproc_workers = None

    def _predict_wsi_handle_exception(
        self,
        imgs,
        wsi_idx,
        img_path,
        mode,
        ioconfig,
        save_dir,
        crash_on_exception,
    ):
        """Predict on multiple WSIs.

        Args:
            imgs (list, ndarray):
                List of inputs to process. When using `"patch"` mode,
                the input must be either a list of images, a list of
                image file paths or a numpy array of an image list. When
                using `"tile"` or `"wsi"` mode, the input must be a list
                of file paths.
            wsi_idx (int):
                index of current WSI being processed.
            img_path(str):
                Path to current image.
            mode (str):
                Type of input to process. Choose from either `tile` or
                `wsi`.
            ioconfig (:class:`IOSegmentorConfig`):
                Object defines information about input and output
                placement of patches. When provided,
                `patch_input_shape`, `patch_output_shape`,
                `stride_shape`, `resolution`, and `units` arguments are
                ignored. Otherwise, those arguments will be internally
                converted to a :class:`IOSegmentorConfig` object.
            save_dir (str or pathlib.Path):
                Output directory when processing multiple tiles and
                whole-slide images. By default, it is folder `output`
                where the running script is invoked.
            crash_on_exception (bool):
                If `True`, the running loop will crash if there is any
                error during processing a WSI. Otherwise, the loop will
                move on to the next wsi for processing.

        Returns:
            list:
                A list of tuple(input_path, save_path) where
                `input_path` is the path of the input wsi while
                `save_path` corresponds to the output predictions.

        """
        try:
            wsi_save_path = save_dir / f"{wsi_idx}"
            self._predict_one_wsi(wsi_idx, ioconfig, str(wsi_save_path), mode)

            # Do not use dict with file name as key, because it can be
            # overwritten. It may be user intention to provide files with a
            # same name multiple times (maybe they have different root path)
            self._outputs.append([str(img_path), str(wsi_save_path)])

            # ? will this corrupt old version if control + c midway?
            map_file_path = save_dir / "file_map.dat"
            # backup old version first
            if Path.exists(map_file_path):
                old_map_file_path = save_dir / "file_map_old.dat"
                shutil.copy(map_file_path, old_map_file_path)
            joblib.dump(self._outputs, map_file_path)

            # verbose mode, error by passing ?
            logging.info("Finish: %d", wsi_idx / len(imgs))
            logging.info("--Input: %s", str(img_path))
            logging.info("--Output: %s", str(wsi_save_path))
        # prevent deep source check because this is bypass and
        # delegating error message
        except Exception as err:  # skipcq: PYL-W0703
            wsi_save_path = save_dir.joinpath(f"{wsi_idx}")
            if crash_on_exception:
                raise err  # noqa: TRY201
            logging.exception("Crashed on %s", wsi_save_path)

    def predict(
        self,
        imgs,
        masks=None,
        mode="tile",
        on_gpu=True,
        ioconfig=None,
        patch_input_shape=None,
        patch_output_shape=None,
        stride_shape=None,
        resolution=None,
        units=None,
        save_dir=None,
        crash_on_exception=False,
    ):
        """Make a prediction for a list of input data.

        By default, if the input model at the object instantiation time
        is a pretrained model in the toolbox as well as
        `patch_input_shape`, `patch_output_shape`, `stride_shape`,
        `resolution`, `units` and `ioconfig` are `None`. The method will
        use the `ioconfig` retrieved together with the pretrained model.
        Otherwise, either `patch_input_shape`, `patch_output_shape`,
        `stride_shape`, `resolution`, `units` or `ioconfig` must be set
        else a `Value Error` will be raised.

        Args:
            imgs (list, ndarray):
                List of inputs to process. When using `"patch"` mode,
                the input must be either a list of images, a list of
                image file paths or a numpy array of an image list. When
                using `"tile"` or `"wsi"` mode, the input must be a list
                of file paths.
            masks (list):
                List of masks. Only utilised when processing image tiles
                and whole-slide images. Patches are only processed if
                they are within a masked area. If not provided, then a
                tissue mask will be automatically generated for
                whole-slide images or the entire image is processed for
                image tiles.
            mode (str):
                Type of input to process. Choose from either `tile` or
                `wsi`.
            ioconfig (:class:`IOSegmentorConfig`):
                Object defines information about input and output
                placement of patches. When provided,
                `patch_input_shape`, `patch_output_shape`,
                `stride_shape`, `resolution`, and `units` arguments are
                ignored. Otherwise, those arguments will be internally
                converted to a :class:`IOSegmentorConfig` object.
            on_gpu (bool):
                Whether to run the model on the GPU.
            patch_input_shape (tuple):
                Size of patches input to the model. The values
                are at requested read resolution and must be positive.
            patch_output_shape (tuple):
                Size of patches output by the model. The values are at
                the requested read resolution and must be positive.
            stride_shape (tuple):
                Stride using during tile and WSI processing. The values
                are at requested read resolution and must be positive.
                If not provided, `stride_shape=patch_input_shape` is
                used.
            resolution (float):
                Resolution used for reading the image.
            units (Units):
                Units of resolution used for reading the image. Choose
                from either `"level"`, `"power"` or `"mpp"`.
            save_dir (str or pathlib.Path):
                Output directory when processing multiple tiles and
                whole-slide images. By default, it is folder `output`
                where the running script is invoked.
            crash_on_exception (bool):
                If `True`, the running loop will crash if there is any
                error during processing a WSI. Otherwise, the loop will
                move on to the next wsi for processing.

        Returns:
            list:
                A list of tuple(input_path, save_path) where
                `input_path` is the path of the input wsi while
                `save_path` corresponds to the output predictions.

        Examples:
            >>> # Sample output of a network
            >>> wsis = ['A/wsi.svs', 'B/wsi.svs']
            >>> predictor = SemanticSegmentor(model='fcn-tissue_mask')
            >>> output = predictor.predict(wsis, mode='wsi')
            >>> list(output.keys())
            [('A/wsi.svs', 'output/0.raw') , ('B/wsi.svs', 'output/1.raw')]
            >>> # if a network have 2 output heads, each head output of 'A/wsi.svs'
            >>> # will be respectively stored in 'output/0.raw.0', 'output/0.raw.1'

        """
        if mode not in ["wsi", "tile"]:
            msg = f"{mode} is not a valid mode. Use either `tile` or `wsi`."
            raise ValueError(msg)

        save_dir, self._cache_dir = self._prepare_save_dir(save_dir)

        if ioconfig is None:
            ioconfig = copy.deepcopy(self.ioconfig)

        if ioconfig is None and patch_input_shape is None:
<<<<<<< HEAD
            raise ValueError(
                "Must provide either `ioconfig` or "
                "`patch_input_shape` and `patch_output_shape`"
            )

        if resolution is None and units is None:
            if ioconfig is None:
                raise ValueError(
                    f"Invalid resolution: `{resolution}` and units: `{units}`. "
=======
            msg = (
                "Must provide either `ioconfig` or "
                "`patch_input_shape` and `patch_output_shape`"
            )
            raise ValueError(
                msg,
            )

        if resolution is None and units is None:
            if ioconfig is None:
                msg = f"Invalid resolution: `{resolution}` and units: `{units}`. "
                raise ValueError(
                    msg,
>>>>>>> d49fd0b0
                )

            resolution = ioconfig.input_resolutions[0]["resolution"]
            units = ioconfig.input_resolutions[0]["units"]

        ioconfig = self._update_ioconfig(
            ioconfig,
            mode,
            patch_input_shape,
            patch_output_shape,
            stride_shape,
            resolution,
            units,
        )

        # use external for testing
        self._on_gpu = on_gpu
        self._model = misc.model_to(on_gpu, self.model)

        # workers should be > 0 else Value Error will be thrown
        self._prepare_workers()

        mp_manager = torch_mp.Manager()
        mp_shared_space = mp_manager.Namespace()
        self._mp_shared_space = mp_shared_space

        ds = self.dataset_class(
            ioconfig=ioconfig,
            preproc=self.model.preproc_func,
            wsi_paths=imgs,
            mp_shared_space=mp_shared_space,
            mode=mode,
        )

        loader = torch_data.DataLoader(
            ds,
            drop_last=False,
            batch_size=self.batch_size,
            num_workers=self.num_loader_workers,
            persistent_workers=self.num_loader_workers > 0,
        )

        self._loader = loader
        self.imgs = imgs
        self.masks = masks

        # contain input / output prediction mapping
        self._outputs = []
        # ? what will happen if this crash midway?
        # => may not be able to retrieve the result dict
        for wsi_idx, img_path in enumerate(imgs):
            self._predict_wsi_handle_exception(
                imgs,
                wsi_idx,
                img_path,
                mode,
                ioconfig,
                save_dir,
                crash_on_exception,
            )

        # clean up the cache directories
        try:
            shutil.rmtree(self._cache_dir)
        except PermissionError:  # pragma: no cover
            logger.warning("Unable to remove %s", self._cache_dir)

        self._memory_cleanup()

        return self._outputs


class DeepFeatureExtractor(SemanticSegmentor):
    """Generic CNN Feature Extractor.

    AN engine for using any CNN model as a feature extractor. Note, if
    `model` is supplied in the arguments, it will ignore the
    `pretrained_model` and `pretrained_weights` arguments.

    Args:
        model (nn.Module):
            Use externally defined PyTorch model for prediction with
            weights already loaded. Default is `None`. If provided,
            `pretrained_model` argument is ignored.
        pretrained_model (str):
            Name of the existing models support by tiatoolbox for
            processing the data. By default, the corresponding
            pretrained weights will also be downloaded. However, you can
            override with your own set of weights via the
            `pretrained_weights` argument. Argument is case-insensitive.
            Refer to
            :class:`tiatoolbox.models.architecture.vanilla.CNNBackbone`
            for list of supported pretrained models.
        pretrained_weights (str):
            Path to the weight of the corresponding `pretrained_model`.
        batch_size (int):
            Number of images fed into the model each time.
        num_loader_workers (int):
            Number of workers to load the data. Take note that they will
            also perform preprocessing.
        num_postproc_workers (int):
            This value is there to maintain input compatibility with
            `tiatoolbox.models.classification` and is not used.
        verbose (bool):
            Whether to output logging information.
        dataset_class (obj):
            Dataset class to be used instead of default.
        auto_generate_mask(bool):
            To automatically generate tile/WSI tissue mask if is not
            provided.

    Examples:
        >>> # Sample output of a network
        >>> from tiatoolbox.models.architecture.vanilla import CNNBackbone
        >>> wsis = ['A/wsi.svs', 'B/wsi.svs']
        >>> # create resnet50 with pytorch pretrained weights
        >>> model = CNNBackbone('resnet50')
        >>> predictor = DeepFeatureExtractor(model=model)
        >>> output = predictor.predict(wsis, mode='wsi')
        >>> list(output.keys())
        [('A/wsi.svs', 'output/0') , ('B/wsi.svs', 'output/1')]
        >>> # If a network have 2 output heads, for 'A/wsi.svs',
        >>> # there will be 3 outputs, and they are respectively stored at
        >>> # 'output/0.position.npy'   # will always be output
        >>> # 'output/0.features.0.npy' # output of head 0
        >>> # 'output/0.features.1.npy' # output of head 1
        >>> # Each file will contain a same number of items, and the item at each
        >>> # index corresponds to 1 patch. The item in `.*position.npy` will
        >>> # be the corresponding patch bounding box. The box coordinates are at
        >>> # the inference resolution defined within the provided `ioconfig`.

    """

    def __init__(
        self,
        batch_size: int = 8,
        num_loader_workers: int = 0,
        num_postproc_workers: int = 0,
        model: torch.nn.Module | None = None,
        pretrained_model: str | None = None,
        pretrained_weights: str | None = None,
        verbose: bool = True,
        auto_generate_mask: bool = False,
        dataset_class: Callable = WSIStreamDataset,
    ) -> None:
        """Initialize :class:`DeepFeatureExtractor`."""
        super().__init__(
            batch_size=batch_size,
            num_loader_workers=num_loader_workers,
            num_postproc_workers=num_postproc_workers,
            model=model,
            pretrained_model=pretrained_model,
            pretrained_weights=pretrained_weights,
            verbose=verbose,
            auto_generate_mask=auto_generate_mask,
            dataset_class=dataset_class,
        )
        self.process_prediction_per_batch = False

    def _process_predictions(
        self,
        cum_batch_predictions: list,
        wsi_reader: WSIReader,
        ioconfig: IOSegmentorConfig,
        save_path: str,
        cache_dir: str,
    ):
        """Define how the aggregated predictions are processed.

        This includes merging the prediction if necessary and also
        saving afterward.

        Args:
            cum_batch_predictions (list):
                List of batch predictions. Each item within the list
                should be of (location, patch_predictions).
            wsi_reader (:class:`WSIReader`):
                A reader for the image where the predictions come from.
            ioconfig (:class:`IOSegmentorConfig`):
                A configuration object contains input and output
                information.
            save_path (str):
                Root path to save current WSI predictions.
            cache_dir (str):
                Root path to cache current WSI data.

        """
        # assume prediction_list is N, each item has L output elements
        location_list, prediction_list = list(zip(*cum_batch_predictions))
        # Nx4 (N x [tl_x, tl_y, br_x, br_y), denotes the location of output
        # patch, this can exceed the image bound at the requested resolution
        # remove singleton due to split.
        location_list = np.array([v[0] for v in location_list])
        np.save(f"{save_path}.position.npy", location_list)
        for idx, _ in enumerate(ioconfig.output_resolutions):
            # assume resolution idx to be in the same order as L
            # 0 idx is to remove singleton without removing other axes singleton
            prediction_list = [v[idx][0] for v in prediction_list]
            prediction_list = np.array(prediction_list)
            np.save(f"{save_path}.features.{idx}.npy", prediction_list)

    def predict(
        self,
        imgs,
        masks=None,
        mode="tile",
        on_gpu=True,
        ioconfig=None,
        patch_input_shape=None,
        patch_output_shape=None,
        stride_shape=None,
        resolution=1.0,
        units="baseline",
        save_dir=None,
        crash_on_exception=False,
    ):
        """Make a prediction for a list of input data.

        By default, if the input model at the time of object
        instantiation is a pretrained model in the toolbox as well as
        `patch_input_shape`, `patch_output_shape`, `stride_shape`,
        `resolution`, `units` and `ioconfig` are `None`. The method will
        use the `ioconfig` retrieved together with the pretrained model.
        Otherwise, either `patch_input_shape`, `patch_output_shape`,
        `stride_shape`, `resolution`, `units` or `ioconfig` must be set
        - else a `Value Error` will be raised.

        Args:
            imgs (list, ndarray):
                List of inputs to process. When using `"patch"` mode,
                the input must be either a list of images, a list of
                image file paths or a numpy array of an image list. When
                using `"tile"` or `"wsi"` mode, the input must be a list
                of file paths.
            masks (list):
                List of masks. Only utilised when processing image tiles
                and whole-slide images. Patches are only processed if
                they are within a masked area. If not provided, then a
                tissue mask will be automatically generated for each
                whole-slide image or all image tiles in the entire image
                are processed.
            mode (str):
                Type of input to process. Choose from either `tile` or
                `wsi`.
            ioconfig (:class:`IOSegmentorConfig`):
                Object that defines information about input and output
                placement of patches. When provided,
                `patch_input_shape`, `patch_output_shape`,
                `stride_shape`, `resolution`, and `units` arguments are
                ignored. Otherwise, those arguments will be internally
                converted to a :class:`IOSegmentorConfig` object.
            on_gpu (bool):
                Whether to run the model on the GPU.
            patch_input_shape (tuple):
                Size of patches input to the model. The values are at
                requested read resolution and must be positive.
            patch_output_shape (tuple):
                Size of patches output by the model. The values are at
                the requested read resolution and must be positive.
            stride_shape (tuple):
                Stride using during tile and WSI processing. The values
                are at requested read resolution and must be positive.
                If not provided, `stride_shape=patch_input_shape` is
                used.
            resolution (Resolution):
                Resolution used for reading the image.
            units (Units):
                Units of resolution used for reading the image.
            save_dir (str or pathlib.Path):
                Output directory when processing multiple tiles and
                whole-slide images. By default, it is folder `output`
                where the running script is invoked.
            crash_on_exception (bool):
                If `True`, the running loop will crash if there is any
                error during processing a WSI. Otherwise, the loop will
                move on to the next wsi for processing.

        Returns:
            list:
                A list of tuple(input_path, save_path) where
                `input_path` is the path of the input wsi while
                `save_path` corresponds to the output predictions.

        Examples:
            >>> # Sample output of a network
            >>> from tiatoolbox.models.architecture.vanilla import CNNBackbone
            >>> wsis = ['A/wsi.svs', 'B/wsi.svs']
            >>> # create resnet50 with pytorch pretrained weights
            >>> model = CNNBackbone('resnet50')
            >>> predictor = DeepFeatureExtractor(model=model)
            >>> output = predictor.predict(wsis, mode='wsi')
            >>> list(output.keys())
            [('A/wsi.svs', 'output/0') , ('B/wsi.svs', 'output/1')]
            >>> # If a network have 2 output heads, for 'A/wsi.svs',
            >>> # there will be 3 outputs, and they are respectively stored at
            >>> # 'output/0.position.npy'   # will always be output
            >>> # 'output/0.features.0.npy' # output of head 0
            >>> # 'output/0.features.1.npy' # output of head 1
            >>> # Each file will contain a same number of items, and the item at each
            >>> # index corresponds to 1 patch. The item in `.*position.npy` will
            >>> # be the corresponding patch bounding box. The box coordinates are at
            >>> # the inference resolution defined within the provided `ioconfig`.

        """
        return super().predict(
            imgs=imgs,
            masks=masks,
            mode=mode,
            on_gpu=on_gpu,
            ioconfig=ioconfig,
            patch_input_shape=patch_input_shape,
            patch_output_shape=patch_output_shape,
            stride_shape=stride_shape,
            resolution=resolution,
            units=units,
            save_dir=save_dir,
            crash_on_exception=crash_on_exception,
        )<|MERGE_RESOLUTION|>--- conflicted
+++ resolved
@@ -5,12 +5,8 @@
 import logging
 import shutil
 from concurrent.futures import ProcessPoolExecutor
-<<<<<<< HEAD
-from typing import Callable, List, Tuple, Union
-=======
 from pathlib import Path
 from typing import TYPE_CHECKING, Callable
->>>>>>> d49fd0b0
 
 import cv2
 import joblib
@@ -21,23 +17,15 @@
 import tqdm
 
 from tiatoolbox import logger
-<<<<<<< HEAD
-=======
 from tiatoolbox.models.architecture import get_pretrained_model
->>>>>>> d49fd0b0
+from tiatoolbox.models.dataset.dataset_abc import WSIStreamDataset
 from tiatoolbox.tools.patchextraction import PatchExtractor
 from tiatoolbox.utils import imread, misc
 from tiatoolbox.wsicore.wsireader import VirtualWSIReader, WSIReader
 
-from ..architecture import get_pretrained_model
-from ..dataset.dataset_abc import WSIStreamDataset
 from .io_config import IOSegmentorConfig
 
-from .io_config import IOSegmentorConfig
-
 if TYPE_CHECKING:  # pragma: no cover
-    from multiprocessing.managers import Namespace
-
     from tiatoolbox.typing import Resolution, Units
 
 
@@ -118,152 +106,6 @@
     return is_on_drive, count_canvas, cum_canvas
 
 
-<<<<<<< HEAD
-=======
-class WSIStreamDataset(torch_data.Dataset):
-    """Reading a wsi in parallel mode with persistent workers.
-
-    To speed up the inference process for multiple WSIs. The
-    `torch.utils.data.Dataloader` is set to run in persistent mode.
-    Normally, this will prevent workers from altering their initial
-    states (such as provided input etc.). To sidestep this, we use a
-    shared parallel workspace context manager to send data and signal
-    from the main thread, thus allowing each worker to load a new wsi as
-    well as corresponding patch information.
-
-    Args:
-        mp_shared_space (:class:`Namespace`):
-            A shared multiprocessing space, must be from
-            `torch.multiprocessing`.
-        ioconfig (:class:`IOSegmentorConfig`):
-            An object which contains I/O placement for patches.
-        wsi_paths (list): List of paths pointing to a WSI or tiles.
-        preproc (Callable):
-            Pre-processing function to be applied to a patch.
-        mode (str):
-            Either `"wsi"` or `"tile"` to indicate the format of images
-            in `wsi_paths`.
-
-    Examples:
-        >>> ioconfig = IOSegmentorConfig(
-        ...     input_resolutions=[{"units": "baseline", "resolution": 1.0}],
-        ...     output_resolutions=[{"units": "baseline", "resolution": 1.0}],
-        ...     patch_input_shape=[2048, 2048],
-        ...     patch_output_shape=[1024, 1024],
-        ...     stride_shape=[512, 512],
-        ... )
-        >>> mp_manager = torch_mp.Manager()
-        >>> mp_shared_space = mp_manager.Namespace()
-        >>> mp_shared_space.signal = 1  # adding variable to the shared space
-        >>> wsi_paths = ['A.svs', 'B.svs']
-        >>> wsi_dataset = WSIStreamDataset(ioconfig, wsi_paths, mp_shared_space)
-
-    """
-
-    def __init__(
-        self,
-        ioconfig: IOSegmentorConfig,
-        wsi_paths: list[str | Path],
-        mp_shared_space: Namespace,
-        preproc: Callable[[np.ndarray], np.ndarray] | None = None,
-        mode="wsi",
-    ) -> None:
-        """Initialize :class:`WSIStreamDataset`."""
-        super().__init__()
-        self.mode = mode
-        self.preproc = preproc
-        self.ioconfig = copy.deepcopy(ioconfig)
-
-        if mode == "tile":
-            logger.warning(
-                "WSIPatchDataset only reads image tile at "
-                '`units="baseline"`. Resolutions will be converted '
-                "to baseline value.",
-                stacklevel=2,
-            )
-            self.ioconfig = self.ioconfig.to_baseline()
-
-        self.mp_shared_space = mp_shared_space
-        self.wsi_paths = wsi_paths
-        self.wsi_idx = None  # to be received externally via thread communication
-        self.reader = None
-
-    def _get_reader(self, img_path):
-        """Get appropriate reader for input path."""
-        img_path = Path(img_path)
-        if self.mode == "wsi":
-            return WSIReader.open(img_path)
-        img = imread(img_path)
-        # initialise metadata for VirtualWSIReader.
-        # here, we simulate a whole-slide image, but with a single level.
-        metadata = WSIMeta(
-            mpp=np.array([1.0, 1.0]),
-            objective_power=10,
-            axes="YXS",
-            slide_dimensions=np.array(img.shape[:2][::-1]),
-            level_downsamples=[1.0],
-            level_dimensions=[np.array(img.shape[:2][::-1])],
-        )
-        return VirtualWSIReader(
-            img,
-            info=metadata,
-        )
-
-    def __len__(self) -> int:
-        """Return the length of the instance attributes."""
-        return len(self.mp_shared_space.patch_inputs)
-
-    @staticmethod
-    def collate_fn(batch):
-        """Prototype to handle reading exception.
-
-        This will exclude any sample with `None` from the batch. As
-        such, wrapping `__getitem__` with try-catch and return `None`
-        upon exceptions will prevent crashing the entire program. But as
-        a side effect, the batch may not have the size as defined.
-
-        """
-        batch = [v for v in batch if v is not None]
-        return torch.utils.data.dataloader.default_collate(batch)
-
-    def __getitem__(self, idx: int):
-        """Get an item from the dataset."""
-        # ! no need to lock as we do not modify source value in shared space
-        if self.wsi_idx != self.mp_shared_space.wsi_idx:
-            self.wsi_idx = int(self.mp_shared_space.wsi_idx.item())
-            self.reader = self._get_reader(self.wsi_paths[self.wsi_idx])
-
-        # this is in XY and at requested resolution (not baseline)
-        bounds = self.mp_shared_space.patch_inputs[idx]
-        bounds = bounds.numpy()  # expected to be a torch.Tensor
-
-        # be the same as bounds br-tl, unless bounds are of float
-        patch_data_ = []
-        scale_factors = self.ioconfig.scale_to_highest(
-            self.ioconfig.input_resolutions,
-            self.ioconfig.resolution_unit,
-        )
-        for idy, resolution in enumerate(self.ioconfig.input_resolutions):
-            resolution_bounds = np.round(bounds * scale_factors[idy])
-            patch_data = self.reader.read_bounds(
-                resolution_bounds.astype(np.int32),
-                coord_space="resolution",
-                pad_constant_values=0,  # expose this ?
-                **resolution,
-            )
-
-            if self.preproc is not None:
-                patch_data = patch_data.copy()
-                patch_data = self.preproc(patch_data)
-            patch_data_.append(patch_data)
-        if len(patch_data_) == 1:
-            patch_data_ = patch_data_[0]
-
-        bound = self.mp_shared_space.patch_outputs[idx]
-        return patch_data_, bound
-
-
->>>>>>> d49fd0b0
 class SemanticSegmentor:
     """Pixel-wise segmentation predictor.
 
@@ -1173,17 +1015,6 @@
             ioconfig = copy.deepcopy(self.ioconfig)
 
         if ioconfig is None and patch_input_shape is None:
-<<<<<<< HEAD
-            raise ValueError(
-                "Must provide either `ioconfig` or "
-                "`patch_input_shape` and `patch_output_shape`"
-            )
-
-        if resolution is None and units is None:
-            if ioconfig is None:
-                raise ValueError(
-                    f"Invalid resolution: `{resolution}` and units: `{units}`. "
-=======
             msg = (
                 "Must provide either `ioconfig` or "
                 "`patch_input_shape` and `patch_output_shape`"
@@ -1197,7 +1028,6 @@
                 msg = f"Invalid resolution: `{resolution}` and units: `{units}`. "
                 raise ValueError(
                     msg,
->>>>>>> d49fd0b0
                 )
 
             resolution = ioconfig.input_resolutions[0]["resolution"]
