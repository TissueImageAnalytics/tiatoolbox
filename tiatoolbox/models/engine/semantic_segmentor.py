--- conflicted
+++ resolved
@@ -669,10 +669,7 @@
         if not isinstance(mask_reader, VirtualWSIReader):
             msg = "`mask_reader` should be VirtualWSIReader."
             raise TypeError(msg)
-<<<<<<< HEAD
-=======
-
->>>>>>> ee714a31
+
         if not isinstance(bounds, np.ndarray) or not np.issubdtype(
             bounds.dtype,
             np.integer,
@@ -1239,19 +1236,11 @@
             logging.info("--Output: %s", str(wsi_save_path))
         # prevent deep source check because this is bypass and
         # delegating error message
-<<<<<<< HEAD
         except Exception as err:  # skipcq: PYL-W0703
             wsi_save_path = save_dir.joinpath(f"{wsi_idx}")
             if crash_on_exception:
                 raise err  # noqa: TRY201
             logging.exception("Crashed on %s", wsi_save_path)
-=======
-        except Exception as err:  # skipcq: PYL-W0703  # noqa: BLE001
-            wsi_save_path = save_dir.joinpath(f"{wsi_idx}")
-            if crash_on_exception:
-                raise err  # noqa: TRY201
-        logging.exception("Crashed on %s", wsi_save_path)
->>>>>>> ee714a31
 
     def predict(
         self,
