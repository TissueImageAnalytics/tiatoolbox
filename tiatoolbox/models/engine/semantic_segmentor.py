--- conflicted
+++ resolved
@@ -275,14 +275,8 @@
         self.reader = None
 
     def _get_reader(self, img_path):
-<<<<<<< HEAD
-        """Get approriate reader for input path."""
-        if not isinstance(img_path, np.ndarray):
-            img_path = pathlib.Path(img_path)
-=======
         """Get appropriate reader for input path."""
         img_path = pathlib.Path(img_path)
->>>>>>> c7fe7851
         if self.mode == "wsi":
             reader = get_wsireader(img_path)
         else:
