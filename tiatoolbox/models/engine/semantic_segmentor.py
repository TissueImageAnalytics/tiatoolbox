"""This module implements semantic segmentation."""


import copy
import logging
import os
import pathlib
import shutil
import warnings
from concurrent.futures import ProcessPoolExecutor
from multiprocessing.managers import Namespace
from typing import Callable, List, Tuple, Union

import cv2
import joblib
import numpy as np
import torch
import torch.multiprocessing as torch_mp
import torch.utils.data as torch_data
import tqdm

from tiatoolbox.models.abc import IOConfigABC
from tiatoolbox.models.architecture import get_pretrained_model
from tiatoolbox.tools.patchextraction import PatchExtractor
from tiatoolbox.utils import misc
from tiatoolbox.utils.misc import imread
from tiatoolbox.wsicore.wsireader import (
    VirtualWSIReader,
    WSIMeta,
    WSIReader,
    get_wsireader,
)


class IOSegmentorConfig(IOConfigABC):
    """Contain semantic segmentor input and output information.

    Args:
        input_resolutions (list):
            Resolution of each input head of model inference, must be in
            the same order as `target model.forward()`.
        output_resolutions (list):
            Resolution of each output head from model inference, must be
            in the same order as target model.infer_batch().
        patch_input_shape (:class:`numpy.ndarray`, list(int)):
            Shape of the largest input in (height, width).
        patch_output_shape (:class:`numpy.ndarray`, list(int)):
            Shape of the largest output in (height, width).
        save_resolution (dict):
            Resolution to save all output.

    Examples:
        >>> # Defining io for a network having 1 input and 1 output at the
        >>> # same resolution
        >>> ioconfig = IOSegmentorConfig(
        ...     input_resolutions=[{"units": "baseline", "resolution": 1.0}],
        ...     output_resolutions=[{"units": "baseline", "resolution": 1.0}],
        ...     patch_input_shape=[2048, 2048],
        ...     patch_output_shape=[1024, 1024],
        ...     stride_shape=[512, 512],
        ... )

    Examples:
        >>> # Defining io for a network having 3 input and 2 output at the
        >>> # at the same resolution, the output is then merged at a
        >>> # different resolution.
        >>> ioconfig = IOSegmentorConfig(
        ...     input_resolutions=[
        ...         {"units": "mpp", "resolution": 0.25},
        ...         {"units": "mpp", "resolution": 0.50},
        ...         {"units": "mpp", "resolution": 0.75},
        ...     ],
        ...     output_resolutions=[
        ...         {"units": "mpp", "resolution": 0.25},
        ...         {"units": "mpp", "resolution": 0.50},
        ...     ],
        ...     patch_input_shape=[2048, 2048],
        ...     patch_output_shape=[1024, 1024],
        ...     stride_shape=[512, 512],
        ...     save_resolution={"units": "mpp", "resolution": 4.0},
        ... )

    """

    # We pre-define to follow enforcement, actual initialisation in init
    input_resolutions = None
    output_resolutions = None

    def __init__(
        self,
        input_resolutions: List[dict],
        output_resolutions: List[dict],
        patch_input_shape: Union[List[int], np.ndarray],
        patch_output_shape: Union[List[int], np.ndarray],
        save_resolution: dict = None,
        **kwargs,
    ):
        self._kwargs = kwargs
        self.patch_input_shape = patch_input_shape
        self.patch_output_shape = patch_output_shape
        self.stride_shape = None
        self.input_resolutions = input_resolutions
        self.output_resolutions = output_resolutions

        self.resolution_unit = input_resolutions[0]["units"]
        self.save_resolution = save_resolution

        for variable, value in kwargs.items():
            self.__setattr__(variable, value)

        self._validate()

        if self.resolution_unit == "mpp":
            self.highest_input_resolution = min(
                self.input_resolutions, key=lambda x: x["resolution"]
            )
        else:
            self.highest_input_resolution = max(
                self.input_resolutions, key=lambda x: x["resolution"]
            )

    def _validate(self):
        """Validate the data format."""
        resolutions = self.input_resolutions + self.output_resolutions
        units = [v["units"] for v in resolutions]
        units = np.unique(units)
        if len(units) != 1 or units[0] not in [
            "power",
            "baseline",
            "mpp",
        ]:
            raise ValueError(f"Invalid resolution units `{units[0]}`.")

    @staticmethod
    def scale_to_highest(resolutions: List[dict], units: str):
        """Get the scaling factor from input resolutions.

        This will convert resolutions to scaling factor with repsect to
        the highest resolution found in the input resolutions list.

        Args:
            resolutions (list):
                A list of resolutions where one is defined as
                `{'resolution': value, 'unit': value}`
            units (str):
                Units that the resolutions are at.

        Returns:
            :class:`numpy.ndarray`:
                A 1D array of scaling factors having the same length as
                `resolutions`

        """
        old_val = [v["resolution"] for v in resolutions]
        if units == "baseline":
            new_val = old_val
        elif units == "mpp":
            new_val = np.min(old_val) / np.array(old_val)
        elif units == "power":
            # when being power
            new_val = np.array(old_val) / np.max(old_val)
        else:
            raise ValueError(
                f"Unknown units `{units}`. "
                "Units should be one of 'baseline', 'mpp' or 'power'."
            )
        return new_val

    def to_baseline(self):
        """Return a new config object converted to baseline form.

        This will return a new :class:`IOSegmentorConfig` where
        resolutions have been converted to baseline format with the
        highest possible resolution found in both input and output as
        reference.

        """
        resolutions = self.input_resolutions + self.output_resolutions
        if self.save_resolution is not None:
            resolutions.append(self.save_resolution)

        scale_factors = self.scale_to_highest(resolutions, self.resolution_unit)
        num_input_resolutions = len(self.input_resolutions)
        num_output_resolutions = len(self.output_resolutions)

        end_idx = num_input_resolutions
        input_resolutions = [
            {"units": "baseline", "resolution": v} for v in scale_factors[:end_idx]
        ]
        end_idx = num_input_resolutions + num_output_resolutions
        output_resolutions = [
            {"units": "baseline", "resolution": v}
            for v in scale_factors[num_input_resolutions:end_idx]
        ]

        save_resolution = None
        if self.save_resolution is not None:
            save_resolution = {"units": "baseline", "resolution": scale_factors[-1]}
        new_config = IOSegmentorConfig(
            input_resolutions=input_resolutions,
            output_resolutions=output_resolutions,
            patch_input_shape=self.patch_input_shape,
            patch_output_shape=self.patch_output_shape,
            save_resolution=save_resolution,
            **self._kwargs,
        )
        return new_config


class WSIStreamDataset(torch_data.Dataset):
    """Reading a wsi in parallel mode with persistent workers.

    To speed up the inference process for multiple WSIs. The
    `torch.utils.data.Dataloader` is set to run in persistent mode.
    Normally, this will prevent workers from altering their initial
    states (such as provided input etc.). To sidestep this, we use a
    shared parallel workspace context manager to send data and signal
    from the main thread, thus allowing each worker to load a new wsi as
    well as corresponding patch information.

    Args:
        mp_shared_space (:class:`Namespace`):
            A shared multiprocessing space, must be from
            `torch.multiprocessing`.
        ioconfig (:class:`IOSegmentorConfig`):
            An object which contains I/O placement for patches.
        wsi_paths (list): List of paths pointing to a WSI or tiles.
        preproc (Callable):
            Pre-processing function to be applied to a patch.
        mode (str):
            Either `"wsi"` or `"tile"` to indicate the format of images
            in `wsi_paths`.

    Examples:

        >>> ioconfig = IOSegmentorConfig(
        ...     input_resolutions=[{"units": "baseline", "resolution": 1.0}],
        ...     output_resolutions=[{"units": "baseline", "resolution": 1.0}],
        ...     patch_input_shape=[2048, 2048],
        ...     patch_output_shape=[1024, 1024],
        ...     stride_shape=[512, 512],
        ... )
        >>> mp_manager = torch_mp.Manager()
        >>> mp_shared_space = mp_manager.Namespace()
        >>> mp_shared_space.signal = 1  # adding variable to the shared space
        >>> wsi_paths = ['A.svs', 'B.svs']
        >>> wsi_dataset = WSIStreamDataset(ioconfig, wsi_paths, mp_shared_space)

    """

    def __init__(
        self,
        ioconfig: IOSegmentorConfig,
        wsi_paths: List[Union[str, pathlib.Path]],
        mp_shared_space: Namespace,
        preproc: Callable[[np.ndarray], np.ndarray] = None,
        mode="wsi",
    ):
        super().__init__()
        self.mode = mode
        self.preproc = preproc
        self.ioconfig = copy.deepcopy(ioconfig)

        if mode == "tile":
            warnings.warn(
                "WSIPatchDataset only reads image tile at "
                '`units="baseline"`. Resolutions will be converted '
                "to baseline value."
            )
            self.ioconfig = self.ioconfig.to_baseline()

        self.mp_shared_space = mp_shared_space
        self.wsi_paths = wsi_paths
        self.wsi_idx = None  # to be received externally via thread communication
        self.reader = None

    def _get_reader(self, img_path):
        """Get appropriate reader for input path."""
        img_path = pathlib.Path(img_path)
        if self.mode == "wsi":
            reader = get_wsireader(img_path)
        else:
            img = imread(img_path)
            # initialise metadata for VirtualWSIReader.
            # here, we simulate a whole-slide image, but with a single level.
            metadata = WSIMeta(
                mpp=np.array([1.0, 1.0]),
                objective_power=10,
                axes="YXS",
                slide_dimensions=np.array(img.shape[:2][::-1]),
                level_downsamples=[1.0],
                level_dimensions=[np.array(img.shape[:2][::-1])],
            )
            reader = VirtualWSIReader(
                img,
                info=metadata,
            )
        return reader

    def __len__(self):
        return len(self.mp_shared_space.patch_inputs)

    @staticmethod
    def collate_fn(batch):
        """Prototype to handle reading exception.

        This will exclude any sample with `None` from the batch. As
        such, wrapping `__getitem__` with try-catch and return `None`
        upon exceptions will prevent crashing the entire program. But as
        a side effect, the batch may not have the size as defined.

        """
        batch = [v for v in batch if v is not None]
        return torch.utils.data.dataloader.default_collate(batch)

    def __getitem__(self, idx: int):
        # ! no need to lock as we do not modify source value in shared space
        if self.wsi_idx != self.mp_shared_space.wsi_idx:
            self.wsi_idx = int(self.mp_shared_space.wsi_idx.item())
            self.reader = self._get_reader(self.wsi_paths[self.wsi_idx])

        # this is in XY and at requested resolution (not baseline)
        bounds = self.mp_shared_space.patch_inputs[idx]
        bounds = bounds.numpy()  # expected to be torch.Tensor

        # be the same as bounds br-tl, unless bounds are of float
        patch_data_ = []
        scale_factors = self.ioconfig.scale_to_highest(
            self.ioconfig.input_resolutions, self.ioconfig.resolution_unit
        )
        for idy, resolution in enumerate(self.ioconfig.input_resolutions):
            resolution_bounds = np.round(bounds * scale_factors[idy])
            patch_data = self.reader.read_bounds(
                resolution_bounds.astype(np.int32),
                coord_space="resolution",
                pad_constant_values=0,  # expose this ?
                **resolution,
            )

            if self.preproc is not None:
                patch_data = patch_data.copy()
                patch_data = self.preproc(patch_data)
            patch_data_.append(patch_data)
        if len(patch_data_) == 1:
            patch_data_ = patch_data_[0]

        bound = self.mp_shared_space.patch_outputs[idx]
        return patch_data_, bound


class SemanticSegmentor:
    """Pixel-wise segmentation predictor.

    Note, if `model` is supplied in the arguments, it will ignore the
    `pretrained_model` and `pretrained_weights` arguments.

    Args:
<<<<<<< HEAD
        model (nn.Module):
            Use externally defined PyTorch model for prediction with.
            weights already loaded. Default is `None`. If provided,
            `pretrained_model` argument is ignored.
        pretrained_model (str):
            Name of the existing models support by tiatoolbox for
            processing the data. For a full list of pretrained models,
            refer to the `docs
            <https://tia-toolbox.readthedocs.io/en/latest/pretrained.html>`_.
            By default, the corresponding pretrained weights will also
            be downloaded. However, you can override with your own set
            of weights via the `pretrained_weights` argument. Argument
            is case insensitive.
        pretrained_weights (str):
            Path to the weight of the corresponding `pretrained_model`.
        batch_size (int):
            Number of images fed into the model each time.
        num_loader_workers (int):
            Number of workers to load the data. Take note that they will
            also perform preprocessing.
        num_postproc_workers (int):
            This value is there to maintain input compatibility with
            `tiatoolbox.models.classification` and is not used.
        verbose (bool):
            Whether to output logging information.
        dataset_class (obj):
            Dataset class to be used instead of default.
        auto_generate_mask (bool):
            To automatically generate tile/WSI tissue mask if is not
            provided.
=======
        model (nn.Module): Use externally defined PyTorch model for prediction with.
            weights already loaded. Default is `None`. If provided,
            `pretrained_model` argument is ignored.
        pretrained_model (str): Name of the existing models support by tiatoolbox
            for processing the data. For a full list of pretrained models, refer to the
            `docs <https://tia-toolbox.readthedocs.io/en/latest/pretrained.html>`_.
            By default, the corresponding pretrained weights will also be
            downloaded. However, you can override with your own set of weights
            via the `pretrained_weights` argument. Argument is case insensitive.
        pretrained_weights (str): Path to the weight of the corresponding
            `pretrained_model`.
        batch_size (int) : Number of images fed into the model each time.
        num_loader_workers (int) : Number of workers to load the data.
          Take note that they will also perform preprocessing.
        num_postproc_workers (int) : This value is there to maintain input
            compatibility with `tiatoolbox.models.classification` and is
            not used.
        verbose (bool): Whether to output logging information.
        dataset_class (obj): Dataset class to be used instead of default.
        auto_generate_mask (bool): To automatically generate tile/WSI tissue mask
              if is not provided.

    Attributes:
        process_prediction_per_batch (bool): A flag to denote whether post
            processing for inference output is applied after each batch or
            after finishing an entire tile or WSI.
>>>>>>> a8c42fcc

    Examples:
        >>> # Sample output of a network
        >>> wsis = ['A/wsi.svs', 'B/wsi.svs']
        >>> predictor = SemanticSegmentor(model='fcn-tissue_mask')
        >>> output = predictor.predict(wsis, mode='wsi')
        >>> list(output.keys())
        [('A/wsi.svs', 'output/0.raw') , ('B/wsi.svs', 'output/1.raw')]
        >>> # if a network have 2 output heads, each head output of 'A/wsi.svs'
        >>> # will be respectively stored in 'output/0.raw.0', 'output/0.raw.1'

    """

    def __init__(
        self,
        batch_size: int = 8,
        num_loader_workers: int = 0,
        num_postproc_workers: int = 0,  # skipcq: PYL-W0613
        model: torch.nn.Module = None,
        pretrained_model: str = None,
        pretrained_weights: str = None,
        verbose: bool = True,
        auto_generate_mask: bool = False,
        dataset_class: Callable = WSIStreamDataset,
    ):
        super().__init__()

        if model is None and pretrained_model is None:
            raise ValueError("Must provide either of `model` or `pretrained_model`")

        if model is not None:
            self.model = model
            # template ioconfig, usually coming from pretrained
            self.ioconfig = None
        else:
            model, ioconfig = get_pretrained_model(pretrained_model, pretrained_weights)
            self.ioconfig = ioconfig
            self.model = model

        # local variables for flagging mode within class,
        # subclass should overwritten to alter some specific behavior
        self.process_prediction_per_batch = True

        # for runtime, such as after wrapping with nn.DataParallel
        self._cache_dir = None
        self._loader = None
        self._model = None
        self._on_gpu = None
        self._mp_shared_space = None
        self._postproc_workers = None
        self._futures = None
        self.imgs = None
        self.masks = None

        self.dataset_class: WSIStreamDataset = dataset_class
        self.model = model  # original copy
        self.pretrained_model = pretrained_model
        self.batch_size = batch_size
        self.num_loader_workers = num_loader_workers
        self.num_postproc_workers = None
        self.verbose = verbose
        self.auto_generate_mask = auto_generate_mask

    @staticmethod
    def get_coordinates(
        image_shape: Union[List[int], np.ndarray], ioconfig: IOSegmentorConfig
    ):
        """Calculate patch tiling coordinates.

        By default, internally, it will call the
        `PatchExtractor.get_coordinates`. To use your own approach,
        either subclass to overwrite or directly assign your own
        function to this name. In either cases, the function must obey
        the API defined here.

        Args:
            image_shape (tuple(int), :class:`numpy.ndarray`):
                This argument specifies the shape of mother image (the
                image we want to) extract patches from) at requested
                `resolution` and `units` and it is expected to be in
                (width, height) format.
            ioconfig (:class:`IOSegmentorConfig`):
                Object that contains information about input and output
                placement of patches. Check `IOSegmentorConfig` for
                details about available attributes.

        Returns:
            tuple:
                Tuple containing:
                - :py:obj:`list` - patch_inputs:
                    A list of corrdinates in `[start_x, start_y, end_x,
                    end_y]` format indicating the read location of the
                    patch in the mother image.
                - :py:obj:`list` - patch_outputs:
                    A list of corrdinates in `[start_x, start_y, end_x,
                    end_y]` format indicating the write location of the
                    patch in the mother image.

        Examples:
            >>> # API of function expected to overwrite `get_coordinates`
            >>> def func(image_shape, ioconfig):
            ...   patch_inputs = np.array([[0, 0, 256, 256]])
            ...   patch_outputs = np.array([[0, 0, 256, 256]])
            ...   return patch_inputs, patch_outputs
            >>> segmentor = SemanticSegmentor(model='unet')
            >>> segmentor.get_coordinates = func

        """
        (patch_inputs, patch_outputs) = PatchExtractor.get_coordinates(
            image_shape=image_shape,
            patch_input_shape=ioconfig.patch_input_shape,
            patch_output_shape=ioconfig.patch_output_shape,
            stride_shape=ioconfig.stride_shape,
        )
        return patch_inputs, patch_outputs

    @staticmethod
    def filter_coordinates(
        mask_reader: VirtualWSIReader,
        bounds: np.ndarray,
        resolution: Union[float, int] = None,
        units: str = None,
    ):
        """
        Indicates which coordinate is valid basing on the mask.

        To use your own approaches, either subclass to overwrite or
        directly assign your own function to this name. In either cases,
        the function must obey the API defined here.

        Args:
            mask_reader (:class:`.VirtualReader`):
                A virtual pyramidal reader of the mask related to the
                WSI from which we want to extract the patches.
            bounds (ndarray and np.int32):
                Coordinates to be checked via the `func`. They must be
                in the same resolution as requested `resolution` and
                `units`. The shape of `coordinates` is (N, K) where N is
                the number of coordinate sets and K is either 2 for
                centroids or 4 for bounding boxes. When using the
                default `func=None`, K should be 4, as we expect the
                `coordinates` to be bounding boxes in `[start_x,
                start_y, end_x, end_y]` format.

        Returns:
            :class:`numpy.ndarray`:
                List of flags to indicate which coordinate is valid.

        Examples:
            >>> # API of function expected to overwrite `filter_coordinates`
            >>> def func(reader, bounds, resolution, units):
            ...   # as example, only select first bound
            ...   return np.array([1, 0])
            >>> coords = [[0, 0, 256, 256], [128, 128, 384, 384]]
            >>> segmentor = SemanticSegmentor(model='unet')
            >>> segmentor.filter_coordinates = func

        """
        if not isinstance(mask_reader, VirtualWSIReader):
            raise ValueError("`mask_reader` should be VirtualWSIReader.")
        if not isinstance(bounds, np.ndarray) or not np.issubdtype(
            bounds.dtype, np.integer
        ):
            raise ValueError("`coordinatess` should be ndarray of integer type.")

        mask_real_shape = mask_reader.img.shape[:2]
        mask_resolution_shape = mask_reader.slide_dimensions(
            resolution=resolution, units=units
        )[::-1]
        mask_real_shape = np.array(mask_real_shape)
        mask_resolution_shape = np.array(mask_resolution_shape)
        scale_factor = mask_real_shape / mask_resolution_shape
        scale_factor = scale_factor[0]  # what if ratio x != y

        def sel_func(coord: np.ndarray):
            """Accept coord as long as its box contains part of mask."""
            coord_in_real_mask = np.ceil(scale_factor * coord).astype(np.int32)
            start_x, start_y, end_x, end_y = coord_in_real_mask
            roi = mask_reader.img[start_y:end_y, start_x:end_x]
            return np.sum(roi > 0) > 0

        flags = [sel_func(bound) for bound in bounds]
        return np.array(flags)

    @staticmethod
    def get_reader(img_path: str, mask_path: str, mode: str, auto_get_mask: bool):
        """Define how to get reader for mask and source image."""
        img_path = pathlib.Path(img_path)
        reader = get_wsireader(img_path)

        mask_reader = None
        if mask_path is not None:
            if not os.path.isfile(mask_path):
                raise ValueError("`mask_path` must be a valid file path.")
            mask = imread(mask_path)  # assume to be gray
            mask = cv2.cvtColor(mask, cv2.COLOR_RGB2GRAY)
            mask = np.array(mask > 0, dtype=np.uint8)

            mask_reader = VirtualWSIReader(mask)
            mask_reader.info = reader.info
        elif auto_get_mask and mode == "wsi" and mask_path is None:
            # if no mask provided and `wsi` mode, generate basic tissue
            # mask on the fly
            mask_reader = reader.tissue_mask(resolution=1.25, units="power")
            mask_reader.info = reader.info
        return reader, mask_reader

    def _predict_one_wsi(
        self,
        wsi_idx: int,
        ioconfig: IOSegmentorConfig,
        save_path: str,
        mode: str,
    ):
        """Make a prediction on tile/wsi.

        Args:
            wsi_idx (int):
                Index of the tile/wsi to be processed within `self`.
            ioconfig (:class:`IOSegmentorConfig`):
                Object which defines I/O placement during inference and
                when assembling back to full tile/wsi.
            save_path (str):
                Location to save output prediction as well as possible
                intermediate results.
            mode (str):
                Either `"tile"` or `"wsi"` to indicate run mode.

        """
        cache_dir = f"{self._cache_dir}/{wsi_idx}/"
        os.makedirs(cache_dir)

        wsi_path = self.imgs[wsi_idx]
        mask_path = None if self.masks is None else self.masks[wsi_idx]
        wsi_reader, mask_reader = self.get_reader(
            wsi_path, mask_path, mode, self.auto_generate_mask
        )

        # assume ioconfig has already been converted to `baseline` for `tile` mode
        resolution = ioconfig.highest_input_resolution
        wsi_proc_shape = wsi_reader.slide_dimensions(**resolution)

        # * retrieve patch and tile placement
        # this is in XY
        (patch_inputs, patch_outputs) = self.get_coordinates(wsi_proc_shape, ioconfig)
        if mask_reader is not None:
            sel = self.filter_coordinates(mask_reader, patch_outputs, **resolution)
            patch_outputs = patch_outputs[sel]
            patch_inputs = patch_inputs[sel]

        # modify the shared space so that we can update worker info
        # without needing to re-create the worker. There should be no
        # race-condition because only the following enumerate loop
        # triggers the parallelism, and this portion is still in
        # sequential execution order
        patch_inputs = torch.from_numpy(patch_inputs).share_memory_()
        patch_outputs = torch.from_numpy(patch_outputs).share_memory_()
        self._mp_shared_space.patch_inputs = patch_inputs
        self._mp_shared_space.patch_outputs = patch_outputs
        self._mp_shared_space.wsi_idx = torch.Tensor([wsi_idx]).share_memory_()

        # ! TODO: need a protocol for pbar, or a decorator to make this less redundant
        pbar_desc = "Process Batch: "
        pbar = tqdm.tqdm(
            desc=pbar_desc,
            leave=True,
            total=int(len(self._loader)),
            ncols=80,
            ascii=True,
            position=0,
        )

        cum_output = []
        for _, batch_data in enumerate(self._loader):
            sample_datas, sample_infos = batch_data
            batch_size = sample_infos.shape[0]
            # ! depending on the protocol of the output within infer_batch
            # ! this may change, how to enforce/document/expose this in a
            # ! sensible way?

            # assume to return a list of L output,
            # each of shape N x etc. (N=batch size)
            sample_outputs = self.model.infer_batch(
                self._model,
                sample_datas,
                self._on_gpu,
            )
            # repackage so that its a N list, each contains
            # L x etc. output
            sample_outputs = [np.split(v, batch_size, axis=0) for v in sample_outputs]
            sample_outputs = list(zip(*sample_outputs))

            # tensor to numpy, costly?
            sample_infos = sample_infos.numpy()
            sample_infos = np.split(sample_infos, batch_size, axis=0)

            sample_outputs = list(zip(sample_infos, sample_outputs))
            if self.process_prediction_per_batch:
                self._process_predictions(
                    sample_outputs, wsi_reader, ioconfig, save_path, cache_dir
                )
            else:
                cum_output.extend(sample_outputs)
            pbar.update()
        pbar.close()

        self._process_predictions(
            cum_output, wsi_reader, ioconfig, save_path, cache_dir
        )

        # clean up the cache directories
        shutil.rmtree(cache_dir)

    def _process_predictions(
        self,
        cum_batch_predictions: List,
        wsi_reader: WSIReader,
        ioconfig: IOSegmentorConfig,
        save_path: str,
        cache_dir: str,
    ):
        """Define how the aggregated predictions are processed.

<<<<<<< HEAD
        This includes merging the prediction if necessary and also
        saving afterwards.
=======
        This includes merging the prediction if necessary and also saving afterwards.
        Note that items within `cum_batch_predictions` will be consumed during
        the operation.
>>>>>>> a8c42fcc

        Args:
            cum_batch_predictions (list):
                List of batch predictions. Each item within the list
                should be of (location, patch_predictions).
            wsi_reader (:class:`WSIReader`):
                A reader for the image where the predictions come from.
            ioconfig (:class:`IOSegmentorConfig`):
                A configuration object contains input and output
                information.
            save_path (str):
                Root path to save current WSI predictions.
            cache_dir (str):
                Root path to cache current WSI data.

        """
        if len(cum_batch_predictions) == 0:
            return

        # assume predictions is N, each item has L output element
        locations, predictions = list(zip(*cum_batch_predictions))
        # Nx4 (N x [tl_x, tl_y, br_x, br_y), denotes the location of
        # output patch this can exceed the image bound at the requested
        # resolution remove singleton due to split.
        locations = np.array([v[0] for v in locations])
        for idx, output_resolution in enumerate(ioconfig.output_resolutions):
            # assume resolution idx to be in the same order as L
            merged_resolution = ioconfig.highest_input_resolution
            merged_locations = locations
            # ! location is w.r.t highest resolution, hence still need conversion
            if ioconfig.save_resolution is not None:
                merged_resolution = ioconfig.save_resolution
                output_shape = wsi_reader.slide_dimensions(**output_resolution)
                merged_shape = wsi_reader.slide_dimensions(**merged_resolution)
                fx = merged_shape[0] / output_shape[0]
                merged_locations = np.ceil(locations * fx).astype(np.int64)
            merged_shape = wsi_reader.slide_dimensions(**merged_resolution)
            # 0 idx is to remove singleton without removing other axes singleton
            to_merge_predictions = [v[idx][0] for v in predictions]
            sub_save_path = f"{save_path}.raw.{idx}.npy"
            sub_count_path = f"{cache_dir}/count.{idx}.npy"
            self.merge_prediction(
                merged_shape[::-1],  # XY to YX
                to_merge_predictions,
                merged_locations,
                save_path=sub_save_path,
                cache_count_path=sub_count_path,
            )

    @staticmethod
    def merge_prediction(
        canvas_shape: Union[Tuple[int], List[int], np.ndarray],
        predictions: List[np.ndarray],
        locations: Union[List, np.ndarray],
        save_path: Union[str, pathlib.Path] = None,
        cache_count_path: Union[str, pathlib.Path] = None,
    ):
        """Merge patch-level predictions to form a 2-dimensional prediction map.

        When accumulating the raw prediction onto a same canvas (via
        calling the function multiple times), `save_path` and
        `cache_count_path` must be the same. If either of these two do
        not exist, the function will create new files. However, if
        `save_path` is `None`, the function will perform the
        accumulation using CPU-RAM as storage.

        Args:
<<<<<<< HEAD
            canvas_shape (:class:`numpy.ndarray`):
                HW of the supposed assembled image.
            predictions (list):
                List of nd.array, each item is a patch prediction,
                assuming to be of shape HWC.
            locations (list):
                List of nd.array, each item is the location of the patch
                at the same index within `predictions`. The location is
                in the to be assembled canvas and of the form
                `(top_left_x, top_left_y, bottom_right_x,
                bottom_right_x)`.
            save_path (str):
                Location to save the assembled image.
            cache_count_path (str):
                Location to store the canvas for counting how many times
                each pixel get overlapped when assembling.
            free_prediction (bool):
                If this is `True`, `predictions` will be modified in
                place and each patch will be replaced with `None` once
                processed. This is to save memory when assembling.
=======
            canvas_shape (:class:`numpy.ndarray`): HW of the supposed assembled image.
            predictions (list): List of nd.array, each item is a patch prediction,
              assuming to be of shape HWC.
            locations (list): List of nd.array, each item is the location of
              the patch at the same index within `predictions`. The location
              is in the to be assembled canvas and of the form
              (top_left_x, top_left_y, bottom_right_x, bottom_right_x).
            save_path (str): Location to save the assembled image.
            cache_count_path (str): Location to store the canvas for counting
              how many times each pixel get overlapped when assembling.
>>>>>>> a8c42fcc

        Returns:
            :class:`numpy.ndarray`:
                An image contains merged data.

        Examples:

        >>> SemanticSegmentor.merge_prediction(
        ...     canvas_shape=[4, 4],
        ...     predictions=[
        ...         np.full((2, 2), 1),
        ...         np.full((2, 2), 2)],
        ...     locations=[
        ...         [0, 0, 2, 2],
        ...         [2, 2, 4, 4]],
        ...     save_path=None,
        ... )
        ... array([[1, 1, 0, 0],
        ...        [1, 1, 0, 0],
        ...        [0, 0, 2, 2],
        ...        [0, 0, 2, 2]])

        """
        canvas_shape = np.array(canvas_shape)

        sample_prediction = predictions[0]

        num_output_ch = 0
        add_singleton_dim = False
        if len(sample_prediction.shape) not in (2, 3):
            raise ValueError(f"Prediction is no HW or HWC: {sample_prediction.shape}.")

        if len(sample_prediction.shape) == 3:
            num_output_ch = sample_prediction.shape[-1]
            canvas_cum_shape_ = tuple(canvas_shape) + (num_output_ch,)
            canvas_count_shape_ = tuple(canvas_shape) + (1,)
            add_singleton_dim = num_output_ch == 1
        else:
            canvas_cum_shape_ = tuple(canvas_shape) + (1,)
            canvas_count_shape_ = tuple(canvas_shape) + (1,)
            add_singleton_dim = True

        if save_path is not None:
            if os.path.exists(save_path) and os.path.exists(cache_count_path):
                cum_canvas = np.load(save_path, mmap_mode="r+")
                count_canvas = np.load(cache_count_path, mmap_mode="r+")
                if canvas_cum_shape_ != cum_canvas.shape:
                    raise ValueError(
                        "Existing image shape in `save_path` does not match."
                    )
                if canvas_count_shape_ != count_canvas.shape:
                    raise ValueError(
                        "Existing image shape in `cache_count_path` does not match."
                    )
            else:
                cum_canvas = np.lib.format.open_memmap(
                    save_path,
                    mode="w+",
                    shape=canvas_cum_shape_,
                    dtype=np.float32,
                )
                # assuming no more than 255 overlapping times
                count_canvas = np.lib.format.open_memmap(
                    cache_count_path,
                    mode="w+",
                    shape=canvas_count_shape_,
                    dtype=np.uint8,
                )
                # flush fill
                count_canvas[:] = 0
            is_on_drive = True
        else:
            is_on_drive = False
            cum_canvas = np.zeros(
                shape=canvas_cum_shape_,
                dtype=np.float32,
            )
            # for pixel occurrence counting
            count_canvas = np.zeros(canvas_count_shape_, dtype=np.float32)

        def index(arr, tl, br):
            """Helper to shorten indexing."""
            return arr[tl[0] : br[0], tl[1] : br[1]]

        patch_infos = list(zip(locations, predictions))
        for _, patch_info in enumerate(patch_infos):
            # position is assumed to be in XY coordinate
            (bound_in_wsi, prediction) = patch_info
            # convert to XY to YX, and in tl, br
            tl_in_wsi = np.array(bound_in_wsi[:2][::-1])
            br_in_wsi = np.array(bound_in_wsi[2:][::-1])
            old_tl_in_wsi = tl_in_wsi.copy()

            # need to do conversion
            patch_shape_in_wsi = tuple(br_in_wsi - tl_in_wsi)
            # conversion to make cv2 happy
            prediction = prediction.astype(np.float32)
            prediction = cv2.resize(prediction, patch_shape_in_wsi[::-1])
            # ! cv2 resize will remove singleton !
            if add_singleton_dim:
                prediction = prediction[..., None]

            sel = tl_in_wsi < 0
            tl_in_wsi[sel] = 0

            if np.any(tl_in_wsi >= canvas_shape):
                continue

            sel = br_in_wsi > canvas_shape
            br_in_wsi[sel] = canvas_shape[sel]

            # re-calibrate the position in case patch passing the image bound
            br_in_patch = br_in_wsi - old_tl_in_wsi
            patch_actual_shape = br_in_wsi - tl_in_wsi
            tl_in_patch = br_in_patch - patch_actual_shape

            # now cropping the prediction region
            patch_pred = prediction[
                tl_in_patch[0] : br_in_patch[0], tl_in_patch[1] : br_in_patch[1]
            ]

            patch_count = np.ones(patch_pred.shape[:2])[..., None]
            if not is_on_drive:
                index(cum_canvas, tl_in_wsi, br_in_wsi)[:] += patch_pred
                index(count_canvas, tl_in_wsi, br_in_wsi)[:] += patch_count
            else:
                old_avg_pred = np.array(index(cum_canvas, tl_in_wsi, br_in_wsi))
                old_count = np.array(index(count_canvas, tl_in_wsi, br_in_wsi))
                # ! there will be precision error, but we have to live with this
                new_count = old_count + patch_count
                # retrieve old raw probabilities after summation
                old_raw_pred = old_avg_pred * old_count
                new_avg_pred = (old_raw_pred + patch_pred) / new_count
                index(cum_canvas, tl_in_wsi, br_in_wsi)[:] = new_avg_pred
                index(count_canvas, tl_in_wsi, br_in_wsi)[:] = new_count
        if not is_on_drive:
            cum_canvas /= count_canvas + 1.0e-6
        return cum_canvas

    def predict(
        self,
        imgs,
        masks=None,
        mode="tile",
        on_gpu=True,
        ioconfig=None,
        patch_input_shape=None,
        patch_output_shape=None,
        stride_shape=None,
        resolution=1.0,
        units="baseline",
        save_dir=None,
        crash_on_exception=False,
    ):
        """Make a prediction for a list of input data.

        By default, if the input model at the object instantiation time
        is a pretrained model in the toolbox as well as
        `patch_input_shape`, `patch_output_shape`, `stride_shape`,
        `resolution`, `units` and `ioconfig` are `None`. The method will
        use the `ioconfig` retrieved together with the pretrained model.
        Otherwise, either `patch_input_shape`, `patch_output_shape`,
        `stride_shape`, `resolution`, `units` or `ioconfig` must be set
        else a `Value Error` will be raised.

        Args:
            imgs (list, ndarray):
                List of inputs to process. When using `"patch"` mode,
                the input must be either a list of images, a list of
                image file paths or a numpy array of an image list. When
                using `"tile"` or `"wsi"` mode, the input must be a list
                of file paths.
            masks (list):
                List of masks. Only utilised when processing image tiles
                and whole-slide images. Patches are only processed if
                they are within a masked area. If not provided, then a
                tissue mask will be automatically generated for
                whole-slide images or the entire image is processed for
                image tiles.
            mode (str):
                Type of input to process. Choose from either `tile` or
                `wsi`.
            ioconfig (:class:`IOSegmentorConfig`):
                Object defines information about input and output
                placement of patches. When provided,
                `patch_input_shape`, `patch_output_shape`,
                `stride_shape`, `resolution`, and `units` arguments are
                ignored. Otherwise, those arguments will be internally
                converted to a :class:`IOSegmentorConfig` object.
            on_gpu (bool):
                Whether to run the model on the GPU.
            patch_input_shape (tuple):
                Size of patches input to the model. The values
                are at requested read resolution and must be positive.
            patch_output_shape (tuple):
                Size of patches output by the model. The values are at
                the requested read resolution and must be positive.
            stride_shape (tuple):
                Stride using during tile and WSI processing. The values
                are at requested read resolution and must be positive.
                If not provided, `stride_shape=patch_input_shape` is
                used.
            resolution (float):
                Resolution used for reading the image.
            units (str):
                Units of resolution used for reading the image. Choose
                from either `"level"`, `"power"` or `"mpp"`.
            save_dir (str or pathlib.Path):
                Output directory when processing multiple tiles and
                whole-slide images. By default, it is folder `output`
                where the running script is invoked.
            crash_on_exception (bool):
                If `True`, the running loop will crash if there is any
                error during processing a WSI. Otherwise, the loop will
                move on to the next wsi for processing.

        Returns:
            list:
                A list of tuple(input_path, save_path) where
                `input_path` is the path of the input wsi while
                `save_path` corresponds to the output predictions.

        Examples:
            >>> # Sample output of a network
            >>> wsis = ['A/wsi.svs', 'B/wsi.svs']
            >>> predictor = SemanticSegmentor(model='fcn-tissue_mask')
            >>> output = predictor.predict(wsis, mode='wsi')
            >>> list(output.keys())
            [('A/wsi.svs', 'output/0.raw') , ('B/wsi.svs', 'output/1.raw')]
            >>> # if a network have 2 output heads, each head output of 'A/wsi.svs'
            >>> # will be respectively stored in 'output/0.raw.0', 'output/0.raw.1'

        """
        if mode not in ["wsi", "tile"]:
            raise ValueError(f"{mode} is not a valid mode. Use either `tile` or `wsi`.")
        if save_dir is None:
            warnings.warn(
                (
                    "Segmentor will only output to directory. "
                    "All subsequent output will be saved to current runtime "
                    "location under folder 'output'. Overwriting may happen! "
                )
            )
            save_dir = os.path.join(os.getcwd(), "output")

        save_dir = os.path.abspath(save_dir)
        save_dir = pathlib.Path(save_dir)
        if save_dir.is_dir():
            raise ValueError(f"`save_dir` already exists! {save_dir}")
        save_dir.mkdir(parents=True)
        self._cache_dir = f"{save_dir}/cache"
        os.makedirs(self._cache_dir)

        if patch_output_shape is None:
            patch_output_shape = patch_input_shape
        if stride_shape is None:
            stride_shape = patch_output_shape

        if ioconfig is None and patch_input_shape is None:
            if self.ioconfig is None:
                raise ValueError(
                    "Must provide either `ioconfig` or "
                    "`patch_input_shape` and `patch_output_shape`"
                )
            ioconfig = copy.deepcopy(self.ioconfig)
        elif ioconfig is None:
            ioconfig = IOSegmentorConfig(
                input_resolutions=[{"resolution": resolution, "units": units}],
                output_resolutions=[{"resolution": resolution, "units": units}],
                patch_input_shape=patch_input_shape,
                patch_output_shape=patch_output_shape,
                stride_shape=stride_shape,
            )
        if mode == "tile":
            warnings.warn(
                "WSIPatchDataset only reads image tile at "
                '`units="baseline"`. Resolutions will be converted '
                "to baseline value."
            )
            ioconfig = ioconfig.to_baseline()

        # use external for testing
        self._on_gpu = on_gpu
        self._model = misc.model_to(on_gpu, self.model)

        # workers should be > 0 else Value Error will be thrown
        self._postproc_workers = None
        if self.num_postproc_workers is not None:
            self._postproc_workers = ProcessPoolExecutor(
                max_workers=self.num_postproc_workers
            )

        mp_manager = torch_mp.Manager()
        mp_shared_space = mp_manager.Namespace()
        self._mp_shared_space = mp_shared_space

        ds = self.dataset_class(
            ioconfig=ioconfig,
            preproc=self.model.preproc_func,
            wsi_paths=imgs,
            mp_shared_space=mp_shared_space,
            mode=mode,
        )

        loader = torch_data.DataLoader(
            ds,
            drop_last=False,
            batch_size=self.batch_size,
            num_workers=self.num_loader_workers,
            persistent_workers=self.num_loader_workers > 0,
        )
        self._loader = loader

        self.imgs = imgs
        self.masks = masks

        # contain input / output prediction mapping
        outputs = []
        # ? what will happen if this crash midway?
        # => may not be able to retrieve the result dict
        for wsi_idx, img_path in enumerate(imgs):
            try:
                wsi_save_path = save_dir.joinpath(f"{wsi_idx}")
                self._predict_one_wsi(wsi_idx, ioconfig, str(wsi_save_path), mode)

                # Do not use dict with file name as key, because it can be
                # overwritten. It may be user intention to provide files with a
                # same name multiple times (may be they have different root path)
                outputs.append([str(img_path), str(wsi_save_path)])

                # ? will this corrupt old version if Ctrl-c midway?
                map_file_path = os.path.join(save_dir, "file_map.dat")
                # backup old version first
                if os.path.exists(map_file_path):
                    old_map_file_path = os.path.join(save_dir, "file_map_old.dat")
                    shutil.copy(map_file_path, old_map_file_path)
                joblib.dump(outputs, map_file_path)

                # verbose mode, error by passing ?
                logging.info(f"Finish: {wsi_idx}/{len(imgs)}")
                logging.info(f"--Input: {img_path}")
                logging.info(f"--Ouput: {wsi_save_path}")
            # prevent deep source check because this is bypass and
            # delegating error message
            except Exception as err:  # noqa
                if not crash_on_exception:
                    logging.error(err)
                    continue
                raise err

        # clean up the cache directories
        shutil.rmtree(self._cache_dir)

        # memory clean up
        self.imgs = None
        self.masks = None
        self._cache_dir = None
        self._model = None
        self._loader = None
        self._on_gpu = None
        self._futures = None
        self._mp_shared_space = None
        if self._postproc_workers is not None:
            self._postproc_workers.shutdown()
        self._postproc_workers = None
        return outputs


class DeepFeatureExtractor(SemanticSegmentor):
    """Generic CNN Feature Extractor.

    A engine for using any CNN model as a feature extractor. Note, if
    `model` is supplied in the arguments, it will ignore the
    `pretrained_model` and `pretrained_weights` arguments.

    Args:
        model (nn.Module):
            Use externally defined PyTorch model for prediction with
            weights already loaded. Default is `None`. If provided,
            `pretrained_model` argument is ignored.
        pretrained_model (str):
            Name of the existing models support by tiatoolbox for
            processing the data. By default, the corresponding
            pretrained weights will also be downloaded. However, you can
            override with your own set of weights via the
            `pretrained_weights` argument. Argument is case insensitive.
            Refer to
            :class:`tiatoolbox.models.architecture.vanilla.CNNBackbone`
            for list of supported pretrained models.
        pretrained_weights (str):
            Path to the weight of the corresponding `pretrained_model`.
        batch_size (int):
            Number of images fed into the model each time.
        num_loader_workers (int):
            Number of workers to load the data. Take note that they will
            also perform preprocessing.
        num_postproc_workers (int):
            This value is there to maintain input compatibility with
            `tiatoolbox.models.classification` and is not used.
        verbose (bool):
            Whether to output logging information.
        dataset_class (obj):
            Dataset class to be used instead of default.
        auto_generate_mask(bool):
            To automatically generate tile/WSI tissue mask if is not
            provided.

    Examples:
        >>> # Sample output of a network
        >>> from tiatoolbox.models.architecture.vanilla import CNNBackbone
        >>> wsis = ['A/wsi.svs', 'B/wsi.svs']
        >>> # create resnet50 with pytorch pretrained weights
        >>> model = CNNBackbone('resnet50')
        >>> predictor = DeepFeatureExtractor(model=model)
        >>> output = predictor.predict(wsis, mode='wsi')
        >>> list(output.keys())
        [('A/wsi.svs', 'output/0') , ('B/wsi.svs', 'output/1')]
        >>> # If a network have 2 output heads, for 'A/wsi.svs',
        >>> # there will be 3 output and they are respectively stored at
        >>> # 'output/0.position.npy'   # will always be output
        >>> # 'output/0.features.0.npy' # output of head 0
        >>> # 'output/0.features.1.npy' # output of head 1
        >>> # Each file will contain a same number of items, and the item at each
        >>> # index corresponds to 1 patch. The item in `.*position.npy` will
        >>> # be the corresponding patch bounding box. The box coordinates are at
        >>> # the inference resolution defined within the provided `ioconfig`.

    """

    def __init__(
        self,
        batch_size: int = 8,
        num_loader_workers: int = 0,
        num_postproc_workers: int = 0,
        model: torch.nn.Module = None,
        pretrained_model: str = None,
        pretrained_weights: str = None,
        verbose: bool = True,
        auto_generate_mask: bool = False,
        dataset_class: Callable = WSIStreamDataset,
    ):
        super().__init__(
            batch_size=batch_size,
            num_loader_workers=num_loader_workers,
            num_postproc_workers=num_postproc_workers,
            model=model,
            pretrained_model=pretrained_model,
            pretrained_weights=pretrained_weights,
            verbose=verbose,
            auto_generate_mask=auto_generate_mask,
            dataset_class=dataset_class,
        )
        self.process_prediction_per_batch = False

    def _process_predictions(
        self,
        cum_batch_predictions: List,
        wsi_reader: WSIReader,
        ioconfig: IOSegmentorConfig,
        save_path: str,
        cache_dir: str,
    ):
        """Define how the aggregated predictions are processed.

        This includes merging the prediction if necessary and also
        saving afterwards.

        Args:
            cum_batch_predictions (list):
                List of batch predictions. Each item within the list
                should be of (location, patch_predictions).
            wsi_reader (:class:`WSIReader`):
                A reader for the image where the predictions come from.
            ioconfig (:class:`IOSegmentorConfig`):
                A configuration object contains input and output
                information.
            save_path (str):
                Root path to save current WSI predictions.
            cache_dir (str):
                Root path to cache current WSI data.

        """
        # assume prediction_list is N, each item has L output elements
        location_list, prediction_list = list(zip(*cum_batch_predictions))
        # Nx4 (N x [tl_x, tl_y, br_x, br_y), denotes the location of output
        # patch, this can exceed the image bound at the requested resolution
        # remove singleton due to split.
        location_list = np.array([v[0] for v in location_list])
        np.save(f"{save_path}.position.npy", location_list)
        for idx, _ in enumerate(ioconfig.output_resolutions):
            # assume resolution idx to be in the same order as L
            # 0 idx is to remove singleton without removing other axes singleton
            prediction_list = [v[idx][0] for v in prediction_list]
            prediction_list = np.array(prediction_list)
            np.save(f"{save_path}.features.{idx}.npy", prediction_list)

    def predict(
        self,
        imgs,
        masks=None,
        mode="tile",
        on_gpu=True,
        ioconfig=None,
        patch_input_shape=None,
        patch_output_shape=None,
        stride_shape=None,
        resolution=1.0,
        units="baseline",
        save_dir=None,
        crash_on_exception=False,
    ):
        """Make a prediction for a list of input data.

        By default, if the input model at the time of object
        instantiation is a pretrained model in the toolbox as well as
        `patch_input_shape`, `patch_output_shape`, `stride_shape`,
        `resolution`, `units` and `ioconfig` are `None`. The method will
        use the `ioconfig` retrieved together with the pretrained model.
        Otherwise, either `patch_input_shape`, `patch_output_shape`,
        `stride_shape`, `resolution`, `units` or `ioconfig` must be set
        - else a `Value Error` will be raised.

        Args:
            imgs (list, ndarray):
                List of inputs to process. When using `"patch"` mode,
                the input must be either a list of images, a list of
                image file paths or a numpy array of an image list. When
                using `"tile"` or `"wsi"` mode, the input must be a list
                of file paths.
            masks (list):
                List of masks. Only utilised when processing image tiles
                and whole-slide images. Patches are only processed if
                they are within a masked area. If not provided, then a
                tissue mask will be automatically generated for each
                whole-slide image or all image tiles in the entire image
                are processed.
            mode (str):
                Type of input to process. Choose from either `tile` or
                `wsi`.
            ioconfig (:class:`IOSegmentorConfig`):
                Object that defines information about input and output
                placement of patches. When provided,
                `patch_input_shape`, `patch_output_shape`,
                `stride_shape`, `resolution`, and `units` arguments are
                ignored. Otherwise, those arguments will be internally
                converted to a :class:`IOSegmentorConfig` object.
            on_gpu (bool):
                Whether to run the model on the GPU.
            patch_input_shape (tuple):
                Size of patches input to the model. The values are at
                requested read resolution and must be positive.
            patch_output_shape (tuple):
                Size of patches output by the model. The values are at
                the requested read resolution and must be positive.
            stride_shape (tuple):
                Stride using during tile and WSI processing. The values
                are at requested read resolution and must be positive.
                If not provided, `stride_shape=patch_input_shape` is
                used.
            resolution (float):
                Resolution used for reading the image.
            units (str):
                Units of resolution used for reading the image. Choose
                from either `"level"`, `"power"` or `"mpp"`.
            save_dir (str):
                Output directory when processing multiple tiles and
                whole-slide images. By default, it is folder `output`
                where the running script is invoked.
            crash_on_exception (bool):
                If `True`, the running loop will crash if there is any
                error during processing a WSI. Otherwise, the loop will
                move on to the next wsi for processing.

        Returns:
            list:
                A list of tuple(input_path, save_path) where
                `input_path` is the path of the input wsi while
                `save_path` corresponds to the output predictions.

        Examples:
            >>> # Sample output of a network
            >>> from tiatoolbox.models.architecture.vanilla import CNNBackbone
            >>> wsis = ['A/wsi.svs', 'B/wsi.svs']
            >>> # create resnet50 with pytorch pretrained weights
            >>> model = CNNBackbone('resnet50')
            >>> predictor = DeepFeatureExtractor(model=model)
            >>> output = predictor.predict(wsis, mode='wsi')
            >>> list(output.keys())
            [('A/wsi.svs', 'output/0') , ('B/wsi.svs', 'output/1')]
            >>> # If a network have 2 output heads, for 'A/wsi.svs',
            >>> # there will be 3 output and they are respectively stored at
            >>> # 'output/0.position.npy'   # will alwayw be output
            >>> # 'output/0.features.0.npy' # output of head 0
            >>> # 'output/0.features.1.npy' # output of head 1
            >>> # Each file will contain a same number of items, and the item at each
            >>> # index corresponds to 1 patch. The item in `.*position.npy` will
            >>> # be the corresponding patch bounding box. The box coordinates are at
            >>> # the inference resolution defined within the provided `ioconfig`.

        """
        return super().predict(
            imgs=imgs,
            masks=masks,
            mode=mode,
            on_gpu=on_gpu,
            ioconfig=ioconfig,
            patch_input_shape=patch_input_shape,
            patch_output_shape=patch_output_shape,
            stride_shape=stride_shape,
            resolution=resolution,
            units=units,
            save_dir=save_dir,
            crash_on_exception=crash_on_exception,
        )<|MERGE_RESOLUTION|>--- conflicted
+++ resolved
@@ -355,9 +355,8 @@
     `pretrained_model` and `pretrained_weights` arguments.
 
     Args:
-<<<<<<< HEAD
         model (nn.Module):
-            Use externally defined PyTorch model for prediction with.
+            Use externally defined PyTorch model for prediction with
             weights already loaded. Default is `None`. If provided,
             `pretrained_model` argument is ignored.
         pretrained_model (str):
@@ -386,34 +385,11 @@
         auto_generate_mask (bool):
             To automatically generate tile/WSI tissue mask if is not
             provided.
-=======
-        model (nn.Module): Use externally defined PyTorch model for prediction with.
-            weights already loaded. Default is `None`. If provided,
-            `pretrained_model` argument is ignored.
-        pretrained_model (str): Name of the existing models support by tiatoolbox
-            for processing the data. For a full list of pretrained models, refer to the
-            `docs <https://tia-toolbox.readthedocs.io/en/latest/pretrained.html>`_.
-            By default, the corresponding pretrained weights will also be
-            downloaded. However, you can override with your own set of weights
-            via the `pretrained_weights` argument. Argument is case insensitive.
-        pretrained_weights (str): Path to the weight of the corresponding
-            `pretrained_model`.
-        batch_size (int) : Number of images fed into the model each time.
-        num_loader_workers (int) : Number of workers to load the data.
-          Take note that they will also perform preprocessing.
-        num_postproc_workers (int) : This value is there to maintain input
-            compatibility with `tiatoolbox.models.classification` and is
-            not used.
-        verbose (bool): Whether to output logging information.
-        dataset_class (obj): Dataset class to be used instead of default.
-        auto_generate_mask (bool): To automatically generate tile/WSI tissue mask
-              if is not provided.
 
     Attributes:
         process_prediction_per_batch (bool): A flag to denote whether post
             processing for inference output is applied after each batch or
             after finishing an entire tile or WSI.
->>>>>>> a8c42fcc
 
     Examples:
         >>> # Sample output of a network
@@ -737,14 +713,9 @@
     ):
         """Define how the aggregated predictions are processed.
 
-<<<<<<< HEAD
-        This includes merging the prediction if necessary and also
-        saving afterwards.
-=======
         This includes merging the prediction if necessary and also saving afterwards.
         Note that items within `cum_batch_predictions` will be consumed during
         the operation.
->>>>>>> a8c42fcc
 
         Args:
             cum_batch_predictions (list):
@@ -812,7 +783,6 @@
         accumulation using CPU-RAM as storage.
 
         Args:
-<<<<<<< HEAD
             canvas_shape (:class:`numpy.ndarray`):
                 HW of the supposed assembled image.
             predictions (list):
@@ -833,18 +803,6 @@
                 If this is `True`, `predictions` will be modified in
                 place and each patch will be replaced with `None` once
                 processed. This is to save memory when assembling.
-=======
-            canvas_shape (:class:`numpy.ndarray`): HW of the supposed assembled image.
-            predictions (list): List of nd.array, each item is a patch prediction,
-              assuming to be of shape HWC.
-            locations (list): List of nd.array, each item is the location of
-              the patch at the same index within `predictions`. The location
-              is in the to be assembled canvas and of the form
-              (top_left_x, top_left_y, bottom_right_x, bottom_right_x).
-            save_path (str): Location to save the assembled image.
-            cache_count_path (str): Location to store the canvas for counting
-              how many times each pixel get overlapped when assembling.
->>>>>>> a8c42fcc
 
         Returns:
             :class:`numpy.ndarray`:
