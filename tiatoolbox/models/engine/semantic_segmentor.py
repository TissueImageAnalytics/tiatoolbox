--- conflicted
+++ resolved
@@ -17,21 +17,14 @@
 import torch.utils.data as torch_data
 import tqdm
 
-import tiatoolbox.models.models_abc
 from tiatoolbox import logger, rcParam
 from tiatoolbox.models.architecture import get_pretrained_model
 from tiatoolbox.models.architecture.utils import compile_model
-<<<<<<< HEAD
 from tiatoolbox.models.dataset.dataset_abc import WSIStreamDataset
+from tiatoolbox.models.models_abc import model_to
 from tiatoolbox.tools.patchextraction import PatchExtractor
 from tiatoolbox.utils import imread
 from tiatoolbox.wsicore.wsireader import VirtualWSIReader, WSIReader
-=======
-from tiatoolbox.models.models_abc import IOConfigABC, model_to
-from tiatoolbox.tools.patchextraction import PatchExtractor
-from tiatoolbox.utils import imread
-from tiatoolbox.wsicore.wsireader import VirtualWSIReader, WSIMeta, WSIReader
->>>>>>> ca13e7f1
 
 from .io_config import IOSegmentorConfig
 
@@ -945,10 +938,6 @@
         save_dir: str | Path | None = None,
         device: str = "cpu",
         *,
-<<<<<<< HEAD
-        device: str = "cpu",
-=======
->>>>>>> ca13e7f1
         crash_on_exception: bool = False,
     ) -> list[tuple[Path, Path]]:
         """Make a prediction for a list of input data.
@@ -987,14 +976,10 @@
                 ignored. Otherwise, those arguments will be internally
                 converted to a :class:`IOSegmentorConfig` object.
             device (str):
-<<<<<<< HEAD
-                Select the device to run the model. Default is "cpu".
-=======
                 :class:`torch.device` to run the model.
                 Select the device to run the model. Please see
                 https://pytorch.org/docs/stable/tensor_attributes.html#torch.device
                 for more details on input parameters for device. Default value is "cpu".
->>>>>>> ca13e7f1
             patch_input_shape (tuple):
                 Size of patches input to the model. The values
                 are at requested read resolution and must be positive.
@@ -1077,14 +1062,7 @@
 
         # use external for testing
         self._device = device
-<<<<<<< HEAD
-        self._model = tiatoolbox.models.models_abc.model_to(
-            model=self.model,
-            device=device,
-        )
-=======
         self._model = model_to(model=self.model, device=device)
->>>>>>> ca13e7f1
 
         # workers should be > 0 else Value Error will be thrown
         self._prepare_workers()
@@ -1119,13 +1097,13 @@
         # => may not be able to retrieve the result dict
         for wsi_idx, img_path in enumerate(imgs):
             self._predict_wsi_handle_exception(
-                imgs,
-                wsi_idx,
-                img_path,
-                mode,
-                ioconfig,
-                save_dir,
-                crash_on_exception,
+                imgs=imgs,
+                wsi_idx=wsi_idx,
+                img_path=img_path,
+                mode=mode,
+                ioconfig=ioconfig,
+                save_dir=save_dir,
+                crash_on_exception=crash_on_exception,
             )
 
         # clean up the cache directories
@@ -1285,10 +1263,6 @@
         save_dir: str | Path | None = None,
         device: str = "cpu",
         *,
-<<<<<<< HEAD
-        device: str = "cpu",
-=======
->>>>>>> ca13e7f1
         crash_on_exception: bool = False,
     ) -> list[tuple[Path, Path]]:
         """Make a prediction for a list of input data.
@@ -1327,16 +1301,11 @@
                 ignored. Otherwise, those arguments will be internally
                 converted to a :class:`IOSegmentorConfig` object.
             device (str):
-<<<<<<< HEAD
-                Select the device to run the model. Default is "cpu".
-            patch_input_shape (tuple):
-=======
                 :class:`torch.device` to run the model.
                 Select the device to run the model. Please see
                 https://pytorch.org/docs/stable/tensor_attributes.html#torch.device
                 for more details on input parameters for device. Default value is "cpu".
             patch_input_shape (IntPair):
->>>>>>> ca13e7f1
                 Size of patches input to the model. The values are at
                 requested read resolution and must be positive.
             patch_output_shape (tuple):
