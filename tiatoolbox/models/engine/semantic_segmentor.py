--- conflicted
+++ resolved
@@ -22,14 +22,12 @@
 from tiatoolbox.utils import imread, misc
 from tiatoolbox.wsicore.wsireader import VirtualWSIReader, WSIMeta, WSIReader
 
-<<<<<<< HEAD
 from .io_config import IOSegmentorConfig
-=======
+
 if TYPE_CHECKING:  # pragma: no cover
     from multiprocessing.managers import Namespace
 
     from tiatoolbox.typing import Resolution, Units
->>>>>>> b956bf52
 
 
 def _estimate_canvas_parameters(sample_prediction, canvas_shape):
@@ -109,187 +107,6 @@
     return is_on_drive, count_canvas, cum_canvas
 
 
-<<<<<<< HEAD
-=======
-class IOSegmentorConfig(IOConfigABC):
-    """Contain semantic segmentor input and output information.
-
-    Args:
-        input_resolutions (list):
-            Resolution of each input head of model inference, must be in
-            the same order as `target model.forward()`.
-        output_resolutions (list):
-            Resolution of each output head from model inference, must be
-            in the same order as target model.infer_batch().
-        patch_input_shape (:class:`numpy.ndarray`, list(int)):
-            Shape of the largest input in (height, width).
-        patch_output_shape (:class:`numpy.ndarray`, list(int)):
-            Shape of the largest output in (height, width).
-        save_resolution (dict):
-            Resolution to save all output.
-
-    Examples:
-        >>> # Defining io for a network having 1 input and 1 output at the
-        >>> # same resolution
-        >>> ioconfig = IOSegmentorConfig(
-        ...     input_resolutions=[{"units": "baseline", "resolution": 1.0}],
-        ...     output_resolutions=[{"units": "baseline", "resolution": 1.0}],
-        ...     patch_input_shape=[2048, 2048],
-        ...     patch_output_shape=[1024, 1024],
-        ...     stride_shape=[512, 512],
-        ... )
-
-    Examples:
-        >>> # Defining io for a network having 3 input and 2 output
-        >>> # at the same resolution, the output is then merged at a
-        >>> # different resolution.
-        >>> ioconfig = IOSegmentorConfig(
-        ...     input_resolutions=[
-        ...         {"units": "mpp", "resolution": 0.25},
-        ...         {"units": "mpp", "resolution": 0.50},
-        ...         {"units": "mpp", "resolution": 0.75},
-        ...     ],
-        ...     output_resolutions=[
-        ...         {"units": "mpp", "resolution": 0.25},
-        ...         {"units": "mpp", "resolution": 0.50},
-        ...     ],
-        ...     patch_input_shape=[2048, 2048],
-        ...     patch_output_shape=[1024, 1024],
-        ...     stride_shape=[512, 512],
-        ...     save_resolution={"units": "mpp", "resolution": 4.0},
-        ... )
-
-    """
-
-    # We pre-define to follow enforcement, actual initialisation in init
-    input_resolutions = None
-    output_resolutions = None
-
-    def __init__(
-        self,
-        input_resolutions: list[dict],
-        output_resolutions: list[dict],
-        patch_input_shape: list[int] | np.ndarray,
-        patch_output_shape: list[int] | np.ndarray,
-        save_resolution: dict | None = None,
-        **kwargs,
-    ) -> None:
-        """Initialize :class:`IOSegmentorConfig`."""
-        self._kwargs = kwargs
-        self.patch_input_shape = patch_input_shape
-        self.patch_output_shape = patch_output_shape
-        self.stride_shape = None
-        self.input_resolutions = input_resolutions
-        self.output_resolutions = output_resolutions
-
-        self.resolution_unit = input_resolutions[0]["units"]
-        self.save_resolution = save_resolution
-
-        for variable, value in kwargs.items():
-            self.__setattr__(variable, value)
-
-        self._validate()
-
-        if self.resolution_unit == "mpp":
-            self.highest_input_resolution = min(
-                self.input_resolutions,
-                key=lambda x: x["resolution"],
-            )
-        else:
-            self.highest_input_resolution = max(
-                self.input_resolutions,
-                key=lambda x: x["resolution"],
-            )
-
-    def _validate(self):
-        """Validate the data format."""
-        resolutions = self.input_resolutions + self.output_resolutions
-        units = [v["units"] for v in resolutions]
-        units = np.unique(units)
-        if len(units) != 1 or units[0] not in [
-            "power",
-            "baseline",
-            "mpp",
-        ]:
-            msg = f"Invalid resolution units `{units[0]}`."
-            raise ValueError(msg)
-
-    @staticmethod
-    def scale_to_highest(resolutions: list[dict], units: Units):
-        """Get the scaling factor from input resolutions.
-
-        This will convert resolutions to a scaling factor with respect to
-        the highest resolution found in the input resolutions list.
-
-        Args:
-            resolutions (list):
-                A list of resolutions where one is defined as
-                `{'resolution': value, 'unit': value}`
-            units (Units):
-                Units that the resolutions are at.
-
-        Returns:
-            :class:`numpy.ndarray`:
-                A 1D array of scaling factors having the same length as
-                `resolutions`
-
-        """
-        old_val = [v["resolution"] for v in resolutions]
-        if units not in ["baseline", "mpp", "power"]:
-            msg = (
-                f"Unknown units `{units}`. "
-                f"Units should be one of 'baseline', 'mpp' or 'power'."
-            )
-            raise ValueError(
-                msg,
-            )
-        if units == "baseline":
-            return old_val
-        if units == "mpp":
-            return np.min(old_val) / np.array(old_val)
-        return np.array(old_val) / np.max(old_val)
-
-    def to_baseline(self):
-        """Return a new config object converted to baseline form.
-
-        This will return a new :class:`IOSegmentorConfig` where
-        resolutions have been converted to baseline format with the
-        highest possible resolution found in both input and output as
-        reference.
-
-        """
-        resolutions = self.input_resolutions + self.output_resolutions
-        if self.save_resolution is not None:
-            resolutions.append(self.save_resolution)
-
-        scale_factors = self.scale_to_highest(resolutions, self.resolution_unit)
-        num_input_resolutions = len(self.input_resolutions)
-        num_output_resolutions = len(self.output_resolutions)
-
-        end_idx = num_input_resolutions
-        input_resolutions = [
-            {"units": "baseline", "resolution": v} for v in scale_factors[:end_idx]
-        ]
-        end_idx = num_input_resolutions + num_output_resolutions
-        output_resolutions = [
-            {"units": "baseline", "resolution": v}
-            for v in scale_factors[num_input_resolutions:end_idx]
-        ]
-
-        save_resolution = None
-        if self.save_resolution is not None:
-            save_resolution = {"units": "baseline", "resolution": scale_factors[-1]}
-        return IOSegmentorConfig(
-            input_resolutions=input_resolutions,
-            output_resolutions=output_resolutions,
-            patch_input_shape=self.patch_input_shape,
-            patch_output_shape=self.patch_output_shape,
-            save_resolution=save_resolution,
-            **self._kwargs,
-        )
-
-
->>>>>>> b956bf52
 class WSIStreamDataset(torch_data.Dataset):
     """Reading a wsi in parallel mode with persistent workers.
 
@@ -1119,21 +936,7 @@
         if stride_shape is None:
             stride_shape = patch_output_shape
 
-<<<<<<< HEAD
         if ioconfig is None:
-=======
-        if ioconfig is None and patch_input_shape is None:
-            if self.ioconfig is None:
-                msg = (
-                    "Must provide either `ioconfig` or `patch_input_shape` "
-                    "and `patch_output_shape`"
-                )
-                raise ValueError(
-                    msg,
-                )
-            ioconfig = copy.deepcopy(self.ioconfig)
-        elif ioconfig is None:
->>>>>>> b956bf52
             ioconfig = IOSegmentorConfig(
                 input_resolutions=[{"resolution": resolution, "units": units}],
                 output_resolutions=[{"resolution": resolution, "units": units}],
@@ -1356,15 +1159,19 @@
             ioconfig = copy.deepcopy(self.ioconfig)
 
         if ioconfig is None and patch_input_shape is None:
+            msg = (
+                "Must provide either `ioconfig` or "
+                "`patch_input_shape` and `patch_output_shape`"
+            )
             raise ValueError(
-                "Must provide either `ioconfig` or "
-                "`patch_input_shape` and `patch_output_shape`",
+                msg,
             )
 
         if resolution is None and units is None:
             if ioconfig is None:
+                msg = f"Invalid resolution: `{resolution}` and units: `{units}`. "
                 raise ValueError(
-                    f"Invalid resolution: `{resolution}` and units: `{units}`. ",
+                    msg,
                 )
 
             resolution = ioconfig.input_resolutions[0]["resolution"]
