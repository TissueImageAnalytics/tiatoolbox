--- conflicted
+++ resolved
@@ -493,9 +493,6 @@
         )
 
     def _update_ioconfig(
-<<<<<<< HEAD
-        self, ioconfig, patch_input_shape, stride_shape, resolution, units
-=======
         self,
         ioconfig,
         patch_input_shape,
@@ -503,7 +500,6 @@
         resolution,
         units,
         make_config_flag,
->>>>>>> d146d7ef
     ):
         """
 
