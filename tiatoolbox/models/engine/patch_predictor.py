"""This module implements patch level prediction."""
from __future__ import annotations

import copy
from collections import OrderedDict
from pathlib import Path
from typing import TYPE_CHECKING, Callable

import numpy as np
import torch
import tqdm

from tiatoolbox import logger
from tiatoolbox.models.architecture import get_pretrained_model
from tiatoolbox.models.dataset.classification import PatchDataset, WSIPatchDataset
<<<<<<< HEAD
from tiatoolbox.typing import Resolution, Units
from tiatoolbox.utils import misc, save_as_json
from tiatoolbox.wsicore.wsireader import VirtualWSIReader, WSIReader

from .io_config import IOPatchPredictorConfig
=======
from tiatoolbox.models.engine.semantic_segmentor import IOSegmentorConfig
from tiatoolbox.utils import misc, save_as_json
from tiatoolbox.wsicore.wsireader import VirtualWSIReader, WSIReader

if TYPE_CHECKING:  # pragma: no cover
    from tiatoolbox.typing import Resolution, Units


class IOPatchPredictorConfig(IOSegmentorConfig):
    """Contains patch predictor input and output information."""

    def __init__(
        self,
        patch_input_shape=None,
        input_resolutions=None,
        stride_shape=None,
        **kwargs,
    ) -> None:
        """Initialize :class:`IOPatchPredictorConfig`."""
        stride_shape = patch_input_shape if stride_shape is None else stride_shape
        super().__init__(
            input_resolutions=input_resolutions,
            output_resolutions=[],
            stride_shape=stride_shape,
            patch_input_shape=patch_input_shape,
            patch_output_shape=patch_input_shape,
            save_resolution=None,
            **kwargs,
        )
>>>>>>> b956bf52


class PatchPredictor:
    r"""Patch level predictor.

    The models provided by tiatoolbox should give the following results:

    .. list-table:: PatchPredictor performance on the Kather100K dataset [1]
       :widths: 15 15
       :header-rows: 1

       * - Model name
         - F\ :sub:`1`\ score
       * - alexnet-kather100k
         - 0.965
       * - resnet18-kather100k
         - 0.990
       * - resnet34-kather100k
         - 0.991
       * - resnet50-kather100k
         - 0.989
       * - resnet101-kather100k
         - 0.989
       * - resnext50_32x4d-kather100k
         - 0.992
       * - resnext101_32x8d-kather100k
         - 0.991
       * - wide_resnet50_2-kather100k
         - 0.989
       * - wide_resnet101_2-kather100k
         - 0.990
       * - densenet121-kather100k
         - 0.993
       * - densenet161-kather100k
         - 0.992
       * - densenet169-kather100k
         - 0.992
       * - densenet201-kather100k
         - 0.991
       * - mobilenet_v2-kather100k
         - 0.990
       * - mobilenet_v3_large-kather100k
         - 0.991
       * - mobilenet_v3_small-kather100k
         - 0.992
       * - googlenet-kather100k
         - 0.992

    .. list-table:: PatchPredictor performance on the PCam dataset [2]
       :widths: 15 15
       :header-rows: 1

       * - Model name
         - F\ :sub:`1`\ score
       * - alexnet-pcam
         - 0.840
       * - resnet18-pcam
         - 0.888
       * - resnet34-pcam
         - 0.889
       * - resnet50-pcam
         - 0.892
       * - resnet101-pcam
         - 0.888
       * - resnext50_32x4d-pcam
         - 0.900
       * - resnext101_32x8d-pcam
         - 0.892
       * - wide_resnet50_2-pcam
         - 0.901
       * - wide_resnet101_2-pcam
         - 0.898
       * - densenet121-pcam
         - 0.897
       * - densenet161-pcam
         - 0.893
       * - densenet169-pcam
         - 0.895
       * - densenet201-pcam
         - 0.891
       * - mobilenet_v2-pcam
         - 0.899
       * - mobilenet_v3_large-pcam
         - 0.895
       * - mobilenet_v3_small-pcam
         - 0.890
       * - googlenet-pcam
         - 0.867

    Args:
        model (nn.Module):
            Use externally defined PyTorch model for prediction with.
            weights already loaded. Default is `None`. If provided,
            `pretrained_model` argument is ignored.
        pretrained_model (str):
            Name of the existing models support by tiatoolbox for
            processing the data. For a full list of pretrained models,
            refer to the `docs
            <https://tia-toolbox.readthedocs.io/en/latest/pretrained.html>`_
            By default, the corresponding pretrained weights will also
            be downloaded. However, you can override with your own set
            of weights via the `pretrained_weights` argument. Argument
            is case-insensitive.
        pretrained_weights (str):
            Path to the weight of the corresponding `pretrained_model`.

          >>> predictor = PatchPredictor(
          ...    pretrained_model="resnet18-kather100k",
          ...    pretrained_weights="resnet18_local_weight")

        batch_size (int):
            Number of images fed into the model each time.
        num_loader_workers (int):
            Number of workers to load the data. Take note that they will
            also perform preprocessing.
        verbose (bool):
            Whether to output logging information.

    Attributes:
        img (:obj:`str` or :obj:`pathlib.Path` or :obj:`numpy.ndarray`):
            A HWC image or a path to WSI.
        mode (str):
            Type of input to process. Choose from either `patch`, `tile`
            or `wsi`.
        model (nn.Module):
            Defined PyTorch model.
        pretrained_model (str):
            Name of the existing models support by tiatoolbox for
            processing the data. For a full list of pretrained models,
            refer to the `docs
            <https://tia-toolbox.readthedocs.io/en/latest/pretrained.html>`_
            By default, the corresponding pretrained weights will also
            be downloaded. However, you can override with your own set
            of weights via the `pretrained_weights` argument. Argument
            is case insensitive.
        batch_size (int):
            Number of images fed into the model each time.
        num_loader_workers (int):
            Number of workers used in torch.utils.data.DataLoader.
        verbose (bool):
            Whether to output logging information.

    Examples:
        >>> # list of 2 image patches as input
        >>> data = [img1, img2]
        >>> predictor = PatchPredictor(pretrained_model="resnet18-kather100k")
        >>> output = predictor.predict(data, mode='patch')

        >>> # array of list of 2 image patches as input
        >>> data = np.array([img1, img2])
        >>> predictor = PatchPredictor(pretrained_model="resnet18-kather100k")
        >>> output = predictor.predict(data, mode='patch')

        >>> # list of 2 image patch files as input
        >>> data = ['path/img.png', 'path/img.png']
        >>> predictor = PatchPredictor(pretrained_model="resnet18-kather100k")
        >>> output = predictor.predict(data, mode='patch')

        >>> # list of 2 image tile files as input
        >>> tile_file = ['path/tile1.png', 'path/tile2.png']
        >>> predictor = PatchPredictor(pretraind_model="resnet18-kather100k")
        >>> output = predictor.predict(tile_file, mode='tile')

        >>> # list of 2 wsi files as input
        >>> wsi_file = ['path/wsi1.svs', 'path/wsi2.svs']
        >>> predictor = PatchPredictor(pretraind_model="resnet18-kather100k")
        >>> output = predictor.predict(wsi_file, mode='wsi')

    References:
        [1] Kather, Jakob Nikolas, et al. "Predicting survival from colorectal cancer
        histology slides using deep learning: A retrospective multicenter study."
        PLoS medicine 16.1 (2019): e1002730.

        [2] Veeling, Bastiaan S., et al. "Rotation equivariant CNNs for digital
        pathology." International Conference on Medical image computing and
        computer-assisted intervention. Springer, Cham, 2018.

    """

    def __init__(
        self,
        batch_size=8,
        num_loader_workers=0,
        model=None,
        pretrained_model=None,
        pretrained_weights=None,
        verbose=True,
    ) -> None:
        """Initialize :class:`PatchPredictor`."""
        super().__init__()

        self.imgs = None
        self.mode = None

        if model is None and pretrained_model is None:
            msg = "Must provide either `model` or `pretrained_model`."
            raise ValueError(msg)

        if model is not None:
            self.model = model
            ioconfig = None  # retrieve iostate from provided model ?
        else:
            model, ioconfig = get_pretrained_model(pretrained_model, pretrained_weights)

        self.ioconfig = ioconfig  # for storing original
        self._ioconfig = None  # for storing runtime
        self.model = model  # for runtime, such as after wrapping with nn.DataParallel
        self.pretrained_model = pretrained_model
        self.batch_size = batch_size
        self.num_loader_worker = num_loader_workers
        self.verbose = verbose

    @staticmethod
    def merge_predictions(
        img: str | Path | np.ndarray,
        output: dict,
        resolution: Resolution | None = None,
        units: Units | None = None,
        postproc_func: Callable | None = None,
        return_raw: bool = False,
    ):
        """Merge patch level predictions to form a 2-dimensional prediction map.

        #! Improve how the below reads.
        The prediction map will contain values from 0 to N, where N is
        the number of classes. Here, 0 is the background which has not
        been processed by the model and N is the number of classes
        predicted by the model.

        Args:
            img (:obj:`str` or :obj:`pathlib.Path` or :class:`numpy.ndarray`):
              A HWC image or a path to WSI.
            output (dict):
                Output generated by the model.
            resolution (Resolution):
                Resolution of merged predictions.
            units (Units):
                Units of resolution used when merging predictions. This
                must be the same `units` used when processing the data.
            postproc_func (callable):
                A function to post-process raw prediction from model. By
                default, internal code uses the `np.argmax` function.
            return_raw (bool):
                Return raw result without applying the `postproc_func`
                on the assembled image.

        Returns:
            :class:`numpy.ndarray`:
                Merged predictions as a 2D array.

        Examples:
            >>> # pseudo output dict from model with 2 patches
            >>> output = {
            ...     'resolution': 1.0,
            ...     'units': 'baseline',
            ...     'probabilities': [[0.45, 0.55], [0.90, 0.10]],
            ...     'predictions': [1, 0],
            ...     'coordinates': [[0, 0, 2, 2], [2, 2, 4, 4]],
            ... }
            >>> merged = PatchPredictor.merge_predictions(
            ...         np.zeros([4, 4]),
            ...         output,
            ...         resolution=1.0,
            ...         units='baseline'
            ... )
            >>> merged
            ... array([[2, 2, 0, 0],
            ...    [2, 2, 0, 0],
            ...    [0, 0, 1, 1],
            ...    [0, 0, 1, 1]])

        """
        reader = WSIReader.open(img)
        if isinstance(reader, VirtualWSIReader):
            logger.warning(
                "Image is not pyramidal hence read is forced to be "
                "at `units='baseline'` and `resolution=1.0`.",
                stacklevel=2,
            )
            resolution = 1.0
            units = "baseline"

        canvas_shape = reader.slide_dimensions(resolution=resolution, units=units)
        canvas_shape = canvas_shape[::-1]  # XY to YX

        # may crash here, do we need to deal with this ?
        output_shape = reader.slide_dimensions(
            resolution=output["resolution"],
            units=output["units"],
        )
        output_shape = output_shape[::-1]  # XY to YX
        fx = np.array(canvas_shape) / np.array(output_shape)

        if "probabilities" not in output.keys():
            coordinates = output["coordinates"]
            predictions = output["predictions"]
            denominator = None
            output = np.zeros(list(canvas_shape), dtype=np.float32)
        else:
            coordinates = output["coordinates"]
            predictions = output["probabilities"]
            num_class = np.array(predictions[0]).shape[0]
            denominator = np.zeros(canvas_shape)
            output = np.zeros([*list(canvas_shape), num_class], dtype=np.float32)

        for idx, bound in enumerate(coordinates):
            prediction = predictions[idx]
            # assumed to be in XY
            # top-left for output placement
            tl = np.ceil(np.array(bound[:2]) * fx).astype(np.int32)
            # bot-right for output placement
            br = np.ceil(np.array(bound[2:]) * fx).astype(np.int32)
            output[tl[1] : br[1], tl[0] : br[0]] += prediction
            if denominator is not None:
                denominator[tl[1] : br[1], tl[0] : br[0]] += 1

        # deal with overlapping regions
        if denominator is not None:
            output = output / (np.expand_dims(denominator, -1) + 1.0e-8)
            if not return_raw:
                # convert raw probabilities to predictions
                if postproc_func is not None:
                    output = postproc_func(output)
                else:
                    output = np.argmax(output, axis=-1)
                # to make sure background is 0 while class will be 1...N
                output[denominator > 0] += 1
        return output

    def _predict_engine(
        self,
        dataset,
        return_probabilities=False,
        return_labels=False,
        return_coordinates=False,
        on_gpu=True,
    ):
        """Make a prediction on a dataset. The dataset may be mutated.

        Args:
            dataset (torch.utils.data.Dataset):
                PyTorch dataset object created using
                `tiatoolbox.models.data.classification.Patch_Dataset`.
            return_probabilities (bool):
                Whether to return per-class probabilities.
            return_labels (bool):
                Whether to return labels.
            return_coordinates (bool):
                Whether to return patch coordinates.
            on_gpu (bool):
                Whether to run model on the GPU.

        Returns:
            :class:`numpy.ndarray`:
                Model predictions of the input dataset

        """
        dataset.preproc_func = self.model.preproc_func

        # preprocessing must be defined with the dataset
        dataloader = torch.utils.data.DataLoader(
            dataset,
            num_workers=self.num_loader_worker,
            batch_size=self.batch_size,
            drop_last=False,
            shuffle=False,
        )

        if self.verbose:
            pbar = tqdm.tqdm(
                total=int(len(dataloader)),
                leave=True,
                ncols=80,
                ascii=True,
                position=0,
            )

        # use external for testing
        model = misc.model_to(on_gpu, self.model)

        cum_output = {
            "probabilities": [],
            "predictions": [],
            "coordinates": [],
            "labels": [],
        }
        for _, batch_data in enumerate(dataloader):
            batch_output_probabilities = self.model.infer_batch(
                model,
                batch_data["image"],
                on_gpu,
            )
            # We get the index of the class with the maximum probability
            batch_output_predictions = self.model.postproc_func(
                batch_output_probabilities,
            )

            # tolist might be very expensive
            cum_output["probabilities"].extend(batch_output_probabilities.tolist())
            cum_output["predictions"].extend(batch_output_predictions.tolist())
            if return_coordinates:
                cum_output["coordinates"].extend(batch_data["coords"].tolist())
            if return_labels:  # be careful of `s`
                # We do not use tolist here because label may be of mixed types
                # and hence collated as list by torch
                cum_output["labels"].extend(list(batch_data["label"]))

            if self.verbose:
                pbar.update()
        if self.verbose:
            pbar.close()

        if not return_probabilities:
            cum_output.pop("probabilities")
        if not return_labels:
            cum_output.pop("labels")
        if not return_coordinates:
            cum_output.pop("coordinates")

        return cum_output

    def _update_ioconfig(
        self,
        ioconfig,
        patch_input_shape,
        stride_shape,
        resolution,
        units,
    ):
        """Updates the ioconfig.

        Args:
<<<<<<< HEAD
            ioconfig (:class:`IOPatchPredictorConfig`):
        patch_input_shape (tuple):
            Size of patches input to the model. Patches are at
            requested read resolution, not with respect to level 0,
            and must be positive.
        stride_shape (tuple):
            Stride using during tile and WSI processing. Stride is
            at requested read resolution, not with respect to
            level 0, and must be positive. If not provided,
            `stride_shape=patch_input_shape`.
        resolution (Resolution):
            Resolution used for reading the image. Please see
            :obj:`WSIReader` for details.
        units (Units):
            Units of resolution used for reading the image.
=======
            ioconfig (IOPatchPredictorConfig):
                Input ioconfig for PatchPredictor.
            patch_input_shape (tuple):
                Size of patches input to the model. Patches are at
                requested read resolution, not with respect to level 0,
                and must be positive.
            stride_shape (tuple):
                Stride using during tile and WSI processing. Stride is
                at requested read resolution, not with respect to
                level 0, and must be positive. If not provided,
                `stride_shape=patch_input_shape`.
            resolution (Resolution):
                Resolution used for reading the image. Please see
                :obj:`WSIReader` for details.
            units (Units):
                Units of resolution used for reading the image.
>>>>>>> b956bf52

        Returns:
            Updated Patch Predictor IO configuration.

        """
        config_flag = (
            patch_input_shape is None,
            resolution is None,
            units is None,
        )
        if ioconfig:
            return ioconfig

        if self.ioconfig is None and any(config_flag):
            msg = (
                "Must provide either "
                "`ioconfig` or `patch_input_shape`, `resolution`, and `units`."
            )
            raise ValueError(
                msg,
            )

        if stride_shape is None:
            stride_shape = patch_input_shape

        if self.ioconfig:
            ioconfig = copy.deepcopy(self.ioconfig)
            # ! not sure if there is a nicer way to set this
            if patch_input_shape is not None:
                ioconfig.patch_input_shape = patch_input_shape
            if stride_shape is not None:
                ioconfig.stride_shape = stride_shape
            if resolution is not None:
                ioconfig.input_resolutions[0]["resolution"] = resolution
            if units is not None:
                ioconfig.input_resolutions[0]["units"] = units

            return ioconfig

        return IOPatchPredictorConfig(
            input_resolutions=[{"resolution": resolution, "units": units}],
            patch_input_shape=patch_input_shape,
            stride_shape=stride_shape,
            output_resolutions=[],
        )

    @staticmethod
    def _prepare_save_dir(save_dir, imgs):
        """Create directory if not defined and number of images is more than 1.

        Args:
            save_dir (str or pathlib.Path):
                Path to output directory.
            imgs (list, ndarray):
                List of inputs to process.

        Returns:
            :class:`pathlib.Path`:
                Path to output directory.

        """
        if save_dir is None and len(imgs) > 1:
            logger.warning(
                "More than 1 WSIs detected but there is no save directory set."
                "All subsequent output will be saved to current runtime"
                "location under folder 'output'. Overwriting may happen!",
                stacklevel=2,
            )
            save_dir = Path.cwd() / "output"
        elif save_dir is not None and len(imgs) > 1:
            logger.warning(
                "When providing multiple whole-slide images / tiles, "
                "we save the outputs and return the locations "
                "to the corresponding files.",
                stacklevel=2,
            )

        if save_dir is not None:
            save_dir = Path(save_dir)
            save_dir.mkdir(parents=True, exist_ok=False)

        return save_dir

    def _predict_patch(self, imgs, labels, return_probabilities, return_labels, on_gpu):
        """Process patch mode.

        Args:
            imgs (list, ndarray):
                List of inputs to process. when using `patch` mode, the
                input must be either a list of images, a list of image
                file paths or a numpy array of an image list. When using
                `tile` or `wsi` mode, the input must be a list of file
                paths.
            labels:
                List of labels. If using `tile` or `wsi` mode, then only
                a single label per image tile or whole-slide image is
                supported.
            return_probabilities (bool):
                Whether to return per-class probabilities.
            return_labels (bool):
                Whether to return the labels with the predictions.
            on_gpu (bool):
                Whether to run model on the GPU.

        Returns:
            :class:`numpy.ndarray`:
                Model predictions of the input dataset

        """
        if labels:
            # if a labels is provided, then return with the prediction
            return_labels = bool(labels)

        if labels and len(labels) != len(imgs):
            msg = f"len(labels) != len(imgs) : {len(labels)} != {len(imgs)}"
            raise ValueError(
                msg,
            )

        # don't return coordinates if patches are already extracted
        return_coordinates = False
        dataset = PatchDataset(imgs, labels)
        return self._predict_engine(
            dataset,
            return_probabilities,
            return_labels,
            return_coordinates,
            on_gpu,
        )

    def _predict_tile_wsi(
        self,
        imgs,
        masks,
        labels,
        mode,
        return_probabilities,
        on_gpu,
        ioconfig,
        merge_predictions,
        save_dir,
        save_output,
        highest_input_resolution,
    ):
        """Predict on Tile and WSIs.

        Args:
            imgs (list, ndarray):
                List of inputs to process. when using `patch` mode, the
                input must be either a list of images, a list of image
                file paths or a numpy array of an image list. When using
                `tile` or `wsi` mode, the input must be a list of file
                paths.
            masks (list):
                List of masks. Only utilised when processing image tiles
                and whole-slide images. Patches are only processed if
                they are within a masked area. If not provided, then a
                tissue mask will be automatically generated for
                whole-slide images or the entire image is processed for
                image tiles.
            labels:
                List of labels. If using `tile` or `wsi` mode, then only
                a single label per image tile or whole-slide image is
                supported.
            mode (str):
                Type of input to process. Choose from either `patch`,
                `tile` or `wsi`.
            return_probabilities (bool):
                Whether to return per-class probabilities.
            on_gpu (bool):
                Whether to run model on the GPU.
            ioconfig (IOPatchPredictorConfig):
                Patch Predictor IO configuration..
            merge_predictions (bool):
                Whether to merge the predictions to form a 2-dimensional
                map. This is only applicable for `mode='wsi'` or
                `mode='tile'`.
            save_dir (str or pathlib.Path):
                Output directory when processing multiple tiles and
                whole-slide images. By default, it is folder `output`
                where the running script is invoked.
            save_output (bool):
                Whether to save output for a single file. default=False
            highest_input_resolution (list(dict)):
                Highest available input resolution.


        Returns:
            dict:
                Results are saved to `save_dir` and a dictionary indicating save
                location for each input is returned. The dict is in the following
                format:
                    - img_path: path of the input image.
                        - raw: path to save location for raw prediction,
                          saved in .json.
                        - merged: path to .npy contain merged
                          predictions if
                        `merge_predictions` is `True`.

        """
        # return coordinates of patches processed within a tile / whole-slide image
        return_coordinates = True

        input_is_path_like = isinstance(imgs[0], (str, Path))
        default_save_dir = (
            imgs[0].parent / "output" if input_is_path_like else Path.cwd()
        )
        save_dir = default_save_dir if save_dir is None else Path(save_dir)

        # None if no output
        outputs = None

        self._ioconfig = ioconfig
        # generate a list of output file paths if number of input images > 1
        file_dict = OrderedDict()

        if len(imgs) > 1:
            save_output = True

        for idx, img_path in enumerate(imgs):
            img_path = Path(img_path)
            img_label = None if labels is None else labels[idx]
            img_mask = None if masks is None else masks[idx]

            dataset = WSIPatchDataset(
                img_path,
                mode=mode,
                mask_path=img_mask,
                patch_input_shape=ioconfig.patch_input_shape,
                stride_shape=ioconfig.stride_shape,
                resolution=ioconfig.input_resolutions[0]["resolution"],
                units=ioconfig.input_resolutions[0]["units"],
            )
            output_model = self._predict_engine(
                dataset,
                return_labels=False,
                return_probabilities=return_probabilities,
                return_coordinates=return_coordinates,
                on_gpu=on_gpu,
            )
            output_model["label"] = img_label
            # add extra information useful for downstream analysis
            output_model["pretrained_model"] = self.pretrained_model
            output_model["resolution"] = highest_input_resolution["resolution"]
            output_model["units"] = highest_input_resolution["units"]

            outputs = [output_model]  # assign to a list
            merged_prediction = None
            if merge_predictions:
                merged_prediction = self.merge_predictions(
                    img_path,
                    output_model,
                    resolution=output_model["resolution"],
                    units=output_model["units"],
                    postproc_func=self.model.postproc,
                )
                outputs.append(merged_prediction)

            if save_output:
                # dynamic 0 padding
                img_code = f"{idx:0{len(str(len(imgs)))}d}"

                save_info = {}
                save_path = save_dir / img_code
                raw_save_path = f"{save_path}.raw.json"
                save_info["raw"] = raw_save_path
                save_as_json(output_model, raw_save_path)
                if merge_predictions:
                    merged_file_path = f"{save_path}.merged.npy"
                    np.save(merged_file_path, merged_prediction)
                    save_info["merged"] = merged_file_path
                file_dict[str(img_path)] = save_info

        return file_dict if save_output else outputs

    def predict(
        self,
        imgs,
        masks=None,
        labels=None,
        mode="patch",
        return_probabilities=False,
        return_labels=False,
        on_gpu=True,
        ioconfig: IOPatchPredictorConfig | None = None,
        patch_input_shape: tuple[int, int] | None = None,
        stride_shape: tuple[int, int] | None = None,
        resolution=None,
        units=None,
        merge_predictions=False,
        save_dir=None,
        save_output=False,
    ):
        """Make a prediction for a list of input data.

        Args:
            imgs (list, ndarray):
                List of inputs to process. when using `patch` mode, the
                input must be either a list of images, a list of image
                file paths or a numpy array of an image list. When using
                `tile` or `wsi` mode, the input must be a list of file
                paths.
            masks (list):
                List of masks. Only utilised when processing image tiles
                and whole-slide images. Patches are only processed if
                they are within a masked area. If not provided, then a
                tissue mask will be automatically generated for
                whole-slide images or the entire image is processed for
                image tiles.
            labels:
                List of labels. If using `tile` or `wsi` mode, then only
                a single label per image tile or whole-slide image is
                supported.
            mode (str):
                Type of input to process. Choose from either `patch`,
                `tile` or `wsi`.
            return_probabilities (bool):
                Whether to return per-class probabilities.
            return_labels (bool):
                Whether to return the labels with the predictions.
            on_gpu (bool):
                Whether to run model on the GPU.
            ioconfig (IOPatchPredictorConfig):
                Patch Predictor IO configuration.
            patch_input_shape (tuple):
                Size of patches input to the model. Patches are at
                requested read resolution, not with respect to level 0,
                and must be positive.
            stride_shape (tuple):
                Stride using during tile and WSI processing. Stride is
                at requested read resolution, not with respect to
                level 0, and must be positive. If not provided,
                `stride_shape=patch_input_shape`.
            resolution (Resolution):
                Resolution used for reading the image. Please see
                :obj:`WSIReader` for details.
            units (Units):
                Units of resolution used for reading the image. Choose
                from either `level`, `power` or `mpp`. Please see
                :obj:`WSIReader` for details.
            merge_predictions (bool):
                Whether to merge the predictions to form a 2-dimensional
                map. This is only applicable for `mode='wsi'` or
                `mode='tile'`.
            save_dir (str or pathlib.Path):
                Output directory when processing multiple tiles and
                whole-slide images. By default, it is folder `output`
                where the running script is invoked.
            save_output (bool):
                Whether to save output for a single file. default=False

        Returns:
            (:class:`numpy.ndarray`, dict):
                Model predictions of the input dataset. If multiple
                image tiles or whole-slide images are provided as input,
                or save_output is True, then results are saved to
                `save_dir` and a dictionary indicating save location for
                each input is returned.

                The dict has the following format:

                - img_path: path of the input image.
                - raw: path to save location for raw prediction,
                  saved in .json.
                - merged: path to .npy contain merged
                  predictions if `merge_predictions` is `True`.

        Examples:
            >>> wsis = ['wsi1.svs', 'wsi2.svs']
            >>> predictor = PatchPredictor(
            ...                 pretrained_model="resnet18-kather100k")
            >>> output = predictor.predict(wsis, mode="wsi")
            >>> output.keys()
            ... ['wsi1.svs', 'wsi2.svs']
            >>> output['wsi1.svs']
            ... {'raw': '0.raw.json', 'merged': '0.merged.npy'}
            >>> output['wsi2.svs']
            ... {'raw': '1.raw.json', 'merged': '1.merged.npy'}

        """
        if mode not in ["patch", "wsi", "tile"]:
            msg = f"{mode} is not a valid mode. Use either `patch`, `tile` or `wsi`"
            raise ValueError(
                msg,
            )
        if mode == "patch":
            return self._predict_patch(
                imgs,
                labels,
                return_probabilities,
                return_labels,
                on_gpu,
            )

        if not isinstance(imgs, list):
            msg = "Input to `tile` and `wsi` mode must be a list of file paths."
            raise TypeError(
                msg,
            )

        if mode == "wsi" and masks is not None and len(masks) != len(imgs):
            msg = f"len(masks) != len(imgs) : {len(masks)} != {len(imgs)}"
            raise ValueError(
                msg,
            )

        ioconfig = self._update_ioconfig(
            ioconfig,
            patch_input_shape,
            stride_shape,
            resolution,
            units,
        )
        if mode == "tile":
            logger.warning(
                "WSIPatchDataset only reads image tile at "
                '`units="baseline"`. Resolutions will be converted '
                "to baseline value.",
                stacklevel=2,
            )
            ioconfig = ioconfig.to_baseline()

        fx_list = ioconfig.scale_to_highest(
            ioconfig.input_resolutions,
            ioconfig.input_resolutions[0]["units"],
        )
        fx_list = zip(fx_list, ioconfig.input_resolutions)
        fx_list = sorted(fx_list, key=lambda x: x[0])
        highest_input_resolution = fx_list[0][1]

        save_dir = self._prepare_save_dir(save_dir, imgs)

        return self._predict_tile_wsi(
            imgs,
            masks,
            labels,
            mode,
            return_probabilities,
            on_gpu,
            ioconfig,
            merge_predictions,
            save_dir,
            save_output,
            highest_input_resolution,
        )<|MERGE_RESOLUTION|>--- conflicted
+++ resolved
@@ -13,43 +13,13 @@
 from tiatoolbox import logger
 from tiatoolbox.models.architecture import get_pretrained_model
 from tiatoolbox.models.dataset.classification import PatchDataset, WSIPatchDataset
-<<<<<<< HEAD
-from tiatoolbox.typing import Resolution, Units
 from tiatoolbox.utils import misc, save_as_json
 from tiatoolbox.wsicore.wsireader import VirtualWSIReader, WSIReader
 
 from .io_config import IOPatchPredictorConfig
-=======
-from tiatoolbox.models.engine.semantic_segmentor import IOSegmentorConfig
-from tiatoolbox.utils import misc, save_as_json
-from tiatoolbox.wsicore.wsireader import VirtualWSIReader, WSIReader
 
 if TYPE_CHECKING:  # pragma: no cover
     from tiatoolbox.typing import Resolution, Units
-
-
-class IOPatchPredictorConfig(IOSegmentorConfig):
-    """Contains patch predictor input and output information."""
-
-    def __init__(
-        self,
-        patch_input_shape=None,
-        input_resolutions=None,
-        stride_shape=None,
-        **kwargs,
-    ) -> None:
-        """Initialize :class:`IOPatchPredictorConfig`."""
-        stride_shape = patch_input_shape if stride_shape is None else stride_shape
-        super().__init__(
-            input_resolutions=input_resolutions,
-            output_resolutions=[],
-            stride_shape=stride_shape,
-            patch_input_shape=patch_input_shape,
-            patch_output_shape=patch_input_shape,
-            save_resolution=None,
-            **kwargs,
-        )
->>>>>>> b956bf52
 
 
 class PatchPredictor:
@@ -479,27 +449,10 @@
         resolution,
         units,
     ):
-        """Updates the ioconfig.
+        """Update the ioconfig.
 
         Args:
-<<<<<<< HEAD
             ioconfig (:class:`IOPatchPredictorConfig`):
-        patch_input_shape (tuple):
-            Size of patches input to the model. Patches are at
-            requested read resolution, not with respect to level 0,
-            and must be positive.
-        stride_shape (tuple):
-            Stride using during tile and WSI processing. Stride is
-            at requested read resolution, not with respect to
-            level 0, and must be positive. If not provided,
-            `stride_shape=patch_input_shape`.
-        resolution (Resolution):
-            Resolution used for reading the image. Please see
-            :obj:`WSIReader` for details.
-        units (Units):
-            Units of resolution used for reading the image.
-=======
-            ioconfig (IOPatchPredictorConfig):
                 Input ioconfig for PatchPredictor.
             patch_input_shape (tuple):
                 Size of patches input to the model. Patches are at
@@ -515,7 +468,6 @@
                 :obj:`WSIReader` for details.
             units (Units):
                 Units of resolution used for reading the image.
->>>>>>> b956bf52
 
         Returns:
             Updated Patch Predictor IO configuration.
