--- conflicted
+++ resolved
@@ -305,20 +305,7 @@
             ...    [0, 0, 1, 1]])
 
         """
-<<<<<<< HEAD
         reader = WSIReader.open(input_img)
-=======
-        reader = WSIReader.open(img)
-        if isinstance(reader, VirtualWSIReader):
-            logger.warning(
-                "Image is not pyramidal hence read is forced to be "
-                "at `units='baseline'` and `resolution=1.0`.",
-                stacklevel=2,
-            )
-            resolution = 1.0
-            units = "baseline"
-
->>>>>>> 1c42e399
         canvas_shape = reader.slide_dimensions(resolution=resolution, units=units)
         canvas_shape = canvas_shape[::-1]  # XY to YX
 
@@ -903,14 +890,9 @@
         ioconfig = self._update_ioconfig(
             ioconfig, patch_input_shape, stride_shape, resolution, units
         )
-<<<<<<< HEAD
 
         if mode == "tile" and ignore_resolutions:
-            warnings.warn(
-=======
-        if mode == "tile":
             logger.warning(
->>>>>>> 1c42e399
                 "WSIPatchDataset only reads image tile at "
                 '`units="baseline"`. Resolutions will be converted '
                 "to baseline value. "
