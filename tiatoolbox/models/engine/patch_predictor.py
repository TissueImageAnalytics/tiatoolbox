--- conflicted
+++ resolved
@@ -42,9 +42,6 @@
 class IOPatchPredictorConfig(IOSegmentorConfig):
     """Contain patch predictor input and output information."""
 
-<<<<<<< HEAD
-    def __init__(self, patch_input_shape, input_resolutions, stride_shape, **kwargs):
-=======
     def __init__(
         self,
         patch_input_shape=None,
@@ -53,7 +50,6 @@
         **kwargs,
     ):
         stride_shape = patch_input_shape if stride_shape is None else stride_shape
->>>>>>> ca2e9cd4
         super().__init__(
             input_resolutions=input_resolutions,
             output_resolutions=[],
@@ -156,10 +152,7 @@
             model, ioconfig = get_pretrained_model(pretrained_model, pretrained_weights)
 
         self.ioconfig = ioconfig  # for storing original
-<<<<<<< HEAD
-=======
         self._ioconfig = None  # for storing runtime
->>>>>>> ca2e9cd4
         self.model = model  # for runtime, such as after wrapping with nn.DataParallel
         self.pretrained_model = pretrained_model
         self.batch_size = batch_size
@@ -173,11 +166,7 @@
         resolution: float = None,
         units: str = None,
         postproc_func: Callable = None,
-<<<<<<< HEAD
-        return_probmap=False,
-=======
         return_raw: bool = False,
->>>>>>> ca2e9cd4
     ):
         """Merge patch-level predictions to form a 2-dimensional prediction map.
 
@@ -198,16 +187,7 @@
             return_raw (bool): Return raw result without applying the `postproc_func`
               on the assembled image.
         Returns:
-<<<<<<< HEAD
-            prediction_map (ndarray): Merged predictions.
-              If return_probmap is True, them the output will be HxWxC, where C is the
-              number of classes and each channel denotes the probability of an input
-              patch belonging to the corresponding class. Otherwise, the prediction map
-              will contain values between 0 and C, where 0 indicate areas not processed
-              by the model (areas outside of mask) and C is the number of classes.
-=======
             prediction_map (ndarray): Merged predictions as a 2D array.
->>>>>>> ca2e9cd4
 
         Examples:
             >>> # pseudo output dict from model with 2 patches
@@ -278,11 +258,7 @@
         # deal with overlapping regions
         if denominator is not None:
             output = output / (np.expand_dims(denominator, -1) + 1.0e-8)
-<<<<<<< HEAD
-            if not return_probmap:
-=======
             if not return_raw:
->>>>>>> ca2e9cd4
                 # convert raw probabilities to predictions
                 if postproc_func is not None:
                     output = postproc_func(output)
@@ -493,11 +469,7 @@
                     "Must provide either `ioconfig` or "
                     "`patch_input_shape`, `resolution`, and `units`."
                 )
-<<<<<<< HEAD
-            elif ioconfig is None and self.ioconfig:
-=======
             if ioconfig is None and self.ioconfig:
->>>>>>> ca2e9cd4
                 ioconfig = copy.deepcopy(self.ioconfig)
                 # ! not sure if there is a nicer way to set this
                 if patch_input_shape is not None:
@@ -508,16 +480,11 @@
                     ioconfig.input_resolutions[0]["resolution"] = resolution
                 if units is not None:
                     ioconfig.input_resolutions[0]["units"] = units
-<<<<<<< HEAD
-            elif ioconfig is None and all(make_config_flag):
-=======
             elif ioconfig is None and all(not v for v in make_config_flag):
->>>>>>> ca2e9cd4
                 ioconfig = IOPatchPredictorConfig(
                     input_resolutions=[{"resolution": resolution, "units": units}],
                     patch_input_shape=patch_input_shape,
                     stride_shape=stride_shape,
-<<<<<<< HEAD
                 )
 
             fx_list = ioconfig.scale_to_highest(
@@ -533,23 +500,6 @@
                     '`units="baseline"`. Resolutions will be converted '
                     "to baseline value."
                 )
-=======
-                )
-
-            fx_list = ioconfig.scale_to_highest(
-                ioconfig.input_resolutions, ioconfig.input_resolutions[0]["units"]
-            )
-            fx_list = zip(fx_list, ioconfig.input_resolutions)
-            fx_list = sorted(fx_list, key=lambda x: x[0])
-            highest_input_resolution = fx_list[0][1]
-
-            if mode == "tile":
-                warnings.warn(
-                    "WSIPatchDataset only reads image tile at "
-                    '`units="baseline"`. Resolutions will be converted '
-                    "to baseline value."
-                )
->>>>>>> ca2e9cd4
                 ioconfig = ioconfig.to_baseline()
 
             if len(imgs) > 1:
@@ -601,11 +551,7 @@
                     img_path,
                     mode=mode,
                     mask_path=img_mask,
-<<<<<<< HEAD
-                    patch_shape=ioconfig.patch_input_shape,
-=======
                     patch_input_shape=ioconfig.patch_input_shape,
->>>>>>> ca2e9cd4
                     stride_shape=ioconfig.stride_shape,
                     resolution=ioconfig.input_resolutions[0]["resolution"],
                     units=ioconfig.input_resolutions[0]["units"],
