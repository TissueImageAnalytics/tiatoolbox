"""Defines Abstract Base Class for TIAToolbox Model Engines."""
from __future__ import annotations

from abc import ABC, abstractmethod
from pathlib import Path
from typing import TYPE_CHECKING, NoReturn

import numpy as np
import torch
import tqdm
from torch import nn

from tiatoolbox import logger
from tiatoolbox.models.architecture import get_pretrained_model
from tiatoolbox.models.dataset.dataset_abc import PatchDataset
from tiatoolbox.models.models_abc import load_torch_model, model_to
from tiatoolbox.utils.misc import patch_pred_store, patch_pred_store_zarr

if TYPE_CHECKING:  # pragma: no cover
    import os

    from torch.utils.data import DataLoader

    from tiatoolbox.annotation import AnnotationStore
    from tiatoolbox.wsicore.wsireader import WSIReader

    from .io_config import ModelIOConfigABC


def prepare_engines_save_dir(
    save_dir: os | Path | None,
    len_images: int,
    *,
    patch_mode: bool,
    overwrite: bool,
) -> Path | None:
    """Create directory if not defined and number of images is more than 1.

    Args:
        save_dir (str or Path):
            Path to output directory.
        len_images (int):
            List of inputs to process.
        patch_mode(bool):
            Whether to treat input image as a patch or WSI.
        overwrite (bool):
            Whether to overwrite the results. Default = False.

    Returns:
        :class:`Path`:
            Path to output directory.

    """
    if patch_mode is True:
        if save_dir is not None:
            save_dir.mkdir(parents=True, exist_ok=overwrite)
        return save_dir

    if save_dir is None:
        if len_images > 1:
            msg = (
                "More than 1 WSIs detected but there is no save directory provided."
                "Please provide a 'save_dir'."
            )
            raise OSError(msg)
        return (
            Path.cwd()
        )  # save the output to current working directory and return save_dir

    if len_images > 1:
        logger.info(
            "When providing multiple whole slide images, "
            "the outputs will be saved and the locations of outputs "
            "will be returned to the calling function.",
        )

    save_dir = Path(save_dir)
    save_dir.mkdir(parents=True, exist_ok=overwrite)

    return save_dir


class EngineABC(ABC):
    """Abstract base class for engines used in tiatoolbox.

    Args:
        model (str | nn.Module):
            A PyTorch model. Default is `None`.
            The user can request pretrained models from the toolbox using
            the list of pretrained models available at this `link
            <https://tia-toolbox.readthedocs.io/en/latest/pretrained.html>`_
            By default, the corresponding pretrained weights will also
            be downloaded. However, you can override with your own set
            of weights.
        weights (str or Path):
            Path to the weight of the corresponding `model`.

            >>> engine = EngineABC(
            ...    model="pretrained-model-name",
            ...    weights="pretrained-local-weights.pth")

        batch_size (int):
            Number of images fed into the model each time.
        num_loader_workers (int):
            Number of workers to load the data using :class:`torch.utils.data.Dataset`.
            Please note that they will also perform preprocessing. default = 0
        num_post_proc_workers (int):
            Number of workers to postprocess the results of the model. default = 0
        device (str):
            Select the device to run the model. Default is "cpu".
        verbose (bool):
            Whether to output logging information.

    Attributes:
        images (str or :obj:`pathlib.Path` or :obj:`numpy.ndarray`):
            A NHWC image or a path to WSI.
        patch_mode (str):
            Whether to treat input image as a patch or WSI.
            default = True.
        model (str | nn.Module):
            Defined PyTorch model.
            Name of an existing model supported by the TIAToolbox for
            processing the data. For a full list of pretrained models,
            refer to the `docs
            <https://tia-toolbox.readthedocs.io/en/latest/pretrained.html>`_
            By default, the corresponding pretrained weights will also
            be downloaded. However, you can override with your own set
            of weights via the `weights` argument. Argument
            is case-insensitive.
        ioconfig (ModelIOConfigABC):
            Input IO configuration to run the Engine.
        _ioconfig ():
            Runtime ioconfig.
        return_labels (bool):
            Whether to return the labels with the predictions.
        merge_predictions (bool):
            Whether to merge the predictions to form a 2-dimensional
            map. This is only applicable if `patch_mode` is False in inference.
        resolution (Resolution):
            Resolution used for reading the image. Please see
            :obj:`WSIReader` for details.
        units (Units):
            Units of resolution used for reading the image. Choose
            from either `level`, `power` or `mpp`. Please see
            :obj:`WSIReader` for details.
        patch_input_shape (tuple):
            Size of patches input to the model. Patches are at
            requested read resolution, not with respect to level 0,
            and must be positive.
        stride_shape (tuple):
            Stride used during WSI processing. Stride is
            at requested read resolution, not with respect to
            level 0, and must be positive. If not provided,
            `stride_shape=patch_input_shape`.
        batch_size (int):
            Number of images fed into the model each time.
        labels (list | None):
                List of labels. Only a single label per image is supported.
        device (str):
            Select the device to run the model. Default is "cpu".
        num_loader_workers (int):
            Number of workers used in torch.utils.data.DataLoader.
        verbose (bool):
            Whether to output logging information.

    Examples:
        >>> # array of list of 2 image patches as input
        >>> import numpy as np
        >>> data = np.array([np.ndarray, np.ndarray])
        >>> engine = EngineABC(model="resnet18-kather100k")
        >>> output = engine.run(data, patch_mode=True)

        >>> # array of list of 2 image patches as input
        >>> import numpy as np
        >>> data = np.array([np.ndarray, np.ndarray])
        >>> engine = EngineABC(model="resnet18-kather100k")
        >>> output = engine.run(data, patch_mode=True)

        >>> # list of 2 image patch files as input
        >>> data = ['path/img.png', 'path/img.png']
        >>> engine = EngineABC(model="resnet18-kather100k")
        >>> output = engine.run(data, patch_mode=False)

        >>> # list of 2 image files as input
        >>> image = ['path/image1.png', 'path/image2.png']
        >>> engine = EngineABC(model="resnet18-kather100k")
        >>> output = engine.run(image, patch_mode=False)

        >>> # list of 2 wsi files as input
        >>> wsi_file = ['path/wsi1.svs', 'path/wsi2.svs']
        >>> engine = EngineABC(model="resnet18-kather100k")
        >>> output = engine.run(wsi_file, patch_mode=True)

    """

    def __init__(
        self: EngineABC,
        model: str | nn.Module,
        batch_size: int = 8,
        num_loader_workers: int = 0,
        num_post_proc_workers: int = 0,
        weights: str | Path | None = None,
        *,
        device: str = "cpu",
        verbose: bool = False,
    ) -> None:
        """Initialize Engine."""
        super().__init__()

        self.masks = None
        self.images = None
        self.patch_mode = None
        self.device = device

        # Initialize model with specified weights and ioconfig.
        self.model, self.ioconfig = self._initialize_model_ioconfig(
            model=model,
            weights=weights,
        )
        self.model = model_to(model=self.model, device=self.device)
        self._ioconfig = self.ioconfig  # runtime ioconfig

        self.batch_size = batch_size
        self.num_loader_workers = num_loader_workers
        self.num_post_proc_workers = num_post_proc_workers
        self.verbose = verbose
        self.return_labels = False
        self.merge_predictions = False
        self.units = "baseline"
        self.resolution = 1.0
        self.patch_input_shape = None
        self.stride_shape = None
        self.labels = None

    @staticmethod
    def _initialize_model_ioconfig(
        model: str | nn.Module,
        weights: str | Path | None,
    ) -> tuple[nn.Module, ModelIOConfigABC | None]:
        """Helper function to initialize model and ioconfig attributes.

        If a pretrained model provided by the TIAToolbox is requested. The model
        can be specified as a string otherwise torch.nn.Module is required.
        This function also loads the :class:`ModelIOConfigABC` using the information
        from the pretrained models in TIAToolbox. If ioconfig is not available then it
        should be provided in the :func:`run` function.

        Args:
            model (str | nn.Module):
                A torch model which should be run by the engine.

            weights (str | Path | None):
                Path to pretrained weights. If no pretrained weights are provided
                and the model is provided by TIAToolbox, then pretrained weights will
                be automatically loaded from the TIA servers.

        Returns:
            nn.Module:
                The requested PyTorch model.

            ModelIOConfigABC | None:
                The model io configuration for TIAToolbox pretrained models.
                Otherwise, None.

        """
        if not isinstance(model, (str, nn.Module)):
            msg = "Input model must be a string or 'torch.nn.Module'."
            raise TypeError(msg)

        if isinstance(model, str):
            # ioconfig is retrieved from the pretrained model in the toolbox.
            # no need to provide ioconfig in EngineABC.run() this case.
            return get_pretrained_model(model, weights)

        if weights is not None:
            model = load_torch_model(model=model, weights=weights)

        return model, None

    def pre_process_patches(
        self: EngineABC,
        images: np.ndarray | list,
        labels: list,
    ) -> torch.utils.data.DataLoader:
        """Pre-process an image patch."""
        if labels:
            # if a labels is provided, then return with the prediction
            self.return_labels = bool(labels)

        dataset = PatchDataset(inputs=images, labels=labels)
        dataset.preproc_func = self.model.preproc_func

        # preprocessing must be defined with the dataset
        return torch.utils.data.DataLoader(
            dataset,
            num_workers=self.num_loader_workers,
            batch_size=self.batch_size,
            drop_last=False,
            shuffle=False,
        )

    def infer_patches(
        self: EngineABC,
        data_loader: DataLoader,
    ) -> dict:
        """Model inference on an image patch."""
        progress_bar = None

        if self.verbose:
            progress_bar = tqdm.tqdm(
                total=int(len(data_loader)),
                leave=True,
                ncols=80,
                ascii=True,
                position=0,
            )
        raw_predictions = {
            "predictions": [],
        }

        if self.return_labels:
            raw_predictions["labels"] = []

        for _, batch_data in enumerate(data_loader):
            batch_output_predictions = self.model.infer_batch(
                self.model,
                batch_data["image"],
                device=self.device,
            )

            raw_predictions["predictions"].extend(batch_output_predictions.tolist())

            if self.return_labels:  # be careful of `s`
                # We do not use tolist here because label may be of mixed types
                # and hence collated as list by torch
                raw_predictions["labels"].extend(list(batch_data["label"]))

            if progress_bar:
                progress_bar.update()

        if progress_bar:
            progress_bar.close()

        return raw_predictions

    def post_process_patches(
        self: EngineABC,
        raw_predictions: dict,
        output_type: str,
        save_dir: Path | None = None,
        **kwargs: dict,
    ) -> Path | AnnotationStore:
        """Post-process image patches."""
        """Stores as an Annotation Store or Zarr (default) and returns the Path"""

        if not save_dir and self.patch_mode and output_type != "AnnotationStore":
            return raw_predictions

        if not save_dir:
            msg = "`save_dir` not specified."
            raise OSError(msg)

        output_file = (
            kwargs["output_file"] and kwargs.pop("output_file")
            if "output_file" in kwargs
            else "output"
        )

        if output_type == "AnnotationStore":
            # scale_factor set from kwargs
            scale_factor = kwargs["scale_factor"] if "scale_factor" in kwargs else None
            # class_dict set from kwargs
            class_dict = kwargs["class_dict"] if "class_dict" in kwargs else None

            return patch_pred_store(
                raw_predictions, scale_factor, class_dict, save_dir, output_file,
            )

        return patch_pred_store_zarr(
            raw_predictions,
            save_dir,
            output_file,
            **kwargs,
        )

    @abstractmethod
    def pre_process_wsi(self: EngineABC) -> NoReturn:
        """Pre-process a WSI."""
        raise NotImplementedError

    @abstractmethod
    def infer_wsi(self: EngineABC) -> NoReturn:
        """Model inference on a WSI."""
        raise NotImplementedError

    @abstractmethod
    def post_process_wsi(self: EngineABC) -> NoReturn:
        """Post-process a WSI."""
        raise NotImplementedError

    def _load_ioconfig(self: EngineABC, ioconfig: ModelIOConfigABC) -> ModelIOConfigABC:
        """Helper function to load ioconfig.

        If the model is provided by TIAToolbox it will load the default ioconfig.
        Otherwise, ioconfig must be specified.

        Args:
            ioconfig (ModelIOConfigABC):
                IO configuration to run the engines.

        Raises:
             ValueError:
                If no io configuration is provided or found in the pretrained TIAToolbox
                models.

        Returns:
            ModelIOConfigABC:
                The ioconfig used for the run.

        """
        if self.ioconfig is None and ioconfig is None:
            msg = (
                "Please provide a valid ModelIOConfigABC. "
                "No default ModelIOConfigABC found."
            )
            raise ValueError(msg)

        if ioconfig is not None:
            self.ioconfig = ioconfig

        return self.ioconfig

    @staticmethod
    def _validate_images_masks(images: list | np.ndarray) -> list | np.ndarray:
        """Validate input images for a run."""
        if not isinstance(images, (list, np.ndarray)):
            msg = "Input must be a list of file paths or a numpy array."
            raise TypeError(
                msg,
            )

        if isinstance(images, np.ndarray) and images.ndim != 4:  # noqa: PLR2004
            msg = (
                "The input numpy array should be four dimensional."
                "The shape of the numpy array should be NHWC."
            )
            raise ValueError(msg)

        return images

    @staticmethod
    def _validate_input_numbers(
        images: list | np.ndarray,
        masks: list[os | Path] | np.ndarray | None = None,
        labels: list | None = None,
    ) -> None:
        """Validates number of input images, masks and labels."""
        if masks is None and labels is None:
            return

        len_images = len(images)

        if masks is not None and len_images != len(masks):
            msg = (
                f"len(masks) is not equal to len(images) "
                f": {len(masks)} != {len(images)}"
            )
            raise ValueError(
                msg,
            )

        if labels is not None and len_images != len(labels):
            msg = (
                f"len(labels) is not equal to len(images) "
                f": {len(labels)} != {len(images)}"
            )
            raise ValueError(
                msg,
            )
        return

    def run(
        self: EngineABC,
        images: list[os | Path | WSIReader] | np.ndarray,
        masks: list[os | Path] | np.ndarray | None = None,
        labels: list | None = None,
        ioconfig: ModelIOConfigABC | None = None,
        *,
        patch_mode: bool = True,
        save_dir: os | Path | None = None,  # None will not save output
        overwrite: bool = False,
        output_type: str = "dict",
        **kwargs: dict,
    ) -> AnnotationStore | Path | str:
        """Run the engine on input images.

        Args:
            images (list, ndarray):
                List of inputs to process. when using `patch` mode, the
                input must be either a list of images, a list of image
                file paths or a numpy array of an image list.
            masks (list | None):
                List of masks. Only utilised when patch_mode is False.
                Patches are only generated within a masked area.
                If not provided, then a tissue mask will be automatically
                generated for whole slide images.
            labels (list | None):
                List of labels. Only a single label per image is supported.
            patch_mode (bool):
                Whether to treat input image as a patch or WSI.
                default = True.
            ioconfig (IOPatchPredictorConfig):
                IO configuration.
            save_dir (str or pathlib.Path):
                Output directory to save the results.
                If save_dir is not provided when patch_mode is False,
                then for a single image the output is created in the current directory.
                If there are multiple WSIs as input then the user must provide
                path to save directory otherwise an OSError will be raised.
            overwrite (bool):
                Whether to overwrite the results. Default = False.
            output_type (str):
                The format of the output type. "output_type" can be
                "zarr", "AnnotationStore". Default is "zarr".
                When saving in the zarr format the output is saved using the
                `python zarr library <https://zarr.readthedocs.io/en/stable/>`__
                as a zarr group. If the required output type is an "AnnotationStore"
                then the output will be intermediately saved as zarr but converted
                to :class:`AnnotationStore` and saved as a `.db` file
                at the end of the loop.
            **kwargs (dict):
                Keyword Args to update :class:`EngineABC` attributes.

        Returns:
            (:class:`numpy.ndarray`, dict):
                Model predictions of the input dataset. If multiple
                whole slide images are provided as input,
                or save_output is True, then results are saved to
                `save_dir` and a dictionary indicating save location for
                each input is returned.

                The dict has the following format:

                - img_path: path of the input image.
                - raw: path to save location for raw prediction,
                  saved in .json.
                - merged: path to .npy contain merged
                  predictions if `merge_predictions` is `True`.

        Examples:
            >>> wsis = ['wsi1.svs', 'wsi2.svs']
            >>> predictor = EngineABC(model="resnet18-kather100k")
            >>> output = predictor.run(wsis, patch_mode=False)
            >>> output.keys()
            ... ['wsi1.svs', 'wsi2.svs']
            >>> output['wsi1.svs']
            ... {'raw': '0.raw.json', 'merged': '0.merged.npy'}
            >>> output['wsi2.svs']
            ... {'raw': '1.raw.json', 'merged': '1.merged.npy'}

            >>> predictor = EngineABC(model="alexnet-kather100k")
            >>> output = predictor.run(
            >>>     images=np.zeros((10, 224, 224, 3), dtype=np.uint8),
            >>>     labels=list(range(10)),
            >>>     on_gpu=False,
            >>>     )
            >>> output
<<<<<<< HEAD
            ... {'predictions': [[0.7716791033744812, 0.0111849969252944, ...,
            ... 0.034451354295015335, 0.004817609209567308]], 
            ... 'labels': [tensor(0), tensor(1), tensor(2), tensor(3), tensor(4), 
            ... tensor(5), tensor(6), tensor(7), tensor(8), tensor(9)]}
            
=======
            ... {'predictions': [[0.7716791033744812, 0.0111849969252944, ..., 0.034451354295015335, 0.004817609209567308]],
            ... 'labels': [tensor(0), tensor(1), tensor(2), tensor(3), tensor(4), tensor(5), tensor(6), tensor(7), tensor(8), tensor(9)]}

>>>>>>> 9b805f80
            >>> predictor = EngineABC(model="alexnet-kather100k")
            >>> save_dir = Path("/tmp/patch_output/")
            >>> output = eng.run(
            >>>     images=np.zeros((10, 224, 224, 3), dtype=np.uint8),
            >>>     on_gpu=False,
            >>>     verbose=False,
            >>>     save_dir=save_dir,
            >>>     overwrite=True
            >>>     )
            >>> output
            ... /tmp/patch_output/output.zarr
        """
        for key in kwargs:
            setattr(self, key, kwargs[key])

        self.patch_mode = patch_mode

        self._validate_input_numbers(images=images, masks=masks, labels=labels)
        self.images = self._validate_images_masks(images=images)

        if masks is not None:
            self.masks = self._validate_images_masks(images=masks)

        self.labels = labels

        # if necessary Move model parameters to "cpu" or "gpu" and update ioconfig
        self._ioconfig = self._load_ioconfig(ioconfig=ioconfig)
        self.model = model_to(model=self.model, device=self.device)

        save_dir = prepare_engines_save_dir(
            save_dir,
            len(self.images),
            patch_mode=patch_mode,
            overwrite=overwrite,
        )

        if patch_mode:
            data_loader = self.pre_process_patches(
                self.images,
                self.labels,
            )
            raw_predictions = self.infer_patches(
                data_loader=data_loader,
            )
            return self.post_process_patches(
                raw_predictions=raw_predictions,
                output_type=output_type,
                save_dir=save_dir,
                **kwargs,
            )

        return {"save_dir": save_dir}<|MERGE_RESOLUTION|>--- conflicted
+++ resolved
@@ -565,17 +565,11 @@
             >>>     on_gpu=False,
             >>>     )
             >>> output
-<<<<<<< HEAD
             ... {'predictions': [[0.7716791033744812, 0.0111849969252944, ...,
             ... 0.034451354295015335, 0.004817609209567308]], 
             ... 'labels': [tensor(0), tensor(1), tensor(2), tensor(3), tensor(4), 
             ... tensor(5), tensor(6), tensor(7), tensor(8), tensor(9)]}
             
-=======
-            ... {'predictions': [[0.7716791033744812, 0.0111849969252944, ..., 0.034451354295015335, 0.004817609209567308]],
-            ... 'labels': [tensor(0), tensor(1), tensor(2), tensor(3), tensor(4), tensor(5), tensor(6), tensor(7), tensor(8), tensor(9)]}
-
->>>>>>> 9b805f80
             >>> predictor = EngineABC(model="alexnet-kather100k")
             >>> save_dir = Path("/tmp/patch_output/")
             >>> output = eng.run(
