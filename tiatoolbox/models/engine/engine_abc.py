--- conflicted
+++ resolved
@@ -16,11 +16,7 @@
 from tiatoolbox.models.architecture import get_pretrained_model
 from tiatoolbox.models.dataset.dataset_abc import PatchDataset, WSIPatchDataset
 from tiatoolbox.models.models_abc import load_torch_model, model_to
-<<<<<<< HEAD
 from tiatoolbox.utils.misc import dict_to_store, dict_to_zarr, dict_to_zarr_wsi
-=======
-from tiatoolbox.utils.misc import dict_to_store, dict_to_zarr
->>>>>>> 02c041a6
 from tiatoolbox.wsicore.wsireader import VirtualWSIReader, WSIReader
 
 from .io_config import ModelIOConfigABC
@@ -32,10 +28,6 @@
 
     from tiatoolbox.annotation import AnnotationStore
     from tiatoolbox.typing import IntPair, Resolution, Units
-<<<<<<< HEAD
-
-=======
->>>>>>> 02c041a6
 
 
 def prepare_engines_save_dir(
@@ -447,14 +439,8 @@
             **kwargs,
         )
 
-<<<<<<< HEAD
-
     @staticmethod
     def _merge_predictions(
-=======
-    @staticmethod
-    def merge_predictions(
->>>>>>> 02c041a6
         img: str | Path | np.ndarray,
         output: dict,
         resolution: Resolution | None = None,
@@ -572,8 +558,6 @@
 
         return output
 
-<<<<<<< HEAD
-
     @abstractmethod
     def pre_process_wsi(self: EngineABC,
         img_path: Path,
@@ -603,56 +587,10 @@
             drop_last=False,
             shuffle=False,
         )
-=======
-    @abstractmethod
-    def pre_process_wsi(
-        self: EngineABC,
-        images: list,
-        labels: list,
-        masks: list | None = None,
-        ioconfig: ModelIOConfigABC | None = None,
-        *,
-        patch_mode: bool = True,
-    ) -> list[torch.utils.data.DataLoader]:
-        """Pre-process a WSI."""
-        dataloaders = []
-
-        for idx, img_path in enumerate(images):
-            img_path_ = Path(img_path)
-            None if labels is None else labels[idx]
-            img_mask = None if masks is None else masks[idx]
-
-            dataset = WSIPatchDataset(
-                img_path_,
-                mode="wsi",
-                mask_path=img_mask,
-                patch_input_shape=ioconfig.patch_input_shape,
-                stride_shape=ioconfig.stride_shape,
-                resolution=ioconfig.input_resolutions[0]["resolution"],
-                units=ioconfig.input_resolutions[0]["units"],
-            )
-
-            dataset.preproc_func = self.model.preproc_func
-
-            # preprocessing must be defined with the dataset
-            dataloader = torch.utils.data.DataLoader(
-                dataset,
-                num_workers=self.num_loader_workers,
-                batch_size=self.batch_size,
-                drop_last=False,
-                shuffle=False,
-            )
-
-            # list of dataloaders per image
-            dataloaders.append(dataloader)
-
-        return dataloaders
->>>>>>> 02c041a6
 
     @abstractmethod
     def infer_wsi(
         self: EngineABC,
-<<<<<<< HEAD
         dataloader: torch.utils.data.DataLoader,
         img_path: Path,
         img_label: str,
@@ -723,87 +661,6 @@
         
         return cum_output
 
-=======
-        model: torch.nn.Module,
-        dataloaders: list,
-        # should be moved to wsi_post_processing
-        images: list,
-        labels: list,
-        highest_input_resolution: list[dict],
-        merge_predictions: bool,
-    ) -> list:
-        """Model inference on a WSI."""
-        # return coordinates of patches processed within a tile / whole-slide image
-        raw_predictions_per_wsi = []
-        for idx, dataloader in enumerate(dataloaders):
-            # will be moved to post processing
-            img_path_ = images[idx]
-            img_label = None if labels is None else labels[idx]
-
-            pbar = None
-            if self.verbose:
-                pbar = tqdm.tqdm(
-                    total=int(len(dataloader)),
-                    leave=True,
-                    ncols=80,
-                    ascii=True,
-                    position=0,
-                )
-
-            output_model = {
-                "probabilities": [],
-                "predictions": [],
-                "coordinates": [],
-                "labels": [],
-            }
-
-            for _, batch_data in enumerate(dataloader):
-                batch_output_probabilities = self.model.infer_batch(
-                    model,
-                    batch_data["image"],
-                    device=self.device,
-                )
-                # We get the index of the class with the maximum probability
-                batch_output_predictions = self.model.postproc_func(
-                    batch_output_probabilities,
-                )
-
-                # tolist might be very expensive
-                output_model["probabilities"].extend(
-                    batch_output_probabilities.tolist(),
-                )
-                output_model["predictions"].extend(batch_output_predictions.tolist())
-
-                if self.verbose:
-                    pbar.update()
-
-            if self.verbose:
-                pbar.close()
-
-            output_model["label"] = img_label
-            # add extra information useful for downstream analysis
-            output_model["pretrained_model"] = self.model
-            output_model["resolution"] = highest_input_resolution["resolution"]
-            output_model["units"] = highest_input_resolution["units"]
-
-            outputs = [output_model]  # assign to a list
-            merged_prediction = None
-            if merge_predictions:
-                merged_prediction = self.merge_predictions(
-                    img_path_,
-                    output_model,
-                    resolution=output_model["resolution"],
-                    units=output_model["units"],
-                    post_proc_func=self.model.postproc,
-                )
-                outputs.append(merged_prediction)
-
-            # should we just add to a list of raw predictions and
-            # deal with in post processing?
-            raw_predictions_per_wsi.append(outputs)
-
-        return raw_predictions_per_wsi
->>>>>>> 02c041a6
 
     @abstractmethod
     def post_process_wsi(
@@ -813,7 +670,6 @@
         **kwargs,
         ) -> Path:
         """Post-process a WSI."""
-<<<<<<< HEAD
 
         output_file = (
             kwargs["output_file"] and kwargs.pop("output_file")
@@ -828,28 +684,6 @@
             save_path,
             **kwargs
         )
-
-=======
-        ## to bo implemented
-
-        # will be moved/implemented in Post processing wsi
-        # if return_coordinates:
-        #     cum_output["coordinates"].extend(batch_data["coords"].tolist())
-        # if return_labels:  # be careful of `s`
-        #     # We do not use tolist here because label may be of mixed types
-        #     # and hence collated as list by torch
-        #     cum_output["labels"].extend(list(batch_data["label"]))
-
-        # will be moved/implemented in Post processing wsi
-        # if not return_probabilities:
-        #     cum_output.pop("probabilities")
-        # if not return_labels:
-        #     cum_output.pop("labels")
-        # if not return_coordinates:
-        #     cum_output.pop("coordinates")
-
-        raise NotImplementedError
->>>>>>> 02c041a6
 
     def _load_ioconfig(self: EngineABC, ioconfig: ModelIOConfigABC) -> ModelIOConfigABC:
         """Helper function to load ioconfig.
@@ -883,11 +717,7 @@
 
         return self.ioconfig
 
-<<<<<<< HEAD
-    #should we revert to ModelIOConfigABC instead of IOPatchPredictorConfig?
-=======
     # should we revert to ModelIOConfigABC instead of IOPatchPredictorConfig?
->>>>>>> 02c041a6
     def _update_ioconfig(
         self: EngineABC,
         ioconfig: ModelIOConfigABC,
@@ -1016,11 +846,6 @@
         masks: list[os | Path] | np.ndarray | None = None,
         labels: list | None = None,
         ioconfig: ModelIOConfigABC | None = None,
-        units: Units = None,
-        # should ioconfig hyper params be part of kwargs?
-        patch_input_shape: tuple[int, int] | None = None,
-        stride_shape: tuple[int, int] | None = None,
-        resolution: Resolution | None = None,
         *,
         patch_mode: bool = True,
         save_dir: os | Path | None = None,  # None will not save output
@@ -1159,27 +984,15 @@
 
         ioconfig = self._update_ioconfig(
             ioconfig,
-<<<<<<< HEAD
             self.patch_input_shape,
             self.stride_shape,
             self.resolution,
             self.units,
         )
 
-        #since we're not expecting mode == "tile" should the
-        #Resolutions will be converted to baseline value.
-        #ioconfig = ioconfig.to_baseline()
-=======
-            patch_input_shape,
-            stride_shape,
-            resolution,
-            units,
-        )
-
         # since we're not expecting mode == "tile" should the
         # Resolutions will be converted to baseline value.
         # ioconfig = ioconfig.to_baseline()
->>>>>>> 02c041a6
 
         fx_list = ioconfig.scale_to_highest(
             ioconfig.input_resolutions,
@@ -1187,7 +1000,6 @@
         )
         fx_list = zip(fx_list, ioconfig.input_resolutions)
         fx_list = sorted(fx_list, key=lambda x: x[0])
-<<<<<<< HEAD
         highest_input_resolution = fx_list[0][1]
 
         merge_predictions = kwargs["merge_predictions"] \
@@ -1229,9 +1041,4 @@
             )
 
         return save_dir
-        
-=======
-        fx_list[0][1]
-
-        return {"save_dir": save_dir}
->>>>>>> 02c041a6
+        