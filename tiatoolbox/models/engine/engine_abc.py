--- conflicted
+++ resolved
@@ -1,77 +1,17 @@
+"""Defines Abstract Base Class for TIAToolbox Model Engines."""
 from abc import ABC, abstractmethod
-<<<<<<< HEAD
-=======
-from typing import List, Tuple, Union
-
-import numpy as np
-
-
-class IOConfigABC(ABC):
-    """Define an abstract class for holding predictor I/O information.
-
-    Enforcing such that following attributes must always be defined by
-    the subclass.
-
-    """
-
-    def __init__(
-        self,
-        input_resolutions: List[dict],
-        patch_input_shape: Union[List[int], np.ndarray, Tuple[int]],
-        stride_shape: Union[List[int], np.ndarray, Tuple[int]],
-        **kwargs,
-    ):
-        self._kwargs = kwargs
-        self.resolution_unit = input_resolutions[0]["units"]
-        self.patch_input_shape = patch_input_shape
-        self.stride_shape = stride_shape
-
-        self._validate()
-
-        if self.resolution_unit == "mpp":
-            self.highest_input_resolution = min(
-                self.input_resolutions,
-                key=lambda x: x["resolution"],
-            )
-        else:
-            self.highest_input_resolution = max(
-                self.input_resolutions,
-                key=lambda x: x["resolution"],
-            )
-
-    def _validate(self):
-        """Validate the data format."""
-        resolutions = self.input_resolutions + self.output_resolutions
-        units = [v["units"] for v in resolutions]
-        units = np.unique(units)
-        if len(units) != 1 or units[0] not in [
-            "power",
-            "baseline",
-            "mpp",
-        ]:
-            msg = f"Invalid resolution units `{units[0]}`."
-            raise ValueError(msg)
-
-    @property
-    @abstractmethod
-    def input_resolutions(self):
-        raise NotImplementedError
-
-    @property
-    @abstractmethod
-    def output_resolutions(self):
-        raise NotImplementedError
->>>>>>> b956bf52
 
 
 class EngineABC(ABC):
     """Abstract base class for engines used in tiatoolbox."""
 
     def __init__(self):
+        """Initialize Engine."""
         super().__init__()
 
     @abstractmethod
     def process_patch(self):
+        """Process an image patch."""
         raise NotImplementedError
 
     # how to deal with patches, list of patches/numpy arrays, WSIs
