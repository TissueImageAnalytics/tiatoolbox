"""This module enables nucleus instance segmentation."""
from __future__ import annotations

import uuid
from collections import deque
from typing import Callable

# replace with the sql database once the PR in place
import joblib
import numpy as np
import torch
import tqdm
from shapely.geometry import box as shapely_box
from shapely.strtree import STRtree

from tiatoolbox.models.engine.semantic_segmentor import (
    SemanticSegmentor,
    WSIStreamDataset,
)
from tiatoolbox.tools.patchextraction import PatchExtractor

from .io_config import IOInstanceSegmentorConfig


def _process_instance_predictions(
    inst_dict,
    ioconfig,
    tile_shape,
    tile_flag,
    tile_mode,
    tile_tl,
    ref_inst_dict,
):
    """Function to merge new tile prediction with existing prediction.

    Args:
        inst_dict (dict): Dictionary containing instance information.
        ioconfig (:class:`IOSegmentorConfig`): Object defines information
            about input and output placement of patches.
        tile_shape (list): A list of the tile shape.
        tile_flag (list): A list of flag to indicate if instances within
            an area extended from each side (by `ioconfig.margin`) of
            the tile should be replaced by those within the same spatial
            region in the accumulated output this run. The format is
            [top, bottom, left, right], 1 indicates removal while 0 is not.
            For example, [1, 1, 0, 0] denotes replacing top and bottom instances
            within `ref_inst_dict` with new ones after this processing.
        tile_mode (int): A flag to indicate the type of this tile. There
            are 4 flags:
            - 0: A tile from tile grid without any overlapping, it is not
                an overlapping tile from tile generation. The predicted
                instances are immediately added to accumulated output.
            - 1: Vertical tile strip that stands between two normal tiles
                (flag 0). It has the the same height as normal tile but
                less width (hence vertical strip).
            - 2: Horizontal tile strip that stands between two normal tiles
                (flag 0). It has the the same width as normal tile but
                less height (hence horizontal strip).
            - 3: tile strip stands at the cross section of four normal tiles
                (flag 0).
        tile_tl (tuple): Top left coordinates of the current tile.
        ref_inst_dict (dict): Dictionary contains accumulated output. The
            expected format is {instance_id: {type: int,
            contour: List[List[int]], centroid:List[float], box:List[int]}.

    Returns:
        new_inst_dict (dict): A dictionary contain new instances to be accumulated.
            The expected format is {instance_id: {type: int,
            contour: List[List[int]], centroid:List[float], box:List[int]}.
        remove_insts_in_orig (list): List of instance id within `ref_inst_dict`
            to be removed to prevent overlapping predictions. These instances
            are those get cutoff at the boundary due to the tiling process.

    """
    # should be rare, no nuclei detected in input images
    if len(inst_dict) == 0:
        return {}, []

    # !
    m = ioconfig.margin
    w, h = tile_shape
    inst_boxes = [v["box"] for v in inst_dict.values()]
    inst_boxes = np.array(inst_boxes)

    geometries = [shapely_box(*bounds) for bounds in inst_boxes]
    tile_rtree = STRtree(geometries)
    # !

    # create margin bounding box, ordering should match with
    # created tile info flag (top, bottom, left, right)
    boundary_lines = [
        shapely_box(0, 0, w, 1),  # top egde
        shapely_box(0, h - 1, w, h),  # bottom edge
        shapely_box(0, 0, 1, h),  # left
        shapely_box(w - 1, 0, w, h),  # right
    ]
    margin_boxes = [
        shapely_box(0, 0, w, m),  # top egde
        shapely_box(0, h - m, w, h),  # bottom edge
        shapely_box(0, 0, m, h),  # left
        shapely_box(w - m, 0, w, h),  # right
    ]
    # ! this is wrt to WSI coord space, not tile
    margin_lines = [
        [[m, m], [w - m, m]],  # top egde
        [[m, h - m], [w - m, h - m]],  # bottom edge
        [[m, m], [m, h - m]],  # left
        [[w - m, m], [w - m, h - m]],  # right
    ]
    margin_lines = np.array(margin_lines) + tile_tl[None, None]
    margin_lines = [shapely_box(*v.flatten().tolist()) for v in margin_lines]

    # the ids within this match with those within `inst_map`, not UUID
    sel_indices = []
    if tile_mode in [0, 3]:
        # for `full grid` tiles `cross section` tiles
        # -- extend from the boundary by the margin size, remove
        #    nuclei whose entire contours lie within the margin area
        sel_boxes = [
            box
            for idx, box in enumerate(margin_boxes)
            if tile_flag[idx] or tile_mode == 3
        ]

        sel_indices = [
            geo
            for bounds in sel_boxes
            for geo in tile_rtree.query(bounds)
            if bounds.contains(geometries[geo])
        ]
    elif tile_mode in [1, 2]:
        # for `horizontal/vertical strip` tiles
        # -- extend from the marked edges (top/bot or left/right) by
        #    the margin size, remove all nuclei lie within the margin
        #    area (including on the margin line)
        # -- remove all nuclei on the boundary also

        sel_boxes = [
            margin_boxes[idx] if flag else boundary_lines[idx]
            for idx, flag in enumerate(tile_flag)
        ]

        sel_indices = [geo for bounds in sel_boxes for geo in tile_rtree.query(bounds)]
    else:
        msg = f"Unknown tile mode {tile_mode}."
        raise ValueError(msg)

    def retrieve_sel_uids(sel_indices, inst_dict):
        """Helper to retrieved selected instance uids."""
        if len(sel_indices) > 0:
            # not sure how costly this is in large dict
            inst_uids = list(inst_dict.keys())
        return [inst_uids[idx] for idx in sel_indices]

    remove_insts_in_tile = retrieve_sel_uids(sel_indices, inst_dict)

    # external removal only for tile at cross sections
    # this one should contain UUID with the reference database
    remove_insts_in_orig = []
    if tile_mode == 3:
        inst_boxes = [v["box"] for v in ref_inst_dict.values()]
        inst_boxes = np.array(inst_boxes)

        geometries = [shapely_box(*bounds) for bounds in inst_boxes]
        ref_inst_rtree = STRtree(geometries)
        sel_indices = [
            geo for bounds in margin_lines for geo in ref_inst_rtree.query(bounds)
        ]

        remove_insts_in_orig = retrieve_sel_uids(sel_indices, ref_inst_dict)

    # move inst position from tile space back to WSI space
    # an also generate universal uid as replacement for storage
    new_inst_dict = {}
    for inst_uid, inst_info in inst_dict.items():
        if inst_uid not in remove_insts_in_tile:
            inst_info["box"] += np.concatenate([tile_tl] * 2)
            inst_info["centroid"] += tile_tl
            inst_info["contour"] += tile_tl
            inst_uuid = uuid.uuid4().hex
            new_inst_dict[inst_uuid] = inst_info
    return new_inst_dict, remove_insts_in_orig


# Python is yet to be able to natively pickle Object method/static
# method. Only top-level function is passable to multiprocessing as
# caller. May need 3rd party libraries to use method/static method
# otherwise.
def _process_tile_predictions(
    ioconfig,
    tile_bounds,
    tile_flag,
    tile_mode,
    tile_output,
    # this would be replaced by annotation store
    # in the future
    ref_inst_dict,
    postproc,
    merge_predictions,
):
    """Function to merge new tile prediction with existing prediction.

    Args:
        ioconfig (:class:`IOSegmentorConfig`):
            Object defines information about input and output placement
            of patches.
        tile_bounds (:class:`numpy.array`):
            Boundary of the current tile, defined as `(top_left_x,
            top_left_y, bottom_x, bottom_y)`.
        tile_flag (list):
            A list of flag to indicate if instances within an area
            extended from each side (by `ioconfig.margin`) of the tile
            should be replaced by those within the same spatial region
            in the accumulated output this run. The format is `[top,
            bottom, left, right]`, 1 indicates removal while 0 is not.
            For example, `[1, 1, 0, 0]` denotes replacing top and bottom
            instances within `ref_inst_dict` with new ones after this
            processing.
        tile_mode (int):
            A flag to indicate the type of this tile. There are 4 flags:
            - 0: A tile from tile grid without any overlapping, it is
                 not an overlapping tile from tile generation. The
                 predicted instances are immediately added to
                 accumulated output.
            - 1: Vertical tile strip that stands between two normal
                 tiles (flag 0). It has the same height as normal tile
                 but less width (hence vertical strip).
            - 2: Horizontal tile strip that stands between two normal
                 tiles (flag 0). It has the same width as normal tile
                 but less height (hence horizontal strip).
            - 3: Tile strip stands at the cross-section of four normal
                 tiles (flag 0).
        tile_output (list):
            A list of patch predictions, that lie within this tile, to
            be merged and processed.
        ref_inst_dict (dict):
            Dictionary contains accumulated output. The expected format
            is `{instance_id: {type: int, contour: List[List[int]],
            centroid:List[float], box:List[int]}`.
        postproc (callable):
            Function to post-process the raw assembled tile.
        merge_predictions (callable):
            Function to merge the `tile_output` into raw tile
            prediction.

    Returns:
        tuple:
            - :py:obj:`dict` - New instances dictionary:
                A dictionary contain new instances to be accumulated.
                The expected format is `{instance_id: {type: int,
                contour: List[List[int]], centroid:List[float],
                box:List[int]}`.
            - :py:obj:`list` - Instances IDs to remove:
                List of instance IDs within `ref_inst_dict` to be
                removed to prevent overlapping predictions. These
                instances are those get cut off at the boundary due to
                the tiling process.

    """
    locations, predictions = list(zip(*tile_output))

    # convert from WSI space to tile space
    tile_tl = tile_bounds[:2]
    tile_br = tile_bounds[2:]
    locations = [np.reshape(loc, (2, -1)) for loc in locations]
    locations_in_tile = [loc - tile_tl[None] for loc in locations]
    locations_in_tile = [loc.flatten() for loc in locations_in_tile]
    locations_in_tile = np.array(locations_in_tile)

    tile_shape = tile_br - tile_tl  # in width height

    # As the placement output is calculated wrt the highest possible
    # resolution within input, the output will need to re-calibrate if
    # it is at different resolution than the input.
    ioconfig = ioconfig.to_baseline()
    fx_list = [v["resolution"] for v in ioconfig.output_resolutions]

    head_raws = []
    for idx, fx in enumerate(fx_list):
        head_tile_shape = np.ceil(tile_shape * fx).astype(np.int32)
        head_locations = np.ceil(locations_in_tile * fx).astype(np.int32)
        head_predictions = [v[idx][0] for v in predictions]
        head_raw = merge_predictions(
            head_tile_shape[::-1],
            head_predictions,
            head_locations,
        )
        head_raws.append(head_raw)
    _, inst_dict = postproc(head_raws)

    new_inst_dict, remove_insts_in_orig = _process_instance_predictions(
        inst_dict,
        ioconfig,
        tile_shape,
        tile_flag,
        tile_mode,
        tile_tl,
        ref_inst_dict,
    )

    return new_inst_dict, remove_insts_in_orig


class NucleusInstanceSegmentor(SemanticSegmentor):
    """An engine specifically designed to handle tiles or WSIs inference.

    Note, if `model` is supplied in the arguments, it will ignore the
    `pretrained_model` and `pretrained_weights` arguments. Additionally,
    unlike `SemanticSegmentor`, this engine assumes each input model
    will ultimately predict one single target: the nucleus instance
    within the tiles/WSIs. Each WSI prediction will be store under a
    `.dat` file which contains a dictionary of form:

    .. code-block:: yaml

        inst_uid:
            # top left and bottom right of bounding box
            box: (start_x, start_y, end_x, end_y)
            # centroid coordinates
            centroid: (x, y)
            # array/list of points
            contour: [(x1, y1), (x2, y2), ...]
            # the type of nuclei
            type: int
            # the probabilities of being this nuclei type
            prob: float

    Args:
        model (nn.Module):
            Use externally defined PyTorch model for prediction with.
            weights already loaded. Default is `None`. If provided,
            `pretrained_model` argument is ignored.
        pretrained_model (str):
            Name of the existing models support by tiatoolbox for
            processing the data. For a full list of pretrained models,
            refer to the `docs
            <https://tia-toolbox.readthedocs.io/en/latest/pretrained.html>`_.
            By default, the corresponding pretrained weights will also
            be downloaded. However, you can override with your own set
            of weights via the `pretrained_weights` argument. Argument
            is case insensitive.
        pretrained_weights (str):
            Path to the weight of the corresponding `pretrained_model`.
        batch_size (int) :
            Number of images fed into the model each time.
        num_loader_workers (int):
            Number of workers to load the data.
          Take note that they will also perform preprocessing.
        num_postproc_workers (int):
            Number of workers to post-process predictions.
        verbose (bool):
            Whether to output logging information.
        dataset_class (obj):
            Dataset class to be used instead of default.
        auto_generate_mask (bool):
            To automatically generate tile/WSI tissue mask
          if is not provided.

    Examples:
        >>> # Sample output of a network
        >>> wsis = ['A/wsi.svs', 'B/wsi.svs']
        >>> predictor = SemanticSegmentor(model='hovernet_fast-pannuke')
        >>> output = predictor.predict(wsis, mode='wsi')
        >>> list(output.keys())
        [('A/wsi.svs', 'output/0') , ('B/wsi.svs', 'output/1')]
        >>> # Each output of 'A/wsi.svs'
        >>> # will be respectively stored in 'output/0.dat', 'output/0.dat'

    """

    def __init__(
        self,
        batch_size: int = 8,
        num_loader_workers: int = 0,
        num_postproc_workers: int = 0,
        model: torch.nn.Module | None = None,
        pretrained_model: str | None = None,
        pretrained_weights: str | None = None,
        verbose: bool = True,
        auto_generate_mask: bool = False,
        dataset_class: Callable = WSIStreamDataset,
    ) -> None:
        """Initialize :class:`NucleusInstanceSegmentor`."""
        super().__init__(
            batch_size=batch_size,
            num_loader_workers=num_loader_workers,
            num_postproc_workers=num_postproc_workers,
            model=model,
            pretrained_model=pretrained_model,
            pretrained_weights=pretrained_weights,
            verbose=verbose,
            auto_generate_mask=auto_generate_mask,
            dataset_class=dataset_class,
        )
        # default is None in base class and is un-settable
        # hence we redefine the namespace here
        self.num_postproc_workers = (
            num_postproc_workers if num_postproc_workers > 0 else None
        )

        # adding more runtime placeholder
        self._wsi_inst_info = None
        self._futures = []

    @staticmethod
    def _get_tile_info(
<<<<<<< HEAD
        image_shape: Union[List[int], np.ndarray],
        ioconfig: IOInstanceSegmentorConfig,
=======
        image_shape: list[int] | np.ndarray,
        ioconfig: IOSegmentorConfig,
>>>>>>> b956bf52
    ):
        """Generating tile information.

        To avoid out of memory problem when processing WSI-scale in
        general, the predictor will perform the inference and assemble
        on a large image tiles (each may have size of 4000x4000 compared
        to patch output of 256x256) first before stitching every tiles
        by the end to complete the WSI output. For nuclei instance
        segmentation, the stitching process will require removal of
        predictions within some bounding areas. This function generates
        both the tile placement and the flag to indicate how the removal
        should be done to achieve the above goal.

        Args:
            image_shape (:class:`numpy.ndarray`, list(int)):
                The shape of WSI to extract the tile from, assumed to be
                in `[width, height]`.
            ioconfig (:obj:IOInstanceSegmentorConfig):
                The input and output configuration objects.

        Returns:
            list:
                - :py:obj:`list` - Tiles and flags
                    - :class:`numpy.ndarray` - Grid tiles
                    - :class:`numpy.ndarray` - Removal flags
                - :py:obj:`list` - Tiles and flags
                    - :class:`numpy.ndarray` - Vertical strip tiles
                    - :class:`numpy.ndarray` - Removal flags
                - :py:obj:`list` - Tiles and flags
                    - :class:`numpy.ndarray` - Horizontal strip tiles
                    - :class:`numpy.ndarray` - Removal flags
                - :py:obj:`list` - Tiles and flags
                    - :class:`numpy.ndarray` - Cross section tiles
                    - :class:`numpy.ndarray` - Removal flags

        """
        margin = np.array(ioconfig.margin)
        tile_shape = np.array(ioconfig.tile_shape)
        tile_shape = (
            np.floor(tile_shape / ioconfig.patch_output_shape)
            * ioconfig.patch_output_shape
        ).astype(np.int32)
        image_shape = np.array(image_shape)
        (_, tile_outputs) = PatchExtractor.get_coordinates(
            image_shape=image_shape,
            patch_input_shape=tile_shape,
            patch_output_shape=tile_shape,
            stride_shape=tile_shape,
        )

        # * === Now generating the flags to indicate which side should
        # * === be removed in postproc callback
        boxes = tile_outputs

        # This saves computation time if the image is smaller than the expected tile
        if np.all(image_shape <= tile_shape):
            flag = np.zeros([boxes.shape[0], 4], dtype=np.int32)
            return [[boxes, flag]]

        # * remove all sides for boxes
        # unset for those lie within the selection
        def unset_removal_flag(boxes, removal_flag):
            """Unset removal flags for tiles intersecting image boundaries."""
            sel_boxes = [
                shapely_box(0, 0, w, 0),  # top edge
                shapely_box(0, h, w, h),  # bottom edge
                shapely_box(0, 0, 0, h),  # left
                shapely_box(w, 0, w, h),  # right
            ]
            geometries = [shapely_box(*bounds) for bounds in boxes]
            spatial_indexer = STRtree(geometries)

            for idx, sel_box in enumerate(sel_boxes):
                sel_indices = list(spatial_indexer.query(sel_box))
                removal_flag[sel_indices, idx] = 0
            return removal_flag

        w, h = image_shape
        boxes = tile_outputs
        #  expand to full four corners
        boxes_br = boxes[:, 2:]
        boxes_tr = np.dstack([boxes[:, 2], boxes[:, 1]])[0]
        boxes_bl = np.dstack([boxes[:, 0], boxes[:, 3]])[0]

        # * remove edges on all sides, excluding edges at on WSI boundary
        flag = np.ones([boxes.shape[0], 4], dtype=np.int32)
        flag = unset_removal_flag(boxes, flag)
        info = deque([[boxes, flag]])

        # * create vertical boxes at tile boundary and
        # * flag top and bottom removal, excluding those
        # * on the WSI boundary
        # -------------------
        # |    =|=   =|=    |
        # |    =|=   =|=    |
        # |   >=|=  >=|=    |
        # -------------------
        # |   >=|=  >=|=    |
        # |    =|=   =|=    |
        # |   >=|=  >=|=    |
        # -------------------
        # |   >=|=  >=|=    |
        # |    =|=   =|=    |
        # |    =|=   =|=    |
        # -------------------
        # only select boxes having right edges removed
        sel_indices = np.nonzero(flag[..., 3])
        _boxes = np.concatenate(
            [
                boxes_tr[sel_indices] - np.array([margin, 0])[None],
                boxes_br[sel_indices] + np.array([margin, 0])[None],
            ],
            axis=-1,
        )
        _flag = np.full([_boxes.shape[0], 4], 0, dtype=np.int32)
        _flag[:, [0, 1]] = 1
        _flag = unset_removal_flag(_boxes, _flag)
        info.append([_boxes, _flag])

        # * create horizontal boxes at tile boundary and
        # * flag left and right removal, excluding those
        # * on the WSI boundary
        # -------------
        # |   |   |   |
        # |  v|v v|v  |
        # |===|===|===|
        # -------------
        # |===|===|===|
        # |   |   |   |
        # |   |   |   |
        # -------------
        # only select boxes having bottom edges removed
        sel_indices = np.nonzero(flag[..., 1])
        # top bottom left right
        _boxes = np.concatenate(
            [
                boxes_bl[sel_indices] - np.array([0, margin])[None],
                boxes_br[sel_indices] + np.array([0, margin])[None],
            ],
            axis=-1,
        )
        _flag = np.full([_boxes.shape[0], 4], 0, dtype=np.int32)
        _flag[:, [2, 3]] = 1
        _flag = unset_removal_flag(_boxes, _flag)
        info.append([_boxes, _flag])

        # * create boxes at tile cross-section and all sides
        # ------------------------
        # |     |     |     |    |
        # |    v|     |     |    |
        # |  > =|=   =|=   =|=   |
        # -----=-=---=-=---=-=----
        # |    =|=   =|=   =|=   |
        # |     |     |     |    |
        # |    =|=   =|=   =|=   |
        # -----=-=---=-=---=-=----
        # |    =|=   =|=   =|=   |
        # |     |     |     |    |
        # |     |     |     |    |
        # ------------------------

        # only select boxes having both right and bottom edges removed
        sel_indices = np.nonzero(np.prod(flag[:, [1, 3]], axis=-1))
        _boxes = np.concatenate(
            [
                boxes_br[sel_indices] - np.array([2 * margin, 2 * margin])[None],
                boxes_br[sel_indices] + np.array([2 * margin, 2 * margin])[None],
            ],
            axis=-1,
        )
        flag = np.full([_boxes.shape[0], 4], 1, dtype=np.int32)
        info.append([_boxes, flag])

        return info

    def _to_shared_space(self, wsi_idx, patch_inputs, patch_outputs):
        """Helper functions to transfer variable to shared space.

        We modify the shared space so that we can update worker info
        without needing to re-create the worker. There should be no
        race-condition because only by looping `self._loader` in main
        thread will trigger querying new data from each worker, and this
        portion should still be in sequential execution order in the
        main thread.

        Args:
            wsi_idx (int):
                The index of the WSI to be processed. This is used to
                retrieve the file path.
            patch_inputs (list):
                A list of coordinates in `[start_x, start_y, end_x,
                end_y]` format indicating the read location of the patch
                in the WSI image. The coordinates are in the highest
                resolution defined in `self.ioconfig`.
            patch_outputs (list):
                A list of coordinates in `[start_x, start_y, end_x,
                end_y]` format indicating the write location of the
                patch in the WSI image. The coordinates are in the
                highest resolution defined in `self.ioconfig`.

        """
        patch_inputs = torch.from_numpy(patch_inputs).share_memory_()
        patch_outputs = torch.from_numpy(patch_outputs).share_memory_()
        self._mp_shared_space.patch_inputs = patch_inputs
        self._mp_shared_space.patch_outputs = patch_outputs
        self._mp_shared_space.wsi_idx = torch.Tensor([wsi_idx]).share_memory_()

    def _infer_once(self):
        """Running the inference only once for the currently active dataloader."""
        num_steps = len(self._loader)

        pbar_desc = "Process Batch: "
        pbar = tqdm.tqdm(
            desc=pbar_desc,
            leave=True,
            total=int(num_steps),
            ncols=80,
            ascii=True,
            position=0,
        )

        cum_output = []
        for _, batch_data in enumerate(self._loader):
            sample_datas, sample_infos = batch_data
            batch_size = sample_infos.shape[0]
            # ! depending on the protocol of the output within infer_batch
            # ! this may change, how to enforce/document/expose this in a
            # ! sensible way?

            # assume to return a list of L output,
            # each of shape N x etc. (N=batch size)
            sample_outputs = self.model.infer_batch(
                self._model,
                sample_datas,
                self._on_gpu,
            )
            # repackage so that it's a N list, each contains
            # L x etc. output
            sample_outputs = [np.split(v, batch_size, axis=0) for v in sample_outputs]
            sample_outputs = list(zip(*sample_outputs))

            # tensor to numpy, costly?
            sample_infos = sample_infos.numpy()
            sample_infos = np.split(sample_infos, batch_size, axis=0)

            sample_outputs = list(zip(sample_infos, sample_outputs))
            cum_output.extend(sample_outputs)
            pbar.update()
        pbar.close()
        return cum_output

    def _predict_one_wsi(
        self,
        wsi_idx: int,
        ioconfig: IOInstanceSegmentorConfig,
        save_path: str,
        mode: str,
    ):
        """Make a prediction on tile/wsi.

        Args:
            wsi_idx (int):
                Index of the tile/wsi to be processed within `self`.
            ioconfig (IOInstanceSegmentorConfig):
                Object which defines I/O placement during inference and
                when assembling back to full tile/wsi.
            save_path (str):
                Location to save output prediction as well as possible
                intermediate results.
            mode (str):
                `tile` or `wsi` to indicate run mode.

        """
        wsi_path = self.imgs[wsi_idx]
        mask_path = None if self.masks is None else self.masks[wsi_idx]
        wsi_reader, mask_reader = self.get_reader(
            wsi_path,
            mask_path,
            mode,
            self.auto_generate_mask,
        )

        # assume ioconfig has already been converted to `baseline` for `tile` mode
        resolution = ioconfig.highest_input_resolution
        wsi_proc_shape = wsi_reader.slide_dimensions(**resolution)

        # * retrieve patch placement
        # this is in XY
        (patch_inputs, patch_outputs) = self.get_coordinates(wsi_proc_shape, ioconfig)
        if mask_reader is not None:
            sel = self.filter_coordinates(mask_reader, patch_outputs, **resolution)
            patch_outputs = patch_outputs[sel]
            patch_inputs = patch_inputs[sel]

        # assume to be in [top_left_x, top_left_y, bot_right_x, bot_right_y]
        geometries = [shapely_box(*bounds) for bounds in patch_outputs]
        spatial_indexer = STRtree(geometries)

        # * retrieve tile placement and tile info flag
        # tile shape will always be corrected to be multiple of output
        tile_info_sets = self._get_tile_info(wsi_proc_shape, ioconfig)

        # ! running order of each set matters !
        self._futures = []

        # ! DEPRECATION:
        # !     will be deprecated upon finalization of SQL annotation store
        self._wsi_inst_info = {}
        # !

        for set_idx, (set_bounds, set_flags) in enumerate(tile_info_sets):
            for tile_idx, tile_bounds in enumerate(set_bounds):
                tile_flag = set_flags[tile_idx]

                # select any patches that have their output
                # within the current tile
                sel_box = shapely_box(*tile_bounds)
                sel_indices = list(spatial_indexer.query(sel_box))

                # there is nothing in the tile
                # Ignore coverage as the condition is difficult
                # to reproduce on travis.
                if len(sel_indices) == 0:  # pragma: no cover
                    continue

                tile_patch_inputs = patch_inputs[sel_indices]
                tile_patch_outputs = patch_outputs[sel_indices]
                self._to_shared_space(wsi_idx, tile_patch_inputs, tile_patch_outputs)

                tile_infer_output = self._infer_once()

                self._process_tile_predictions(
                    ioconfig,
                    tile_bounds,
                    tile_flag,
                    set_idx,
                    tile_infer_output,
                )

            self._merge_post_process_results()
        joblib.dump(self._wsi_inst_info, f"{save_path}.dat")
        # may need to chain it with parents
        self._wsi_inst_info = None  # clean up

    def _process_tile_predictions(
        self,
        ioconfig,
        tile_bounds,
        tile_flag,
        tile_mode,
        tile_output,
    ):
        """Function to dispatch parallel post processing."""
        args = [
            ioconfig,
            tile_bounds,
            tile_flag,
            tile_mode,
            tile_output,
            self._wsi_inst_info,
            self.model.postproc_func,
            self.merge_prediction,
        ]
        if self._postproc_workers is not None:
            future = self._postproc_workers.submit(_process_tile_predictions, *args)
        else:
            future = _process_tile_predictions(*args)
        self._futures.append(future)

    def _merge_post_process_results(self):
        """Helper to aggregate results from parallel workers."""

        def callback(new_inst_dict, remove_uuid_list):
            """Helper to aggregate worker's results."""
            # ! DEPRECATION:
            # !     will be deprecated upon finalization of SQL annotation store
            self._wsi_inst_info.update(new_inst_dict)
            for inst_uuid in remove_uuid_list:
                self._wsi_inst_info.pop(inst_uuid, None)
            # !

        for future in self._futures:
            #  not actually future but the results
            if self._postproc_workers is None:
                callback(*future)
                continue

            # some errors happen, log it and propagate exception
            # ! this will lead to discard a bunch of
            # ! inferred tiles within this current WSI
            if future.exception() is not None:
                raise future.exception()  # noqa: RSE102

            # aggregate the result via callback
            result = future.result()
            # manually call the callback rather than
            # attaching it when receiving/creating the future
            callback(*result)<|MERGE_RESOLUTION|>--- conflicted
+++ resolved
@@ -3,7 +3,7 @@
 
 import uuid
 from collections import deque
-from typing import Callable
+from typing import TYPE_CHECKING, Callable
 
 # replace with the sql database once the PR in place
 import joblib
@@ -19,7 +19,8 @@
 )
 from tiatoolbox.tools.patchextraction import PatchExtractor
 
-from .io_config import IOInstanceSegmentorConfig
+if TYPE_CHECKING:
+    from .io_config import IOInstanceSegmentorConfig
 
 
 def _process_instance_predictions(
@@ -404,13 +405,8 @@
 
     @staticmethod
     def _get_tile_info(
-<<<<<<< HEAD
-        image_shape: Union[List[int], np.ndarray],
+        image_shape: list[int] | np.ndarray,
         ioconfig: IOInstanceSegmentorConfig,
-=======
-        image_shape: list[int] | np.ndarray,
-        ioconfig: IOSegmentorConfig,
->>>>>>> b956bf52
     ):
         """Generating tile information.
 
