--- conflicted
+++ resolved
@@ -13,22 +13,12 @@
 from shapely.geometry import box as shapely_box
 from shapely.strtree import STRtree
 
-<<<<<<< HEAD
-from tiatoolbox.models.engine.semantic_segmentor import (
-    SemanticSegmentor,
-    WSIStreamDataset,
-)
-from tiatoolbox.tools.patchextraction import PatchExtractor
-
-from .io_config import IOInstanceSegmentorConfig
-=======
 from tiatoolbox.models.dataset.dataset_abc import WSIStreamDataset
 from tiatoolbox.models.engine.semantic_segmentor import SemanticSegmentor
 from tiatoolbox.tools.patchextraction import PatchExtractor
 
 if TYPE_CHECKING:  # pragma: no cover
     from .io_config import IOInstanceSegmentorConfig
->>>>>>> 8c7e244a
 
 
 def _process_instance_predictions(
@@ -413,11 +403,7 @@
 
     @staticmethod
     def _get_tile_info(
-<<<<<<< HEAD
-        image_shape: Union[List[int], np.ndarray],
-=======
         image_shape: list[int] | np.ndarray,
->>>>>>> 8c7e244a
         ioconfig: IOInstanceSegmentorConfig,
     ):
         """Generating tile information.
