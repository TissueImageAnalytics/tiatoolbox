"""This module enables nucleus instance segmentation."""

import uuid
from typing import Callable, List, Union

# replace with the sql database once the PR in place
import joblib
import numpy as np
import torch
import tqdm
from shapely.geometry import box as shapely_box
from shapely.strtree import STRtree

from tiatoolbox.models.engine.semantic_segmentor import (
    IOSegmentorConfig,
    SemanticSegmentor,
    WSIStreamDataset,
)
from tiatoolbox.tools.patchextraction import PatchExtractor


# Python is yet to be able to natively pickle Object method/static
# method. Only top-level function is passable to multi-processing as
# caller. May need 3rd party libraries to use method/static method
# otherwise.
def _process_tile_predictions(
    ioconfig,
    tile_bounds,
    tile_flag,
    tile_mode,
    tile_output,
    # this would be replaced by annotation store
    # in the future
    ref_inst_dict,
    postproc,
    merge_predictions,
):
    """Function to merge new tile prediction with existing prediction.

    Args:
<<<<<<< HEAD
        ioconfig (:class:`IOSegmentorConfig`): Object defines information
            about input and output placement of patches.
        tile_bounds (:class:`numpy.array`): Boundary of the current tile, defined as
            (top_left_x, top_left_y, bottom_x, bottom_y).
        tile_flag (list): A list of flag to indicate if instances within
            an area extended from each side (by `ioconfig.margin`) of
            the tile should be replaced by those within the same spatial
            region in the accumulated output this run. The format is
            [top, bottom, left, right], 1 indicates removal while 0 is not.
            For example, [1, 1, 0, 0] denotes replacing top and bottom instances
            within `ref_inst_dict` with new ones after this processing.
        tile_mode (int): A flag to indicate the type of this tile. There
            are 4 flags:
            - 0: A tile from tile grid without any overlapping, it is not
                an overlapping tile from tile generation. The predicted
                instances are immediately added to accumulated output.
            - 1: Vertical tile strip that stands between two normal tiles
                (flag 0). It has the the same height as normal tile but
                less width (hence vertical strip).
            - 2: Horizontal tile strip that stands between two normal tiles
                (flag 0). It has the the same width as normal tile but
                less height (hence horizontal strip).
            - 3: tile strip stands at the cross section of four normal tiles
                (flag 0).
        tile_output (list): A list of patch predictions, that lie within this
            tile, to be merged and processed.
        ref_inst_dict (dict): Dictionary contains accumulated output. The
            expected format is {instance_id: {type: int,
            contour: List[List[int]], centroid:List[float], box:List[int]}.
        postproc (callable): Function to post-process the raw assembled tile.
        merge_predictions (callable): Function to merge the `tile_output` into
            raw tile prediction.
=======
        ioconfig (:class:`IOSegmentorConfig`):
            Object defines information about input and output placement
            of patches.
        tile_bounds (:class:`numpy.array`):
            Boundary of the current tile, defined as `(top_left_x,
            top_left_y, bottom_x, bottom_y)`.
        tile_flag (list):
            A list of flag to indicate if instances within an area
            extended from each side (by `ioconfig.margin`) of the tile
            should be replaced by those within the same spatial region
            in the accumulated output this run. The format is `[top,
            bottom, left, right]`, 1 indicates removal while 0 is not.
            For example, `[1, 1, 0, 0]` denotes replacing top and bottom
            instances within `ref_inst_dict` with new ones after this
            processing.
        tile_mode (int):
            A flag to indicate the type of this tile. There are 4 flags:
            - 0: A tile from tile grid without any overlapping, it is
                 not an overlapping tile from tile generation. The
                 predicted instances are immediately added to
                 accumulated output.
            - 1: Vertical tile strip that stands between two normal
                 tiles (flag 0). It has the same height as normal tile
                 but less width (hence vertical strip).
            - 2: Horizontal tile strip that stands between two normal
                 tiles (flag 0). It has the same width as normal tile
                 but less height (hence horizontal strip).
            - 3: Tile strip stands at the cross section of four normal
                 tiles (flag 0).
        tile_output (list):
            A list of patch predictions, that lie within this tile, to
            be merged and processed.
        ref_inst_dict (dict):
            Dictionary contains accumulated output. The expected format
            is `{instance_id: {type: int, contour: List[List[int]],
            centroid:List[float], box:List[int]}`.
        postproc (callable):
            Function to post-process the raw assembled tile.
        merge_predictions (callable):
            Function to merge the `tile_output` into raw tile
            prediction.
>>>>>>> c7fe7851

    Returns:
        tuple:
            - :py:obj:`dict` - New instances dictionary:
                A dictionary contain new instances to be accumulated.
                The expected format is `{instance_id: {type: int,
                contour: List[List[int]], centroid:List[float],
                box:List[int]}`.
            - :py:obj:`list` - Instances IDs to remove:
                List of instance IDs within `ref_inst_dict` to be
                removed to prevent overlapping predictions. These
                instances are those get cut off at the boundary due to
                the tiling process.

    """
    locations, predictions = list(zip(*tile_output))

    # convert from WSI space to tile space
    tile_tl = tile_bounds[:2]
    tile_br = tile_bounds[2:]
    locations = [np.reshape(loc, (2, -1)) for loc in locations]
    locations_in_tile = [loc - tile_tl[None] for loc in locations]
    locations_in_tile = [loc.flatten() for loc in locations_in_tile]
    locations_in_tile = np.array(locations_in_tile)

    tile_shape = tile_br - tile_tl  # in width height

    # As the placement output is calculated wrt highest possible
    # resolution within input, the output will need to re-calibrate if
    # it is at different resolution than the input.
    ioconfig = ioconfig.to_baseline()
    fx_list = [v["resolution"] for v in ioconfig.output_resolutions]

    head_raws = []
    for idx, fx in enumerate(fx_list):
        head_tile_shape = np.ceil(tile_shape * fx).astype(np.int32)
        head_locations = np.ceil(locations_in_tile * fx).astype(np.int32)
        head_predictions = [v[idx][0] for v in predictions]
        head_raw = merge_predictions(
            head_tile_shape[::-1],
            head_predictions,
            head_locations,
        )
        head_raws.append(head_raw)
    _, inst_dict = postproc(head_raws)

    # should be rare, no nuclei detected in input images
    if len(inst_dict) == 0:
        return {}, []

    # !
    m = ioconfig.margin
    w, h = tile_shape
    inst_boxes = [v["box"] for v in inst_dict.values()]
    inst_boxes = np.array(inst_boxes)

    geometries = [shapely_box(*bounds) for bounds in inst_boxes]
    # An auxiliary dictionary to actually query the index within the source list
    index_by_id = {id(geo): idx for idx, geo in enumerate(geometries)}
    tile_rtree = STRtree(geometries)
    # !

    # create margin bounding box, ordering should match with created
    # tile info flag (top, bottom, left, right)
    boundary_lines = [
        shapely_box(0, 0, w, 1),  # noqa top egde
        shapely_box(0, h - 1, w, h),  # noqa bottom edge
        shapely_box(0, 0, 1, h),  # noqa left
        shapely_box(w - 1, 0, w, h),  # noqa right
    ]
    margin_boxes = [
        shapely_box(0, 0, w, m),  # noqa top egde
        shapely_box(0, h - m, w, h),  # noqa bottom edge
        shapely_box(0, 0, m, h),  # noqa left
        shapely_box(w - m, 0, w, h),  # noqa right
    ]
    # ! this is wrt to WSI coord space, not tile
    margin_lines = [
        [[m, m], [w - m, m]],  # noqa top egde
        [[m, h - m], [w - m, h - m]],  # noqa bottom edge
        [[m, m], [m, h - m]],  # noqa left
        [[w - m, m], [w - m, h - m]],  # noqa right
    ]
    margin_lines = np.array(margin_lines) + tile_tl[None, None]
    margin_lines = [shapely_box(*v.flatten().tolist()) for v in margin_lines]

    # the ids within this match with those within `inst_map`, not UUID
    sel_indices = []
    if tile_mode in [0, 3]:
        # for `full grid` tiles `cross section` tiles
        # -- extend from the boundary by the margin size, remove nuclei
        #    whose entire contours lie within the margin area
        sel_boxes = [
            box
            for idx, box in enumerate(margin_boxes)
            if tile_flag[idx] or tile_mode == 3
        ]

        sel_indices = [
            index_by_id[id(geo)]
            for bounds in sel_boxes
            for geo in tile_rtree.query(bounds)
            if bounds.contains(geo)
        ]
    elif tile_mode in [1, 2]:
        # for `horizontal/vertical strip` tiles
        # -- extend from the marked edges (top/bot or left/right) by the
        #    margin size, remove all nuclei lie within the margin area
        #    (including on the margin line)
        # -- remove all nuclei on the boundary also

        sel_boxes = [
            margin_boxes[idx] if flag else boundary_lines[idx]
            for idx, flag in enumerate(tile_flag)
        ]

        sel_indices = [
            index_by_id[id(geo)]
            for bounds in sel_boxes
            for geo in tile_rtree.query(bounds)
        ]
    else:
        raise ValueError(f"Unknown tile mode {tile_mode}.")

    def retrieve_sel_uids(sel_indices, inst_dict):
        """Helper to retrieved selected instance uids."""
        sel_uids = []
        if len(sel_indices) > 0:
            # not sure how costly this is in large dict
            inst_uids = list(inst_dict.keys())
            sel_uids = [inst_uids[idx] for idx in sel_indices]
        return sel_uids

    remove_insts_in_tile = retrieve_sel_uids(sel_indices, inst_dict)

    # external removal only for tile at cross sections this one should
    # contain UUID with the reference database
    remove_insts_in_orig = []
    if tile_mode == 3:
        inst_boxes = [v["box"] for v in ref_inst_dict.values()]
        inst_boxes = np.array(inst_boxes)

        geometries = [shapely_box(*bounds) for bounds in inst_boxes]
        # An auxiliary dictionary to actually query the index within the source list
        index_by_id = {id(geo): idx for idx, geo in enumerate(geometries)}
        ref_inst_rtree = STRtree(geometries)
        sel_indices = [
            index_by_id[id(geo)]
            for bounds in margin_lines
            for geo in ref_inst_rtree.query(bounds)
        ]

        remove_insts_in_orig = retrieve_sel_uids(sel_indices, ref_inst_dict)

    # move inst position from tile space back to WSI space and also
    # generate universal uid as replacement for storage
    new_inst_dict = {}
    for inst_uid, inst_info in inst_dict.items():
        if inst_uid not in remove_insts_in_tile:
            inst_info["box"] += np.concatenate([tile_tl] * 2)
            inst_info["centroid"] += tile_tl
            inst_info["contour"] += tile_tl
            inst_uuid = uuid.uuid4().hex
            new_inst_dict[inst_uuid] = inst_info

    return new_inst_dict, remove_insts_in_orig


class NucleusInstanceSegmentor(SemanticSegmentor):
    """An engine specifically designed to handle tiles or WSIs inference.

    Note, if `model` is supplied in the arguments, it will ignore the
    `pretrained_model` and `pretrained_weights` arguments. Additionally,
    unlike `SemanticSegmentor`, this engine assumes each input model
    will ultimately predict one single target: the nucleus instance
    within the tiles/WSIs. Each WSI prediction will be store under a
    `.dat` file which contains a dictionary of form:

    .. code-block:: yaml

        inst_uid:
            # top left and bottom right of bounding box
            box: (start_x, start_y, end_x, end_y)
            # centroid coordinates
            centroid: (x, y)
            # array/list of points
            contour: [(x1, y1), (x2, y2), ...]
            # the type of nuclei
            type: int
            # the probabilities of being this nuclei type
            prob: float

    Args:
        model (nn.Module):
            Use externally defined PyTorch model for prediction with.
            weights already loaded. Default is `None`. If provided,
            `pretrained_model` argument is ignored.
        pretrained_model (str):
            Name of the existing models support by tiatoolbox for
            processing the data. For a full list of pretrained models,
            refer to the `docs
            <https://tia-toolbox.readthedocs.io/en/latest/pretrained.html>`_.
            By default, the corresponding pretrained weights will also
            be downloaded. However, you can override with your own set
            of weights via the `pretrained_weights` argument. Argument
            is case insensitive.
        pretrained_weights (str):
            Path to the weight of the corresponding `pretrained_model`.
        batch_size (int) :
            Number of images fed into the model each time.
        num_loader_workers (int):
            Number of workers to load the data.
          Take note that they will also perform preprocessing.
        num_postproc_workers (int):
            Number of workers to post-process predictions.
        verbose (bool):
            Whether to output logging information.
        dataset_class (obj):
            Dataset class to be used instead of default.
        auto_generate_mask (bool):
            To automatically generate tile/WSI tissue mask
          if is not provided.

    Examples:
        >>> # Sample output of a network
        >>> wsis = ['A/wsi.svs', 'B/wsi.svs']
        >>> predictor = SemanticSegmentor(model='hovernet_fast-pannuke')
        >>> output = predictor.predict(wsis, mode='wsi')
        >>> list(output.keys())
        [('A/wsi.svs', 'output/0') , ('B/wsi.svs', 'output/1')]
        >>> # Each output of 'A/wsi.svs'
        >>> # will be respectively stored in 'output/0.dat', 'output/0.dat'

    """

    def __init__(
        self,
        batch_size: int = 8,
        num_loader_workers: int = 0,
        num_postproc_workers: int = 0,
        model: torch.nn.Module = None,
        pretrained_model: str = None,
        pretrained_weights: str = None,
        verbose: bool = True,
        auto_generate_mask: bool = False,
        dataset_class: Callable = WSIStreamDataset,
    ):
        super().__init__(
            batch_size=batch_size,
            num_loader_workers=num_loader_workers,
            num_postproc_workers=num_postproc_workers,
            model=model,
            pretrained_model=pretrained_model,
            pretrained_weights=pretrained_weights,
            verbose=verbose,
            auto_generate_mask=auto_generate_mask,
            dataset_class=dataset_class,
        )
        # default is None in base class and is un-settable
        # hence we redefine the namespace here
        self.num_postproc_workers = (
            num_postproc_workers if num_postproc_workers > 0 else None
        )

        # adding more runtime placeholder
        self._wsi_inst_info = None

    @staticmethod
    def _get_tile_info(
        image_shape: Union[List[int], np.ndarray],
        ioconfig: IOSegmentorConfig,
    ):
        """Generating tile information.

        To avoid out of memory problem when processing WSI-scale in
        general, the predictor will perform the inference and assemble
        on a large image tiles (each may have size of 4000x4000 compared
        to patch output of 256x256) first before stitching every tiles
        by the end to complete the WSI output. For nuclei instance
        segmentation, the stitching process will require removal of
        predictions within some bounding areas. This function generates
        both the tile placement and the flag to indicate how the removal
        should be done to achieve the above goal.

        Args:
            image_shape (:class:`numpy.ndarray`, list(int)):
                The shape of WSI to extract the tile from, assumed to be
                in `[width, height]`.
            ioconfig (:obj:IOSegmentorConfig):
                The input and output configuration objects.

        Returns:
            list:
                - :py:obj:`list` - Tiles and flags
                    - :class:`numpy.ndarray` - Grid tiles
                    - :class:`numpy.ndarray` - Removal flags
                - :py:obj:`list` - Tiles and flags
                    - :class:`numpy.ndarray` - Vertical strip tiles
                    - :class:`numpy.ndarray` - Removal flags
                - :py:obj:`list` - Tiles and flags
                    - :class:`numpy.ndarray` - Horizontal strip tiles
                    - :class:`numpy.ndarray` - Removal flags
                - :py:obj:`list` - Tiles and flags
                    - :class:`numpy.ndarray` - Cross section tiles
                    - :class:`numpy.ndarray` - Removal flags

        """
        margin = np.array(ioconfig.margin)
        tile_shape = np.array(ioconfig.tile_shape)
        tile_shape = (
            np.floor(tile_shape / ioconfig.patch_output_shape)
            * ioconfig.patch_output_shape
        ).astype(np.int32)
        image_shape = np.array(image_shape)
        (_, tile_outputs) = PatchExtractor.get_coordinates(
            image_shape=image_shape,
            patch_input_shape=tile_shape,
            patch_output_shape=tile_shape,
            stride_shape=tile_shape,
        )

        # * === Now generating the flags to indicate which side should
        # * === be removed in postproc callback
        boxes = tile_outputs

        # This saves computation time if the image is smaller than the expected tile
        if np.all(image_shape <= tile_shape):
            flag = np.zeros([boxes.shape[0], 4], dtype=np.int32)
            return [[boxes, flag]]

        # * remove all sides for boxes
        # unset for those lie within the selection
        def unset_removal_flag(boxes, removal_flag):
            """Unset removal flags for tiles intersecting image boundaries."""
            sel_boxes = [
                shapely_box(0, 0, w, 0),  # top edge
                shapely_box(0, h, w, h),  # bottom edge
                shapely_box(0, 0, 0, h),  # left
                shapely_box(w, 0, w, h),  # right
            ]
            geometries = [shapely_box(*bounds) for bounds in boxes]
            # An auxiliary dictionary to actually query the index within the source list
            index_by_id = {id(geo): idx for idx, geo in enumerate(geometries)}
            spatial_indexer = STRtree(geometries)

            for idx, sel_box in enumerate(sel_boxes):
                sel_indices = [
                    index_by_id[id(geo)] for geo in spatial_indexer.query(sel_box)
                ]
                removal_flag[sel_indices, idx] = 0
            return removal_flag

        h, w = image_shape
        boxes = tile_outputs
        #  expand to full four corners
        boxes_br = boxes[:, 2:]
        boxes_tr = np.dstack([boxes[:, 2], boxes[:, 1]])[0]
        boxes_bl = np.dstack([boxes[:, 0], boxes[:, 3]])[0]

        info = []
        # * remove edges on all sides, excluding edges at on WSI boundary
        flag = np.ones([boxes.shape[0], 4], dtype=np.int32)
        flag = unset_removal_flag(boxes, flag)
        info.append([boxes, flag])

        # * create vertical boxes at tile boundary and
        # * flag top and bottom removal, excluding those
        # * on the WSI boundary
        # -------------------
        # |    =|=   =|=    |
        # |    =|=   =|=    |
        # |   >=|=  >=|=    |
        # -------------------
        # |   >=|=  >=|=    |
        # |    =|=   =|=    |
        # |   >=|=  >=|=    |
        # -------------------
        # |   >=|=  >=|=    |
        # |    =|=   =|=    |
        # |    =|=   =|=    |
        # -------------------
        # only select boxes having right edges removed
        sel_indices = np.nonzero(flag[..., 3])
        _boxes = np.concatenate(
            [
                boxes_tr[sel_indices] - np.array([margin, 0])[None],
                boxes_br[sel_indices] + np.array([margin, 0])[None],
            ],
            axis=-1,
        )
        _flag = np.full([_boxes.shape[0], 4], 0, dtype=np.int32)
        _flag[:, [0, 1]] = 1
        _flag = unset_removal_flag(_boxes, _flag)
        info.append([_boxes, _flag])

        # * create horizontal boxes at tile boundary and
        # * flag left and right removal, excluding those
        # * on the WSI boundary
        # -------------
        # |   |   |   |
        # |  v|v v|v  |
        # |===|===|===|
        # -------------
        # |===|===|===|
        # |   |   |   |
        # |   |   |   |
        # -------------
        # only select boxes having bottom edges removed
        sel_indices = np.nonzero(flag[..., 1])
        # top bottom left right
        _boxes = np.concatenate(
            [
                boxes_bl[sel_indices] - np.array([0, margin])[None],
                boxes_br[sel_indices] + np.array([0, margin])[None],
            ],
            axis=-1,
        )
        _flag = np.full([_boxes.shape[0], 4], 0, dtype=np.int32)
        _flag[:, [2, 3]] = 1
        _flag = unset_removal_flag(_boxes, _flag)
        info.append([_boxes, _flag])

        # * create boxes at tile cross-section and all sides
        # ------------------------
        # |     |     |     |    |
        # |    v|     |     |    |
        # |  > =|=   =|=   =|=   |
        # -----=-=---=-=---=-=----
        # |    =|=   =|=   =|=   |
        # |     |     |     |    |
        # |    =|=   =|=   =|=   |
        # -----=-=---=-=---=-=----
        # |    =|=   =|=   =|=   |
        # |     |     |     |    |
        # |     |     |     |    |
        # ------------------------

        # only select boxes having both right and bottom edges removed
        sel_indices = np.nonzero(np.prod(flag[:, [1, 3]], axis=-1))
        _boxes = np.concatenate(
            [
                boxes_br[sel_indices] - np.array([2 * margin, 2 * margin])[None],
                boxes_br[sel_indices] + np.array([2 * margin, 2 * margin])[None],
            ],
            axis=-1,
        )
        flag = np.full([_boxes.shape[0], 4], 1, dtype=np.int32)
        info.append([_boxes, flag])

        return info

    def _to_shared_space(self, wsi_idx, patch_inputs, patch_outputs):
        """Helper functions to transfer variable to shared space.

        We modify the shared space so that we can update worker info
        without needing to re-create the worker. There should be no
        race-condition because only by looping `self._loader` in main
        thread will trigger querying new data from each worker, and this
        portion should still be in sequential execution order in the
        main thread.

        Args:
            wsi_idx (int):
                The index of the WSI to be processed. This is used to
                retrieve the file path.
            patch_inputs (list):
                A list of coordinates in `[start_x, start_y, end_x,
                end_y]` format indicating the read location of the patch
                in the WSI image. The coordinates are in the highest
                resolution defined in `self.ioconfig`.
            patch_outputs (list):
                A list of corrdinates in `[start_x, start_y, end_x,
                end_y]` format indicating the write location of the
                patch in the WSI image. The coordinates are in the
                highest resolution defined in `self.ioconfig`.

        """
        patch_inputs = torch.from_numpy(patch_inputs).share_memory_()
        patch_outputs = torch.from_numpy(patch_outputs).share_memory_()
        self._mp_shared_space.patch_inputs = patch_inputs
        self._mp_shared_space.patch_outputs = patch_outputs
        self._mp_shared_space.wsi_idx = torch.Tensor([wsi_idx]).share_memory_()

    def _infer_once(self):
        """Running the inference only once for the currently active dataloader."""
        num_steps = len(self._loader)

        pbar_desc = "Process Batch: "
        pbar = tqdm.tqdm(
            desc=pbar_desc,
            leave=True,
            total=int(num_steps),
            ncols=80,
            ascii=True,
            position=0,
        )

        cum_output = []
        for _, batch_data in enumerate(self._loader):
            sample_datas, sample_infos = batch_data
            batch_size = sample_infos.shape[0]
            # ! depending on the protocol of the output within infer_batch
            # ! this may change, how to enforce/document/expose this in a
            # ! sensible way?

            # assume to return a list of L output,
            # each of shape N x etc. (N=batch size)
            sample_outputs = self.model.infer_batch(
                self._model,
                sample_datas,
                self._on_gpu,
            )
            # repackage so that its a N list, each contains
            # L x etc. output
            sample_outputs = [np.split(v, batch_size, axis=0) for v in sample_outputs]
            sample_outputs = list(zip(*sample_outputs))

            # tensor to numpy, costly?
            sample_infos = sample_infos.numpy()
            sample_infos = np.split(sample_infos, batch_size, axis=0)

            sample_outputs = list(zip(sample_infos, sample_outputs))
            cum_output.extend(sample_outputs)
            pbar.update()
        pbar.close()
        return cum_output

    def _predict_one_wsi(
        self,
        wsi_idx: int,
        ioconfig: IOSegmentorConfig,
        save_path: str,
        mode: str,
    ):
        """Make a prediction on tile/wsi.

        Args:
            wsi_idx (int):
                Index of the tile/wsi to be processed within `self`.
            ioconfig (IOSegmentorConfig):
                Object which defines I/O placement during inference and
                when assembling back to full tile/wsi.
            save_path (str):
                Location to save output prediction as well as possible
                intermediate results.
            mode (str):
                `tile` or `wsi` to indicate run mode.

        """
        wsi_path = self.imgs[wsi_idx]
        mask_path = None if self.masks is None else self.masks[wsi_idx]
        wsi_reader, mask_reader = self.get_reader(
            wsi_path, mask_path, mode, self.auto_generate_mask
        )

        # assume ioconfig has already been converted to `baseline` for `tile` mode
        resolution = ioconfig.highest_input_resolution
        wsi_proc_shape = wsi_reader.slide_dimensions(**resolution)

        # * retrieve patch placement
        # this is in XY
        (patch_inputs, patch_outputs) = self.get_coordinates(wsi_proc_shape, ioconfig)
        if mask_reader is not None:
            sel = self.filter_coordinates(mask_reader, patch_outputs, **resolution)
            patch_outputs = patch_outputs[sel]
            patch_inputs = patch_inputs[sel]

        # assume to be in [top_left_x, top_left_y, bot_right_x, bot_right_y]
        geometries = [shapely_box(*bounds) for bounds in patch_outputs]
        # An auxiliary dictionary to actually query the index within the source list
        index_by_id = {id(geo): idx for idx, geo in enumerate(geometries)}
        spatial_indexer = STRtree(geometries)

        # * retrieve tile placement and tile info flag
        # tile shape will always be corrected to be multiple of output
        tile_info_sets = self._get_tile_info(wsi_proc_shape, ioconfig)

        # ! running order of each set matters !
        self._futures = []

        # ! DEPRECATION:
        # !     will be deprecated upon finalization of SQL annotation store
        self._wsi_inst_info = {}
        # !

        for set_idx, (set_bounds, set_flags) in enumerate(tile_info_sets):
            for tile_idx, tile_bounds in enumerate(set_bounds):
                tile_flag = set_flags[tile_idx]

                # select any patches that have their output
                # within the current tile
                sel_box = shapely_box(*tile_bounds)
                sel_indices = [
                    index_by_id[id(geo)] for geo in spatial_indexer.query(sel_box)
                ]

                # there is nothing in the tile
                # Ignore coverage as the condition is difficult
                # to reproduce on travis.
                if len(sel_indices) == 0:  # pragma: no cover
                    continue

                tile_patch_inputs = patch_inputs[sel_indices]
                tile_patch_outputs = patch_outputs[sel_indices]
                self._to_shared_space(wsi_idx, tile_patch_inputs, tile_patch_outputs)

                tile_infer_output = self._infer_once()

                self._process_tile_predictions(
                    ioconfig, tile_bounds, tile_flag, set_idx, tile_infer_output
                )

            self._merge_post_process_results()
        joblib.dump(self._wsi_inst_info, f"{save_path}.dat")
        # may need to chain it with parents
        self._wsi_inst_info = None  # clean up

    def _process_tile_predictions(
        self, ioconfig, tile_bounds, tile_flag, tile_mode, tile_output
    ):
        """Function to dispatch parallel post processing."""
        args = [
            ioconfig,
            tile_bounds,
            tile_flag,
            tile_mode,
            tile_output,
            self._wsi_inst_info,
            self.model.postproc_func,
            self.merge_prediction,
        ]
        if self._postproc_workers is not None:
            future = self._postproc_workers.submit(_process_tile_predictions, *args)
        else:
            future = _process_tile_predictions(*args)
        self._futures.append(future)

    def _merge_post_process_results(self):
        """Helper to aggregate results from parallel workers."""

        def callback(new_inst_dict, remove_uuid_list):
            """Helper to aggregate worker's results."""
            # ! DEPRECATION:
            # !     will be deprecated upon finalization of SQL annotation store
            self._wsi_inst_info.update(new_inst_dict)
            for inst_uuid in remove_uuid_list:
                self._wsi_inst_info.pop(inst_uuid, None)
            # !

        for future in self._futures:

            #  not actually future but the results
            if self._postproc_workers is None:
                callback(*future)
                continue

            # some errors happen, log it and propagate exception
            # ! this will lead to discard a whole bunch of
            # ! inferred tiles within this current WSI
            if future.exception() is not None:
                raise future.exception()

            # aggregate the result via callback
            result = future.result()
            # manually call the callback rather than
            # attaching it when receiving/creating the future
            callback(*result)<|MERGE_RESOLUTION|>--- conflicted
+++ resolved
@@ -38,40 +38,6 @@
     """Function to merge new tile prediction with existing prediction.
 
     Args:
-<<<<<<< HEAD
-        ioconfig (:class:`IOSegmentorConfig`): Object defines information
-            about input and output placement of patches.
-        tile_bounds (:class:`numpy.array`): Boundary of the current tile, defined as
-            (top_left_x, top_left_y, bottom_x, bottom_y).
-        tile_flag (list): A list of flag to indicate if instances within
-            an area extended from each side (by `ioconfig.margin`) of
-            the tile should be replaced by those within the same spatial
-            region in the accumulated output this run. The format is
-            [top, bottom, left, right], 1 indicates removal while 0 is not.
-            For example, [1, 1, 0, 0] denotes replacing top and bottom instances
-            within `ref_inst_dict` with new ones after this processing.
-        tile_mode (int): A flag to indicate the type of this tile. There
-            are 4 flags:
-            - 0: A tile from tile grid without any overlapping, it is not
-                an overlapping tile from tile generation. The predicted
-                instances are immediately added to accumulated output.
-            - 1: Vertical tile strip that stands between two normal tiles
-                (flag 0). It has the the same height as normal tile but
-                less width (hence vertical strip).
-            - 2: Horizontal tile strip that stands between two normal tiles
-                (flag 0). It has the the same width as normal tile but
-                less height (hence horizontal strip).
-            - 3: tile strip stands at the cross section of four normal tiles
-                (flag 0).
-        tile_output (list): A list of patch predictions, that lie within this
-            tile, to be merged and processed.
-        ref_inst_dict (dict): Dictionary contains accumulated output. The
-            expected format is {instance_id: {type: int,
-            contour: List[List[int]], centroid:List[float], box:List[int]}.
-        postproc (callable): Function to post-process the raw assembled tile.
-        merge_predictions (callable): Function to merge the `tile_output` into
-            raw tile prediction.
-=======
         ioconfig (:class:`IOSegmentorConfig`):
             Object defines information about input and output placement
             of patches.
@@ -113,7 +79,6 @@
         merge_predictions (callable):
             Function to merge the `tile_output` into raw tile
             prediction.
->>>>>>> c7fe7851
 
     Returns:
         tuple:
