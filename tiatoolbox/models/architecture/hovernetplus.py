--- conflicted
+++ resolved
@@ -36,18 +36,11 @@
 class HoVerNetPlus(HoVerNet):
     """Initialise HoVerNet+.
 
-<<<<<<< HEAD
-    HoVer-Net+ takes an RGB input image, and provides the option to
+    HoVerNet+ takes an RGB input image, and provides the option to
     simultaneously segment and classify the nuclei present, as well as
     semantically segment different regions or layers in the images. Note
-    the HoVer-Net+ architecture assumes an image resolution of 0.5 mpp,
+    the HoVerNet+ architecture assumes an image resolution of 0.5 mpp,
     in contrast to HoVer-Net at 0.25 mpp.
-=======
-    HoVerNet+ takes an RGB input image, and provides the option to simultaneously
-    segment and classify the nuclei present, aswell as semantically segment different
-    regions or layers in the images. Note the HoVerNet+ architecture assumes an image
-    resolution of 0.5 mpp, in contrast to HoVerNet at 0.25 mpp.
->>>>>>> b6751f92
 
     """
 
