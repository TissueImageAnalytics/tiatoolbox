"""Define utility layers and operators for models in tiatoolbox."""

from __future__ import annotations

import sys
from typing import Callable

import numpy as np
import torch
from torch import nn

from tiatoolbox import logger


def compile_model(
    model: nn.Module | None = None,
    *,
    mode: str,
    disable: bool,
) -> Callable:
    """A decorator to compile a model using torch-compile.

    Args:
        model (torch.nn.Module):
            Model to be compiled.
        mode (str):
            Mode to be used for torch-compile. Available modes are
            `default`, `reduce-overhead`, `max-autotune`, and
            `max-autotune-no-cudagraphs`.
        disable (bool):
            If True, torch-compile will be disabled.

    Returns:
        Callable:
            Compiled model.

    """
    if disable:
        return model

    if sys.version_info >= (3, 12):
        logger.warning(
            ("torch-compile is currently not supported in Python 3.12+. ",),
        )
        return model

    if isinstance(
<<<<<<< HEAD
        model, torch._dynamo.eval_frame.OptimizedModule, # skipcq: PYL-W0212 # noqa: SLF001, E501
    ):
=======
        model,
        torch._dynamo.eval_frame.OptimizedModule,
    ):  # skipcq: PYL-W0212
>>>>>>> bd033df9
        logger.warning(
            ("The model is already compiled. ",),
        )
        return model

    return torch.compile(model, mode=mode, disable=disable)


def centre_crop(
    img: np.ndarray | torch.tensor,
    crop_shape: np.ndarray | torch.tensor,
    data_format: str = "NCHW",
) -> np.ndarray | torch.Tensor:
    """A function to center crop image with given crop shape.

    Args:
        img (:class:`numpy.ndarray`, torch.Tensor):
            Input image, should be of 3 channels.
        crop_shape (:class:`numpy.ndarray`, torch.Tensor):
            The subtracted amount in the form of `[subtracted height,
            subtracted width]`.
        data_format (str):
            Either `"NCHW"` or `"NHWC"`.

    Returns:
        (:class:`numpy.ndarray`, torch.Tensor):
            Cropped image.

    """
    if data_format not in ["NCHW", "NHWC"]:
        msg = f"Unknown input format `{data_format}`."
        raise ValueError(msg)

    crop_t = crop_shape[0] // 2
    crop_b = crop_shape[0] - crop_t
    crop_l = crop_shape[1] // 2
    crop_r = crop_shape[1] - crop_l
    if data_format == "NCHW":
        return img[:, :, crop_t:-crop_b, crop_l:-crop_r]

    return img[:, crop_t:-crop_b, crop_l:-crop_r, :]


def centre_crop_to_shape(
    x: np.ndarray | torch.tensor,
    y: np.ndarray | torch.tensor,
    data_format: str = "NCHW",
) -> np.ndarray | torch.Tensor:
    """A function to center crop image to shape.

    Centre crop `x` so that `x` has shape of `y` and `y` height and
    width must be smaller than `x` height width.

    Args:
        x (:class:`numpy.ndarray`, torch.Tensor):
            Image to be cropped.
        y (:class:`numpy.ndarray`, torch.Tensor):
            Reference image for getting cropping shape, should be of 3
            channels.
        data_format:
            Either `"NCHW"` or `"NHWC"`.

    Returns:
        (:class:`numpy.ndarray`, torch.Tensor):
            Cropped image.

    """
    if data_format not in ["NCHW", "NHWC"]:
        msg = f"Unknown input format `{data_format}`."
        raise ValueError(msg)

    if data_format == "NCHW":
        _, _, h1, w1 = x.shape
        _, _, h2, w2 = y.shape
    else:
        _, h1, w1, _ = x.shape
        _, h2, w2, _ = y.shape

    if h1 <= h2 or w1 <= w2:
        raise ValueError(
            (
                "Height or width of `x` is smaller than `y` ",
                f"{[h1, w1]} vs {[h2, w2]}",
            ),
        )

    x_shape = x.shape
    y_shape = y.shape
    if data_format == "NCHW":
        crop_shape = (x_shape[2] - y_shape[2], x_shape[3] - y_shape[3])
    else:
        crop_shape = (x_shape[1] - y_shape[1], x_shape[2] - y_shape[2])

    return centre_crop(x, crop_shape, data_format)


class UpSample2x(nn.Module):
    """A layer to scale input by a factor of 2.

    This layer uses Kronecker product underneath rather than the default
    pytorch interpolation.

    """

    def __init__(self: UpSample2x) -> None:
        """Initialize :class:`UpSample2x`."""
        super().__init__()
        # correct way to create constant within module
        self.register_buffer(
            "unpool_mat",
            torch.from_numpy(np.ones((2, 2), dtype="float32")),
        )
        self.unpool_mat.unsqueeze(0)

    def forward(self: UpSample2x, x: torch.Tensor) -> torch.Tensor:
        """Logic for using layers defined in init.

        Args:
            x (torch.Tensor):
                Input images, the tensor is in the shape of NCHW.

        Returns:
            torch.Tensor:
                Input images upsampled by a factor of 2 via nearest
                neighbour interpolation. The tensor is the shape as
                NCHW.

        """
        input_shape = list(x.shape)
        # un-squeeze is the same as expand_dims
        # permute is the same as transpose
        # view is the same as reshape
        x = x.unsqueeze(-1)  # bchwx1
        mat = self.unpool_mat.unsqueeze(0)  # 1xshxsw
        ret = torch.tensordot(x, mat, dims=1)  # bxcxhxwxshxsw
        ret = ret.permute(0, 1, 2, 4, 3, 5)
        return ret.reshape((-1, input_shape[1], input_shape[2] * 2, input_shape[3] * 2))<|MERGE_RESOLUTION|>--- conflicted
+++ resolved
@@ -45,14 +45,8 @@
         return model
 
     if isinstance(
-<<<<<<< HEAD
-        model, torch._dynamo.eval_frame.OptimizedModule, # skipcq: PYL-W0212 # noqa: SLF001, E501
+        model, torch._dynamo.eval_frame.OptimizedModule,  # skipcq: PYL-W0212 # noqa: SLF001, E501
     ):
-=======
-        model,
-        torch._dynamo.eval_frame.OptimizedModule,
-    ):  # skipcq: PYL-W0212
->>>>>>> bd033df9
         logger.warning(
             ("The model is already compiled. ",),
         )
