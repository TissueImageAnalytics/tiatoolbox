--- conflicted
+++ resolved
@@ -70,7 +70,6 @@
     be smaller than `x` heigh width.
 
     Args:
-<<<<<<< HEAD
         x (ndarray, torch.tensor): Image to be cropped.
         y (ndarray, torch.tensor): Reference image for getting cropping shape,
             should be of 3 channels.
@@ -78,16 +77,6 @@
 
     Returns:
         (ndarray, torch.tensor) Cropped image.
-=======
-        x (torch.Tensor): Input images.
-        cropping (list): The substracted amount to center crop
-          on each axis.
-        data_format (str): Denote if the input is of `NCHW` or `NHWC`
-          layout.
-
-    Returns:
-        x (torch.Tensor): Center cropped images.
->>>>>>> 0a64d156
 
     """
     if data_format not in ["NCHW", "NHWC"]:
