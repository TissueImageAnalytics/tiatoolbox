# ***** BEGIN GPL LICENSE BLOCK *****
#
# This program is free software; you can redistribute it and/or
# modify it under the terms of the GNU General Public License
# as published by the Free Software Foundation; either version 2
# of the License, or (at your option) any later version.
#
# This program is distributed in the hope that it will be useful,
# but WITHOUT ANY WARRANTY; without even the implied warranty of
# MERCHANTABILITY or FITNESS FOR A PARTICULAR PURPOSE.  See the
# GNU General Public License for more details.
#
# You should have received a copy of the GNU General Public License
# along with this program; if not, write to the Free Software Foundation,
# Inc., 51 Franklin Street, Fifth Floor, Boston, MA 02110-1301, USA.
#
# The Original Code is Copyright (C) 2021, TIA Centre, University of Warwick
# All rights reserved.
# ***** END GPL LICENSE BLOCK *****

"""Defines utlity layers and operators for models in tiatoolbox."""

from typing import Union

import numpy as np
import torch
import torch.nn as nn


def center_crop(
    img: Union[np.ndarray, torch.tensor],
    crop_shape: Union[np.ndarray, torch.tensor],
    data_format: str = "NCHW",
):
    """A function to center crop image with given crop shape.
    Args:
<<<<<<< HEAD
        img (ndarray, torch.tensor): input image, should be of 3 channels
        crop_shape (ndarray, torch.tensor): the substracted amount in the form of
            [substracted height, substracted width].
        data_format (str): choose either `NCHW` or `NHWC`
    Returns:
        (ndarray, torch.tensor) Cropped image.
    """
    if data_format not in ["NCHW", "NHWC"]:
        raise ValueError(f"Unknown input format `{data_format}`")
=======
        x (torch.Tensor): Input images.
        cropping (list): The substracted amount to center crop
          on each axis.
        data_format (str): Denote if the input is of `NCHW` or `NHWC`
          layout.

    Returns:
        x (torch.Tensor): Center cropped images.
>>>>>>> c5c530ea

    crop_t = crop_shape[0] // 2
    crop_b = crop_shape[0] - crop_t
    crop_l = crop_shape[1] // 2
    crop_r = crop_shape[1] - crop_l
    if data_format == "NCHW":
        img = img[:, :, crop_t:-crop_b, crop_l:-crop_r]
    else:
        img = img[:, crop_t:-crop_b, crop_l:-crop_r, :]
    return img


def center_crop_to_shape(
    x: Union[np.ndarray, torch.tensor],
    y: Union[np.ndarray, torch.tensor],
    data_format: str = "NCHW",
):
    """A function to center crop image to shape.
    Centre crop `x` so that `x` has shape of `y` and `y` height and width must
    be smaller than `x` heigh width.
    Args:
        x (ndarray, torch.tensor): Image to be cropped.
        y (ndarray, torch.tensor): Reference image for getting cropping shape,
            should be of 3 channels.
        data_format: Should either be `NCHW` or `NHWC`.
    Returns:
        (ndarray, torch.tensor) Cropped image.
    """
    if data_format not in ["NCHW", "NHWC"]:
        raise ValueError(f"Unknown input format `{data_format}`")

    if data_format == "NCHW":
        _, _, h1, w1 = x.shape
        _, _, h2, w2 = y.shape
    else:
        _, h1, w1, _ = x.shape
        _, h2, w2, _ = y.shape

    if h1 <= h2 or w1 <= w2:
        raise ValueError(
            (
                "Height width of `x` is smaller than `y` ",
                f"{[h1, w1]} vs {[h2, w2]}",
            )
        )

    x_shape = x.shape
    y_shape = y.shape
    if data_format == "NCHW":
        crop_shape = (x_shape[2] - y_shape[2], x_shape[3] - y_shape[3])
    else:
        crop_shape = (x_shape[1] - y_shape[1], x_shape[2] - y_shape[2])

    return center_crop(x, crop_shape, data_format)


class UpSample2x(nn.Module):
    """A layer to scale input by a factor of 2.

    This layer uses Kronecker product underneath rather than the default
    pytorch interpolation.

    """

    def __init__(self):
        super().__init__()
        # correct way to create constant within module
        self.register_buffer(
            "unpool_mat", torch.from_numpy(np.ones((2, 2), dtype="float32"))
        )
        self.unpool_mat.unsqueeze(0)

    def forward(self, x: torch.Tensor):
        """Logic for using layers defined in init.

        Args:
            x (torch.Tensor): Input images, the tensor is in the shape of NCHW.

        Returns:
            ret (torch.Tensor): Input images upsampled by a factor of 2
                via nearest neighbour interpolation. The tensor is the shape
                as NCHW.

        """
        input_shape = list(x.shape)
        # un-squeeze is the same as expand_dims
        # permute is the same as transpose
        # view is the same as reshape
        x = x.unsqueeze(-1)  # bchwx1
        mat = self.unpool_mat.unsqueeze(0)  # 1xshxsw
        ret = torch.tensordot(x, mat, dims=1)  # bxcxhxwxshxsw
        ret = ret.permute(0, 1, 2, 4, 3, 5)
        ret = ret.reshape((-1, input_shape[1], input_shape[2] * 2, input_shape[3] * 2))
        return ret<|MERGE_RESOLUTION|>--- conflicted
+++ resolved
@@ -34,7 +34,6 @@
 ):
     """A function to center crop image with given crop shape.
     Args:
-<<<<<<< HEAD
         img (ndarray, torch.tensor): input image, should be of 3 channels
         crop_shape (ndarray, torch.tensor): the substracted amount in the form of
             [substracted height, substracted width].
@@ -44,16 +43,6 @@
     """
     if data_format not in ["NCHW", "NHWC"]:
         raise ValueError(f"Unknown input format `{data_format}`")
-=======
-        x (torch.Tensor): Input images.
-        cropping (list): The substracted amount to center crop
-          on each axis.
-        data_format (str): Denote if the input is of `NCHW` or `NHWC`
-          layout.
-
-    Returns:
-        x (torch.Tensor): Center cropped images.
->>>>>>> c5c530ea
 
     crop_t = crop_shape[0] // 2
     crop_b = crop_shape[0] - crop_t
