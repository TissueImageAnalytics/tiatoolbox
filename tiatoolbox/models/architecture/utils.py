--- conflicted
+++ resolved
@@ -28,18 +28,6 @@
 import torch.nn as nn
 
 
-<<<<<<< HEAD
-def crop_op(x, cropping, data_format="NCHW"):
-    """Center crop image with substracted amount.
-    Args:
-        x (torch.Tensor): Input images.
-        cropping (list): The substracted amount to center crop
-          on each axis.
-        data_format (str): Denote if the input is of `NCHW` or `NHWC`
-          layout.
-    Returns:
-        x (torch.Tensor): Center cropped images.
-=======
 def centre_crop(
     img: Union[np.ndarray, torch.tensor],
     crop_shape: Union[np.ndarray, torch.tensor],
@@ -90,7 +78,6 @@
     Returns:
         (ndarray, torch.tensor) Cropped image.
 
->>>>>>> 124ba2b4
     """
     if data_format not in ["NCHW", "NHWC"]:
         raise ValueError(f"Unknown input format `{data_format}`")
