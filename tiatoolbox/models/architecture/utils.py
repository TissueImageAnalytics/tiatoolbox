# ***** BEGIN GPL LICENSE BLOCK *****
#
# This program is free software; you can redistribute it and/or
# modify it under the terms of the GNU General Public License
# as published by the Free Software Foundation; either version 2
# of the License, or (at your option) any later version.
#
# This program is distributed in the hope that it will be useful,
# but WITHOUT ANY WARRANTY; without even the implied warranty of
# MERCHANTABILITY or FITNESS FOR A PARTICULAR PURPOSE.  See the
# GNU General Public License for more details.
#
# You should have received a copy of the GNU General Public License
# along with this program; if not, write to the Free Software Foundation,
# Inc., 51 Franklin Street, Fifth Floor, Boston, MA 02110-1301, USA.
#
# The Original Code is Copyright (C) 2021, TIA Centre, University of Warwick
# All rights reserved.
# ***** END GPL LICENSE BLOCK *****

"""Defines utlity layers and operators for models in tiatoolbox."""


from typing import Union

import numpy as np
import torch
import torch.nn as nn


<<<<<<< HEAD
def center_crop(
=======
def centre_crop(
>>>>>>> 1a355904
    img: Union[np.ndarray, torch.tensor],
    crop_shape: Union[np.ndarray, torch.tensor],
    data_format: str = "NCHW",
):
    """A function to center crop image with given crop shape.

    Args:
        img (ndarray, torch.tensor): input image, should be of 3 channels
        crop_shape (ndarray, torch.tensor): the substracted amount in the form of
            [substracted height, substracted width].
        data_format (str): choose either `NCHW` or `NHWC`

    Returns:
        (ndarray, torch.tensor) Cropped image.

    """
    if data_format not in ["NCHW", "NHWC"]:
        raise ValueError(f"Unknown input format `{data_format}`")

    crop_t = crop_shape[0] // 2
    crop_b = crop_shape[0] - crop_t
    crop_l = crop_shape[1] // 2
    crop_r = crop_shape[1] - crop_l
    if data_format == "NCHW":
        img = img[:, :, crop_t:-crop_b, crop_l:-crop_r]
    else:
        img = img[:, crop_t:-crop_b, crop_l:-crop_r, :]
    return img


<<<<<<< HEAD
def center_crop_to_shape(
=======
def centre_crop_to_shape(
>>>>>>> 1a355904
    x: Union[np.ndarray, torch.tensor],
    y: Union[np.ndarray, torch.tensor],
    data_format: str = "NCHW",
):
    """A function to center crop image to shape.

    Centre crop `x` so that `x` has shape of `y` and `y` height and width must
    be smaller than `x` heigh width.

    Args:
        x (ndarray, torch.tensor): Image to be cropped.
        y (ndarray, torch.tensor): Reference image for getting cropping shape,
            should be of 3 channels.
        data_format: Should either be `NCHW` or `NHWC`.

    Returns:
        (ndarray, torch.tensor) Cropped image.

    """
    if data_format not in ["NCHW", "NHWC"]:
        raise ValueError(f"Unknown input format `{data_format}`")

    if data_format == "NCHW":
        _, _, h1, w1 = x.shape
        _, _, h2, w2 = y.shape
    else:
        _, h1, w1, _ = x.shape
        _, h2, w2, _ = y.shape

    if h1 <= h2 or w1 <= w2:
        raise ValueError(
            (
<<<<<<< HEAD
                "Height width of `x` is smaller than `y` ",
=======
                "Height or width of `x` is smaller than `y` ",
>>>>>>> 1a355904
                f"{[h1, w1]} vs {[h2, w2]}",
            )
        )

    x_shape = x.shape
    y_shape = y.shape
    if data_format == "NCHW":
        crop_shape = (x_shape[2] - y_shape[2], x_shape[3] - y_shape[3])
    else:
        crop_shape = (x_shape[1] - y_shape[1], x_shape[2] - y_shape[2])

<<<<<<< HEAD
    return center_crop(x, crop_shape, data_format)
=======
    return centre_crop(x, crop_shape, data_format)
>>>>>>> 1a355904


class UpSample2x(nn.Module):
    """A layer to scale input by a factor of 2.

    This layer uses Kronecker product underneath rather than the default
    pytorch interpolation.

    """

    def __init__(self):
        super().__init__()
        # correct way to create constant within module
        self.register_buffer(
            "unpool_mat", torch.from_numpy(np.ones((2, 2), dtype="float32"))
        )
        self.unpool_mat.unsqueeze(0)

    def forward(self, x: torch.Tensor):
        """Logic for using layers defined in init.

        Args:
            x (torch.Tensor): Input images, the tensor is in the shape of NCHW.

        Returns:
            ret (torch.Tensor): Input images upsampled by a factor of 2
                via nearest neighbour interpolation. The tensor is the shape
                as NCHW.

        """
        input_shape = list(x.shape)
        # un-squeeze is the same as expand_dims
        # permute is the same as transpose
        # view is the same as reshape
        x = x.unsqueeze(-1)  # bchwx1
        mat = self.unpool_mat.unsqueeze(0)  # 1xshxsw
        ret = torch.tensordot(x, mat, dims=1)  # bxcxhxwxshxsw
        ret = ret.permute(0, 1, 2, 4, 3, 5)
        ret = ret.reshape((-1, input_shape[1], input_shape[2] * 2, input_shape[3] * 2))
        return ret<|MERGE_RESOLUTION|>--- conflicted
+++ resolved
@@ -28,11 +28,7 @@
 import torch.nn as nn
 
 
-<<<<<<< HEAD
-def center_crop(
-=======
 def centre_crop(
->>>>>>> 1a355904
     img: Union[np.ndarray, torch.tensor],
     crop_shape: Union[np.ndarray, torch.tensor],
     data_format: str = "NCHW",
@@ -63,11 +59,7 @@
     return img
 
 
-<<<<<<< HEAD
-def center_crop_to_shape(
-=======
 def centre_crop_to_shape(
->>>>>>> 1a355904
     x: Union[np.ndarray, torch.tensor],
     y: Union[np.ndarray, torch.tensor],
     data_format: str = "NCHW",
@@ -100,11 +92,7 @@
     if h1 <= h2 or w1 <= w2:
         raise ValueError(
             (
-<<<<<<< HEAD
-                "Height width of `x` is smaller than `y` ",
-=======
                 "Height or width of `x` is smaller than `y` ",
->>>>>>> 1a355904
                 f"{[h1, w1]} vs {[h2, w2]}",
             )
         )
@@ -116,11 +104,7 @@
     else:
         crop_shape = (x_shape[1] - y_shape[1], x_shape[2] - y_shape[2])
 
-<<<<<<< HEAD
-    return center_crop(x, crop_shape, data_format)
-=======
     return centre_crop(x, crop_shape, data_format)
->>>>>>> 1a355904
 
 
 class UpSample2x(nn.Module):
