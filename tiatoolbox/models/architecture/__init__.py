--- conflicted
+++ resolved
@@ -39,17 +39,13 @@
         raise ValueError(f"Pretrained model `{model_name}` does not exist")
 
     info = PRETRAINED_INFO[model_name]
-<<<<<<< HEAD
-    download_data(info["url"], save_path=save_path, overwrite=overwrite)
-=======
 
     if save_path is None:
         file_name = info["url"].split("/")[-1]
         save_path = os.path.join(rcParam["TIATOOLBOX_HOME"], "models/", file_name)
 
-    download_data(info["url"], save_path, overwrite)
+    download_data(info["url"], save_path=save_path, overwrite=overwrite)
     return pathlib.Path(save_path)
->>>>>>> 3614f616
 
 
 def get_pretrained_model(
