"""Define a set of models to be used within tiatoolbox."""
from __future__ import annotations

import os
from pydoc import locate
from typing import TYPE_CHECKING, Optional, Union

import torch

from tiatoolbox import rcParam
from tiatoolbox.models.dataset.classification import predefined_preproc_func
from tiatoolbox.utils import download_data

if TYPE_CHECKING:  # pragma: no cover
    import pathlib

__all__ = ["get_pretrained_model", "fetch_pretrained_weights"]
PRETRAINED_INFO = rcParam["pretrained_model_info"]


def fetch_pretrained_weights(
    model_name: str, save_path: str = None, overwrite: bool = False
) -> pathlib.Path:
    """Get the pretrained model information from yml file.

    Args:
        model_name (str):
            Refer to `::py::meth:get_pretrained_model` for all supported
            model names.
        save_path (str):
            Path to save the weight of the
          corresponding `model_name`.
        overwrite (bool):
            Overwrite existing downloaded weights.

    Returns:
        pathlib.Path:
            The local path to the cached pretrained weights after downloading.

    """
    if model_name not in PRETRAINED_INFO:
        raise ValueError(f"Pretrained model `{model_name}` does not exist")

    info = PRETRAINED_INFO[model_name]

    if save_path is None:
        file_name = info["url"].split("/")[-1]
        save_path = os.path.join(rcParam["TIATOOLBOX_HOME"], "models/", file_name)

    download_data(info["url"], save_path, overwrite)
    return pathlib.Path(save_path)


def get_pretrained_model(
    pretrained_model: str | None = None,
    pretrained_weights: str | pathlib.Path | None = None,
    overwrite: bool = False,
):
    """Load a predefined PyTorch model with the appropriate pretrained weights.

    Args:
        pretrained_model (str):
            Name of the existing models support by tiatoolbox for
            processing the data. The models currently supported:

                - alexnet
                - resnet18
                - resnet34
                - resnet50
                - resnet101
                - resnext50_32x4d
                - resnext101_32x8d
                - wide_resnet50_2
                - wide_resnet101_2
                - densenet121
                - densenet161
                - densenet169
                - densenet201
                - mobilenet_v2
                - mobilenet_v3_large
                - mobilenet_v3_small
                - googlenet

            Each model has been trained on the Kather100K and PCam
            datasets. The format of pretrained_model is
            <model_name>-<dataset_name>. For example, to use a resnet18
            model trained on Kather100K, use `resnet18-kather100k and to
            use an alexnet model trained on PCam, use `alexnet-pcam`.

            By default, the corresponding pretrained weights will also be
            downloaded. However, you can override with your own set of
            weights via the `pretrained_weights` argument. Argument is case-insensitive.

        pretrained_weights (str):
            Path to the weight of the corresponding `pretrained_model`.

        overwrite (bool):
            To always overwriting downloaded weights.

    Examples:
        >>> # get mobilenet pretrained on Kather100K dataset by the TIA team
        >>> model = get_pretrained_model(pretrained_model='mobilenet_v2-kather100k')
        >>> # get mobilenet defined by TIA team, but loaded with user defined weights
        >>> model = get_pretrained_model(
        ...     pretrained_model='mobilenet_v2-kather100k',
        ...     pretrained_weights='/A/B/C/my_weights.tar',
        ... )
        >>> # get resnet34 pretrained on PCam dataset by TIA team
        >>> model = get_pretrained_model(pretrained_model='resnet34-pcam')

    """
    if not isinstance(pretrained_model, str):
        msg = "pretrained_model must be a string."
        raise TypeError(msg)

    if pretrained_model not in PRETRAINED_INFO:
        msg = f"Pretrained model `{pretrained_model}` does not exist."
        raise ValueError(msg)

    info = PRETRAINED_INFO[pretrained_model]

    arch_info = info["architecture"]
    creator = locate(f"tiatoolbox.models.architecture.{arch_info['class']}")

    model = creator(**arch_info["kwargs"])
    # TODO(TBC): Dictionary of dataset specific or transformation?  # noqa: FIX002,TD003
    if "dataset" in info:
        # ! this is a hack currently, need another PR to clean up
        # ! associated pre-processing coming from dataset (Kumar, Kather, etc.)
        model.preproc_func = predefined_preproc_func(info["dataset"])

    if pretrained_weights is None:
<<<<<<< HEAD
        file_name = info["url"].split("/")[-1]
        pretrained_weights = rcParam["TIATOOLBOX_HOME"] / "models" / file_name
        fetch_pretrained_weights(pretrained_model, pretrained_weights, overwrite)
=======
        pretrained_weights = fetch_pretrained_weights(
            pretrained_model, overwrite=overwrite
        )
>>>>>>> 3614f616

    # ! assume to be saved in single GPU mode
    # always load on to the CPU
    saved_state_dict = torch.load(pretrained_weights, map_location="cpu")
    model.load_state_dict(saved_state_dict, strict=True)

    # !
    io_info = info["ioconfig"]
    creator = locate(f"tiatoolbox.models.engine.{io_info['class']}")

    iostate = creator(**io_info["kwargs"])
    return model, iostate<|MERGE_RESOLUTION|>--- conflicted
+++ resolved
@@ -130,15 +130,9 @@
         model.preproc_func = predefined_preproc_func(info["dataset"])
 
     if pretrained_weights is None:
-<<<<<<< HEAD
-        file_name = info["url"].split("/")[-1]
-        pretrained_weights = rcParam["TIATOOLBOX_HOME"] / "models" / file_name
-        fetch_pretrained_weights(pretrained_model, pretrained_weights, overwrite)
-=======
         pretrained_weights = fetch_pretrained_weights(
             pretrained_model, overwrite=overwrite
         )
->>>>>>> 3614f616
 
     # ! assume to be saved in single GPU mode
     # always load on to the CPU
