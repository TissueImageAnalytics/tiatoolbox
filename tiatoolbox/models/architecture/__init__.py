--- conflicted
+++ resolved
@@ -51,13 +51,8 @@
         file_name = info["url"].split("/")[-1]
         save_path = rcParam["TIATOOLBOX_HOME"] / "models" / file_name
 
-<<<<<<< HEAD
-    download_data(info["url"], save_path, overwrite)
+    download_data(info["url"], save_path=save_path, overwrite=overwrite)
     return save_path
-=======
-    download_data(info["url"], save_path=save_path, overwrite=overwrite)
-    return pathlib.Path(save_path)
->>>>>>> 15f78a06
 
 
 def get_pretrained_model(
