# ***** BEGIN GPL LICENSE BLOCK *****
#
# This program is free software; you can redistribute it and/or
# modify it under the terms of the GNU General Public License
# as published by the Free Software Foundation; either version 2
# of the License, or (at your option) any later version.
#
# This program is distributed in the hope that it will be useful,
# but WITHOUT ANY WARRANTY; without even the implied warranty of
# MERCHANTABILITY or FITNESS FOR A PARTICULAR PURPOSE.  See the
# GNU General Public License for more details.
#
# You should have received a copy of the GNU General Public License
# along with this program; if not, write to the Free Software Foundation,
# Inc., 51 Franklin Street, Fifth Floor, Boston, MA 02110-1301, USA.
#
# The Original Code is Copyright (C) 2021, TIA Centre, University of Warwick
# All rights reserved.
# ***** END GPL LICENSE BLOCK *****

"""Defines a set of ResNet variants to be used within tiatoolbox."""

from typing import List, Tuple

import torch
import torch.nn as nn
import torch.nn.functional as F
from torchvision.models.resnet import Bottleneck as ResNetBottleneck
from torchvision.models.resnet import ResNet

from tiatoolbox.models.abc import ModelABC
<<<<<<< HEAD
from tiatoolbox.models.architecture.utils import UpSample2x, center_crop
=======
from tiatoolbox.models.architecture.utils import UpSample2x, centre_crop
>>>>>>> 1a355904
from tiatoolbox.utils import misc


class ResNetEncoder(ResNet):
    """A subclass of ResNet defined in torch.

    This class overwrites the `forward` implementation within pytorch
    to return features of each downsampling level. This is necessary
    for segmentation.

    """

    def _forward_impl(self, x):
        """Overwriting default torch forward so that it returns features.

        Args:
            x (torch.Tensor): Input images, the tensor is in the shape of NCHW.
              For this method, C=3 (i.e 3 channels images are used as input).

        Returns:
            features (list): List of features for each down-sample
              block. Each feature tensor is of the shape NCHW.

        """
        # See note [TorchScript super()]
        x0 = x = self.conv1(x)
        x0 = x = self.bn1(x)
        x0 = x = self.relu(x)
        x1 = x = self.maxpool(x)
        x1 = x = self.layer1(x)
        x2 = x = self.layer2(x)
        x3 = x = self.layer3(x)
        x4 = x = self.layer4(x)
        return [x0, x1, x2, x3, x4]

    @staticmethod
    def resnet50(num_input_channels: int):
        """Shortcut method to create ResNet50."""
        model = ResNetEncoder.resnet(num_input_channels, [3, 4, 6, 3])
        return model

    @staticmethod
    def resnet(
        num_input_channels: int,
        downsampling_levels: List[int],
    ):
        """Shortcut method to create customised ResNet.

        Args:
            num_input_channels (int): Number of channels in the input images.
            downsampling_levels (list): A list of integers where each number defines
              the number of BottleNeck blocks at each down-sampling level.

        Returns:
            model (torch.nn.Module): a pytorch model.

        Examples:
            >>> # instantiate a resnet50
            >>> ResNetEncoder.resnet50(
            ...     num_input_channels,
            ...     [3, 4, 6, 3],
            ...     pretrained
            ... )

        """
        model = ResNetEncoder(ResNetBottleneck, downsampling_levels)
        if num_input_channels != 3:
            model.conv1 = nn.Conv2d(num_input_channels, 64, 7, stride=2, padding=3)
        return model


class UnetEncoder(nn.Module):
    """Construct a basic unet encoder.

    This class builds a basic unet encoder with batch normalization.
    The number of channels in each down-sampling block and
    the number of down-sampling levels are customisable.

    Args:
        num_input_channels (int): Number of channels in the input images.
        layer_output_channels (list): A list of integers where each number
          defines the number of output channels at each down-sampling level.

    Returns:
        model (torch.nn.Module): a pytorch model.

    """

    def __init__(
        self,
        num_input_channels: int,
        layer_output_channels: List[int],
    ):
        super().__init__()

        self.blocks = nn.ModuleList()
        input_channels = num_input_channels
        for output_channels in layer_output_channels:
            self.blocks.append(
                nn.ModuleList(
                    [
                        nn.Sequential(
                            nn.Conv2d(
                                input_channels,
                                output_channels,
                                3,
                                1,
                                padding=1,
                                bias=False,
                            ),
                            nn.BatchNorm2d(output_channels),
                            nn.ReLU(),
                            nn.Conv2d(
                                output_channels,
                                output_channels,
                                3,
                                1,
                                padding=1,
                                bias=False,
                            ),
                            nn.BatchNorm2d(output_channels),
                            nn.ReLU(),
                        ),
                        nn.AvgPool2d(2, stride=2),
                    ]
                )
            )
            input_channels = output_channels

    def forward(self, x: torch.Tensor):
        """Logic for using layers defined in init.

        This method defines how layers are used in forward operation.

        Args:
            x (torch.Tensor): Input images- the tensor is of the shape NCHW.

        Returns:
            features (list): List of features for each down-sample
              block. Each feature tensor is of the shape NCHW.

        """
        features = []
        for block in self.blocks:
            x = block[0](x)
            features.append(x)
            x = block[1](x)  # down-sample
        return features


class UNetModel(ModelABC):
    """Generate families of UNet model.

    This supports different encoders. However, the decoder is relatively simple-
    each upsampling block contains a number of vanilla convolution layers, that
    are not customizable. Additionally, the aggregation between down-sampling and
    up-sampling is addition, not concatenation.

    Args:
        num_input_channels (int): Number of channels in input images.
        num_output_channels (int): Number of channels in output images.
        encoder (str): Name of the encoder, currently supports:
          - "resnet50": The well-known ResNet50- this is not the pre-activation model.
          - "unet": The vanilla UNet encoder where each down-sampling level
            contains 2 blocks of Convolution-BatchNorm-ReLu.
        decoder_block (list): A list of convolution layers. Each item is an
          integer and denotes the layer kernel size.
        classifier (list): A list of convolution layers before the final 1x1
          convolution. Each item is an integer denotes the layer kernel size. The
          default is `None` and contains only the 1x1 convolution.

    Returns:
        model (torch.nn.Module): a pytorch model.

    Examples:
        >>> # instantiate a UNet with resnet50 endcoder and
        >>> # only 1 3x3 per each up-sampling block in the decoder
        >>> UNetModel.resnet50(
        ...     2, 2
        ...     encoder="resnet50",
        ...     decoder_block=(3,)
        ... )

    """

    def __init__(
        self,
        num_input_channels: int = 2,
        num_output_channels: int = 2,
        encoder: str = "resnet50",
        decoder_block: Tuple[int] = (3, 3),
    ):
        super().__init__()

        if encoder == "resnet50":
            padding = 1
            preact = True
            self.backbone = ResNetEncoder.resnet50(num_input_channels)
        elif encoder == "unet":
            padding = 0
            preact = False
            self.backbone = UnetEncoder(num_input_channels, [64, 128, 256, 512, 2048])
        else:
            raise ValueError(f"Unknown encoder `{encoder}`")

        img_list = torch.rand([1, num_input_channels, 256, 256])
        out_list = self.backbone(img_list)
        # ordered from low to high resolution
        down_ch_list = [v.shape[1] for v in out_list][::-1]

        # channel mapping for shortcut
        self.conv1x1 = nn.Conv2d(down_ch_list[0], down_ch_list[1], (1, 1), bias=False)

        def create_block(kernels, input_ch, output_ch):
            """Helper to create a block of Vanilla Convolution.

            This is in pre-activation style.

            Args:
                kernels (list): A list of convolution layers. Each item is an
                  integer and denotes the layer kernel size.
                input_ch (int): Number of channels in the input images.
                output_ch (int): Number of channels in the output images.

            """
            layers = []
            for ksize in kernels:
                if preact:
                    layers.extend(
                        [
                            nn.BatchNorm2d(input_ch),
                            nn.ReLU(),
                            nn.Conv2d(
                                input_ch,
                                output_ch,
                                (ksize, ksize),
                                padding=padding,
                                bias=False,
                            ),
                        ]
                    )
                else:
                    layers.extend(
                        [
                            nn.Conv2d(
                                input_ch,
                                output_ch,
                                (ksize, ksize),
                                padding=padding,
                                bias=False,
                            ),
                            nn.BatchNorm2d(input_ch),
                            nn.ReLU(),
                        ]
                    )
                input_ch = output_ch
            return layers

        self.uplist = nn.ModuleList()
        for ch_idx, ch in enumerate(down_ch_list[1:]):
            next_up_ch = ch
            if ch_idx + 2 < len(down_ch_list):
                next_up_ch = down_ch_list[ch_idx + 2]
            layers = create_block(decoder_block, ch, next_up_ch)
            self.uplist.append(nn.Sequential(*layers))

        self.clf = nn.Conv2d(next_up_ch, num_output_channels, (1, 1), bias=True)
        self.upsample2x = UpSample2x()

    # pylint: disable=W0221
    # because abc is generic, this is actual definition
    def forward(self, imgs: torch.Tensor, *args, **kwargs):
        """Logic for using layers defined in init.

        This method defines how layers are used in forward operation.

        Args:
            imgs (torch.Tensor): Input images, the tensor is of the shape NCHW.

        Returns:
            output (torch.Tensor): The inference output. The tensor is of the shape
              NCHW. However, `height` and `width` may not be the same as the
              input images.

        """

        # scale to 0-1
        imgs = imgs / 255.0

        # assume output is after each down-sample resolution
        en_list = self.backbone(imgs)
        x = self.conv1x1(en_list[-1])

        en_list = en_list[:-1]
        for idx in range(1, len(en_list) + 1):
            # up-sample feature from low-resolution
            # block, add it with features from the same resolution
            # coming from the encoder, then run it through the decoder
            # block
            y = en_list[-idx]
            x = self.upsample2x(x) + y
            x = self.uplist[idx - 1](x)
        output = self.clf(x)
        return output

    @staticmethod
    def infer_batch(model, batch_data, on_gpu):
        """Run inference on an input batch.

        This contains logic for forward operation as well as
        i/o aggregation.

        Args:
            model (nn.Module): PyTorch defined model.
            batch_data (ndarray): A batch of data generated by
              torch.utils.data.DataLoader.
            on_gpu (bool): Whether to run inference on a GPU.

        Returns:
            List of network output head, each output is a `ndarray`.

        """
        model.eval()
        device = misc.select_device(on_gpu)

        ####
        imgs = batch_data

        imgs = imgs.to(device).type(torch.float32)
        imgs = imgs.permute(0, 3, 1, 2)  # to NCHW

        _, _, h, w = imgs.shape
        crop_shape = [h // 2, w // 2]
        with torch.inference_mode():
            logits = model(imgs)
            probs = F.softmax(logits, 1)
            probs = F.interpolate(
                probs, scale_factor=2, mode="bilinear", align_corners=False
            )
<<<<<<< HEAD
            probs = center_crop(probs, crop_shape)
=======
            probs = centre_crop(probs, crop_shape)
>>>>>>> 1a355904
            probs = probs.permute(0, 2, 3, 1)  # to NHWC

        probs = probs.cpu().numpy()
        return [probs]<|MERGE_RESOLUTION|>--- conflicted
+++ resolved
@@ -29,11 +29,7 @@
 from torchvision.models.resnet import ResNet
 
 from tiatoolbox.models.abc import ModelABC
-<<<<<<< HEAD
-from tiatoolbox.models.architecture.utils import UpSample2x, center_crop
-=======
 from tiatoolbox.models.architecture.utils import UpSample2x, centre_crop
->>>>>>> 1a355904
 from tiatoolbox.utils import misc
 
 
@@ -373,11 +369,7 @@
             probs = F.interpolate(
                 probs, scale_factor=2, mode="bilinear", align_corners=False
             )
-<<<<<<< HEAD
-            probs = center_crop(probs, crop_shape)
-=======
             probs = centre_crop(probs, crop_shape)
->>>>>>> 1a355904
             probs = probs.permute(0, 2, 3, 1)  # to NHWC
 
         probs = probs.cpu().numpy()
