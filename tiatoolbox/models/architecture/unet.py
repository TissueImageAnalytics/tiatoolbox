# ***** BEGIN GPL LICENSE BLOCK *****
#
# This program is free software; you can redistribute it and/or
# modify it under the terms of the GNU General Public License
# as published by the Free Software Foundation; either version 2
# of the License, or (at your option) any later version.
#
# This program is distributed in the hope that it will be useful,
# but WITHOUT ANY WARRANTY; without even the implied warranty of
# MERCHANTABILITY or FITNESS FOR A PARTICULAR PURPOSE.  See the
# GNU General Public License for more details.
#
# You should have received a copy of the GNU General Public License
# along with this program; if not, write to the Free Software Foundation,
# Inc., 51 Franklin Street, Fifth Floor, Boston, MA 02110-1301, USA.
#
# The Original Code is Copyright (C) 2021, TIA Centre, University of Warwick
# All rights reserved.
# ***** END GPL LICENSE BLOCK *****

"""Defines a set of ResNet variants to be used within tiatoolbox."""

from typing import List, Tuple

import torch
import torch.nn as nn
import torch.nn.functional as nn_func
from torchvision.models.resnet import Bottleneck as ResNetBottleneck
from torchvision.models.resnet import ResNet

from tiatoolbox.models.abc import ModelABC
from tiatoolbox.models.architecture.utils import UpSample2x, centre_crop
from tiatoolbox.utils import misc


class ResNetEncoder(ResNet):
    """A subclass of ResNet defined in torch.

    This class overwrites the `forward` implementation within pytorch
    to return features of each downsampling level. This is necessary
    for segmentation.

    """

    def _forward_impl(self, x):
        """Overwriting default torch forward so that it returns features.

        Args:
            x (torch.Tensor): Input images, the tensor is in the shape of NCHW.
              For this method, C=3 (i.e 3 channels images are used as input).

        Returns:
            features (list): List of features for each down-sample
              block. Each feature tensor is of the shape NCHW.

        """
        # See note [TorchScript super()]
        x0 = x = self.conv1(x)
        x0 = x = self.bn1(x)
        x0 = x = self.relu(x)
        x1 = x = self.maxpool(x)
        x1 = x = self.layer1(x)
        x2 = x = self.layer2(x)
        x3 = x = self.layer3(x)
        x4 = x = self.layer4(x)
        return [x0, x1, x2, x3, x4]

    @staticmethod
    def resnet50(num_input_channels: int):
        """Shortcut method to create ResNet50."""
        return ResNetEncoder.resnet(num_input_channels, [3, 4, 6, 3])

    @staticmethod
    def resnet(
        num_input_channels: int,
        downsampling_levels: List[int],
    ):
        """Shortcut method to create customised ResNet.

        Args:
            num_input_channels (int): Number of channels in the input images.
            downsampling_levels (list): A list of integers where each number defines
              the number of BottleNeck blocks at each down-sampling level.

        Returns:
            model (torch.nn.Module): a pytorch model.

        Examples:
            >>> # instantiate a resnet50
            >>> ResNetEncoder.resnet50(
            ...     num_input_channels,
            ...     [3, 4, 6, 3],
            ...     pretrained
            ... )

        """
        model = ResNetEncoder(ResNetBottleneck, downsampling_levels)
        if num_input_channels != 3:
            model.conv1 = nn.Conv2d(num_input_channels, 64, 7, stride=2, padding=3)
        return model


class UnetEncoder(nn.Module):
    """Construct a basic unet encoder.

    This class builds a basic unet encoder with batch normalization.
    The number of channels in each down-sampling block and
    the number of down-sampling levels are customisable.

    Args:
        num_input_channels (int): Number of channels in the input images.
        layer_output_channels (list): A list of integers where each number
          defines the number of output channels at each down-sampling level.

    Returns:
        model (torch.nn.Module): a pytorch model.

    """

    def __init__(
        self,
        num_input_channels: int,
        layer_output_channels: List[int],
    ):
        super().__init__()

        self.blocks = nn.ModuleList()
        input_channels = num_input_channels
        for output_channels in layer_output_channels:
            self.blocks.append(
                nn.ModuleList(
                    [
                        nn.Sequential(
                            nn.Conv2d(
                                input_channels,
                                output_channels,
                                3,
                                1,
                                padding=1,
                                bias=False,
                            ),
                            nn.BatchNorm2d(output_channels),
                            nn.ReLU(),
                            nn.Conv2d(
                                output_channels,
                                output_channels,
                                3,
                                1,
                                padding=1,
                                bias=False,
                            ),
                            nn.BatchNorm2d(output_channels),
                            nn.ReLU(),
                        ),
                        nn.AvgPool2d(2, stride=2),
                    ]
                )
            )
            input_channels = output_channels

    def forward(self, x: torch.Tensor):
        """Logic for using layers defined in init.

        This method defines how layers are used in forward operation.

        Args:
            x (torch.Tensor): Input images- the tensor is of the shape NCHW.

        Returns:
            features (list): List of features for each down-sample
              block. Each feature tensor is of the shape NCHW.

        """
        features = []
        for block in self.blocks:
            x = block[0](x)
            features.append(x)
            x = block[1](x)  # down-sample
        return features


class UNetModel(ModelABC):
    """Generate families of UNet model.

    This supports different encoders. However, the decoder is relatively simple-
    each upsampling block contains a number of vanilla convolution layers, that
    are not customizable. Additionally, the aggregation between down-sampling and
    up-sampling is addition, not concatenation.

    Args:
        num_input_channels (int): Number of channels in input images.
        num_output_channels (int): Number of channels in output images.
        encoder (str): Name of the encoder, currently supports:
          - "resnet50": The well-known ResNet50- this is not the pre-activation model.
          - "unet": The vanilla UNet encoder where each down-sampling level
            contains 2 blocks of Convolution-BatchNorm-ReLu.
        encoder_levels (list): A list of integers to configure "unet" encoder levels.
          Each number defines the number of output channels at each down-sampling
          level (2 convolutions). Number of intergers define the number down-sampling
          levels in the unet encoder. This is only applicable when `encoder="unet"`.
        decoder_block (list): A list of convolution layers. Each item is an
          integer and denotes the layer kernel size.
        classifier (list): A list of convolution layers before the final 1x1
          convolution. Each item is an integer denotes the layer kernel size. The
          default is `None` and contains only the 1x1 convolution.
        skip_type (str): Choosing between "add" or "concat" method to be used for
          combining feature maps from encoder and decoder parts at skip connections.
          Default is "add".

    Returns:
        model (torch.nn.Module): a pytorch model.

    Examples:
        >>> # instantiate a UNet with resnet50 endcoder and
        >>> # only 1 3x3 per each up-sampling block in the decoder
        >>> UNetModel.resnet50(
        ...     2, 2
        ...     encoder="resnet50",
        ...     decoder_block=(3,)
        ... )

    """

    def __init__(
        self,
        num_input_channels: int = 2,
        num_output_channels: int = 2,
        encoder: str = "resnet50",
        encoder_levels: List[int] = None,
        decoder_block: Tuple[int] = None,
        skip_type: str = "add",
    ):
        super().__init__()

        if encoder.lower() not in {"resnet50", "unet"}:
            raise ValueError(f"Unknown encoder `{encoder}`")

        if encoder_levels is None:
            encoder_levels = [64, 128, 256, 512, 1024]

        if decoder_block is None:
            decoder_block = [3, 3]

        if encoder == "resnet50":
            preact = True
            self.backbone = ResNetEncoder.resnet50(num_input_channels)
        elif encoder == "unet":
            preact = False
            self.backbone = UnetEncoder(num_input_channels, encoder_levels)

        if skip_type.lower() not in {"add", "concat"}:
            raise ValueError(f"Unknown type of skip connection: `{skip_type}`")
        self.skip_type = skip_type.lower()

        img_list = torch.rand([1, num_input_channels, 256, 256])
        out_list = self.backbone(img_list)
        # ordered from low to high resolution
        down_ch_list = [v.shape[1] for v in out_list][::-1]

        # channel mapping for shortcut
        self.conv1x1 = nn.Conv2d(down_ch_list[0], down_ch_list[1], (1, 1), bias=False)

        def create_block(kernels, input_ch, output_ch):
            """Helper to create a block of Vanilla Convolution.

            This is in pre-activation style.

            Args:
                kernels (list): A list of convolution layers. Each item is an
                  integer and denotes the layer kernel size.
                input_ch (int): Number of channels in the input images.
                output_ch (int): Number of channels in the output images.

            """
            layers = []
            for ksize in kernels:
                if preact:
                    layers.extend(
                        [
                            nn.BatchNorm2d(input_ch),
                            nn.ReLU(),
                            nn.Conv2d(
                                input_ch,
                                output_ch,
                                (ksize, ksize),
                                padding=int((ksize - 1) // 2),  # same padding
                                bias=False,
                            ),
                        ]
                    )
                else:
                    layers.extend(
                        [
                            nn.Conv2d(
                                input_ch,
                                output_ch,
                                (ksize, ksize),
                                padding=int((ksize - 1) // 2),  # same padding
                                bias=False,
                            ),
                            nn.BatchNorm2d(output_ch),
                            nn.ReLU(),
                        ]
                    )
                input_ch = output_ch
            return layers

        self.uplist = nn.ModuleList()
        for ch_idx, ch in enumerate(down_ch_list[1:]):
            next_up_ch = ch
            if ch_idx + 2 < len(down_ch_list):
                next_up_ch = down_ch_list[ch_idx + 2]
            if self.skip_type == "concat":
                ch *= 2
            layers = create_block(decoder_block, ch, next_up_ch)
            self.uplist.append(nn.Sequential(*layers))

        self.clf = nn.Conv2d(next_up_ch, num_output_channels, (1, 1), bias=True)
        self.upsample2x = UpSample2x()

<<<<<<< HEAD
    @staticmethod
    def _transform(imgs: torch.Tensor):
        """Transforming network input to desired format.

        This method is model and dataset specific, meaning that it can be replaced by
        user's desired tranform function before training/inference.

        Args:
            imgs (torch.Tensor): Input images, the tensor is of the shape NCHW.

        Returns:
            output (torch.Tensor): The transformed input.

        """
        return imgs / 255.0

    # pylint: disable=W0221
=======
    # skipcq: PYL-W0221
>>>>>>> 802106fe
    # because abc is generic, this is actual definition
    def forward(self, input_tensor: torch.Tensor, *args, **kwargs):
        """Logic for using layers defined in init.

        This method defines how layers are used in forward operation.

        Args:
            input_tensor (torch.Tensor): Input images, the tensor is of the shape NCHW.

        Returns:
            output (torch.Tensor): The inference output. The tensor is of the shape
              NCHW. However, `height` and `width` may not be the same as the
              input images.

        """
<<<<<<< HEAD
        # transform the input using network-specific transform function
        imgs = self._transform(imgs)
=======
        # scale to 0-1
        input_tensor = input_tensor / 255.0
>>>>>>> 802106fe

        # assume output is after each down-sample resolution
        en_list = self.backbone(input_tensor)
        x = self.conv1x1(en_list[-1])

        en_list = en_list[:-1]
        for idx in range(1, len(en_list) + 1):
            # up-sample feature from low-resolution
            # block, add it with features from the same resolution
            # coming from the encoder, then run it through the decoder
            # block
            y = en_list[-idx]
            x_ = self.upsample2x(x)
            if self.skip_type == "add":
                x = x_ + y
            else:
                x = torch.cat([x_, y], dim=1)
            x = self.uplist[idx - 1](x)
        return self.clf(x)

    @staticmethod
    def infer_batch(model, batch_data, on_gpu):
        """Run inference on an input batch.

        This contains logic for forward operation as well as
        i/o aggregation.

        Args:
            model (nn.Module): PyTorch defined model.
            batch_data (ndarray): A batch of data generated by
              torch.utils.data.DataLoader.
            on_gpu (bool): Whether to run inference on a GPU.

        Returns:
            List of network output head, each output is a `ndarray`.

        """
        model.eval()
        device = misc.select_device(on_gpu)

        ####
        imgs = batch_data

        imgs = imgs.to(device).type(torch.float32)
        imgs = imgs.permute(0, 3, 1, 2)  # to NCHW

        _, _, h, w = imgs.shape
        crop_shape = [h // 2, w // 2]
        with torch.inference_mode():
            logits = model(imgs)
            probs = nn_func.softmax(logits, 1)
            probs = nn_func.interpolate(
                probs, scale_factor=2, mode="bilinear", align_corners=False
            )
            probs = centre_crop(probs, crop_shape)
            probs = probs.permute(0, 2, 3, 1)  # to NHWC

        probs = probs.cpu().numpy()
        return [probs]<|MERGE_RESOLUTION|>--- conflicted
+++ resolved
@@ -318,7 +318,6 @@
         self.clf = nn.Conv2d(next_up_ch, num_output_channels, (1, 1), bias=True)
         self.upsample2x = UpSample2x()
 
-<<<<<<< HEAD
     @staticmethod
     def _transform(imgs: torch.Tensor):
         """Transforming network input to desired format.
@@ -336,9 +335,6 @@
         return imgs / 255.0
 
     # pylint: disable=W0221
-=======
-    # skipcq: PYL-W0221
->>>>>>> 802106fe
     # because abc is generic, this is actual definition
     def forward(self, input_tensor: torch.Tensor, *args, **kwargs):
         """Logic for using layers defined in init.
@@ -354,13 +350,8 @@
               input images.
 
         """
-<<<<<<< HEAD
         # transform the input using network-specific transform function
-        imgs = self._transform(imgs)
-=======
-        # scale to 0-1
-        input_tensor = input_tensor / 255.0
->>>>>>> 802106fe
+        input_tensor = self._transform(input_tensor)
 
         # assume output is after each down-sample resolution
         en_list = self.backbone(input_tensor)
