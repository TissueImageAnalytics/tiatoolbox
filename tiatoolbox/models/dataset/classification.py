"""Define classes and methods for classification datasets."""

from __future__ import annotations

from pathlib import Path
from typing import TYPE_CHECKING, Callable

import cv2
import numpy as np
from torchvision import transforms

from tiatoolbox import logger
from tiatoolbox.models.dataset import dataset_abc
from tiatoolbox.tools.patchextraction import PatchExtractor
from tiatoolbox.utils import imread
from tiatoolbox.wsicore.wsimeta import WSIMeta
from tiatoolbox.wsicore.wsireader import VirtualWSIReader, WSIReader

if TYPE_CHECKING:  # pragma: no cover
    import torch
    from PIL.Image import Image

    from tiatoolbox.typing import IntPair, Resolution, Units


class _TorchPreprocCaller:
    """Wrapper for applying PyTorch transforms.

    Args:
        preprocs (list):
            List of torchvision transforms for preprocessing the image.
            The transforms will be applied in the order that they are
            given in the list. For more information, visit the following
            link: https://pytorch.org/vision/stable/transforms.html.

    """

    def __init__(self: _TorchPreprocCaller, preprocs: list) -> None:
        self.func = transforms.Compose(preprocs)

    def __call__(self: _TorchPreprocCaller, img: np.ndarray | Image) -> torch.Tensor:
        tensor: torch.Tensor = self.func(img)
        return tensor.permute((1, 2, 0))


def predefined_preproc_func(dataset_name: str) -> _TorchPreprocCaller:
    """Get the preprocessing information used for the pretrained model.

    Args:
        dataset_name (str):
            Dataset name used to determine what preprocessing was used.

    Returns:
        _TorchPreprocCaller:
            Preprocessing function for transforming the input data.

    """
    preproc_dict = {
        "kather100k": [
            transforms.ToTensor(),
        ],
        "pcam": [
            transforms.ToTensor(),
        ],
    }

    if dataset_name not in preproc_dict:
        msg = f"Predefined preprocessing for dataset `{dataset_name}` does not exist."
        raise ValueError(
            msg,
        )

    preprocs = preproc_dict[dataset_name]
    return _TorchPreprocCaller(preprocs)


class PatchDataset(dataset_abc.PatchDatasetABC):
    """Define PatchDataset for torch inference.

    Define a simple patch dataset, which inherits from the
      `torch.utils.data.Dataset` class.

    Attributes:
        inputs (list or np.ndarray):
            Either a list of patches, where each patch is a ndarray or a
            list of valid path with its extension be (".jpg", ".jpeg",
            ".tif", ".tiff", ".png") pointing to an image.
        labels (list):
            List of labels for sample at the same index in `inputs`.
            Default is `None`.

    Examples:
        >>> # A user defined preproc func and expected behavior
        >>> preproc_func = lambda img: img/2  # reduce intensity by half
        >>> transformed_img = preproc_func(img)
        >>> # create a dataset to get patches preprocessed by the above function
        >>> ds = PatchDataset(
        ...     inputs=['/A/B/C/img1.png', '/A/B/C/img2.png'],
        ...     labels=["labels1", "labels2"],
        ... )

    """

    def __init__(
        self: PatchDataset,
        inputs: np.ndarray | list,
        labels: list | None = None,
    ) -> None:
        """Initialize :class:`PatchDataset`."""
        super().__init__()

        self.data_is_npy_alike = False

        self.inputs = inputs
        self.labels = labels

        # perform check on the input
        self._check_input_integrity(mode="patch")

    def __getitem__(self: PatchDataset, idx: int) -> dict:
        """Get an item from the dataset."""
        patch = self.inputs[idx]

        # Mode 0 is list of paths
        if not self.data_is_npy_alike:
            patch = self.load_img(patch)

        # Apply preprocessing to selected patch
        patch = self._preproc(patch)

        data = {
            "image": patch,
        }
        if self.labels is not None:
            data["label"] = self.labels[idx]
            return data

        return data


class WSIPatchDataset(dataset_abc.PatchDatasetABC):
    """Define a WSI-level patch dataset.

    Attributes:
        reader (:class:`.WSIReader`):
            A WSI Reader or Virtual Reader for reading pyramidal image
            or large tile in pyramidal way.
        inputs:
            List of coordinates to read from the `reader`, each
            coordinate is of the form `[start_x, start_y, end_x,
            end_y]`.
        patch_input_shape:
            A tuple (int, int) or ndarray of shape (2,). Expected size to
            read from `reader` at requested `resolution` and `units`.
            Expected to be `(height, width)`.
        resolution:
            See (:class:`.WSIReader`) for details.
        units:
            See (:class:`.WSIReader`) for details.
        preproc_func:
            Preprocessing function used to transform the input data. It will
            be called on each patch before returning it.

    """

<<<<<<< HEAD
    def __init__(  # skipcq: PY-R1000  # noqa: PLR0915 PLR0913
=======
    def __init__(  # skipcq: PY-R1000  # noqa: PLR0915
>>>>>>> aed63b6a
        self: WSIPatchDataset,
        img_path: str | Path,
        mode: str = "wsi",
        mask_path: str | Path | None = None,
        patch_input_shape: IntPair = None,
        stride_shape: IntPair = None,
        resolution: Resolution = None,
        units: Units = None,
        min_mask_ratio: float = 0,
        preproc_func: Callable | None = None,
        *,
        auto_get_mask: bool = True,
    ) -> None:
        """Create a WSI-level patch dataset.

        Args:
            mode (str):
                Can be either `wsi` or `tile` to denote the image to
                read is either a whole-slide image or a large image
                tile.
            img_path (str or Path):
                Valid to pyramidal whole-slide image or large tile to
                read.
            mask_path (str or Path):
                Valid mask image.
            patch_input_shape:
                A tuple (int, int) or ndarray of shape (2,). Expected
                shape to read from `reader` at requested `resolution`
                and `units`. Expected to be positive and of (height,
                width). Note, this is not at `resolution` coordinate
                space.
            stride_shape:
                A tuple (int, int) or ndarray of shape (2,). Expected
                stride shape to read at requested `resolution` and
                `units`. Expected to be positive and of (height, width).
                Note, this is not at level 0.
            resolution (Resolution):
                Check (:class:`.WSIReader`) for details. When
                `mode='tile'`, value is fixed to be `resolution=1.0` and
                `units='baseline'` units: check (:class:`.WSIReader`) for
                details.
            units (Units):
                Units in which `resolution` is defined.
            auto_get_mask (bool):
                If `True`, then automatically get simple threshold mask using
                WSIReader.tissue_mask() function.
            min_mask_ratio (float):
                Only patches with positive area percentage above this value are
                included. Defaults to 0.
            preproc_func (Callable):
                Preprocessing function used to transform the input data. If
                supplied, the function will be called on each patch before
                returning it.

        Examples:
            >>> # A user defined preproc func and expected behavior
            >>> preproc_func = lambda img: img/2  # reduce intensity by half
            >>> transformed_img = preproc_func(img)
            >>> # Create a dataset to get patches from WSI with above
            >>> # preprocessing function
            >>> ds = WSIPatchDataset(
            ...     img_path='/A/B/C/wsi.svs',
            ...     mode="wsi",
            ...     patch_input_shape=[512, 512],
            ...     stride_shape=[256, 256],
            ...     auto_get_mask=False,
            ...     preproc_func=preproc_func
            ... )

        """
        super().__init__()

        # Is there a generic func for path test in toolbox?
        if not Path.is_file(Path(img_path)):
            msg = "`img_path` must be a valid file path."
            raise ValueError(msg)
        if mode not in ["wsi", "tile"]:
            msg = f"`{mode}` is not supported."
            raise ValueError(msg)
        patch_input_shape = np.array(patch_input_shape)
        stride_shape = np.array(stride_shape)

        if (
            not np.issubdtype(patch_input_shape.dtype, np.integer)
            or np.size(patch_input_shape) > 2  # noqa: PLR2004
            or np.any(patch_input_shape < 0)
        ):
            msg = f"Invalid `patch_input_shape` value {patch_input_shape}."
            raise ValueError(msg)
        if (
            not np.issubdtype(stride_shape.dtype, np.integer)
            or np.size(stride_shape) > 2  # noqa: PLR2004
            or np.any(stride_shape < 0)
        ):
            msg = f"Invalid `stride_shape` value {stride_shape}."
            raise ValueError(msg)

        self.preproc_func = preproc_func
        img_path = Path(img_path)
        if mode == "wsi":
            self.reader = WSIReader.open(img_path)
        else:
            logger.warning(
                "WSIPatchDataset only reads image tile at "
                '`units="baseline"` and `resolution=1.0`.',
                stacklevel=2,
            )
            img = imread(img_path)
            axes = "YXS"[: len(img.shape)]
            # initialise metadata for VirtualWSIReader.
            # here, we simulate a whole-slide image, but with a single level.
            # ! should we expose this so that use can provide their metadata ?
            metadata = WSIMeta(
                mpp=np.array([1.0, 1.0]),
                axes=axes,
                objective_power=10,
                slide_dimensions=np.array(img.shape[:2][::-1]),
                level_downsamples=[1.0],
                level_dimensions=[np.array(img.shape[:2][::-1])],
            )
            # infer value such that read if mask provided is through
            # 'mpp' or 'power' as varying 'baseline' is locked atm
            units = "mpp"
            resolution = 1.0
            self.reader = VirtualWSIReader(
                img,
                info=metadata,
            )

        # may decouple into misc ?
        # the scaling factor will scale base level to requested read resolution/units
        wsi_shape = self.reader.slide_dimensions(resolution=resolution, units=units)

        # use all patches, as long as it overlaps source image
        self.inputs = PatchExtractor.get_coordinates(
            image_shape=wsi_shape,
            patch_input_shape=patch_input_shape[::-1],
            stride_shape=stride_shape[::-1],
            input_within_bound=False,
        )

        mask_reader = None
        if mask_path is not None:
            mask_path = Path(mask_path)
            if not Path.is_file(mask_path):
                msg = "`mask_path` must be a valid file path."
                raise ValueError(msg)
            mask = imread(mask_path)  # assume to be gray
            mask = cv2.cvtColor(mask, cv2.COLOR_RGB2GRAY)
            mask = np.array(mask > 0, dtype=np.uint8)

            mask_reader = VirtualWSIReader(mask)
            mask_reader.info = self.reader.info
        elif auto_get_mask and mode == "wsi" and mask_path is None:
            # if no mask provided and `wsi` mode, generate basic tissue
            # mask on the fly
            mask_reader = self.reader.tissue_mask(resolution=1.25, units="power")
            # ? will this mess up  ?
            mask_reader.info = self.reader.info

        if mask_reader is not None:
            selected = PatchExtractor.filter_coordinates(
                mask_reader,  # must be at the same resolution
                self.inputs,  # must already be at requested resolution
                wsi_shape=wsi_shape,
                min_mask_ratio=min_mask_ratio,
            )
            self.inputs = self.inputs[selected]

        if len(self.inputs) == 0:
            msg = "No patch coordinates remain after filtering."
            raise ValueError(msg)

        self.patch_input_shape = patch_input_shape
        self.resolution = resolution
        self.units = units

        # Perform check on the input
        self._check_input_integrity(mode="wsi")

    def __getitem__(self: WSIPatchDataset, idx: int) -> dict:
        """Get an item from the dataset."""
        coords = self.inputs[idx]
        # Read image patch from the whole-slide image
        patch = self.reader.read_bounds(
            coords,
            resolution=self.resolution,
            units=self.units,
            pad_constant_values=255,
            coord_space="resolution",
        )

        # Apply preprocessing to selected patch
        patch = self._preproc(patch)

        return {"image": patch, "coords": np.array(coords)}<|MERGE_RESOLUTION|>--- conflicted
+++ resolved
@@ -163,11 +163,7 @@
 
     """
 
-<<<<<<< HEAD
-    def __init__(  # skipcq: PY-R1000  # noqa: PLR0915 PLR0913
-=======
     def __init__(  # skipcq: PY-R1000  # noqa: PLR0915
->>>>>>> aed63b6a
         self: WSIPatchDataset,
         img_path: str | Path,
         mode: str = "wsi",
