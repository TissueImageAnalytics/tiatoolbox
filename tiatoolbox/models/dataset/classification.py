--- conflicted
+++ resolved
@@ -3,24 +3,11 @@
 
 from typing import TYPE_CHECKING
 
-<<<<<<< HEAD
-import PIL
 from PIL import Image
-=======
-import cv2
-import numpy as np
->>>>>>> cca74438
 from torchvision import transforms
 
 if TYPE_CHECKING:  # pragma: no cover
-<<<<<<< HEAD
     import numpy as np
-=======
-    import torch
-    from PIL.Image import Image
-
-    from tiatoolbox.typing import IntPair, Resolution, Units
->>>>>>> cca74438
 
 
 class _TorchPreprocCaller:
@@ -71,296 +58,4 @@
         )
 
     preprocs = preproc_dict[dataset_name]
-<<<<<<< HEAD
-    return _TorchPreprocCaller(preprocs)
-=======
-    return _TorchPreprocCaller(preprocs)
-
-
-class PatchDataset(dataset_abc.PatchDatasetABC):
-    """Define PatchDataset for torch inference.
-
-    Define a simple patch dataset, which inherits from the
-      `torch.utils.data.Dataset` class.
-
-    Attributes:
-        inputs (list or np.ndarray):
-            Either a list of patches, where each patch is a ndarray or a
-            list of valid path with its extension be (".jpg", ".jpeg",
-            ".tif", ".tiff", ".png") pointing to an image.
-        labels (list):
-            List of labels for sample at the same index in `inputs`.
-            Default is `None`.
-
-    Examples:
-        >>> # A user defined preproc func and expected behavior
-        >>> preproc_func = lambda img: img/2  # reduce intensity by half
-        >>> transformed_img = preproc_func(img)
-        >>> # create a dataset to get patches preprocessed by the above function
-        >>> ds = PatchDataset(
-        ...     inputs=['/A/B/C/img1.png', '/A/B/C/img2.png'],
-        ...     labels=["labels1", "labels2"],
-        ... )
-
-    """
-
-    def __init__(
-        self: PatchDataset,
-        inputs: np.ndarray | list,
-        labels: list | None = None,
-    ) -> None:
-        """Initialize :class:`PatchDataset`."""
-        super().__init__()
-
-        self.data_is_npy_alike = False
-
-        self.inputs = inputs
-        self.labels = labels
-
-        # perform check on the input
-        self._check_input_integrity(mode="patch")
-
-    def __getitem__(self: PatchDataset, idx: int) -> dict:
-        """Get an item from the dataset."""
-        patch = self.inputs[idx]
-
-        # Mode 0 is list of paths
-        if not self.data_is_npy_alike:
-            patch = self.load_img(patch)
-
-        # Apply preprocessing to selected patch
-        patch = self._preproc(patch)
-
-        data = {
-            "image": patch,
-        }
-        if self.labels is not None:
-            data["label"] = self.labels[idx]
-            return data
-
-        return data
-
-
-class WSIPatchDataset(dataset_abc.PatchDatasetABC):
-    """Define a WSI-level patch dataset.
-
-    Attributes:
-        reader (:class:`.WSIReader`):
-            A WSI Reader or Virtual Reader for reading pyramidal image
-            or large tile in pyramidal way.
-        inputs:
-            List of coordinates to read from the `reader`, each
-            coordinate is of the form `[start_x, start_y, end_x,
-            end_y]`.
-        patch_input_shape:
-            A tuple (int, int) or ndarray of shape (2,). Expected size to
-            read from `reader` at requested `resolution` and `units`.
-            Expected to be `(height, width)`.
-        resolution:
-            See (:class:`.WSIReader`) for details.
-        units:
-            See (:class:`.WSIReader`) for details.
-        preproc_func:
-            Preprocessing function used to transform the input data. It will
-            be called on each patch before returning it.
-
-    """
-
-    def __init__(  # skipcq: PY-R1000  # noqa: PLR0913, PLR0915
-        self: WSIPatchDataset,
-        img_path: str | Path,
-        mode: str = "wsi",
-        mask_path: str | Path | None = None,
-        patch_input_shape: IntPair = None,
-        stride_shape: IntPair = None,
-        resolution: Resolution = None,
-        units: Units = None,
-        min_mask_ratio: float = 0,
-        preproc_func: Callable | None = None,
-        *,
-        auto_get_mask: bool = True,
-    ) -> None:
-        """Create a WSI-level patch dataset.
-
-        Args:
-            mode (str):
-                Can be either `wsi` or `tile` to denote the image to
-                read is either a whole-slide image or a large image
-                tile.
-            img_path (str or Path):
-                Valid to pyramidal whole-slide image or large tile to
-                read.
-            mask_path (str or Path):
-                Valid mask image.
-            patch_input_shape:
-                A tuple (int, int) or ndarray of shape (2,). Expected
-                shape to read from `reader` at requested `resolution`
-                and `units`. Expected to be positive and of (height,
-                width). Note, this is not at `resolution` coordinate
-                space.
-            stride_shape:
-                A tuple (int, int) or ndarray of shape (2,). Expected
-                stride shape to read at requested `resolution` and
-                `units`. Expected to be positive and of (height, width).
-                Note, this is not at level 0.
-            resolution (Resolution):
-                Check (:class:`.WSIReader`) for details. When
-                `mode='tile'`, value is fixed to be `resolution=1.0` and
-                `units='baseline'` units: check (:class:`.WSIReader`) for
-                details.
-            units (Units):
-                Units in which `resolution` is defined.
-            auto_get_mask (bool):
-                If `True`, then automatically get simple threshold mask using
-                WSIReader.tissue_mask() function.
-            min_mask_ratio (float):
-                Only patches with positive area percentage above this value are
-                included. Defaults to 0.
-            preproc_func (Callable):
-                Preprocessing function used to transform the input data. If
-                supplied, the function will be called on each patch before
-                returning it.
-
-        Examples:
-            >>> # A user defined preproc func and expected behavior
-            >>> preproc_func = lambda img: img/2  # reduce intensity by half
-            >>> transformed_img = preproc_func(img)
-            >>> # Create a dataset to get patches from WSI with above
-            >>> # preprocessing function
-            >>> ds = WSIPatchDataset(
-            ...     img_path='/A/B/C/wsi.svs',
-            ...     mode="wsi",
-            ...     patch_input_shape=[512, 512],
-            ...     stride_shape=[256, 256],
-            ...     auto_get_mask=False,
-            ...     preproc_func=preproc_func
-            ... )
-
-        """
-        super().__init__()
-
-        # Is there a generic func for path test in toolbox?
-        if not Path.is_file(Path(img_path)):
-            msg = "`img_path` must be a valid file path."
-            raise ValueError(msg)
-        if mode not in ["wsi", "tile"]:
-            msg = f"`{mode}` is not supported."
-            raise ValueError(msg)
-        patch_input_shape = np.array(patch_input_shape)
-        stride_shape = np.array(stride_shape)
-
-        if (
-            not np.issubdtype(patch_input_shape.dtype, np.integer)
-            or np.size(patch_input_shape) > 2  # noqa: PLR2004
-            or np.any(patch_input_shape < 0)
-        ):
-            msg = f"Invalid `patch_input_shape` value {patch_input_shape}."
-            raise ValueError(msg)
-        if (
-            not np.issubdtype(stride_shape.dtype, np.integer)
-            or np.size(stride_shape) > 2  # noqa: PLR2004
-            or np.any(stride_shape < 0)
-        ):
-            msg = f"Invalid `stride_shape` value {stride_shape}."
-            raise ValueError(msg)
-
-        self.preproc_func = preproc_func
-        img_path = Path(img_path)
-        if mode == "wsi":
-            self.reader = WSIReader.open(img_path)
-        else:
-            logger.warning(
-                "WSIPatchDataset only reads image tile at "
-                '`units="baseline"` and `resolution=1.0`.',
-                stacklevel=2,
-            )
-            img = imread(img_path)
-            axes = "YXS"[: len(img.shape)]
-            # initialise metadata for VirtualWSIReader.
-            # here, we simulate a whole-slide image, but with a single level.
-            # ! should we expose this so that use can provide their metadata ?
-            metadata = WSIMeta(
-                mpp=np.array([1.0, 1.0]),
-                axes=axes,
-                objective_power=10,
-                slide_dimensions=np.array(img.shape[:2][::-1]),
-                level_downsamples=[1.0],
-                level_dimensions=[np.array(img.shape[:2][::-1])],
-            )
-            # infer value such that read if mask provided is through
-            # 'mpp' or 'power' as varying 'baseline' is locked atm
-            units = "mpp"
-            resolution = 1.0
-            self.reader = VirtualWSIReader(
-                img,
-                info=metadata,
-            )
-
-        # may decouple into misc ?
-        # the scaling factor will scale base level to requested read resolution/units
-        wsi_shape = self.reader.slide_dimensions(resolution=resolution, units=units)
-
-        # use all patches, as long as it overlaps source image
-        self.inputs = PatchExtractor.get_coordinates(
-            image_shape=wsi_shape,
-            patch_input_shape=patch_input_shape[::-1],
-            stride_shape=stride_shape[::-1],
-            input_within_bound=False,
-        )
-
-        mask_reader = None
-        if mask_path is not None:
-            mask_path = Path(mask_path)
-            if not Path.is_file(mask_path):
-                msg = "`mask_path` must be a valid file path."
-                raise ValueError(msg)
-            mask = imread(mask_path)  # assume to be gray
-            mask = cv2.cvtColor(mask, cv2.COLOR_RGB2GRAY)
-            mask = np.array(mask > 0, dtype=np.uint8)
-
-            mask_reader = VirtualWSIReader(mask)
-            mask_reader.info = self.reader.info
-        elif auto_get_mask and mode == "wsi" and mask_path is None:
-            # if no mask provided and `wsi` mode, generate basic tissue
-            # mask on the fly
-            mask_reader = self.reader.tissue_mask(resolution=1.25, units="power")
-            # ? will this mess up  ?
-            mask_reader.info = self.reader.info
-
-        if mask_reader is not None:
-            selected = PatchExtractor.filter_coordinates(
-                mask_reader,  # must be at the same resolution
-                self.inputs,  # must already be at requested resolution
-                wsi_shape=wsi_shape,
-                min_mask_ratio=min_mask_ratio,
-            )
-            self.inputs = self.inputs[selected]
-
-        if len(self.inputs) == 0:
-            msg = "No patch coordinates remain after filtering."
-            raise ValueError(msg)
-
-        self.patch_input_shape = patch_input_shape
-        self.resolution = resolution
-        self.units = units
-
-        # Perform check on the input
-        self._check_input_integrity(mode="wsi")
-
-    def __getitem__(self: WSIPatchDataset, idx: int) -> dict:
-        """Get an item from the dataset."""
-        coords = self.inputs[idx]
-        # Read image patch from the whole-slide image
-        patch = self.reader.read_bounds(
-            coords,
-            resolution=self.resolution,
-            units=self.units,
-            pad_constant_values=255,
-            coord_space="resolution",
-        )
-
-        # Apply preprocessing to selected patch
-        patch = self._preproc(patch)
-
-        return {"image": patch, "coords": np.array(coords)}
->>>>>>> cca74438
+    return _TorchPreprocCaller(preprocs)