# ***** BEGIN GPL LICENSE BLOCK *****
#
# This program is free software; you can redistribute it and/or
# modify it under the terms of the GNU General Public License
# as published by the Free Software Foundation; either version 2
# of the License, or (at your option) any later version.
#
# This program is distributed in the hope that it will be useful,
# but WITHOUT ANY WARRANTY; without even the implied warranty of
# MERCHANTABILITY or FITNESS FOR A PARTICULAR PURPOSE.  See the
# GNU General Public License for more details.
#
# You should have received a copy of the GNU General Public License
# along with this program; if not, write to the Free Software Foundation,
# Inc., 51 Franklin Street, Fifth Floor, Boston, MA 02110-1301, USA.
#
# The Original Code is Copyright (C) 2020, TIALab, University of Warwick
# All rights reserved.
# ***** END GPL LICENSE BLOCK *****


import os
import pathlib

import numpy as np
import PIL
import torch
import torchvision.transforms as transforms

from tiatoolbox import rcParam
from tiatoolbox.utils.misc import download_data, grab_files_from_dir, imread, unzip_data


class __Torch_Preproc_Caller:
    """Wrapper for applying PyTorch transforms.

    Args:
        preproc_list (list): list of torchvision transforms for preprocessing the image.
            The transforms will be applied in the order that they are
            given in the list. https://pytorch.org/vision/stable/transforms.html.
    """

    def __init__(self, preproc_list):
        self.func = transforms.Compose(preproc_list)

    def __call__(self, img):
        img = PIL.Image.fromarray(img)
        img = self.func(img)
        img = img.permute(1, 2, 0)
        return img


def predefined_preproc_func(dataset_name):
    """Get the preprocessing information used for the pretrained model.

    Args:
        dataset_name (str): dataset name used to determine what preprocessing was used.

    """
    preproc_dict = {
        "kather100k": [
            transforms.ToTensor(),
            transforms.Normalize(mean=[0.485, 0.456, 0.406], std=[0.229, 0.224, 0.225]),
        ]
    }
    if dataset_name not in preproc_dict:
        raise ValueError(
            "Predefined preprocessing for" "dataset `%s` does not exist." % dataset_name
        )

    preproc_list = preproc_dict[dataset_name]
    preproc_func = __Torch_Preproc_Caller(preproc_list)
    return preproc_func


class __ABC_Dataset(torch.utils.data.Dataset):
    """Defines abstract base class for patch dataset.

    Attributes:
        return_labels (bool, False): __getitem__ will return both the img and its label.
                If `label_list` is `None`, `None` is returned

        preproc_func: preprocessing function used to transform the input data. If
        supplied, then torch.Compose will be used on the input preproc_list.
        preproc_list is a list of torchvision transforms for preprocessing the image.
        The transforms will be applied in the order that they are given in the list.
        https://pytorch.org/vision/stable/transforms.html.

    """

    def __init__(self, return_labels=False, preproc_func=None):
        super().__init__()
        self.set_preproc_func(preproc_func)
        self.data_is_npy_alike = False
        self.return_labels = return_labels
        self.img_list = None
        self.label_list = None

    @staticmethod
    def load_img(path):
        """Load an image from a provided path.

        Args:
            path (str): path to an image file.

        """
        path = pathlib.Path(path)
        if path.suffix == ".npy":
            patch = np.load(path)
        elif path.suffix in (".jpg", ".jpeg", ".tif", ".tiff", ".png"):
            patch = imread(path)
        else:
<<<<<<< HEAD
            raise ValueError('Can not load data of `%s`' % path.suffix)
=======
            raise ValueError("Can not load data of `.%s`" % path.suffix)
>>>>>>> b6de0cd0
        return patch

    def set_preproc_func(self, func):
        """Set the `preproc_func` to this `func` if it is not None.
        Else the `preproc_func` is reset to return source image.

        `func` must behave in the following manner:

        >>> transformed_img = func(img)

        """
        self.preproc_func = func if func is not None else lambda x: x

    def __len__(self):
        return len(self.img_list)

    def __getitem__(self, idx):
        patch = self.img_list[idx]
        # mode 0 is list of paths
        if not self.data_is_npy_alike:
            patch = self.load_img(patch)

        # apply preprocessing to selected patch
        patch = self.preproc_func(patch)

        if self.return_labels:
            return patch, self.label_list[idx]

        return patch


class Patch_Dataset(__ABC_Dataset):
    """Defines a simple patch dataset, which inherits
    from the torch.utils.data.Dataset class.

    Attributes:
        img_list: Either a list of patches, where each patch is a ndarray or a list of
            valid path with its extension be (".jpg", ".jpeg", ".tif", ".tiff", ".png")
            pointing to an image.

        label_list: List of label for sample at the same index in `img_list` .
                 Default is `None`

        return_labels (bool, False): __getitem__ will return both the img and its label.
                If `label_list` is `None`, `None` is returned

        preproc_func: preprocessing function used to transform the input data. If
        supplied, then torch.Compose will be used on the input preproc_list.
        preproc_list is a list of torchvision transforms for preprocessing the image.
        The transforms will be applied in the order that they are given in the list.
        https://pytorch.org/vision/stable/transforms.html.

    Examples:
        >>> from tiatoolbox.models.data import Patch_Dataset
        >>> mean = [0.485, 0.456, 0.406]
        >>> std = [0.229, 0.224, 0.225]
        >>> preproc_list =
                [
                    transforms.Resize(224),
                    transforms.ToTensor(),
                    transforms.Normalize(mean=mean, std=std)
                ]
        >>> ds = Patch_Dataset('/path/to/data/', preproc_list=preproc_list)

    """

    def __init__(
        self, img_list, label_list=None, return_labels=False, preproc_func=None
    ):
        super().__init__(return_labels=return_labels, preproc_func=preproc_func)

        self.data_is_npy_alike = False

        # perform check on the input
        # ? move to ABC ?

        # if input is a list - can contain a list of images or a list of image paths
        if isinstance(img_list, list):
            is_all_path_list = all(isinstance(v, (pathlib.Path, str)) for v in img_list)
            is_all_npy_list = all(isinstance(v, np.ndarray) for v in img_list)
            if not (is_all_path_list or is_all_npy_list):
                raise ValueError(
                    "Input must be either a list/array of images "
                    "or a list of valid image paths."
                )

            shape_list = []
            # when a list of paths is provided
            if is_all_path_list:
                if any(not os.path.exists(v) for v in img_list):
                    # at least one of the paths are invalid
                    raise ValueError(
                        "Input must be either a list/array of images "
                        "or a list of valid image paths."
                    )
                # preload test for sanity check
                shape_list = [self.load_img(v).shape for v in img_list]
                self.data_is_npy_alike = False
            else:
                shape_list = [v.shape for v in img_list]
                self.data_is_npy_alike = True

            if any(len(v) != 3 for v in shape_list):
                raise ValueError(
                    "Each sample must be an array of the form HWC."
                )

            max_shape = np.max(shape_list, axis=0)
            # how will this behave for mixed channel ?
            if (shape_list - max_shape[None]).sum() != 0:
                raise ValueError("Images must have the same dimensions.")

        # if input is a numpy array
        elif isinstance(img_list, np.ndarray):
            # check that input array is numerical
            if not np.issubdtype(img_list.dtype, np.number):
                # ndarray of mixed data types
                raise ValueError("Provided input array is non-numerical.")
            # N H W C | N C H W
            if len(img_list.shape) != 4:
                raise ValueError(
                    "Input must be an array of images of the form NHWC. This can "
                    "be achieved by converting a list of images to a numpy array. "
                    " eg., np.array([img1, img2])."
                )
            self.data_is_npy_alike = True

        else:
            raise ValueError(
                "Input must be either a list/array of images "
                "or a list of valid paths to image."
            )

        if label_list is None:
            label_list = [np.nan for i in range(len(img_list))]

        self.img_list = img_list
        self.label_list = label_list
        self.return_labels = return_labels


class Kather_Patch_Dataset(__ABC_Dataset):
    """Define a dataset class specifically for the Kather dataset, obtain from [URL].

    Attributes:
        root_dir (str or None): path to directory containing the Kather dataset,
                 assumed to be as is after extracted. If the argument is `None`,
                 the dataset will be downloaded and extracted into the
                 'run_dir/download/Kather'.

        preproc_list: list of preprocessing to be applied. If not provided, by default
                      the following are applied in sequential order.

    """

    def __init__(
        self,
        root_dir=None,
        save_dir_path=None,
        return_labels=False,
        preproc_func=None,
    ):
        super().__init__(return_labels=return_labels, preproc_func=preproc_func)

        if save_dir_path is None:
            save_dir_path = os.path.join(rcParam["TIATOOLBOX_HOME"], "dataset/")

        self.data_is_npy_alike = False

        label_code_list = [
            "01_TUMOR",
            "02_STROMA",
            "03_COMPLEX",
            "04_LYMPHO",
            "05_DEBRIS",
            "06_MUCOSA",
            "07_ADIPOSE",
            "08_EMPTY",
        ]

        if root_dir is None:
            if not os.path.exists(save_dir_path):
                save_zip_path = os.path.join(save_dir_path, "Kather.zip")
                url = (
                    "https://zenodo.org/record/53169/files/"
                    "Kather_texture_2016_image_tiles_5000.zip"
                )
                download_data(url, save_zip_path)
                unzip_data(save_zip_path, save_dir_path)
            root_dir = os.path.join(
                save_dir_path, "Kather_texture_2016_image_tiles_5000/"
            )

        # what will happen if contents modified / corrupt ?
        if not os.path.exists(save_dir_path):
            print("Dataset does not exists at %s" % save_dir_path)

        all_path_list = []
        for label_id, label_code in enumerate(label_code_list):
            path_list = grab_files_from_dir(
                "%s/%s/" % (root_dir, label_code), file_types="*.tif"
            )
            path_list = [[v, label_id] for v in path_list]
            path_list.sort()
            all_path_list.extend(path_list)
        img_list, label_list = list(zip(*all_path_list))

        self.img_list = img_list
        self.label_list = label_list
        self.classes = label_code_list<|MERGE_RESOLUTION|>--- conflicted
+++ resolved
@@ -110,11 +110,7 @@
         elif path.suffix in (".jpg", ".jpeg", ".tif", ".tiff", ".png"):
             patch = imread(path)
         else:
-<<<<<<< HEAD
             raise ValueError('Can not load data of `%s`' % path.suffix)
-=======
-            raise ValueError("Can not load data of `.%s`" % path.suffix)
->>>>>>> b6de0cd0
         return patch
 
     def set_preproc_func(self, func):
