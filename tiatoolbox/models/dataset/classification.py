import os
import pathlib
from typing import Literal, Tuple, Union

import cv2
import numpy as np
import PIL
import torchvision.transforms as transforms

from tiatoolbox.models.dataset import dataset_abc
from tiatoolbox.tools.patchextraction import PatchExtractor
from tiatoolbox.utils.misc import imread
from tiatoolbox.wsicore.wsireader import Units, VirtualWSIReader, WSIReader


class _TorchPreprocCaller:
    """Wrapper for applying PyTorch transforms.

    Args:
        preprocs (list):
            List of torchvision transforms for preprocessing the image.
            The transforms will be applied in the order that they are
            given in the list. For more information, visit the following
            link: https://pytorch.org/vision/stable/transforms.html.

    """

    def __init__(self, preprocs):
        self.func = transforms.Compose(preprocs)

    def __call__(self, img):
        img = PIL.Image.fromarray(img)
        img = self.func(img)
        return img.permute(1, 2, 0)


def predefined_preproc_func(dataset_name):
    """Get the preprocessing information used for the pretrained model.

    Args:
        dataset_name (str):
            Dataset name used to determine what preprocessing was used.
    Returns:
        _TorchPreprocCaller:
            Preprocessing function for transforming the input data.

    """
    preproc_dict = {
        "kather100k": [
            transforms.ToTensor(),
        ],
        "pcam": [
            transforms.ToTensor(),
        ],
    }

    if dataset_name not in preproc_dict:
        raise ValueError(
            f"Predefined preprocessing for dataset `{dataset_name}` does not exist."
        )

    preprocs = preproc_dict[dataset_name]
    return _TorchPreprocCaller(preprocs)


class PatchDataset(dataset_abc.PatchDatasetABC):
    """Defines a simple patch dataset, which inherits from the
      `torch.utils.data.Dataset` class.

    Attributes:
        inputs:
            Either a list of patches, where each patch is a ndarray or a
            list of valid path with its extension be (".jpg", ".jpeg",
            ".tif", ".tiff", ".png") pointing to an image.
        labels:
            List of labels for sample at the same index in `inputs`.
            Default is `None`.
        preproc_func:
            Preprocessing function used to transform the input data.

    Examples:
        >>> # A user defined preproc func and expected behavior
        >>> preproc_func = lambda img: img/2  # reduce intensity by half
        >>> transformed_img = preproc_func(img)
        >>> # create a dataset to get patches preprocessed by the above function
        >>> ds = PatchDataset(
        ...     inputs=['/A/B/C/img1.png', '/A/B/C/img2.png'],
        ...     preproc_func=preproc_func
        ... )

    """

    def __init__(self, inputs, labels=None):
        super().__init__()

        self.data_is_npy_alike = False

        self.inputs = inputs
        self.labels = labels

        # perform check on the input
        self._check_input_integrity(mode="patch")

    def __getitem__(self, idx):
        patch = self.inputs[idx]

        # Mode 0 is list of paths
        if not self.data_is_npy_alike:
            patch = self.load_img(patch)

        # Apply preprocessing to selected patch
        patch = self._preproc(patch)

        data = {
            "image": patch,
        }

        if self.labels is not None:
            data["label"] = self.labels[idx]

        return data


class WSIPatchDataset(dataset_abc.PatchDatasetABC):
    """Defines a WSI-level patch dataset.

    Attributes:
        reader (:class:`.WSIReader`):
            A WSI Reader or Virtual Reader for reading pyramidal image
            or large tile in pyramidal way.
        inputs:
            List of coordinates to read from the `reader`, each
            coordinate is of the form `[start_x, start_y, end_x,
            end_y]`.
        patch_input_shape:
            A tuple (int, int) or ndarray of shape (2,). Expected size to
            read from `reader` at requested `resolution` and `units`.
            Expected to be `(height, width)`.
        resolution:
            See (:class:`.WSIReader`) for details.
        units:
            See (:class:`.WSIReader`) for details.
        preproc_func:
            Preprocessing function used to transform the input data. It will
            be called on each patch before returning it.

    """

    def __init__(
        self,
        input_img: Union[str, pathlib.Path, np.ndarray, WSIReader],
        mode: Literal["wsi", "tile"] = "wsi",
        mask: Union[str, pathlib.Path, np.ndarray, VirtualWSIReader] = None,
        patch_input_shape: Union[Tuple[int, int], np.ndarray] = None,
        stride_shape: Union[Tuple[int, int], np.ndarray] = None,
        resolution: float = 1,
        units: Units = "baseline",
        auto_get_mask=True,
        min_mask_ratio=0,
        preproc_func=None,
    ):
        """Create a WSI-level patch dataset.

        Args:
            mode (str):
                Can be either `wsi` or `tile` to denote the image to
                read is either a whole-slide image or a large image
                tile.
            input_img: (:obj:`str` or
                        :obj:`pathlib.Path` or
                        :obj:`ndarray` or
                        :obj:`WSIReader`):
                Valid to pyramidal whole-slide image or large tile to
                read.
            mask (:obj:`str` or
                    :obj:`pathlib.Path` or
                    :obj:`ndarray` or
                    :obj:`VirtualWSIReader`):
                Valid mask image.
            patch_input_shape:
                A tuple (int, int) or ndarray of shape (2,). Expected
                shape to read from `reader` at requested `resolution`
                and `units`. Expected to be positive and of (height,
                width). Note, this is not at `resolution` coordinate
                space.
            stride_shape:
                A tuple (int, int) or ndarray of shape (2,). Expected
                stride shape to read at requested `resolution` and
                `units`. Expected to be positive and of (height, width).
                Note, this is not at level 0.
            resolution:
<<<<<<< HEAD
              Check (:class:`.WSIReader`) for details.
              If reading from an image without specified metadata,
              use `resolution=1.0` and`units='baseline'` units:
              check (:class:`.WSIReader`) for details.
            units:
                Check (:class:`.WSIReader`) for details.
=======
                Check (:class:`.WSIReader`) for details. When
                `mode='tile'`, value is fixed to be `resolution=1.0` and
                `units='baseline'` units: check (:class:`.WSIReader`) for
                details.
            units:
                Units in which `resolution` is defined.
            auto_get_mask:
                If `True`, then automatically get simple threshold mask using
                WSIReader.tissue_mask() function.
            min_mask_ratio:
                Only patches with positive area percentage above this value are
                included. Defaults to 0.
>>>>>>> 875c2d95
            preproc_func:
                Preprocessing function used to transform the input data. If
                supplied, the function will be called on each patch before
                returning it.

        Examples:
            >>> # A user defined preproc func and expected behavior
            >>> preproc_func = lambda img: img/2  # reduce intensity by half
            >>> transformed_img = preproc_func(img)
            >>> # Create a dataset to get patches from WSI with above
            >>> # preprocessing function
            >>> ds = WSIPatchDataset(
            ...     img_path='/A/B/C/wsi.svs',
            ...     mode="wsi",
            ...     patch_input_shape=[512, 512],
            ...     stride_shape=[256, 256],
            ...     auto_get_mask=False,
            ...     preproc_func=preproc_func
            ... )

        """
        super().__init__()

        if mode not in ["wsi", "tile"]:
            raise ValueError(f"`{mode}` is not supported.")

        if units not in ["baseline", "power", "mpp"]:
            raise ValueError(f"`{units}` is not supported.")

        patch_input_shape = np.array(patch_input_shape)
        stride_shape = np.array(stride_shape)

        if (
            not np.issubdtype(patch_input_shape.dtype, np.integer)
            or np.size(patch_input_shape) > 2
            or np.any(patch_input_shape < 0)
        ):
            raise ValueError(f"Invalid `patch_input_shape` value {patch_input_shape}.")
        if (
            not np.issubdtype(stride_shape.dtype, np.integer)
            or np.size(stride_shape) > 2
            or np.any(stride_shape < 0)
        ):
            raise ValueError(f"Invalid `stride_shape` value {stride_shape}.")

<<<<<<< HEAD
        self.reader = WSIReader.open(input_img)
=======
        self.preproc_func = preproc_func
        img_path = pathlib.Path(img_path)
        if mode == "wsi":
            self.reader = WSIReader.open(img_path)
        else:
            warnings.warn(
                "WSIPatchDataset only reads image tile at "
                '`units="baseline"` and `resolution=1.0`.',
                stacklevel=2,
            )
            units = "baseline"
            resolution = 1.0
            img = imread(img_path)
            axes = "YXS"[: len(img.shape)]
            # initialise metadata for VirtualWSIReader.
            # here, we simulate a whole-slide image, but with a single level.
            # ! should we expose this so that use can provide their metadata ?
            metadata = WSIMeta(
                mpp=np.array([1.0, 1.0]),
                axes=axes,
                objective_power=10,
                slide_dimensions=np.array(img.shape[:2][::-1]),
                level_downsamples=[1.0],
                level_dimensions=[np.array(img.shape[:2][::-1])],
            )
            # hack value such that read if mask is provided is through
            # 'mpp' or 'power' as varying 'baseline' is locked atm
            units = "mpp"
            resolution = 1.0
            self.reader = VirtualWSIReader(
                img,
                info=metadata,
            )
>>>>>>> 875c2d95

        # may decouple into misc ?
        # the scaling factor will scale base level to requested read resolution/units
        wsi_shape = self.reader.slide_dimensions(resolution=resolution, units=units)

        # use all patches, as long as it overlaps source image
        self.inputs = PatchExtractor.get_coordinates(
            image_shape=wsi_shape,
            patch_input_shape=patch_input_shape[::-1],
            stride_shape=stride_shape[::-1],
            input_within_bound=False,
        )

        self._apply_mask(
            mask=mask,
            auto_get_mask=auto_get_mask,
            resolution=resolution,
            units=units,
            mode=mode,
        )

        if len(self.inputs) == 0:
            raise ValueError("No patch coordinates remain after filtering.")

        self.patch_input_shape = patch_input_shape
        self.resolution = resolution
        self.units = units

        # Perform check on the input
        self._check_input_integrity(mode="wsi")

    def _apply_mask(
        self,
        mask: Union[str, pathlib.Path, np.ndarray, VirtualWSIReader],
        auto_get_mask: bool = True,
        resolution: float = 1,
        units: Units = "baseline",
        mode: Literal["wsi", "tile"] = "wsi",
    ):
        """Reads or generates a mask for the input image and
        applies it to the dataset."""
        mask_reader = None
        if mask is not None:
            if not isinstance(mask, (str, pathlib.Path, np.ndarray, VirtualWSIReader)):
                raise ValueError(
                    "`mask` must be file path, np.ndarray or VirtualWSIReader."
                )

            if isinstance(mask, VirtualWSIReader):
                if mask.mode != "bool":
                    raise ValueError(
                        "`mask` must be binary, "
                        "i.e. VirtualWSIReader's mode has to be 'bool'"
                    )

                mask_reader = mask

            elif isinstance(mask, np.ndarray):
                if mask.dtype != np.bool:
                    raise ValueError(
                        "`mask` must be binary, i.e. `ndarray.dtype` has to be bool"
                    )

                mask_reader = VirtualWSIReader(mask.astype(np.uint8))

            else:  # assume to be file path
                if not os.path.isfile(mask):
                    raise ValueError("`mask` must be a valid file path.")

                mask = imread(mask)  # assume to be gray
                mask = cv2.cvtColor(mask, cv2.COLOR_RGB2GRAY)
                mask = np.array(mask > 0, dtype=np.uint8)
                mask_reader = VirtualWSIReader(mask)

            mask_reader.info = self.reader.info
        elif auto_get_mask and mode == "wsi" and mask is None:
            # if no mask provided and `wsi` mode, generate basic tissue
            # mask on the fly
            mask_reader = self.reader.tissue_mask(resolution=1.25, units="power")
            # ? will this mess up  ?
            mask_reader.info = self.reader.info

        if mask_reader is not None:
            selected = PatchExtractor.filter_coordinates(
                mask_reader,  # must be at the same resolution
                self.inputs,  # must already be at requested resolution
                wsi_shape=wsi_shape,
                min_mask_ratio=min_mask_ratio,
            )
            self.inputs = self.inputs[selected]

    def __getitem__(self, idx):
        coords = self.inputs[idx]
        # Read image patch from the whole-slide image
        patch = self.reader.read_bounds(
            coords,
            resolution=self.resolution,
            units=self.units,
            pad_constant_values=255,
            coord_space="resolution",
        )

        # Apply preprocessing to selected patch
        patch = self._preproc(patch)

        return {"image": patch, "coords": np.array(coords)}<|MERGE_RESOLUTION|>--- conflicted
+++ resolved
@@ -189,18 +189,10 @@
                 `units`. Expected to be positive and of (height, width).
                 Note, this is not at level 0.
             resolution:
-<<<<<<< HEAD
               Check (:class:`.WSIReader`) for details.
               If reading from an image without specified metadata,
               use `resolution=1.0` and`units='baseline'` units:
               check (:class:`.WSIReader`) for details.
-            units:
-                Check (:class:`.WSIReader`) for details.
-=======
-                Check (:class:`.WSIReader`) for details. When
-                `mode='tile'`, value is fixed to be `resolution=1.0` and
-                `units='baseline'` units: check (:class:`.WSIReader`) for
-                details.
             units:
                 Units in which `resolution` is defined.
             auto_get_mask:
@@ -209,7 +201,6 @@
             min_mask_ratio:
                 Only patches with positive area percentage above this value are
                 included. Defaults to 0.
->>>>>>> 875c2d95
             preproc_func:
                 Preprocessing function used to transform the input data. If
                 supplied, the function will be called on each patch before
@@ -255,43 +246,8 @@
         ):
             raise ValueError(f"Invalid `stride_shape` value {stride_shape}.")
 
-<<<<<<< HEAD
+        self.preproc_func = preproc_func
         self.reader = WSIReader.open(input_img)
-=======
-        self.preproc_func = preproc_func
-        img_path = pathlib.Path(img_path)
-        if mode == "wsi":
-            self.reader = WSIReader.open(img_path)
-        else:
-            warnings.warn(
-                "WSIPatchDataset only reads image tile at "
-                '`units="baseline"` and `resolution=1.0`.',
-                stacklevel=2,
-            )
-            units = "baseline"
-            resolution = 1.0
-            img = imread(img_path)
-            axes = "YXS"[: len(img.shape)]
-            # initialise metadata for VirtualWSIReader.
-            # here, we simulate a whole-slide image, but with a single level.
-            # ! should we expose this so that use can provide their metadata ?
-            metadata = WSIMeta(
-                mpp=np.array([1.0, 1.0]),
-                axes=axes,
-                objective_power=10,
-                slide_dimensions=np.array(img.shape[:2][::-1]),
-                level_downsamples=[1.0],
-                level_dimensions=[np.array(img.shape[:2][::-1])],
-            )
-            # hack value such that read if mask is provided is through
-            # 'mpp' or 'power' as varying 'baseline' is locked atm
-            units = "mpp"
-            resolution = 1.0
-            self.reader = VirtualWSIReader(
-                img,
-                info=metadata,
-            )
->>>>>>> 875c2d95
 
         # may decouple into misc ?
         # the scaling factor will scale base level to requested read resolution/units
@@ -308,8 +264,8 @@
         self._apply_mask(
             mask=mask,
             auto_get_mask=auto_get_mask,
-            resolution=resolution,
-            units=units,
+            wsi_shape=wsi_shape,
+            min_mask_ratio=min_mask_ratio,
             mode=mode,
         )
 
@@ -327,8 +283,8 @@
         self,
         mask: Union[str, pathlib.Path, np.ndarray, VirtualWSIReader],
         auto_get_mask: bool = True,
-        resolution: float = 1,
-        units: Units = "baseline",
+        wsi_shape: Tuple[int, int] = None,
+        min_mask_ratio: float = 0,
         mode: Literal["wsi", "tile"] = "wsi",
     ):
         """Reads or generates a mask for the input image and
