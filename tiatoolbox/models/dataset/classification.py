--- conflicted
+++ resolved
@@ -162,11 +162,7 @@
 
     """
 
-<<<<<<< HEAD
     def __init__(  # skipcq: PY-R1000  # noqa: PLR0915
-=======
-    def __init__(  # skipcq: PY-R1000  # noqa: PLR0913, PLR0915
->>>>>>> cca74438
         self: WSIPatchDataset,
         img_path: str | Path,
         mode: str = "wsi",
