# ***** BEGIN GPL LICENSE BLOCK *****
#
# This program is free software; you can redistribute it and/or
# modify it under the terms of the GNU General Public License
# as published by the Free Software Foundation; either version 2
# of the License, or (at your option) any later version.
#
# This program is distributed in the hope that it will be useful,
# but WITHOUT ANY WARRANTY; without even the implied warranty of
# MERCHANTABILITY or FITNESS FOR A PARTICULAR PURPOSE.  See the
# GNU General Public License for more details.
#
# You should have received a copy of the GNU General Public License
# along with this program; if not, write to the Free Software Foundation,
# Inc., 51 Franklin Street, Fifth Floor, Boston, MA 02110-1301, USA.
#
# The Original Code is Copyright (C) 2021, TIALab, University of Warwick
# All rights reserved.
# ***** END GPL LICENSE BLOCK *****


import os
import pathlib
import warnings

import cv2
import numpy as np
import PIL
import torchvision.transforms as transforms

from tiatoolbox.models.dataset import abc
from tiatoolbox.tools.patchextraction import PatchExtractor
from tiatoolbox.utils.misc import imread
from tiatoolbox.wsicore.wsimeta import WSIMeta
from tiatoolbox.wsicore.wsireader import VirtualWSIReader, get_wsireader


class _TorchPreprocCaller:
    """Wrapper for applying PyTorch transforms.
    Args:
        preprocs (list): List of torchvision transforms for preprocessing the image.
            The transforms will be applied in the order that they are
            given in the list. https://pytorch.org/vision/stable/transforms.html.
    """

    def __init__(self, preprocs):
        self.func = transforms.Compose(preprocs)

    def __call__(self, img):
        img = PIL.Image.fromarray(img)
        img = self.func(img)
        img = img.permute(1, 2, 0)
        return img


def predefined_preproc_func(dataset_name):
    """Get the preprocessing information used for the pretrained model.
    Args:
        dataset_name (str): Dataset name used to determine what preprocessing was used.
    Returns:
        preproc_func (_TorchPreprocCaller): Preprocessing function for transforming
            the input data.
    """
    preproc_dict = {
        "kather100k": [
            transforms.ToTensor(),
        ]
    }
    if dataset_name not in preproc_dict:
        raise ValueError(
            f"Predefined preprocessing for dataset `{dataset_name}` does not exist."
        )

    preprocs = preproc_dict[dataset_name]
    preproc_func = _TorchPreprocCaller(preprocs)
    return preproc_func


class PatchDataset(abc.PatchDatasetABC):
    """Defines a simple patch dataset, which inherits
    from the torch.utils.data.Dataset class.
    Attributes:
        inputs: Either a list of patches, where each patch is a ndarray or a list of
            valid path with its extension be (".jpg", ".jpeg", ".tif", ".tiff", ".png")
            pointing to an image.
        labels: List of label for sample at the same index in `inputs` .
            Default is `None`.
        preproc_func: Preprocessing function used to transform the input data.
<<<<<<< HEAD
            Expect to do:
            >>> transformed_img = func(img)
=======

    Examples:
        >>> # an user defined preproc func and expected behavior
        >>> preproc_func = lambda img: img/2  # reduce intensity by half
        >>> transformed_img = preproc_func(img)
        >>> # create a dataset to get patches preprocessed by the above function
        >>> ds = PatchDataset(
        ...     inputs=['/A/B/C/img1.png', '/A/B/C/img2.png'],
        ...     preproc_func=preproc_func
        ... )

>>>>>>> b15ed590
    """

    def __init__(self, inputs, labels=None):
        super().__init__()

        self.data_is_npy_alike = False

        self.inputs = inputs
        self.labels = labels

        # perform check on the input
        self._check_input_integrity(mode="patch")

    def __getitem__(self, idx):
        patch = self.inputs[idx]

        # Mode 0 is list of paths
        if not self.data_is_npy_alike:
            patch = self.load_img(patch)

        # Apply preprocessing to selected patch
        patch = self._preproc(patch)

        data = {
            "image": patch,
        }
        if self.labels is not None:
            data["label"] = self.labels[idx]
            return data

        return data


class WSIPatchDataset(abc.PatchDatasetABC):
    """Defines a WSI-level patch dataset.
    Attributes:
        reader (:class:`.WSIReader`): an WSI Reader or Virtual Reader
<<<<<<< HEAD
        for reading pyramidal image or large tile in pyramidal way.
        inputs: List of coordinates to read from the `reader`,
        each coordinate is of the form [start_x, start_y, end_x, end_y].
        patch_size: a tuple(int, int) or ndarray of shape (2,).
        Expected size to read from `reader` at requested `resolution` and `units`.
        Expected to be (height, width).
        lv0_patch_size: a tuple (int, int) or ndarray of shape (2,).
        `patch_size` at level 0 in `reader` at requested `resolution`
        and `units`. Expected to be (height, width).
        resolution: check (:class:`.WSIReader`) for details.
        units: check (:class:`.WSIReader`) for details.
        preproc_func: Preprocessing function used to transform the input data. If
        supplied, then torch.Compose will be used on the input preprocs.
        preprocs is a list of torchvision transforms for preprocessing the image.
        The transforms will be applied in the order that they are given in the list.
        https://pytorch.org/vision/stable/transforms.html.
=======
            for reading pyramidal image or large tile in pyramidal way.
        inputs: List of coordinates to read from the `reader`,
            each coordinate is of the form [start_x, start_y, end_x, end_y].
        patch_size: a tuple(int, int) or ndarray of shape (2,).
            Expected size to read from `reader` at requested `resolution`
            and `units`. Expected to be (height, width).
        lv0_patch_size: a tuple (int, int) or ndarray of shape (2,).
            `patch_size` at level 0 in `reader` at requested `resolution`
            and `units`. Expected to be (height, width).
        resolution: check (:class:`.WSIReader`) for details.
        units: check (:class:`.WSIReader`) for details.
        preproc_func: Preprocessing function used to transform the input data.
            If supplied, then torch.Compose will be used on the input preprocs.
            preprocs is a list of torchvision transforms for preprocessing the
            image. The transforms will be applied in the order that they are
            given in the list.
            https://pytorch.org/vision/stable/transforms.html.

>>>>>>> b15ed590
    """

    def __init__(
        self,
        img_path,
        mode="wsi",
        mask_path=None,
        patch_size=None,
        stride_size=None,
        resolution=None,
        units=None,
        auto_get_mask=True,
    ):
        """Create a WSI-level patch dataset.
        Args:
            mode (str): can be either `wsi` or `tile` to denote the image to read is
                either a whole-slide image or a large image tile.
            img_path (:obj:`str` or :obj:`pathlib.Path`): valid to pyramidal
                whole-slide image or large tile to read.
            mask_path (:obj:`str` or :obj:`pathlib.Path`): valid mask image.
            patch_size: a tuple (int, int) or ndarray of shape (2,).
                Expected shape to read from `reader` at requested `resolution` and
                `units`. Expected to be positive and of (height, width). Note, this
                is not at `resolution` coordinate space.
            stride_size: a tuple (int, int) or ndarray of shape (2,).
                Expected stride shape to read at requested `resolution` and `units`.
                Expected to be positive and of (height, width). Note, this is not at
                level 0.
            resolution: check (:class:`.WSIReader`) for details. When `mode='tile'`,
                value is fixed to be `resolution=1.0` and `units='baseline'`
                units: check (:class:`.WSIReader`) for details.
            preproc_func: Preprocessing function used to transform the input data.
<<<<<<< HEAD
                Expect to do:
                >>> transformed_img = func(img)
=======

        Examples:
            >>> # an user defined preproc func and expected behavior
            >>> preproc_func = lambda img: img/2  # reduce intensity by half
            >>> transformed_img = preproc_func(img)
            >>> # create a dataset to get patches from WSI with above
            >>> # preprocessing function
            >>> ds = WSIPatchDataset(
            ...     img_path='/A/B/C/wsi.svs',
            ...     mode="wsi",
            ...     patch_size=[512, 512],
            ...     stride_size=[256, 256],
            ...     auto_get_mask=False,
            ...     preproc_func=preproc_func
            ... )

>>>>>>> b15ed590
        """
        super().__init__()

        # Is there a generic func for path test in toolbox?
        if not os.path.isfile(img_path):
            raise ValueError("`img_path` must be a valid file path.")
        if mode not in ["wsi", "tile"]:
            raise ValueError(f"`{mode}` is not supported.")
        patch_size = np.array(patch_size)
        stride_size = np.array(stride_size)

        if (
            not np.issubdtype(patch_size.dtype, np.integer)
            or np.size(patch_size) > 2
            or np.any(patch_size < 0)
        ):
            raise ValueError(f"Invalid `patch_size` value {patch_size}.")
        if (
            not np.issubdtype(stride_size.dtype, np.integer)
            or np.size(stride_size) > 2
            or np.any(stride_size < 0)
        ):
            raise ValueError(f"Invalid `stride_size` value {stride_size}.")

        img_path = pathlib.Path(img_path)
        if mode == "wsi":
            self.reader = get_wsireader(img_path)
        else:
            warnings.warn(
                (
                    "WSIPatchDataset only reads image tile at "
                    '`units="baseline"` and `resolution=1.0`.'
                )
            )
            units = "baseline"
            resolution = 1.0
            img = imread(img_path)
            # initialise metadata for VirtualWSIReader.
            # here, we simulate a whole-slide image, but with a single level.
            # ! should we expose this so that use can provide their metadat ?
            metadata = WSIMeta(
                mpp=np.array([1.0, 1.0]),
                objective_power=10,
                slide_dimensions=np.array(img.shape[:2][::-1]),
                level_downsamples=[1.0],
                level_dimensions=[np.array(img.shape[:2][::-1])],
            )
            # hack value such that read if mask is provided is through
            # 'mpp' or 'power' as varying 'baseline' is locked atm
            units = "mpp"
            resolution = 1.0
            self.reader = VirtualWSIReader(
                img,
                metadata,
            )

        # may decouple into misc ?
        # the scaling factor will scale base level to requested read resolution/units
        wsi_shape = self.reader.slide_dimensions(resolution=resolution, units=units)

        # use all patches, as long as it overlaps source image
        self.inputs = PatchExtractor.get_coordinates(
            image_shape=wsi_shape,
            patch_input_shape=patch_size[::-1],
            stride_shape=stride_size[::-1],
            input_within_bound=False,
        )

        mask_reader = None
        if mask_path is not None:
            if not os.path.isfile(mask_path):
                raise ValueError("`mask_path` must be a valid file path.")
            mask = imread(mask_path)  # assume to be gray
            mask = cv2.cvtColor(mask, cv2.COLOR_RGB2GRAY)
            mask = np.array(mask > 0, dtype=np.uint8)

            mask_reader = VirtualWSIReader(mask)
            mask_reader.info = self.reader.info
        elif auto_get_mask and mode == "wsi" and mask_path is None:
            # if no mask provided and `wsi` mode, generate basic tissue
            # mask on the fly
            mask_reader = self.reader.tissue_mask(resolution=1.25, units="power")
            # ? will this mess up  ?
            mask_reader.info = self.reader.info

        if mask_reader is not None:
            selected = PatchExtractor.filter_coordinates(
                mask_reader,  # must be at the same resolution
                self.inputs,  # must already be at requested resolution
                resolution=resolution,
                units=units,
            )
            self.inputs = self.inputs[selected]

        if len(self.inputs) == 0:
            raise ValueError("No coordinate remain after tiling!")

        self.patch_size = patch_size
        self.resolution = resolution
        self.units = units

        # Perform check on the input
        self._check_input_integrity(mode="wsi")

    def __getitem__(self, idx):
        coords = self.inputs[idx]
        # Read image patch from the whole-slide image
        patch = self.reader.read_bounds(
            coords,
            resolution=self.resolution,
            units=self.units,
            pad_constant_values=255,
            coord_space="resolution",
        )

        # Apply preprocessing to selected patch
        patch = self._preproc(patch)

        data = {"image": patch, "coords": np.array(coords)}
        return data<|MERGE_RESOLUTION|>--- conflicted
+++ resolved
@@ -37,10 +37,12 @@
 
 class _TorchPreprocCaller:
     """Wrapper for applying PyTorch transforms.
+
     Args:
         preprocs (list): List of torchvision transforms for preprocessing the image.
             The transforms will be applied in the order that they are
             given in the list. https://pytorch.org/vision/stable/transforms.html.
+
     """
 
     def __init__(self, preprocs):
@@ -55,11 +57,13 @@
 
 def predefined_preproc_func(dataset_name):
     """Get the preprocessing information used for the pretrained model.
+
     Args:
         dataset_name (str): Dataset name used to determine what preprocessing was used.
     Returns:
         preproc_func (_TorchPreprocCaller): Preprocessing function for transforming
             the input data.
+
     """
     preproc_dict = {
         "kather100k": [
@@ -79,6 +83,7 @@
 class PatchDataset(abc.PatchDatasetABC):
     """Defines a simple patch dataset, which inherits
     from the torch.utils.data.Dataset class.
+
     Attributes:
         inputs: Either a list of patches, where each patch is a ndarray or a list of
             valid path with its extension be (".jpg", ".jpeg", ".tif", ".tiff", ".png")
@@ -86,10 +91,6 @@
         labels: List of label for sample at the same index in `inputs` .
             Default is `None`.
         preproc_func: Preprocessing function used to transform the input data.
-<<<<<<< HEAD
-            Expect to do:
-            >>> transformed_img = func(img)
-=======
 
     Examples:
         >>> # an user defined preproc func and expected behavior
@@ -101,7 +102,6 @@
         ...     preproc_func=preproc_func
         ... )
 
->>>>>>> b15ed590
     """
 
     def __init__(self, inputs, labels=None):
@@ -137,26 +137,9 @@
 
 class WSIPatchDataset(abc.PatchDatasetABC):
     """Defines a WSI-level patch dataset.
+
     Attributes:
         reader (:class:`.WSIReader`): an WSI Reader or Virtual Reader
-<<<<<<< HEAD
-        for reading pyramidal image or large tile in pyramidal way.
-        inputs: List of coordinates to read from the `reader`,
-        each coordinate is of the form [start_x, start_y, end_x, end_y].
-        patch_size: a tuple(int, int) or ndarray of shape (2,).
-        Expected size to read from `reader` at requested `resolution` and `units`.
-        Expected to be (height, width).
-        lv0_patch_size: a tuple (int, int) or ndarray of shape (2,).
-        `patch_size` at level 0 in `reader` at requested `resolution`
-        and `units`. Expected to be (height, width).
-        resolution: check (:class:`.WSIReader`) for details.
-        units: check (:class:`.WSIReader`) for details.
-        preproc_func: Preprocessing function used to transform the input data. If
-        supplied, then torch.Compose will be used on the input preprocs.
-        preprocs is a list of torchvision transforms for preprocessing the image.
-        The transforms will be applied in the order that they are given in the list.
-        https://pytorch.org/vision/stable/transforms.html.
-=======
             for reading pyramidal image or large tile in pyramidal way.
         inputs: List of coordinates to read from the `reader`,
             each coordinate is of the form [start_x, start_y, end_x, end_y].
@@ -175,7 +158,6 @@
             given in the list.
             https://pytorch.org/vision/stable/transforms.html.
 
->>>>>>> b15ed590
     """
 
     def __init__(
@@ -208,10 +190,6 @@
                 value is fixed to be `resolution=1.0` and `units='baseline'`
                 units: check (:class:`.WSIReader`) for details.
             preproc_func: Preprocessing function used to transform the input data.
-<<<<<<< HEAD
-                Expect to do:
-                >>> transformed_img = func(img)
-=======
 
         Examples:
             >>> # an user defined preproc func and expected behavior
@@ -228,7 +206,6 @@
             ...     preproc_func=preproc_func
             ... )
 
->>>>>>> b15ed590
         """
         super().__init__()
 
