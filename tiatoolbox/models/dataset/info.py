# ***** BEGIN GPL LICENSE BLOCK *****
#
# This program is free software; you can redistribute it and/or
# modify it under the terms of the GNU General Public License
# as published by the Free Software Foundation; either version 2
# of the License, or (at your option) any later version.
#
# This program is distributed in the hope that it will be useful,
# but WITHOUT ANY WARRANTY; without even the implied warranty of
# MERCHANTABILITY or FITNESS FOR A PARTICULAR PURPOSE.  See the
# GNU General Public License for more details.
#
# You should have received a copy of the GNU General Public License
# along with this program; if not, write to the Free Software Foundation,
# Inc., 51 Franklin Street, Fifth Floor, Boston, MA 02110-1301, USA.
#
# The Original Code is Copyright (C) 2021, TIALab, University of Warwick
# All rights reserved.
# ***** END GPL LICENSE BLOCK *****


import os
from abc import ABC, abstractmethod

from tiatoolbox import rcParam
from tiatoolbox.utils.misc import download_data, grab_files_from_dir, unzip_data


class DatasetInfoABC(ABC):
<<<<<<< HEAD
    """Define an abstract class for holding a dataset information.
=======
    """Define an abstract class for holding dataset information.

>>>>>>> b15ed590
    Enforcing such that following attributes must always be defined by the subclass.
    Attributes
        inputs (list): A list of paths where each path points to a sample image.
        labels (list): A list of `int` where each is the label of the sample at
            the same index.
        label_names (dict): A dict indicates the possible associate name of each label
            value.
    """

    @property
    @abstractmethod
    def inputs(self):
        raise NotImplementedError

    @property
    @abstractmethod
    def labels(self):
        raise NotImplementedError

    @property
    @abstractmethod
    def label_names(self):
        raise NotImplementedError


class KatherPatchDataset(DatasetInfoABC):
    """Define a class for holding the Kather dataset information.
    Args:
        save_dir_path (str or None): Path to directory containing the Kather dataset,
            assumed to be as is after extracted. If the argument is `None`,
            the dataset will be downloaded and extracted into the
            'run_dir/download/Kather'.
    Attributes
        inputs (list): A list of paths where each path points to a sample image.
        labels (list): A list of `int` where each is the label of the sample at
            the same index.
        label_names (dict): A dict indicates the possible associate name of each label
            value.
    """

    # We predefine to follow enforcement, actual initialization in init
    inputs = None
    labels = None
    label_names = None

    def __init__(
        self,
        save_dir_path=None,
    ):
        label_names = [
            "01_TUMOR",
            "02_STROMA",
            "03_COMPLEX",
            "04_LYMPHO",
            "05_DEBRIS",
            "06_MUCOSA",
            "07_ADIPOSE",
            "08_EMPTY",
        ]

        if save_dir_path is None:
            save_dir_path = os.path.join(rcParam["TIATOOLBOX_HOME"], "dataset/")
            if not os.path.exists(save_dir_path):
                save_zip_path = os.path.join(save_dir_path, "Kather.zip")
                url = (
                    "https://zenodo.org/record/53169/files/"
                    "Kather_texture_2016_image_tiles_5000.zip"
                )
                download_data(url, save_zip_path)
                unzip_data(save_zip_path, save_dir_path)
            save_dir_path = os.path.join(
                save_dir_path, "Kather_texture_2016_image_tiles_5000/"
            )
        # bring outside to prevent case where download fail
        if not os.path.exists(save_dir_path):
            raise ValueError("Dataset does not exist at `%s`" % save_dir_path)

        # What will happen if downloaded data get corrupted?
        uid_name_map = {}
        all_paths = []
        for label_id, label_name in enumerate(label_names):
            paths = grab_files_from_dir(
                f"{save_dir_path}/{label_name}/", file_types="*.tif"
            )
            paths = [[v, label_id] for v in paths]
            paths.sort()
            all_paths.extend(paths)
            uid_name_map[label_id] = label_name
        inputs, labels = list(zip(*all_paths))

        self.label_names = uid_name_map
        self.inputs = list(inputs)  # type casting to list
        self.labels = list(labels)  # type casting to list<|MERGE_RESOLUTION|>--- conflicted
+++ resolved
@@ -27,12 +27,8 @@
 
 
 class DatasetInfoABC(ABC):
-<<<<<<< HEAD
-    """Define an abstract class for holding a dataset information.
-=======
     """Define an abstract class for holding dataset information.
 
->>>>>>> b15ed590
     Enforcing such that following attributes must always be defined by the subclass.
     Attributes
         inputs (list): A list of paths where each path points to a sample image.
@@ -40,6 +36,7 @@
             the same index.
         label_names (dict): A dict indicates the possible associate name of each label
             value.
+
     """
 
     @property
@@ -60,6 +57,7 @@
 
 class KatherPatchDataset(DatasetInfoABC):
     """Define a class for holding the Kather dataset information.
+
     Args:
         save_dir_path (str or None): Path to directory containing the Kather dataset,
             assumed to be as is after extracted. If the argument is `None`,
@@ -71,6 +69,7 @@
             the same index.
         label_names (dict): A dict indicates the possible associate name of each label
             value.
+
     """
 
     # We predefine to follow enforcement, actual initialization in init
