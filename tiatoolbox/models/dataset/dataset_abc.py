<<<<<<< HEAD
from __future__ import annotations

import copy
import os
import pathlib
from abc import ABC, abstractmethod
from multiprocessing.managers import Namespace
from typing import TYPE_CHECKING, Callable, List, Union
=======
"""Define dataset abstract classes."""
from abc import ABC, abstractmethod
from pathlib import Path
>>>>>>> d49fd0b0

import cv2
import numpy as np
import torch
from torch.utils import data as torch_data

from tiatoolbox import logger
from tiatoolbox.tools.patchextraction import PatchExtractor

if TYPE_CHECKING:
    from tiatoolbox.models import IOSegmentorConfig

from tiatoolbox.utils import imread
from tiatoolbox.wsicore import WSIMeta, WSIReader
from tiatoolbox.wsicore.wsireader import VirtualWSIReader


class PatchDatasetABC(ABC, torch.utils.data.Dataset):
    """Define abstract base class for patch dataset."""

    def __init__(
        self,
    ) -> None:
        """Initialize :class:`PatchDatasetABC`."""
        super().__init__()
        self._preproc = self.preproc
        self.data_is_npy_alike = False
        self.inputs = []
        self.labels = []

    @staticmethod
    def _check_shape_integrity(shapes):
        """Checks the integrity of input shapes.

        Args:
            shapes (list or np.ndarray):
                input shape to check.

        Raises:
            ValueError: If the shape is not valid.

        """
        if any(len(v) != 3 for v in shapes):
            msg = "Each sample must be an array of the form HWC."
            raise ValueError(msg)

        max_shape = np.max(shapes, axis=0)
        if (shapes - max_shape[None]).sum() != 0:
            msg = "Images must have the same dimensions."
            raise ValueError(msg)

    def _check_input_integrity(self, mode):
        """Check that variables received during init are valid.

        These checks include:
            - Input is of a singular data type, such as a list of paths.
            - If it is list of images, all images are of the same height
              and width.

        """
        if mode == "patch":
            self.data_is_npy_alike = False
            is_all_paths = all(isinstance(v, (Path, str)) for v in self.inputs)
            is_all_npy = all(isinstance(v, np.ndarray) for v in self.inputs)

            msg = (
                "Input must be either a list/array of images "
                "or a list of valid image paths."
            )

            if not (is_all_paths or is_all_npy or isinstance(self.inputs, np.ndarray)):
                raise ValueError(
                    msg,
                )

            shapes = None
            # When a list of paths is provided
            if is_all_paths:
                if any(not Path(v).exists() for v in self.inputs):
                    # at least one of the paths are invalid
                    raise ValueError(
                        msg,
                    )
                # Preload test for sanity check
                shapes = [self.load_img(v).shape for v in self.inputs]
                self.data_is_npy_alike = False

            if is_all_npy:
                shapes = [v.shape for v in self.inputs]
                self.data_is_npy_alike = True

            if shapes:
                self._check_shape_integrity(shapes)

            # If input is a numpy array
            if isinstance(self.inputs, np.ndarray):
                # Check that input array is numerical
                if not np.issubdtype(self.inputs.dtype, np.number):
                    # ndarray of mixed data types
                    msg = "Provided input array is non-numerical."
                    raise ValueError(msg)
                self.data_is_npy_alike = True

        elif not isinstance(self.inputs, (list, np.ndarray)):
            msg = "`inputs` should be a list of patch coordinates."
            raise ValueError(msg)

    @staticmethod
    def load_img(path):
        """Load an image from a provided path.

        Args:
            path (str): Path to an image file.

        """
        path = Path(path)

        if path.suffix not in (".npy", ".jpg", ".jpeg", ".tif", ".tiff", ".png"):
            msg = f"Cannot load image data from `{path.suffix}` files."
            raise ValueError(msg)

        return imread(path, as_uint8=False)

    @staticmethod
    def preproc(image):
        """Define the pre-processing of this class of loader."""
        return image

    @property
    def preproc_func(self):
        """Return the current pre-processing function of this instance.

        The returned function is expected to behave as follows:
        >>> transformed_img = func(img)

        """
        return self._preproc

    @preproc_func.setter
    def preproc_func(self, func):
        """Set the pre-processing function for this instance.

        If `func=None`, the method will default to `self.preproc`.
        Otherwise, `func` is expected to be callable and behaves as
        follows:

        >>> transformed_img = func(img)

        """
        if func is None:
            self._preproc = self.preproc
        elif callable(func):
            self._preproc = func
        else:
            msg = f"{func} is not callable!"
            raise ValueError(msg)

    def __len__(self) -> int:
        """Return the length of the instance attributes."""
        return len(self.inputs)

    @abstractmethod
    def __getitem__(self, idx):
<<<<<<< HEAD
        ...  # pragma: no cover


class WSIStreamDataset(torch_data.Dataset):
    """Reading a wsi in parallel mode with persistent workers.

    To speed up the inference process for multiple WSIs. The
    `torch.utils.data.Dataloader` is set to run in persistent mode.
    Normally, this will prevent workers from altering their initial
    states (such as provided input etc.). To sidestep this, we use a
    shared parallel workspace context manager to send data and signal
    from the main thread, thus allowing each worker to load a new wsi as
    well as corresponding patch information.

    Args:
        mp_shared_space (:class:`Namespace`):
            A shared multiprocessing space, must be from
            `torch.multiprocessing`.
        ioconfig (:class:`IOSegmentorConfig`):
            An object which contains I/O placement for patches.
        wsi_paths (list): List of paths pointing to a WSI or tiles.
        preproc (Callable):
            Pre-processing function to be applied to a patch.
        mode (str):
            Either `"wsi"` or `"tile"` to indicate the format of images
            in `wsi_paths`.

    Examples:

        >>> ioconfig = IOSegmentorConfig(
        ...     input_resolutions=[{"units": "baseline", "resolution": 1.0}],
        ...     output_resolutions=[{"units": "baseline", "resolution": 1.0}],
        ...     patch_input_shape=[2048, 2048],
        ...     patch_output_shape=[1024, 1024],
        ...     stride_shape=[512, 512],
        ... )
        >>> mp_manager = torch_mp.Manager()
        >>> mp_shared_space = mp_manager.Namespace()
        >>> mp_shared_space.signal = 1  # adding variable to the shared space
        >>> wsi_paths = ['A.svs', 'B.svs']
        >>> wsi_dataset = WSIStreamDataset(ioconfig, wsi_paths, mp_shared_space)

    """

    def __init__(
        self,
        ioconfig: IOSegmentorConfig,
        wsi_paths: List[Union[str, pathlib.Path]],
        mp_shared_space: Namespace,
        preproc: Callable[[np.ndarray], np.ndarray] = None,
        mode="wsi",
    ):
        super().__init__()
        self.mode = mode
        self.preproc = preproc
        self.ioconfig = copy.deepcopy(ioconfig)

        if mode == "tile":
            logger.warning(
                "WSIPatchDataset only reads image tile at "
                '`units="baseline"`. Resolutions will be converted '
                "to baseline value.",
                stacklevel=2,
            )
            self.ioconfig = self.ioconfig.to_baseline()

        self.mp_shared_space = mp_shared_space
        self.wsi_paths = wsi_paths
        self.wsi_idx = None  # to be received externally via thread communication
        self.reader = None

    def _get_reader(self, img_path):
        """Get appropriate reader for input path."""
        img_path = pathlib.Path(img_path)
        if self.mode == "wsi":
            return WSIReader.open(img_path)
        img = imread(img_path)
        # initialise metadata for VirtualWSIReader.
        # here, we simulate a whole-slide image, but with a single level.
        metadata = WSIMeta(
            mpp=np.array([1.0, 1.0]),
            objective_power=10,
            axes="YXS",
            slide_dimensions=np.array(img.shape[:2][::-1]),
            level_downsamples=[1.0],
            level_dimensions=[np.array(img.shape[:2][::-1])],
        )
        return VirtualWSIReader(
            img,
            info=metadata,
        )

    def __len__(self):
        return len(self.mp_shared_space.patch_inputs)

    @staticmethod
    def collate_fn(batch):
        """Prototype to handle reading exception.

        This will exclude any sample with `None` from the batch. As
        such, wrapping `__getitem__` with try-catch and return `None`
        upon exceptions will prevent crashing the entire program. But as
        a side effect, the batch may not have the size as defined.

        """
        batch = [v for v in batch if v is not None]
        return torch.utils.data.dataloader.default_collate(batch)

    def __getitem__(self, idx: int):
        # ! no need to lock as we do not modify source value in shared space
        if self.wsi_idx != self.mp_shared_space.wsi_idx:
            self.wsi_idx = int(self.mp_shared_space.wsi_idx.item())
            self.reader = self._get_reader(self.wsi_paths[self.wsi_idx])

        # this is in XY and at requested resolution (not baseline)
        bounds = self.mp_shared_space.patch_inputs[idx]
        bounds = bounds.numpy()  # expected to be a torch.Tensor

        # be the same as bounds br-tl, unless bounds are of float
        patch_data_ = []
        scale_factors = self.ioconfig.scale_to_highest(
            self.ioconfig.input_resolutions, self.ioconfig.resolution_unit
        )
        for idy, resolution in enumerate(self.ioconfig.input_resolutions):
            resolution_bounds = np.round(bounds * scale_factors[idy])
            patch_data = self.reader.read_bounds(
                resolution_bounds.astype(np.int32),
                coord_space="resolution",
                pad_constant_values=0,  # expose this ?
                **resolution,
            )

            if self.preproc is not None:
                patch_data = patch_data.copy()
                patch_data = self.preproc(patch_data)
            patch_data_.append(patch_data)
        if len(patch_data_) == 1:
            patch_data_ = patch_data_[0]

        bound = self.mp_shared_space.patch_outputs[idx]
        return patch_data_, bound


class WSIPatchDataset(PatchDatasetABC):
    """Defines a WSI-level patch dataset.

    Attributes:
        reader (:class:`.WSIReader`):
            A WSI Reader or Virtual Reader for reading pyramidal image
            or large tile in pyramidal way.
        inputs:
            List of coordinates to read from the `reader`, each
            coordinate is of the form `[start_x, start_y, end_x,
            end_y]`.
        patch_input_shape:
            A tuple (int, int) or ndarray of shape (2,). Expected size to
            read from `reader` at requested `resolution` and `units`.
            Expected to be `(height, width)`.
        resolution:
            See (:class:`.WSIReader`) for details.
        units:
            See (:class:`.WSIReader`) for details.
        preproc_func:
            Preprocessing function used to transform the input data. It will
            be called on each patch before returning it.

    """

    def __init__(
        self,
        img_path,
        mode="wsi",
        mask_path=None,
        patch_input_shape=None,
        stride_shape=None,
        resolution=None,
        units=None,
        auto_get_mask=True,
        min_mask_ratio=0,
        preproc_func=None,
    ):
        """Create a WSI-level patch dataset.

        Args:
            mode (str):
                Can be either `wsi` or `tile` to denote the image to
                read is either a whole-slide image or a large image
                tile.
            img_path (:obj:`str` or :obj:`pathlib.Path`):
                Valid to pyramidal whole-slide image or large tile to
                read.
            mask_path (:obj:`str` or :obj:`pathlib.Path`):
                Valid mask image.
            patch_input_shape:
                A tuple (int, int) or ndarray of shape (2,). Expected
                shape to read from `reader` at requested `resolution`
                and `units`. Expected to be positive and of (height,
                width). Note, this is not at `resolution` coordinate
                space.
            stride_shape:
                A tuple (int, int) or ndarray of shape (2,). Expected
                stride shape to read at requested `resolution` and
                `units`. Expected to be positive and of (height, width).
                Note, this is not at level 0.
            resolution:
                Check (:class:`.WSIReader`) for details. When
                `mode='tile'`, value is fixed to be `resolution=1.0` and
                `units='baseline'` units: check (:class:`.WSIReader`) for
                details.
            units:
                Units in which `resolution` is defined.
            auto_get_mask:
                If `True`, then automatically get simple threshold mask using
                WSIReader.tissue_mask() function.
            min_mask_ratio:
                Only patches with positive area percentage above this value are
                included. Defaults to 0.
            preproc_func:
                Preprocessing function used to transform the input data. If
                supplied, the function will be called on each patch before
                returning it.

        Examples:
            >>> # A user defined preproc func and expected behavior
            >>> preproc_func = lambda img: img/2  # reduce intensity by half
            >>> transformed_img = preproc_func(img)
            >>> # Create a dataset to get patches from WSI with above
            >>> # preprocessing function
            >>> ds = WSIPatchDataset(
            ...     img_path='/A/B/C/wsi.svs',
            ...     mode="wsi",
            ...     patch_input_shape=[512, 512],
            ...     stride_shape=[256, 256],
            ...     auto_get_mask=False,
            ...     preproc_func=preproc_func
            ... )

        """
        super().__init__()

        # Is there a generic func for path test in toolbox?
        if not os.path.isfile(img_path):
            raise ValueError("`img_path` must be a valid file path.")
        if mode not in ["wsi", "tile"]:
            raise ValueError(f"`{mode}` is not supported.")
        patch_input_shape = np.array(patch_input_shape)
        stride_shape = np.array(stride_shape)

        if (
            not np.issubdtype(patch_input_shape.dtype, np.integer)
            or np.size(patch_input_shape) > 2
            or np.any(patch_input_shape < 0)
        ):
            raise ValueError(f"Invalid `patch_input_shape` value {patch_input_shape}.")
        if (
            not np.issubdtype(stride_shape.dtype, np.integer)
            or np.size(stride_shape) > 2
            or np.any(stride_shape < 0)
        ):
            raise ValueError(f"Invalid `stride_shape` value {stride_shape}.")

        self.preproc_func = preproc_func
        img_path = pathlib.Path(img_path)
        if mode == "wsi":
            self.reader = WSIReader.open(img_path)
        else:
            logger.warning(
                "WSIPatchDataset only reads image tile at "
                '`units="baseline"` and `resolution=1.0`.',
                stacklevel=2,
            )
            units = "baseline"
            resolution = 1.0
            img = imread(img_path)
            axes = "YXS"[: len(img.shape)]
            # initialise metadata for VirtualWSIReader.
            # here, we simulate a whole-slide image, but with a single level.
            # ! should we expose this so that use can provide their metadata ?
            metadata = WSIMeta(
                mpp=np.array([1.0, 1.0]),
                axes=axes,
                objective_power=10,
                slide_dimensions=np.array(img.shape[:2][::-1]),
                level_downsamples=[1.0],
                level_dimensions=[np.array(img.shape[:2][::-1])],
            )
            # hack value such that read if mask is provided is through
            # 'mpp' or 'power' as varying 'baseline' is locked atm
            units = "mpp"
            resolution = 1.0
            self.reader = VirtualWSIReader(
                img,
                info=metadata,
            )

        # may decouple into misc ?
        # the scaling factor will scale base level to requested read resolution/units
        wsi_shape = self.reader.slide_dimensions(resolution=resolution, units=units)

        # use all patches, as long as it overlaps source image
        self.inputs = PatchExtractor.get_coordinates(
            image_shape=wsi_shape,
            patch_input_shape=patch_input_shape[::-1],
            stride_shape=stride_shape[::-1],
            input_within_bound=False,
        )

        mask_reader = None
        if mask_path is not None:
            if not os.path.isfile(mask_path):
                raise ValueError("`mask_path` must be a valid file path.")
            mask = imread(mask_path)  # assume to be gray
            mask = cv2.cvtColor(mask, cv2.COLOR_RGB2GRAY)
            mask = np.array(mask > 0, dtype=np.uint8)

            mask_reader = VirtualWSIReader(mask)
            mask_reader.info = self.reader.info
        elif auto_get_mask and mode == "wsi" and mask_path is None:
            # if no mask provided and `wsi` mode, generate basic tissue
            # mask on the fly
            mask_reader = self.reader.tissue_mask(resolution=1.25, units="power")
            # ? will this mess up  ?
            mask_reader.info = self.reader.info

        if mask_reader is not None:
            selected = PatchExtractor.filter_coordinates(
                mask_reader,  # must be at the same resolution
                self.inputs,  # must already be at requested resolution
                wsi_shape=wsi_shape,
                min_mask_ratio=min_mask_ratio,
            )
            self.inputs = self.inputs[selected]

        if len(self.inputs) == 0:
            raise ValueError("No patch coordinates remain after filtering.")

        self.patch_input_shape = patch_input_shape
        self.resolution = resolution
        self.units = units

        # Perform check on the input
        self._check_input_integrity(mode="wsi")

    def __getitem__(self, idx):
        coords = self.inputs[idx]
        # Read image patch from the whole-slide image
        patch = self.reader.read_bounds(
            coords,
            resolution=self.resolution,
            units=self.units,
            pad_constant_values=255,
            coord_space="resolution",
        )

        # Apply preprocessing to selected patch
        patch = self._preproc(patch)

        return {"image": patch, "coords": np.array(coords)}


class PatchDataset(PatchDatasetABC):
    """Defines a simple patch dataset, which inherits from the
      `torch.utils.data.Dataset` class.

    Attributes:
        inputs:
            Either a list of patches, where each patch is a ndarray or a
            list of valid path with its extension be (".jpg", ".jpeg",
            ".tif", ".tiff", ".png") pointing to an image.
        labels:
            List of labels for sample at the same index in `inputs`.
            Default is `None`.

    Properties:
        preproc_func:
            Preprocessing function used to transform the input data.

    Examples:
        >>> # A user defined preproc func and expected behavior
        >>> preproc_func = lambda img: img/2  # reduce intensity by half
        >>> transformed_img = preproc_func(img)
        >>> # create a dataset to get patches preprocessed by the above function
        >>> ds = PatchDataset(
        ...     inputs=['/A/B/C/img1.png', '/A/B/C/img2.png'],
        ...     preproc_func=preproc_func
        ... )

    """

    def __init__(self, inputs, labels=None):
        super().__init__()

        self.data_is_npy_alike = False

        self.inputs = inputs
        self.labels = labels

        # perform check on the input
        self._check_input_integrity(mode="patch")

    def __getitem__(self, idx):
        patch = self.inputs[idx]

        # Mode 0 is list of paths
        if not self.data_is_npy_alike:
            patch = self.load_img(patch)

        # Apply preprocessing to selected patch
        patch = self._preproc(patch)

        data = {
            "image": patch,
        }
        if self.labels is not None:
            data["label"] = self.labels[idx]
            return data

        return data
=======
        """Get an item from the dataset."""
        ...  # pragma: no cover
>>>>>>> d49fd0b0
<|MERGE_RESOLUTION|>--- conflicted
+++ resolved
@@ -1,32 +1,25 @@
-<<<<<<< HEAD
+"""Define dataset abstract classes."""
 from __future__ import annotations
 
 import copy
-import os
-import pathlib
-from abc import ABC, abstractmethod
-from multiprocessing.managers import Namespace
-from typing import TYPE_CHECKING, Callable, List, Union
-=======
-"""Define dataset abstract classes."""
 from abc import ABC, abstractmethod
 from pathlib import Path
->>>>>>> d49fd0b0
+from typing import TYPE_CHECKING, Callable
 
 import cv2
 import numpy as np
 import torch
-from torch.utils import data as torch_data
+import torch.utils.data as torch_data
 
 from tiatoolbox import logger
 from tiatoolbox.tools.patchextraction import PatchExtractor
+from tiatoolbox.utils import imread
+from tiatoolbox.wsicore.wsireader import VirtualWSIReader, WSIMeta, WSIReader
 
 if TYPE_CHECKING:
-    from tiatoolbox.models import IOSegmentorConfig
-
-from tiatoolbox.utils import imread
-from tiatoolbox.wsicore import WSIMeta, WSIReader
-from tiatoolbox.wsicore.wsireader import VirtualWSIReader
+    from multiprocessing.managers import Namespace
+
+    from tiatoolbox.models.engine.io_config import IOSegmentorConfig
 
 
 class PatchDatasetABC(ABC, torch.utils.data.Dataset):
@@ -175,7 +168,7 @@
 
     @abstractmethod
     def __getitem__(self, idx):
-<<<<<<< HEAD
+        """Get an item from the dataset."""
         ...  # pragma: no cover
 
 
@@ -204,7 +197,6 @@
             in `wsi_paths`.
 
     Examples:
-
         >>> ioconfig = IOSegmentorConfig(
         ...     input_resolutions=[{"units": "baseline", "resolution": 1.0}],
         ...     output_resolutions=[{"units": "baseline", "resolution": 1.0}],
@@ -223,11 +215,12 @@
     def __init__(
         self,
         ioconfig: IOSegmentorConfig,
-        wsi_paths: List[Union[str, pathlib.Path]],
+        wsi_paths: list[str | Path],
         mp_shared_space: Namespace,
-        preproc: Callable[[np.ndarray], np.ndarray] = None,
+        preproc: Callable[[np.ndarray], np.ndarray] | None = None,
         mode="wsi",
-    ):
+    ) -> None:
+        """Initialize :class:`WSIStreamDataset`."""
         super().__init__()
         self.mode = mode
         self.preproc = preproc
@@ -249,7 +242,7 @@
 
     def _get_reader(self, img_path):
         """Get appropriate reader for input path."""
-        img_path = pathlib.Path(img_path)
+        img_path = Path(img_path)
         if self.mode == "wsi":
             return WSIReader.open(img_path)
         img = imread(img_path)
@@ -268,7 +261,8 @@
             info=metadata,
         )
 
-    def __len__(self):
+    def __len__(self) -> int:
+        """Return the length of the instance attributes."""
         return len(self.mp_shared_space.patch_inputs)
 
     @staticmethod
@@ -285,6 +279,7 @@
         return torch.utils.data.dataloader.default_collate(batch)
 
     def __getitem__(self, idx: int):
+        """Get an item from the dataset."""
         # ! no need to lock as we do not modify source value in shared space
         if self.wsi_idx != self.mp_shared_space.wsi_idx:
             self.wsi_idx = int(self.mp_shared_space.wsi_idx.item())
@@ -297,7 +292,8 @@
         # be the same as bounds br-tl, unless bounds are of float
         patch_data_ = []
         scale_factors = self.ioconfig.scale_to_highest(
-            self.ioconfig.input_resolutions, self.ioconfig.resolution_unit
+            self.ioconfig.input_resolutions,
+            self.ioconfig.resolution_unit,
         )
         for idy, resolution in enumerate(self.ioconfig.input_resolutions):
             resolution_bounds = np.round(bounds * scale_factors[idy])
@@ -320,7 +316,7 @@
 
 
 class WSIPatchDataset(PatchDatasetABC):
-    """Defines a WSI-level patch dataset.
+    """Define a WSI-level patch dataset.
 
     Attributes:
         reader (:class:`.WSIReader`):
@@ -356,7 +352,7 @@
         auto_get_mask=True,
         min_mask_ratio=0,
         preproc_func=None,
-    ):
+    ) -> None:
         """Create a WSI-level patch dataset.
 
         Args:
@@ -364,10 +360,10 @@
                 Can be either `wsi` or `tile` to denote the image to
                 read is either a whole-slide image or a large image
                 tile.
-            img_path (:obj:`str` or :obj:`pathlib.Path`):
+            img_path (str or Path):
                 Valid to pyramidal whole-slide image or large tile to
                 read.
-            mask_path (:obj:`str` or :obj:`pathlib.Path`):
+            mask_path (str or Path):
                 Valid mask image.
             patch_input_shape:
                 A tuple (int, int) or ndarray of shape (2,). Expected
@@ -417,10 +413,12 @@
         super().__init__()
 
         # Is there a generic func for path test in toolbox?
-        if not os.path.isfile(img_path):
-            raise ValueError("`img_path` must be a valid file path.")
+        if not Path.is_file(Path(img_path)):
+            msg = "`img_path` must be a valid file path."
+            raise ValueError(msg)
         if mode not in ["wsi", "tile"]:
-            raise ValueError(f"`{mode}` is not supported.")
+            msg = f"`{mode}` is not supported."
+            raise ValueError(msg)
         patch_input_shape = np.array(patch_input_shape)
         stride_shape = np.array(stride_shape)
 
@@ -429,16 +427,18 @@
             or np.size(patch_input_shape) > 2
             or np.any(patch_input_shape < 0)
         ):
-            raise ValueError(f"Invalid `patch_input_shape` value {patch_input_shape}.")
+            msg = f"Invalid `patch_input_shape` value {patch_input_shape}."
+            raise ValueError(msg)
         if (
             not np.issubdtype(stride_shape.dtype, np.integer)
             or np.size(stride_shape) > 2
             or np.any(stride_shape < 0)
         ):
-            raise ValueError(f"Invalid `stride_shape` value {stride_shape}.")
+            msg = f"Invalid `stride_shape` value {stride_shape}."
+            raise ValueError(msg)
 
         self.preproc_func = preproc_func
-        img_path = pathlib.Path(img_path)
+        img_path = Path(img_path)
         if mode == "wsi":
             self.reader = WSIReader.open(img_path)
         else:
@@ -447,8 +447,6 @@
                 '`units="baseline"` and `resolution=1.0`.',
                 stacklevel=2,
             )
-            units = "baseline"
-            resolution = 1.0
             img = imread(img_path)
             axes = "YXS"[: len(img.shape)]
             # initialise metadata for VirtualWSIReader.
@@ -462,7 +460,7 @@
                 level_downsamples=[1.0],
                 level_dimensions=[np.array(img.shape[:2][::-1])],
             )
-            # hack value such that read if mask is provided is through
+            # infer value such that read if mask provided is through
             # 'mpp' or 'power' as varying 'baseline' is locked atm
             units = "mpp"
             resolution = 1.0
@@ -485,8 +483,10 @@
 
         mask_reader = None
         if mask_path is not None:
-            if not os.path.isfile(mask_path):
-                raise ValueError("`mask_path` must be a valid file path.")
+            mask_path = Path(mask_path)
+            if not Path.is_file(mask_path):
+                msg = "`mask_path` must be a valid file path."
+                raise ValueError(msg)
             mask = imread(mask_path)  # assume to be gray
             mask = cv2.cvtColor(mask, cv2.COLOR_RGB2GRAY)
             mask = np.array(mask > 0, dtype=np.uint8)
@@ -510,7 +510,8 @@
             self.inputs = self.inputs[selected]
 
         if len(self.inputs) == 0:
-            raise ValueError("No patch coordinates remain after filtering.")
+            msg = "No patch coordinates remain after filtering."
+            raise ValueError(msg)
 
         self.patch_input_shape = patch_input_shape
         self.resolution = resolution
@@ -520,6 +521,7 @@
         self._check_input_integrity(mode="wsi")
 
     def __getitem__(self, idx):
+        """Get an item from the dataset."""
         coords = self.inputs[idx]
         # Read image patch from the whole-slide image
         patch = self.reader.read_bounds(
@@ -537,7 +539,9 @@
 
 
 class PatchDataset(PatchDatasetABC):
-    """Defines a simple patch dataset, which inherits from the
+    """Define PatchDataset for torch inference.
+
+    Define a simple patch dataset, which inherits from the
       `torch.utils.data.Dataset` class.
 
     Attributes:
@@ -549,10 +553,6 @@
             List of labels for sample at the same index in `inputs`.
             Default is `None`.
 
-    Properties:
-        preproc_func:
-            Preprocessing function used to transform the input data.
-
     Examples:
         >>> # A user defined preproc func and expected behavior
         >>> preproc_func = lambda img: img/2  # reduce intensity by half
@@ -560,12 +560,13 @@
         >>> # create a dataset to get patches preprocessed by the above function
         >>> ds = PatchDataset(
         ...     inputs=['/A/B/C/img1.png', '/A/B/C/img2.png'],
-        ...     preproc_func=preproc_func
+        ...     labels=["labels1", "labels2"],
         ... )
 
     """
 
-    def __init__(self, inputs, labels=None):
+    def __init__(self, inputs, labels=None) -> None:
+        """Initialize :class:`PatchDataset`."""
         super().__init__()
 
         self.data_is_npy_alike = False
@@ -577,6 +578,7 @@
         self._check_input_integrity(mode="patch")
 
     def __getitem__(self, idx):
+        """Get an item from the dataset."""
         patch = self.inputs[idx]
 
         # Mode 0 is list of paths
@@ -593,8 +595,4 @@
             data["label"] = self.labels[idx]
             return data
 
-        return data
-=======
-        """Get an item from the dataset."""
-        ...  # pragma: no cover
->>>>>>> d49fd0b0
+        return data