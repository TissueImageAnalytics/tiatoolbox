--- conflicted
+++ resolved
@@ -374,37 +374,6 @@
         auto_generate_mask: bool = False,
         dataset_class: Callable = WSIStreamDataset,
     ):
-<<<<<<< HEAD
-=======
-        """Initialise the Semantic Segmentor.
-
-        Note, if model is supplied in the arguments, it will override the backbone.
-
-        Args:
-            model (nn.Module): Use externally defined PyTorch model for prediction
-              with. weights already loaded. Default is `None`. If provided,
-              `pretrained_model` argument is ignored.
-            pretrained_model (str): Name of the existing models support by
-              tiatoolbox for processing the data. Refer to
-              `tiatoolbox.models.classification.get_pretrained_model` for details.
-              By default, the corresponding pretrained weights will also be
-              downloaded. However, you can override with your own set of weights
-              via the `pretrained_weight` argument. Argument is case insensitive.
-            pretrained_weight (str): Path to the weight of the corresponding
-              `pretrained_model`.
-            batch_size (int) : Number of images fed into the model each time.
-            num_loader_worker (int) : Number of workers to load the data.
-              Take note that they will also perform preprocessing.
-            num_postproc_worker (int) : This value is there to maintain input
-              compatibility with `tiatoolbox.models.classification` and is
-              not used.
-            verbose (bool): Whether to output logging information.
-            dataset_class (obj): Dataset class to be used instead of default.
-            auto_generate_mask(bool): To automatically generate tile/WSI tissue mask
-              if is not provided.
-
-        """
->>>>>>> 92127660
         super().__init__()
 
         if model is None and pretrained_model is None:
