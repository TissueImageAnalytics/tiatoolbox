--- conflicted
+++ resolved
@@ -166,17 +166,10 @@
     left, top, right, bottom = bounds
     origin = origin.lower()
     if origin == "upper":
-<<<<<<< HEAD
-        return np.array([right - left, bottom - top])
-    if origin == "lower":
-        return np.array([right - left, top - bottom])
-    raise ValueError("Invalid origin")
-=======
         return np.array([left, top]), np.array([right - left, bottom - top])
     if origin == "lower":
         return np.array([left, bottom]), np.array([right - left, top - bottom])
     raise ValueError("Invalid origin. Only 'upper' or 'lower' are valid.")
->>>>>>> 1ced433b
 
 
 def locsize2bounds(location, size):
@@ -192,13 +185,9 @@
         tuple: A tuple of bounds in (left, top, right, bottom) /
         (start_x, start_y, end_x, end_y) format.
     """
-<<<<<<< HEAD
-    return (location[0], location[1], location[0] + size[0], location[1] + size[1])
-=======
     return (
         location[0],
         location[1],
         location[0] + size[0],
         location[1] + size[1],
-    )
->>>>>>> 1ced433b
+    )