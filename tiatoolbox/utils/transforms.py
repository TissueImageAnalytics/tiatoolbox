# ***** BEGIN GPL LICENSE BLOCK *****
#
# This program is free software; you can redistribute it and/or
# modify it under the terms of the GNU General Public License
# as published by the Free Software Foundation; either version 2
# of the License, or (at your option) any later version.
#
# This program is distributed in the hope that it will be useful,
# but WITHOUT ANY WARRANTY; without even the implied warranty of
# MERCHANTABILITY or FITNESS FOR A PARTICULAR PURPOSE.  See the
# GNU General Public License for more details.
#
# You should have received a copy of the GNU General Public License
# along with this program; if not, write to the Free Software Foundation,
# Inc., 51 Franklin Street, Fifth Floor, Boston, MA 02110-1301, USA.
#
# The Original Code is Copyright (C) 2020, TIALab, University of Warwick
# All rights reserved.
# ***** END GPL LICENSE BLOCK *****

"""Define Image transforms"""
import numpy as np
from PIL import Image
import cv2


def background_composite(image, fill=255, alpha=False):
    """Image composite with specified background

    Args:
        image (ndarray, PIL.Image): input image
        fill (int): fill value for the background, default=255
        alpha (bool): True if alpha channel is required

    Returns:
        ndarray: image with background composite

    Examples:
        >>> from tiatoolbox.utils import transforms
        >>> from matplotlib import pyplot as plt
        >>> img_with_alpha = np.zeros((2000, 2000, 4)).astype('uint8')
        >>> img_with_alpha[:1000, :, 3] = 255 # edit alpha channel
        >>> img_back_composite = transforms
        ...     .background_composite(img_with_alpha)
        >>> plt.imshow(img_with_alpha)
        >>> plt.imshow(img_back_composite)
        >>> plt.show()

    """
    if not isinstance(image, Image.Image):
        image = Image.fromarray(image)

    image = image.convert("RGBA")

    composite = Image.fromarray(
        np.full(list(image.size[::-1]) + [4], fill, dtype=np.uint8)
    )
    composite.alpha_composite(image)
    if not alpha:
        composite = np.asarray(composite.convert("RGB"))
    else:
        composite = np.asarray(composite)

    return composite


def imresize(img, scale_factor, interpolation=cv2.INTER_CUBIC):
    """Resize input image

    Args:
        img (ndarray): input image
        scale_factor (float): scaling factor to resize the input image
        interpolation (int): interpolation, default=cv2.INTER_CUBIC

    Returns:
        ndarray: resized image

    Examples:
<<<<<<< HEAD
        >>> from tiatoolbox.dataloader import wsireader
        >>> from tiatoolbox.utils import transforms
        >>> wsi_obj = wsireader.WSIReader(input_dir="./",
        ...     file_name="CMU-1.ndpi")
        >>> slide_thumbnail = wsi_obj.slide_thumbnail()
        >>> # Resize the image to half size using scale_factor 0.5
        >>> transforms.imresize(slide_thumbnail, scale_factor=0.5)
=======
            >>> from tiatoolbox.dataloader import wsireader
            >>> from tiatoolbox.utils import transforms
            >>> wsi = wsireader.WSIReader(input_path="./CMU-1.ndpi")
            >>> slide_thumbnail = wsi.slide_thumbnail()
            >>> # Resize the image to half size using scale_factor 0.5
            >>> transforms.imresize(slide_thumbnail, scale_factor=0.5)
>>>>>>> ab2a3ad5

    """
    # Estimate new dimension
    width = int(img.shape[1] * scale_factor)
    height = int(img.shape[0] * scale_factor)
    dim = (width, height)
    # Resize image
    resized_img = cv2.resize(img, dim, interpolation=interpolation)

    return resized_img


def convert_RGB2OD(img):
    """Convert from RGB to optical density (OD_RGB) space.
    RGB = 255 * exp(-1*OD_RGB).

    Args:
        img (ndarray uint8): Image RGB

    Returns:
        ndarray: Optical denisty RGB image.

    Examples:
        >>> from tiatoolbox.utils import transforms
        >>> # rgb_img: RGB image
        >>> od_img = transforms.convert_RGB2OD(rgb_img)

    """
    mask = img == 0
    img[mask] = 1
    return np.maximum(-1 * np.log(img / 255), 1e-6)


def convert_OD2RGB(OD):
    """Convert from optical density (OD_RGB) to RGB.
    RGB = 255 * exp(-1*OD_RGB)

    Args:
        OD (ndrray): Optical denisty RGB image

    Returns:
        ndarray uint8: Image RGB

    Examples:
        >>> from tiatoolbox.utils import transforms
        >>> # od_img: optical density image
        >>> rgb_img = transforms.convert_OD2RGB(od_img)

    """
    OD = np.maximum(OD, 1e-6)
    return (255 * np.exp(-1 * OD)).astype(np.uint8)<|MERGE_RESOLUTION|>--- conflicted
+++ resolved
@@ -76,22 +76,12 @@
         ndarray: resized image
 
     Examples:
-<<<<<<< HEAD
         >>> from tiatoolbox.dataloader import wsireader
         >>> from tiatoolbox.utils import transforms
-        >>> wsi_obj = wsireader.WSIReader(input_dir="./",
-        ...     file_name="CMU-1.ndpi")
-        >>> slide_thumbnail = wsi_obj.slide_thumbnail()
+        >>> wsi = wsireader.WSIReader(input_path="./CMU-1.ndpi")
+        >>> slide_thumbnail = wsi.slide_thumbnail()
         >>> # Resize the image to half size using scale_factor 0.5
         >>> transforms.imresize(slide_thumbnail, scale_factor=0.5)
-=======
-            >>> from tiatoolbox.dataloader import wsireader
-            >>> from tiatoolbox.utils import transforms
-            >>> wsi = wsireader.WSIReader(input_path="./CMU-1.ndpi")
-            >>> slide_thumbnail = wsi.slide_thumbnail()
-            >>> # Resize the image to half size using scale_factor 0.5
-            >>> transforms.imresize(slide_thumbnail, scale_factor=0.5)
->>>>>>> ab2a3ad5
 
     """
     # Estimate new dimension
