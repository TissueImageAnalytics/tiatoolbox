--- conflicted
+++ resolved
@@ -164,11 +164,6 @@
             Defaults to upper.
     """
     left, top, right, bottom = bounds
-<<<<<<< HEAD
-    if origin == "upper":
-        return np.array([right - left, bottom - top])
-    return np.array([right - left, top - bottom])
-=======
     origin = origin.lower()
     if origin == "upper":
         return np.array([right - left, bottom - top])
@@ -190,5 +185,4 @@
         tuple: A tuple of bounds in (left, top, right, bottom) /
         (start_x, start_y, end_x, end_y) format.
     """
-    return (location[0], location[1], location[0] + size[0], location[1] + size[1])
->>>>>>> de050276
+    return (location[0], location[1], location[0] + size[0], location[1] + size[1])