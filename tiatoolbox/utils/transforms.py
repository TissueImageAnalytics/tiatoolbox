# ***** BEGIN GPL LICENSE BLOCK *****
#
# This program is free software; you can redistribute it and/or
# modify it under the terms of the GNU General Public License
# as published by the Free Software Foundation; either version 2
# of the License, or (at your option) any later version.
#
# This program is distributed in the hope that it will be useful,
# but WITHOUT ANY WARRANTY; without even the implied warranty of
# MERCHANTABILITY or FITNESS FOR A PARTICULAR PURPOSE.  See the
# GNU General Public License for more details.
#
# You should have received a copy of the GNU General Public License
# along with this program; if not, write to the Free Software Foundation,
# Inc., 51 Franklin Street, Fifth Floor, Boston, MA 02110-1301, USA.
#
# The Original Code is Copyright (C) 2020, TIALab, University of Warwick
# All rights reserved.
# ***** END GPL LICENSE BLOCK *****

"""Define Image transforms."""
import numpy as np
from PIL import Image
import cv2


def background_composite(image, fill=255, alpha=False):
    """Image composite with specified background.

    Args:
        image (ndarray, PIL.Image): input image
        fill (int): fill value for the background, default=255
        alpha (bool): True if alpha channel is required

    Returns:
        ndarray: image with background composite

    Examples:
        >>> from tiatoolbox.utils import transforms
        >>> from matplotlib import pyplot as plt
        >>> img_with_alpha = np.zeros((2000, 2000, 4)).astype('uint8')
        >>> img_with_alpha[:1000, :, 3] = 255 # edit alpha channel
        >>> img_back_composite = transforms
        ...     .background_composite(img_with_alpha)
        >>> plt.imshow(img_with_alpha)
        >>> plt.imshow(img_back_composite)
        >>> plt.show()

    """
    if not isinstance(image, Image.Image):
        image = Image.fromarray(image)

    image = image.convert("RGBA")

    composite = Image.fromarray(
        np.full(list(image.size[::-1]) + [4], fill, dtype=np.uint8)
    )
    composite.alpha_composite(image)
    if not alpha:
        composite = np.asarray(composite.convert("RGB"))
    else:
        composite = np.asarray(composite)

    return composite


<<<<<<< HEAD
def imresize(img, scale_factor=None, output_size=None, interpolation='optimise'):
=======
def imresize(img, scale_factor=None, output_size=None, interpolation="optimise"):
>>>>>>> a93da30e
    """Resize input image.

    Args:
        img (ndarray): input image
        scale_factor (float): scaling factor to resize the input image
        output_size (tuple of int): output image size, (width, height)
        interpolation (int): interpolation method used to interpolate the image using
         `opencv interpolation flags <https://docs.opencv.org/3.4/da/d54/group__imgproc
         __transform.html>`__ default='optimise', uses cv2.INTER_AREA for scale_factor
         <1.0 otherwise uses cv2.INTER_CUBIC

    Returns:
        ndarray: resized image

    Examples:
        >>> from tiatoolbox.dataloader import wsireader
        >>> from tiatoolbox.utils import transforms
        >>> wsi = wsireader.WSIReader(input_path="./CMU-1.ndpi")
        >>> slide_thumbnail = wsi.slide_thumbnail()
        >>> # Resize the image to half size using scale_factor 0.5
        >>> transforms.imresize(slide_thumbnail, scale_factor=0.5)

    """
    # Estimate new dimension
    if output_size is None:
        width = int(img.shape[1] * scale_factor)
        height = int(img.shape[0] * scale_factor)
        output_size = (width, height)

    # Optimise interpolation
    if np.any(scale_factor != 1.0):
<<<<<<< HEAD
        if interpolation == 'optimise':
=======
        if interpolation == "optimise":
>>>>>>> a93da30e
            if np.any(scale_factor > 1.0):
                interpolation = cv2.INTER_CUBIC
            else:
                interpolation = cv2.INTER_AREA

        # Resize image
        resized_img = cv2.resize(img, tuple(output_size), interpolation=interpolation)
    else:
        resized_img = img

    return resized_img


def convert_RGB2OD(img):
    """Convert from RGB to optical density (OD_RGB) space.
    RGB = 255 * exp(-1*OD_RGB).

    Args:
        img (ndarray uint8): Image RGB

    Returns:
        ndarray: Optical denisty RGB image.

    Examples:
        >>> from tiatoolbox.utils import transforms
        >>> # rgb_img: RGB image
        >>> od_img = transforms.convert_RGB2OD(rgb_img)

    """
    mask = img == 0
    img[mask] = 1
    return np.maximum(-1 * np.log(img / 255), 1e-6)


def convert_OD2RGB(OD):
    """Convert from optical density (OD_RGB) to RGB.
    RGB = 255 * exp(-1*OD_RGB)

    Args:
        OD (ndrray): Optical denisty RGB image

    Returns:
        ndarray uint8: Image RGB

    Examples:
        >>> from tiatoolbox.utils import transforms
        >>> # od_img: optical density image
        >>> rgb_img = transforms.convert_OD2RGB(od_img)

    """
    OD = np.maximum(OD, 1e-6)
    return (255 * np.exp(-1 * OD)).astype(np.uint8)


def bounds2size(bounds, origin="upper"):
    """Calculate the size of a tuple of bounds.

    Bounds are exptected to be in the (left, top, right, bottom) /
    (start_x, start_y, end_x, end_y) format.

    Args:
        bounds (tuple of int): A 4-tuple or length 4 array of bounds
            values in (left, top, right, bottom) format.
        origin (str): Upper (Top-left) or lower (bottom-left) origin.
            Defaults to upper.
    """
    left, top, right, bottom = bounds
    if origin == "upper":
        return np.array([right - left, bottom - top])
    return np.array([right - left, top - bottom])<|MERGE_RESOLUTION|>--- conflicted
+++ resolved
@@ -64,11 +64,7 @@
     return composite
 
 
-<<<<<<< HEAD
-def imresize(img, scale_factor=None, output_size=None, interpolation='optimise'):
-=======
 def imresize(img, scale_factor=None, output_size=None, interpolation="optimise"):
->>>>>>> a93da30e
     """Resize input image.
 
     Args:
@@ -100,11 +96,7 @@
 
     # Optimise interpolation
     if np.any(scale_factor != 1.0):
-<<<<<<< HEAD
-        if interpolation == 'optimise':
-=======
         if interpolation == "optimise":
->>>>>>> a93da30e
             if np.any(scale_factor > 1.0):
                 interpolation = cv2.INTER_CUBIC
             else:
