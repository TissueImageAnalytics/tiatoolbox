--- conflicted
+++ resolved
@@ -69,19 +69,11 @@
 
 
 def dice(gt_mask, pred_mask):
-<<<<<<< HEAD
-    """This function computes Dice's coefficient, also known as `Sørensen–Dice coefficient
-    <https://en.wikipedia.org/wiki/S%C3%B8rensen%E2%80%93Dice_coefficient>`_,
-    between the two masks.
-
-    ::math::
-=======
     r"""This function computes `Sørensen–Dice coefficient
     <https://en.wikipedia.org/wiki/S%C3%B8rensen%E2%80%93Dice_coefficient>`_,
     between the two masks.
 
     .. math::
->>>>>>> 0fde880e
         DSC = 2 * |X ∩ Y| / |X| + |Y|
 
     Args:
