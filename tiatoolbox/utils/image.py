--- conflicted
+++ resolved
@@ -1,10 +1,5 @@
 """Miscellaneous utilities which operate on image data."""
 from __future__ import annotations
-<<<<<<< HEAD
-
-from typing import Tuple, Union
-=======
->>>>>>> fba7680f
 
 import numpy as np
 from PIL import Image
@@ -166,18 +161,6 @@
     flip_lr, flip_ud = False, False
     _, (width, height) = bounds2locsize(bounds)
     if width >= 0 and height >= 0:
-<<<<<<< HEAD
-        return bounds, fliplr, flipud
-    left, top, right, bottom = bounds
-    if width < 0:
-        left, right = right, left
-        fliplr = True
-    if height < 0:
-        top, bottom = bottom, top
-        flipud = True
-    bounds = np.array([left, top, right, bottom])
-    return (bounds, fliplr, flipud)
-=======
         return bounds, flip_lr, flip_ud
     left, top, right, bottom = bounds
     if width < 0:
@@ -188,7 +171,6 @@
         flip_ud = True
     bounds = np.array([left, top, right, bottom])
     return bounds, flip_lr, flip_ud
->>>>>>> fba7680f
 
 
 def crop_and_pad_edges(
