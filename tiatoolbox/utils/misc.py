"""Miscellaneous small functions repeatedly used in tiatoolbox."""
from __future__ import annotations

import copy
import json
import zipfile
from pathlib import Path
from typing import IO, TYPE_CHECKING

import cv2
import joblib
import numpy as np
import pandas as pd
import requests
import torch
import yaml
from filelock import FileLock
from shapely.affinity import translate
from shapely.geometry import shape as feature2geometry
from skimage import exposure

from tiatoolbox import logger
from tiatoolbox.annotation.storage import Annotation, AnnotationStore, SQLiteStore
from tiatoolbox.utils.exceptions import FileNotSupportedError

if TYPE_CHECKING:  # pragma: no cover
    import os
    from os import PathLike

    from shapely import geometry


def split_path_name_ext(
    full_path: os | PathLike,
) -> tuple[Path, str, list[str]]:
    """Split path of a file to directory path, file name and extensions.

    Args:
        full_path (os | PathLike):
            Path to a file.

    Returns:
        tuple:
            Three parts of the input file path:
            - :py:obj:`Path` - Parent directory path
            - :py:obj:`str` - File name
            - :py:obj:`list(str)` - File extensions

    Examples:
        >>> from tiatoolbox.utils.misc import split_path_name_ext
        >>> dir_path, file_name, extensions = split_path_name_ext(full_path)

    """
    input_path = Path(full_path)
    return input_path.parent.absolute(), input_path.name, input_path.suffixes


def grab_files_from_dir(
    input_path: os | PathLike,
    file_types: str | tuple[str] = ("*.jpg", "*.png", "*.tif"),
) -> list[Path]:
    """Grab file paths specified by file extensions.

    Args:
        input_path (os | PathLike):
            Path to the directory where files
            need to be searched.
        file_types (str or tuple(str)):
            File types (extensions) to be searched.

    Returns:
        list:
            File paths as a python list. It has been sorted to ensure
            the same ordering across platforms.

    Examples:
        >>> from tiatoolbox import utils
        >>> file_types = ("*.ndpi", "*.svs", "*.mrxs")
        >>> files_all = utils.misc.grab_files_from_dir(input_path,
        ...     file_types=file_types)

    """
    input_path = Path(input_path)

    if isinstance(file_types, str):
        if len(file_types.split(",")) > 1:
            file_types = tuple(file_types.replace(" ", "").split(","))
        else:
            file_types = (file_types,)

    files_grabbed = []
    for files in file_types:
        files_grabbed.extend(input_path.glob(files))
    # Ensure same ordering
    files_grabbed.sort()
    return list(files_grabbed)


def save_yaml(
    input_dict: dict,
    output_path: os | PathLike = "output.yaml",
<<<<<<< HEAD
=======
    *,
>>>>>>> b47175b8
    parents: bool | None = False,
    exist_ok: bool | None = False,
) -> None:
    """Save dictionary as yaml.

    Args:
        input_dict (dict):
            A variable of type 'dict'.
        output_path (os | PathLike):
            Path to save the output file.
        parents (bool):
            Make parent directories if they do not exist. Default is
            False.
        exist_ok (bool):
            Overwrite the output file if it exists. Default is False.

    Examples:
        >>> from tiatoolbox import utils
        >>> input_dict = {'hello': 'Hello World!'}
        >>> utils.misc.save_yaml(input_dict, './hello.yaml')

    """
    path = Path(output_path)
    if path.exists() and not exist_ok:
        msg = "File already exists."
        raise FileExistsError(msg)
    if parents:
        path.parent.mkdir(parents=True, exist_ok=True)
    with Path(output_path).open("w+") as yaml_file:
        yaml.dump(input_dict, yaml_file)


def imwrite(image_path: os | PathLike, img: np.ndarray) -> None:
    """Write numpy array to an image.

    Args:
        image_path (os | PathLike):
            File path (including extension) to save image to.
        img (:class:`numpy.ndarray`):
            Image array of dtype uint8, MxNx3.

    Examples:
        >>> from tiatoolbox import utils
        >>> import numpy as np
        >>> utils.misc.imwrite('BlankImage.jpg',
        ...     np.ones([100, 100, 3]).astype('uint8')*255)

    """
    if isinstance(image_path, Path):
        image_path = str(image_path)
    cv2.imwrite(image_path, cv2.cvtColor(img, cv2.COLOR_RGB2BGR))


def imread(image_path: os | PathLike, as_uint8: bool | None = None) -> np.ndarray:
    """Read an image as numpy array.

    Args:
        image_path (os | PathLike):
            File path (including extension) to read image.
        as_uint8 (bool):
            Read an image in uint8 format.

    Returns:
        :class:`numpy.ndarray`:
            Image array of dtype uint8, MxNx3.

    Examples:
        >>> from tiatoolbox import utils
        >>> img = utils.misc.imread('ImagePath.jpg')

    """
    if as_uint8 is None:
        as_uint8 = True  # default reading of images is in uint8 format.

    if not isinstance(image_path, (str, Path)):
        msg = "Please provide path to an image."
        raise TypeError(msg)

    if isinstance(image_path, str):
        image_path = Path(image_path)

    if image_path.suffix == ".npy":
        image = np.load(str(image_path))
    else:
        image = cv2.imread(str(image_path))
        image = cv2.cvtColor(image, cv2.COLOR_BGR2RGB)
    if as_uint8:
        return image.astype(np.uint8)

    return image


def load_stain_matrix(stain_matrix_input: np.ndarray | os | PathLike) -> np.ndarray:
    """Load a stain matrix as a numpy array.

    Args:
        stain_matrix_input (ndarray or os | PathLike):
            Either a 2x3 or 3x3 numpy array or a path to a saved .npy /
            .csv file. If using a .csv file, there should be no column
            headers provided

    Returns:
        stain_matrix (:class:`numpy.ndarray`):
            The loaded stain matrix.

    Examples:
        >>> from tiatoolbox import utils
        >>> sm = utils.misc.load_stain_matrix(stain_matrix_input)

    """
    if isinstance(stain_matrix_input, (str, Path)):
        _, __, suffixes = split_path_name_ext(stain_matrix_input)
        if suffixes[-1] not in [".csv", ".npy"]:
            msg = (
                "If supplying a path to a stain matrix, "
                "use either a npy or a csv file"
            )
            raise FileNotSupportedError(
                msg,
            )

        if suffixes[-1] == ".csv":
            return pd.read_csv(stain_matrix_input).to_numpy()

        # only other option left for suffix[-1] is .npy
        return np.load(str(stain_matrix_input))

    if isinstance(stain_matrix_input, np.ndarray):
        return stain_matrix_input

    msg = "Stain_matrix must be either a path to npy/csv file or a numpy array"
    raise TypeError(
        msg,
    )


def get_luminosity_tissue_mask(img: np.ndarray, threshold: float) -> np.ndarray:
    """Get tissue mask based on the luminosity of the input image.

    Args:
        img (:class:`numpy.ndarray`):
            Input image used to obtain tissue mask.
        threshold (float):
            Luminosity threshold used to determine tissue area.

    Returns:
        tissue_mask (:class:`numpy.ndarray`):
            Binary tissue mask.

    Examples:
        >>> from tiatoolbox import utils
        >>> tissue_mask = utils.misc.get_luminosity_tissue_mask(img, threshold=0.8)

    """
    img = img.astype("uint8")  # ensure input image is uint8
    img = contrast_enhancer(img, low_p=2, high_p=98)  # Contrast  enhancement
    img_lab = cv2.cvtColor(img, cv2.COLOR_RGB2LAB)
    l_lab = img_lab[:, :, 0] / 255.0  # Convert to range [0,1].
    tissue_mask = l_lab < threshold

    # check it's not empty
    if tissue_mask.sum() == 0:
        msg = "Empty tissue mask computed."
        raise ValueError(msg)

    return tissue_mask


def mpp2common_objective_power(
    mpp: float | tuple[float, float],
    common_powers: float
    | tuple[float, ...] = (
        1,
        1.25,
        2,
        2.5,
        4,
        5,
        10,
        20,
        40,
        60,
        90,
        100,
    ),
) -> float:
    """Approximate (commonly used value) of objective power from mpp.

    Uses :func:`mpp2objective_power` to estimate and then rounds to the
    nearest value in `common_powers`.

    Args:
        mpp (float or tuple(float)): Microns per-pixel.
        common_powers (tuple or tuple(float, ...)): A sequence of objective
            power values to round to. Defaults to
            (1, 1.25, 2, 2.5, 4, 5, 10, 20, 40, 60, 90, 100).

    Returns:
        float:
            Objective power approximation.

    Examples:
        >>> mpp2common_objective_power(0.253)
        array(40)

        >>> mpp2common_objective_power(
        ...     (0.253, 0.478),
        ...     common_powers=(10.0, 20.0, 40.0),
        ... )
        array([40, 20])

    """
    op = mpp2objective_power(mpp)
    distances = [np.abs(op - power) for power in common_powers]
    return common_powers[np.argmin(distances)]


mpp2common_objective_power = np.vectorize(
    mpp2common_objective_power,
    excluded={"common_powers"},
)


@np.vectorize
def objective_power2mpp(objective_power: float | tuple[float]) -> float | tuple[float]:
    r"""Approximate mpp from objective power.

    The formula used for estimation is :math:`power = \frac{10}{mpp}`.
    This is a self-inverse function and therefore
    :func:`mpp2objective_power` is simply an alias to this function.

    Note that this function is wrapped in :class:`numpy.vectorize`.

    Args:
        objective_power (float or tuple(float)): Objective power.

    Returns:
        float or tuple(float):
            Microns per-pixel (MPP) approximations.

    Examples:
        >>> objective_power2mpp(40)
        array(0.25)

        >>> objective_power2mpp([40, 20, 10])
        array([0.25, 0.5, 1.])

    """
    return 10 / float(objective_power)


@np.vectorize
def mpp2objective_power(mpp: float | tuple[float]) -> float | tuple[float]:
    """Approximate objective_power from mpp.

    Alias to :func:`objective_power2mpp` as it is a self-inverse
    function.

    Args:
        mpp (float or tuple(float)): Microns per-pixel.

    Returns:
        float or tuple(float):
            Objective power approximations.

    Examples:
        >>> mpp2objective_power(0.25)
        array(40.)

        >>> mpp2objective_power([0.25, 0.5, 1.0])
        array([40., 20., 10.])

        >>> mpp2objective_power(0.253)
        array(39.5256917)

    """
    return objective_power2mpp(mpp)


def contrast_enhancer(img: np.ndarray, low_p: int = 2, high_p: int = 98) -> np.ndarray:
    """Enhance contrast of the input image using intensity adjustment.

    This method uses both image low and high percentiles.

    Args:
        img (:class:`numpy.ndarray`): input image used to obtain tissue mask.
            Image should be uint8.
        low_p (scalar): low percentile of image values to be saturated to 0.
        high_p (scalar): high percentile of image values to be saturated to 255.
            high_p should always be greater than low_p.

    Returns:
        img (:class:`numpy.ndarray`):
            Image (uint8) with contrast enhanced.

    Raises:
        AssertionError: Internal errors due to invalid img type.

    Examples:
        >>> from tiatoolbox import utils
        >>> img = utils.misc.contrast_enhancer(img, low_p=2, high_p=98)

    """
    # check if image is not uint8
    if img.dtype != np.uint8:
        msg = "Image should be uint8."
        raise AssertionError(msg)
    img_out = img.copy()
    p_low, p_high = np.percentile(img_out, (low_p, high_p))
    if p_low >= p_high:
        p_low, p_high = np.min(img_out), np.max(img_out)
    if p_high > p_low:
        img_out = exposure.rescale_intensity(
            img_out,
            in_range=(p_low, p_high),
            out_range=(0.0, 255.0),
        )
    return np.uint8(img_out)


def __numpy_array_to_table(input_table: np.ndarray) -> pd.DataFrame:
    """Check numpy array to be 2 or 3 columns.

    If it has two columns then class should be assigned None.

    Args:
        input_table (np.ndarray): input table.

    Returns:
       table (:class:`pd.DataFrame`): Pandas DataFrame with desired features.

    Raises:
        ValueError: If the number of columns is not equal to 2 or 3.

    """
    if input_table.shape[1] == 2:
        out_table = pd.DataFrame(input_table, columns=["x", "y"])
        out_table["class"] = None
        return out_table

    if input_table.shape[1] == 3:
        return pd.DataFrame(input_table, columns=["x", "y", "class"])

    msg = "Numpy table should be of format `x, y` or `x, y, class`."
    raise ValueError(msg)


def __assign_unknown_class(input_table: np.ndarray | pd.DataFrame) -> pd.DataFrame:
    """Creates a column and assigns None if class is unknown.

    Args:
        input_table: (np.ndarray or pd.DataFrame):
            input table.

    Returns:
        table (:class:`pd.DataFrame`): Pandas DataFrame with desired features.

    Raises:
        ValueError:
            If the number of columns is not equal to 2 or 3.

    """
    if input_table.shape[1] not in [2, 3]:
        msg = "Input table must have 2 or 3 columns."
        raise ValueError(msg)

    if input_table.shape[1] == 2:
        input_table["class"] = None

    return input_table


def read_locations(
    input_table: os | PathLike | np.ndarray | pd.DataFrame,
) -> pd.DataFrame:
    """Read annotations as pandas DataFrame.

    Args:
        input_table (os | PathLike | np.ndarray | pd.DataFrame`):
            Path to csv, npy or json. Input can also be a
            :class:`numpy.ndarray` or :class:`pandas.DataFrame`.
            First column in the table represents x position, second
            column represents y position. The third column represents the class.
            If the table has headers, the header should be x, y & class.
            Json should have `x`, `y` and `class` fields.

    Returns:
        pd.DataFrame:
            DataFrame with x, y location and class type.

    Raises:
        FileNotSupportedError:
            If the path to input table is not of supported type.

    Examples:
        >>> from tiatoolbox.utils.misc import read_locations
        >>> labels = read_locations('./annotations.csv')

    """
    if isinstance(input_table, (str, Path)):
        _, _, suffixes = split_path_name_ext(input_table)

        if suffixes[-1] == ".npy":
            out_table = np.load(input_table)
            return __numpy_array_to_table(out_table)

        if suffixes[-1] == ".csv":
            out_table = pd.read_csv(input_table, sep=None, engine="python")
            if "x" not in out_table.columns:
                out_table = pd.read_csv(
                    input_table,
                    header=None,
                    names=["x", "y", "class"],
                    sep=None,
                    engine="python",
                )

            return __assign_unknown_class(out_table)

        if suffixes[-1] == ".json":
            out_table = pd.read_json(input_table)
            return __assign_unknown_class(out_table)

        msg = "File type not supported."
        raise FileNotSupportedError(msg)

    if isinstance(input_table, np.ndarray):
        return __numpy_array_to_table(input_table)

    if isinstance(input_table, pd.DataFrame):
        return __assign_unknown_class(input_table)

    msg = "Please input correct image path or an ndarray image."
    raise TypeError(msg)


@np.vectorize
def conv_out_size(
    in_size: int,
    kernel_size: int = 1,
    padding: int = 0,
    stride: int = 1,
) -> int:
    r"""Calculate convolution output size.

    This is a numpy vectorised function.

    .. math::
        \begin{split}
        n_{out} &= \bigg\lfloor {{\frac{n_{in} +2p - k}{s}}} \bigg\rfloor + 1 \\
        n_{in} &: \text{Number of input features} \\
        n_{out} &: \text{Number of output features} \\
        p &: \text{Padding size} \\
        k &: \text{Kernel size} \\
        s &: \text{Stride size} \\
        \end{split}

    Args:
        in_size (int): Input size / number of input features.
        kernel_size (int): Kernel size.
        padding (int): Kernel size.
        stride (int): Stride size.

    Returns:
        int:
            Output size / number of features.

    Examples:
        >>> from tiatoolbox import utils
        >>> import numpy as np
        >>> utils.misc.conv_out_size(100, 3)
        >>> np.array(98)
        >>> utils.misc.conv_out_size(99, kernel_size=3, stride=2)
        >>> np.array(98)
        >>> utils.misc.conv_out_size((100, 100), kernel_size=3, stride=2)
        >>> np.array([49, 49])

    """
    return (np.floor((in_size - kernel_size + (2 * padding)) / stride) + 1).astype(int)


def parse_cv2_interpolaton(interpolation: str | int) -> int:
    """Convert a string to a OpenCV (cv2) interpolation enum.

    Interpolation modes:
        - nearest
        - linear
        - area
        - cubic
        - lanczos

    Valid integer values for cv2 interpolation enums are passed through.
    See the `cv::InterpolationFlags`_ documentation for more
    on cv2 (OpenCV) interpolation modes.

    .. _cv::InterpolationFlags:
        https://docs.opencv.org/4.0.0/da/d54/group__imgproc__transform.html#ga5bb5a1fea74ea38e1a5445ca803ff121

    Args:
        interpolation (Union[str, int]):
            Interpolation mode string. Possible values are: nearest,
            linear, cubic, lanczos, area.

    Raises:
        ValueError:
            Invalid interpolation mode.

    Returns:
        int:
            OpenCV (cv2) interpolation enum.

    """
    if isinstance(interpolation, str):
        interpolation = interpolation.lower()
    if interpolation in ["nearest", cv2.INTER_NEAREST]:
        return cv2.INTER_NEAREST
    if interpolation in ["area", cv2.INTER_AREA]:
        return cv2.INTER_AREA
    if interpolation in ["linear", cv2.INTER_LINEAR]:
        return cv2.INTER_LINEAR
    if interpolation in ["cubic", cv2.INTER_CUBIC]:
        return cv2.INTER_CUBIC
    if interpolation in ["lanczos", cv2.INTER_LANCZOS4]:
        return cv2.INTER_LANCZOS4
    msg = "Invalid interpolation mode."
    raise ValueError(msg)


def assert_dtype_int(
    input_var: np.ndarray,
    message: str = "Input must be integer.",
) -> AssertionError or None:
    """Generate error if dtype is not int.

    Args:
        input_var (ndarray):
            Input variable to be tested.
        message (str):
            Error message to be displayed.

    Raises:
        AssertionError:
            If input_var is not of type int.

    """
    if not np.issubdtype(np.array(input_var).dtype, np.integer):
        raise AssertionError(message)


def download_data(
    url: str,
    save_path: os | PathLike | None = None,
    save_dir: os | PathLike | None = None,
    *,
    overwrite: bool = False,
    unzip: bool = False,
) -> Path:
    """Download data from a given URL to location.

    The function can overwrite data if demanded else no action is taken.

    Args:
        url (str | Path):
            URL from where to download the data.
        save_path (os | PathLike):
            Location to download the data (including filename).
            Can't be used with save_dir.
        save_dir (os | PathLike):
            Directory to save the data. Can't be used with save_path.
        overwrite (bool):
            True to force overwriting of existing data, default=False
        unzip (bool):
            True to unzip the data, default=False

    """
    if save_path is not None and save_dir is not None:
        msg = "save_path and save_dir can't both be specified"
        raise ValueError(msg)

    if save_path is not None:
        save_dir = Path(save_path).parent
        save_path = Path(save_path)

    elif save_dir is not None:
        save_dir = Path(save_dir)
        save_path = save_dir / Path(url).name

    else:
        msg = "save_path or save_dir must be specified"
        raise ValueError(msg)

    logger.debug("Download from %s to %s", url, save_path)

    if not save_dir.exists():
        save_dir.mkdir(parents=True)

    if not overwrite and save_path.exists() and not unzip:
        return save_path

    lock_path = save_path.with_suffix(".lock")

    with FileLock(lock_path):
        if not overwrite and save_path.exists():
            pass  # file was downloaded by another process
        else:
            # Start the connection with a 5-second timeout
            # to avoid hanging indefinitely.
            response = requests.get(url, stream=True, timeout=5)
            # Raise an exception for status codes != 200
            response.raise_for_status()
            # Write the file in blocks of 1024 bytes to avoid running out of memory
            with save_path.open("wb") as handle:
                for block in response.iter_content(1024):
                    handle.write(block)

        if unzip:
            unzip_path = save_dir / save_path.stem
            unzip_data(str(save_path), str(unzip_path), del_zip=False)
            return unzip_path

    return save_path


def unzip_data(
    zip_path: os | PathLike,
    save_path: os | PathLike,
<<<<<<< HEAD
=======
    *,
>>>>>>> b47175b8
    del_zip: bool = True,
) -> None:
    """Extract data from zip file.

    Args:
        zip_path (os | PathLike): Path where the zip file is located.
        save_path (os | PathLike): Path where to save extracted files.
        del_zip (bool): Whether to delete initial zip file after extraction.

    """
    # Extract data from zip file
    with zipfile.ZipFile(zip_path, "r") as zip_ref:
        zip_ref.extractall(save_path)
    if del_zip:
        zip_path = Path(zip_path)
        # Remove zip file
        Path.unlink(zip_path)


def __walk_list_dict(in_list_dict: dict | list[dict]) -> dict | list[dict]:
    """Recursive walk and jsonify in place.

    Args:
        in_list_dict (list or dict):  input list or a dictionary.

    Returns:
        list or dict

    """
    if isinstance(in_list_dict, dict):
        __walk_dict(in_list_dict)
    elif isinstance(in_list_dict, list):
        __walk_list(in_list_dict)
    elif isinstance(in_list_dict, np.ndarray):
        in_list_dict = in_list_dict.tolist()
        __walk_list(in_list_dict)
    elif isinstance(in_list_dict, np.generic):
        in_list_dict = in_list_dict.item()
    elif in_list_dict is not None and not isinstance(
        in_list_dict,
        (int, float, str, bool),
    ):
        msg = f"Value type `{type(in_list_dict)}` `{in_list_dict}` is not jsonified."
        raise TypeError(
            msg,
        )
    return in_list_dict


def __walk_list(lst: list) -> None:
    """Recursive walk and jsonify a list in place.

    Args:
        lst (list):  input list.

    """
    for i, v in enumerate(lst):
        lst[i] = __walk_list_dict(v)


def __walk_dict(dct: dict) -> None:
    """Recursive walk and jsonify a dictionary in place.

    Args:
        dct (dict):  input dictionary.

    """
    for k, v in dct.items():
        if not isinstance(k, (int, float, str, bool)):
            msg = f"Key type `{type(k)}` `{k}` is not jsonified."
            raise TypeError(msg)
        dct[k] = __walk_list_dict(v)


def save_as_json(
    data: dict | list,
    save_path: str | PathLike,
    *,
    parents: bool = False,
    exist_ok: bool = False,
) -> None:
    """Save data to a json file.

    The function will deepcopy the `data` and then jsonify the content
    in place. Support data types for jsonify consist of `str`, `int`, `float`,
    `bool` and their np.ndarray respectively.

    Args:
        data (dict or list):
            Input data to save.
        save_path (os | PathLike):
            Output to save the json of `input`.
        parents (bool):
            Make parent directories if they do not exist. Default is
            False.
        exist_ok (bool):
            Overwrite the output file if it exists. Default is False.


    """
    shadow_data = copy.deepcopy(data)  # make a copy of source input
    if not isinstance(shadow_data, (dict, list)):
        msg = f"Type of `data` ({type(data)}) must be in (dict, list)."
        raise TypeError(msg)

    if isinstance(shadow_data, dict):
        __walk_dict(shadow_data)
    else:
        __walk_list(shadow_data)

    save_path = Path(save_path)
    if save_path.exists() and not exist_ok:
        msg = "File already exists."
        raise FileExistsError(msg)
    if parents:
        save_path.parent.mkdir(parents=True, exist_ok=True)
    with Path.open(save_path, "w") as handle:  # skipcq: PTC-W6004
        json.dump(shadow_data, handle)


def select_device(*, on_gpu: bool) -> str:
    """Selects the appropriate device as requested.

    Args:
        on_gpu (bool): Selects gpu if True.

    Returns:
        str:
            "gpu" if on_gpu is True otherwise returns "cpu"

    """
    if on_gpu:
        return "cuda"

    return "cpu"


def model_to(model: torch.nn.Module, *, on_gpu: bool) -> torch.nn.Module:
    """Transfers model to cpu/gpu.

    Args:
        model (torch.nn.Module): PyTorch defined model.
        on_gpu (bool): Transfers model to gpu if True otherwise to cpu.

    Returns:
        torch.nn.Module:
            The model after being moved to cpu/gpu.

    """
    if on_gpu:  # DataParallel work only for cuda
        model = torch.nn.DataParallel(model)
        return model.to("cuda")

    return model.to("cpu")


def get_bounding_box(img: np.ndarray) -> np.ndarray:
    """Get bounding box coordinate information.

    Given an image with zero and non-zero values. This function will
    return the minimal box that contains all non-zero values.

    Args:
        img (ndarray):
            Image to get the bounding box.

    Returns:
        bound (ndarray):
            Coordinates of the box in the form of `[start_x, start_y,
            end_x, end_y]`.

    """
    rows = np.any(img, axis=1)
    cols = np.any(img, axis=0)
    r_min, r_max = np.where(rows)[0][[0, -1]]
    c_min, cmax = np.where(cols)[0][[0, -1]]
    # due to python indexing, need to add 1 to max
    # else accessing will be 1px in the box, not out
    r_max += 1
    cmax += 1
    return np.array([c_min, r_min, cmax, r_max])


def string_to_tuple(in_str: str) -> tuple[str]:
    """Splits input string to tuple at ','.

    Args:
        in_str (str):
            input string.

    Returns:
        tuple:
            Return a tuple of strings by splitting in_str at ','.

    """
    return tuple(substring.strip() for substring in in_str.split(","))


def ppu2mpp(ppu: int, units: str | int) -> float:
    """Convert pixels per unit (ppu) to microns per pixel (mpp).

    Args:
        ppu (int):
            Pixels per unit.
        units (Union[str, int]):
            Units of pixels per unit. Valid options are "cm",
            "centimeter", "inch", 2 (inches), 3(cm).

    Returns:
        mpp (float):
            Microns per pixel.

    """
    microns_per_unit = {
        "meter": 1e6,  # 1,000,000
        "m": 1e6,  # 1,000,000
        "centimeter": 1e4,  # 10,000
        "cm": 1e4,  # 10,000
        "mm": 1e3,  # 1,000
        "inch": 25400,
        "in": 25400,
        2: 25400,  # inches in TIFF tags
        3: 1e4,  # cm in TIFF tags
    }
    if units not in microns_per_unit:
        msg = f"Invalid units: {units}"
        raise ValueError(msg)
    return 1 / ppu * microns_per_unit[units]


def select_cv2_interpolation(scale_factor: int | float) -> str:
    """Return appropriate interpolation method for opencv based image resize.

    Args:
        scale_factor (int or float):
            Image resize scale factor.

    Returns:
        str:
            interpolation type

    """
    if np.any(scale_factor > 1.0):
        return "cubic"
    return "area"


def store_from_dat(
    fp: IO | os | PathLike,
    scale_factor: tuple[float, float] = (1, 1),
    typedict: dict | None = None,
    origin: tuple[float, float] = (0, 0),
    cls: AnnotationStore = SQLiteStore,
) -> AnnotationStore:
    """Load annotations from a hovernet-style .dat file.

    Args:
        fp (IO | os | PathLike):
            The file path or handle to load from.
        scale_factor (Tuple[float, float]):
            The scale factor in each dimension to use when loading the annotations.
            All coordinates will be multiplied by this factor to allow import of
            annotations saved at non-baseline resolution. Should be model_mpp/slide_mpp,
            where model_mpp is the resolution at which the annotations were saved.
        typedict (Dict[str, str]):
            A dictionary mapping annotation types to annotation keys. Annotations
            with a type that is a key in the dictionary, will have their type
            replaced by the corresponding value. Useful for providing descriptive
            names to non-descriptive types,
            eg {1: 'Epithelial Cell', 2: 'Lymphocyte', 3: ...}.
            For multi-head output, should be a dict of dicts, eg:
            {'head1': {1: 'Epithelial Cell', 2: 'Lymphocyte', 3: ...},
            'head2': {1: 'Gland', 2: 'Lumen', 3: ...}, ...}.
        origin (Tuple[float, float]):
            The x and y coordinates to use as the origin for the annotations.
        cls (AnnotationStore):
            The class to use for the annotation store. Defaults to SQLiteStore.

    Returns:
        AnnotationStore:
            A new annotation store with the annotations loaded from the file.

    """
    store = cls()
    add_from_dat(store, fp, scale_factor, typedict=typedict, origin=origin)
    return store


def make_valid_poly(
    poly: geometry,
    origin: tuple[float, float] | None = None,
) -> geometry:
    """Helper function to make a valid polygon.

    Args:
        poly (Polygon):
            The polygon to make valid.
        origin (Tuple[float, float]):
            The x and y coordinates to use as the origin for the annotation.

    Returns:
        geometry:
            A valid geometry.

    """
    if origin != (0, 0):
        # transform coords to be relative to given pt.
        poly = translate(poly, -origin[0], -origin[1])
    if poly.is_valid:
        return poly
    logger.warning("Invalid geometry found, fix using buffer().", stacklevel=3)
    return poly.buffer(0.01)


def anns_from_hoverdict(
    data: dict,
    props: list,
    typedict: dict,
    origin: tuple,
    scale_factor: float,
) -> list[Annotation]:
    """Helper function to create list of Annotation objects.

    Creates annotations from a hovernet-style dict of segmentations, mapping types
    using type dict if provided.

    Args:
        data (dict):
            A dictionary of segmentations
        props (list):
            A list of properties
        typedict (dict):
            A dictionary mapping annotation types to more descriptive names.
        origin (tuple):
            The x and y coordinates to use as the origin for the annotations.
        scale_factor (float):
            The scale factor to use when loading the annotations. All coordinates
            will be multiplied by this factor.

    Returns:
        list(Annotation):
            A list of Annotation objects.

    """
    return [
        Annotation(
            make_valid_poly(
                feature2geometry(
                    {
                        "type": ann.get("geom_type", "Polygon"),
                        "coordinates": scale_factor * np.array([ann["contour"]]),
                    },
                ),
                origin,
            ),
            {
                prop: typedict[ann[prop]]
                if prop == "type" and typedict is not None
                else ann[prop]
                for prop in props[3:]
                if prop in ann
            },
        )
        for ann in data.values()
    ]


def make_default_dict(data: dict, subcat: str) -> dict:
    """Helper function to create a default typedict if none is provided.

    The unique types in the data are given a prefix to differentiate
    types from different heads of a multi-head model.
    For example, types 1,2, etc. in the 'Gland' head will become
    'Gla: 1', 'Gla: 2', etc.

    Args:
        data (dict):
            The data loaded from the .dat file.
        subcat (str):
            The subcategory of the data, eg 'Gland' or 'Nuclei'.

    Returns:
        A dictionary mapping types to more descriptive names.

    """
    types = {
        data[subcat][ann_id]["type"]
        for ann_id in data[subcat]
        if "type" in data[subcat][ann_id]
    }
    num_chars = np.minimum(3, len(subcat))
    return {t: f"{subcat[:num_chars]}: {t}" for t in types}


def add_from_dat(
    store: list[AnnotationStore],
    fp: IO | os | PathLike,
    scale_factor: tuple[float, float] = (1, 1),
    typedict: dict | None = None,
    origin: tuple[float, float] = (0, 0),
) -> None:
    """Add annotations from a .dat file to an existing store.

    Make the best effort to create valid shapely geometries from provided contours.

    Args:
        store (AnnotationStore):
            An :class:`AnnotationStore` object.
        fp (IO | os | PathLike):
            The file path or handle to load from.
        scale_factor (float):
            The scale factor to use when loading the annotations. All coordinates
            will be multiplied by this factor to allow import of annotations saved
            at non-baseline resolution.
        typedict (Dict[str, str]):
            A dictionary mapping annotation types to annotation keys. Annotations
            with a type that is a key in the dictionary, will have their type
            replaced by the corresponding value. Useful for providing descriptive
            names to non-descriptive types,
            e.g., {1: 'Epithelial Cell', 2: 'Lymphocyte', 3: ...}.
            For multi-head output, should be a dict of dicts, e.g.:
            {'head1': {1: 'Epithelial Cell', 2: 'Lymphocyte', 3: ...},
            'head2': {1: 'Gland', 2: 'Lumen', 3: ...}, ...}.
        origin (tuple(float, float)):
            The x and y coordinates to use as the origin for the annotations.

    """
    data = joblib.load(fp)
    props = list(data[next(iter(data.keys()))].keys())
    if "contour" not in props:
        # assume cerberus format with objects subdivided into categories
        anns = []
        for subcat in data:
            if subcat == "resolution":
                continue
            props = next(iter(data[subcat].values()))
            if not isinstance(props, dict):
                continue
            props = list(props.keys())
            # use type dictionary if available else auto-generate
            if typedict is None:
                typedict_sub = make_default_dict(data, subcat)
            else:
                typedict_sub = typedict[subcat]
            anns.extend(
                anns_from_hoverdict(
                    data[subcat],
                    props,
                    typedict_sub,
                    origin,
                    scale_factor,
                ),
            )
    else:
        anns = anns_from_hoverdict(data, props, typedict, origin, scale_factor)

    logger.info("Added %d annotations.", len(anns))
    store.append_many(anns)<|MERGE_RESOLUTION|>--- conflicted
+++ resolved
@@ -99,12 +99,9 @@
 def save_yaml(
     input_dict: dict,
     output_path: os | PathLike = "output.yaml",
-<<<<<<< HEAD
-=======
     *,
->>>>>>> b47175b8
-    parents: bool | None = False,
-    exist_ok: bool | None = False,
+    parents: bool = False,
+    exist_ok: bool = False,
 ) -> None:
     """Save dictionary as yaml.
 
@@ -729,10 +726,7 @@
 def unzip_data(
     zip_path: os | PathLike,
     save_path: os | PathLike,
-<<<<<<< HEAD
-=======
     *,
->>>>>>> b47175b8
     del_zip: bool = True,
 ) -> None:
     """Extract data from zip file.
