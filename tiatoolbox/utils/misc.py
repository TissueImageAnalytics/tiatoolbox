"""Miscellaneous small functions repeatedly used in tiatoolbox."""
from __future__ import annotations

import copy
import json
import os
import pathlib
import zipfile
from os import PathLike
from typing import IO, Dict, List, Optional, Tuple, Union

import cv2
import joblib
import numpy as np
import pandas as pd
import requests
import torch
import yaml
<<<<<<< HEAD
from filelock import FileLock
=======
from shapely import geometry
>>>>>>> 336d5e53
from shapely.affinity import translate
from shapely.geometry import shape as feature2geometry
from skimage import exposure

from tiatoolbox import logger
from tiatoolbox.annotation.storage import Annotation, AnnotationStore, SQLiteStore
from tiatoolbox.utils.exceptions import FileNotSupported


def split_path_name_ext(
    full_path: os | PathLike,
) -> Tuple[pathlib.Path, str, List[str]]:
    """Split path of a file to directory path, file name and extensions.

    Args:
        full_path (os | PathLike):
            Path to a file.

    Returns:
        tuple:
            Three parts of the input file path:
            - :py:obj:`pathlib.Path` - Parent directory path
            - :py:obj:`str` - File name
            - :py:obj:`list(str)` - File extensions

    Examples:
        >>> from tiatoolbox.utils.misc import split_path_name_ext
        >>> dir_path, file_name, extensions = split_path_name_ext(full_path)

    """
    input_path = pathlib.Path(full_path)
    return input_path.parent.absolute(), input_path.name, input_path.suffixes


def grab_files_from_dir(
    input_path: os | PathLike,
    file_types: Union[str, Tuple[str]] = ("*.jpg", "*.png", "*.tif"),
) -> List[pathlib.Path]:
    """Grab file paths specified by file extensions.

    Args:
        input_path (os | PathLike):
            Path to the directory where files
            need to be searched.
        file_types (str or tuple(str)):
            File types (extensions) to be searched.

    Returns:
        list:
            File paths as a python list. It has been sorted to ensure
            the same ordering across platforms.

    Examples:
        >>> from tiatoolbox import utils
        >>> file_types = ("*.ndpi", "*.svs", "*.mrxs")
        >>> files_all = utils.misc.grab_files_from_dir(input_path,
        ...     file_types=file_types)

    """
    input_path = pathlib.Path(input_path)

    if isinstance(file_types, str):
        if len(file_types.split(",")) > 1:
            file_types = tuple(file_types.replace(" ", "").split(","))
        else:
            file_types = (file_types,)

    files_grabbed = []
    for files in file_types:
        files_grabbed.extend(input_path.glob(files))
    # Ensure same ordering
    files_grabbed.sort()
    return list(files_grabbed)


def save_yaml(
    input_dict: dict,
    output_path: os | PathLike = "output.yaml",
    parents: bool = False,
    exist_ok: bool = False,
):
    """Save dictionary as yaml.

    Args:
        input_dict (dict):
            A variable of type 'dict'.
        output_path (os | PathLike):
            Path to save the output file.
        parents (bool):
            Make parent directories if they do not exist. Default is
            False.
        exist_ok (bool):
            Overwrite the output file if it exists. Default is False.


    Returns:

    Examples:
        >>> from tiatoolbox import utils
        >>> input_dict = {'hello': 'Hello World!'}
        >>> utils.misc.save_yaml(input_dict, './hello.yaml')

    """
    path = pathlib.Path(output_path)
    if path.exists() and not exist_ok:
        raise FileExistsError("File already exists.")
    if parents:
        path.parent.mkdir(parents=True, exist_ok=True)
    with open(  # skipcq: PTC-W6004: PTC-W6004
        str(pathlib.Path(output_path)), "w"
    ) as yaml_file:
        yaml.dump(input_dict, yaml_file)


def imwrite(image_path: os | PathLike, img: np.ndarray) -> None:
    """Write numpy array to an image.

    Args:
        image_path (os | PathLike):
            File path (including extension) to save image to.
        img (:class:`numpy.ndarray`):
            Image array of dtype uint8, MxNx3.

    Examples:
        >>> from tiatoolbox import utils
        >>> import numpy as np
        >>> utils.misc.imwrite('BlankImage.jpg',
        ...     np.ones([100, 100, 3]).astype('uint8')*255)

    """
    if isinstance(image_path, pathlib.Path):
        image_path = str(image_path)
    cv2.imwrite(image_path, cv2.cvtColor(img, cv2.COLOR_RGB2BGR))


def imread(image_path: os | PathLike, as_uint8: bool = True) -> np.ndarray:
    """Read an image as numpy array.

    Args:
        image_path (os | PathLike):
            File path (including extension) to read image.
        as_uint8 (bool):
            Read an image in uint8 format.

    Returns:
        :class:`numpy.ndarray`:
            Image array of dtype uint8, MxNx3.

    Examples:
        >>> from tiatoolbox import utils
        >>> img = utils.misc.imread('ImagePath.jpg')

    """
    if isinstance(image_path, pathlib.Path):
        image_path = str(image_path)

    if pathlib.Path(image_path).suffix == ".npy":
        image = np.load(image_path)
    else:
        image = cv2.imread(image_path)
        image = cv2.cvtColor(image, cv2.COLOR_BGR2RGB)
    if as_uint8:
        return image.astype(np.uint8)

    return image


def load_stain_matrix(stain_matrix_input: np.ndarray | os | PathLike) -> np.ndarray:
    """Load a stain matrix as a numpy array.

    Args:
        stain_matrix_input (ndarray or os | PathLike):
            Either a 2x3 or 3x3 numpy array or a path to a saved .npy /
            .csv file. If using a .csv file, there should be no column
            headers provided

    Returns:
        stain_matrix (:class:`numpy.ndarray`):
            The loaded stain matrix.

    Examples:
        >>> from tiatoolbox import utils
        >>> sm = utils.misc.load_stain_matrix(stain_matrix_input)

    """
    if isinstance(stain_matrix_input, (str, pathlib.Path)):
        _, __, suffixes = split_path_name_ext(stain_matrix_input)
        if suffixes[-1] not in [".csv", ".npy"]:
            raise FileNotSupported(
                "If supplying a path to a stain matrix, use either a \
                npy or a csv file"
            )

        if suffixes[-1] == ".csv":
            return pd.read_csv(stain_matrix_input).to_numpy()

        # only other option left for suffix[-1] is .npy
        return np.load(str(stain_matrix_input))

    if isinstance(stain_matrix_input, np.ndarray):
        return stain_matrix_input

    raise TypeError(
        "Stain_matrix must be either a path to npy/csv file or a numpy array"
    )


def get_luminosity_tissue_mask(img: np.ndarray, threshold: float) -> np.ndarray:
    """Get tissue mask based on the luminosity of the input image.

    Args:
        img (:class:`numpy.ndarray`):
            Input image used to obtain tissue mask.
        threshold (float):
            Luminosity threshold used to determine tissue area.

    Returns:
        tissue_mask (:class:`numpy.ndarray`):
            Binary tissue mask.

    Examples:
        >>> from tiatoolbox import utils
        >>> tissue_mask = utils.misc.get_luminosity_tissue_mask(img, threshold=0.8)

    """
    img = img.astype("uint8")  # ensure input image is uint8
    img = contrast_enhancer(img, low_p=2, high_p=98)  # Contrast  enhancement
    img_lab = cv2.cvtColor(img, cv2.COLOR_RGB2LAB)
    l_lab = img_lab[:, :, 0] / 255.0  # Convert to range [0,1].
    tissue_mask = l_lab < threshold

    # check it's not empty
    if tissue_mask.sum() == 0:
        raise ValueError("Empty tissue mask computed.")

    return tissue_mask


def mpp2common_objective_power(
    mpp: Union[float, Tuple[float, float]],
    common_powers: Union[float, Tuple[float]] = (
        1,
        1.25,
        2,
        2.5,
        4,
        5,
        10,
        20,
        40,
        60,
        90,
        100,
    ),
) -> float:
    """Approximate (commonly used value) of objective power from mpp.

    Uses :func:`mpp2objective_power` to estimate and then rounds to the
    nearest value in `common_powers`.

    Args:
        mpp (float or tuple(float)): Microns per-pixel.
        common_powers (tuple or list of float): A sequence of objective
            power values to round to. Defaults to
            (1, 1.25, 2, 2.5, 4, 5, 10, 20, 40, 60, 90, 100).

    Returns:
        float:
            Objective power approximation.

    Examples:
        >>> mpp2common_objective_power(0.253)
        array(40)

        >>> mpp2common_objective_power(
        ...     [0.253, 0.478],
        ...     common_powers=(10, 20, 40),
        ... )
        array([40, 20])

    """
    op = mpp2objective_power(mpp)
    distances = [np.abs(op - power) for power in common_powers]
    return common_powers[np.argmin(distances)]


mpp2common_objective_power = np.vectorize(
    mpp2common_objective_power, excluded={"common_powers"}
)


@np.vectorize
def objective_power2mpp(
    objective_power: Union[float, Tuple[float]]
) -> Union[float, Tuple[float]]:
    r"""Approximate mpp from objective power.

    The formula used for estimation is :math:`power = \frac{10}{mpp}`.
    This is a self-inverse function and therefore
    :func:`mpp2objective_power` is simply an alias to this function.

    Note that this function is wrapped in :class:`numpy.vectorize`.

    Args:
        objective_power (float or tuple(float)): Objective power.

    Returns:
        float or tuple(float):
            Microns per-pixel (MPP) approximations.

    Examples:
        >>> objective_power2mpp(40)
        array(0.25)

        >>> objective_power2mpp([40, 20, 10])
        array([0.25, 0.5, 1.])

    """
    return 10 / float(objective_power)


@np.vectorize
def mpp2objective_power(mpp: Union[float, Tuple[float]]) -> Union[float, Tuple[float]]:
    """Approximate objective_power from mpp.

    Alias to :func:`objective_power2mpp` as it is a self-inverse
    function.

    Args:
        mpp (float or tuple(float)): Microns per-pixel.

    Returns:
        float or tuple(float):
            Objective power approximations.

    Examples:
        >>> mpp2objective_power(0.25)
        array(40.)

        >>> mpp2objective_power([0.25, 0.5, 1.0])
        array([40., 20., 10.])

        >>> mpp2objective_power(0.253)
        array(39.5256917)

    """
    return objective_power2mpp(mpp)


def contrast_enhancer(img: np.ndarray, low_p: int = 2, high_p: int = 98) -> np.ndarray:
    """Enhancing contrast of the input image using intensity adjustment.
       This method uses both image low and high percentiles.

    Args:
        img (:class:`numpy.ndarray`): input image used to obtain tissue mask.
            Image should be uint8.
        low_p (scalar): low percentile of image values to be saturated to 0.
        high_p (scalar): high percentile of image values to be saturated to 255.
            high_p should always be greater than low_p.

    Returns:
        img (:class:`numpy.ndarray`):
            Image (uint8) with contrast enhanced.

    Raises:
        AssertionError: Internal errors due to invalid img type.

    Examples:
        >>> from tiatoolbox import utils
        >>> img = utils.misc.contrast_enhancer(img, low_p=2, high_p=98)

    """
    # check if image is not uint8
    if not img.dtype == np.uint8:
        raise AssertionError("Image should be uint8.")
    img_out = img.copy()
    p_low, p_high = np.percentile(img_out, (low_p, high_p))
    if p_low >= p_high:
        p_low, p_high = np.min(img_out), np.max(img_out)
    if p_high > p_low:
        img_out = exposure.rescale_intensity(
            img_out, in_range=(p_low, p_high), out_range=(0.0, 255.0)
        )
    return np.uint8(img_out)


def __numpy_array_to_table(input_table: np.ndarray) -> pd.DataFrame:
    """Checks numpy array to be 2 or 3 columns.
    If it has two columns then class should be assigned None.

    Args:
        input_table (np.ndarray): input table.

    Returns:
       table (:class:`pd.DataFrame`): Pandas DataFrame with desired features.

    Raises:
        ValueError: If the number of columns is not equal to 2 or 3.

    """
    if input_table.shape[1] == 2:
        out_table = pd.DataFrame(input_table, columns=["x", "y"])
        out_table["class"] = None
        return out_table

    if input_table.shape[1] == 3:
        return pd.DataFrame(input_table, columns=["x", "y", "class"])

    raise ValueError("Numpy table should be of format `x, y` or `x, y, class`.")


def __assign_unknown_class(
    input_table: Union[np.ndarray, pd.DataFrame]
) -> pd.DataFrame:
    """Creates a column and assigns None if class is unknown.

    Args:
        input_table (np.ndarray or pd.DataFrame): input table.

    Returns:
        table (:class:`pd.DataFrame`): Pandas DataFrame with desired features.

    Raises:
        ValueError:
            If the number of columns is not equal to 2 or 3.

    """
    if input_table.shape[1] not in [2, 3]:
        raise ValueError("Input table must have 2 or 3 columns.")

    if input_table.shape[1] == 2:
        input_table["class"] = None

    return input_table


def read_locations(
    input_table: os | PathLike | np.ndarray | pd.DataFrame,
) -> pd.DataFrame:
    """Read annotations as pandas DataFrame.

    Args:
        input_table (os | PathLike | :class:`numpy.ndarray` |
            :class:`pandas.DataFrame`): path to csv, npy or json. Input can also be a
            :class:`numpy.ndarray` or :class:`pandas.DataFrame`.
            First column in the table represents x position, second
            column represents y position. The third column represents the class.
            If the table has headers, the header should be x, y & class.
            Json should have `x`, `y` and `class` fields.

    Returns:
        pd.DataFrame: DataFrame with x, y location and class type.

    Raises:
        FileNotSupported:
            If the path to input table is not of supported type.

    Examples:
        >>> from tiatoolbox.utils.misc import read_locations
        >>> labels = read_locations('./annotations.csv')

    """
    if isinstance(input_table, (str, pathlib.Path)):
        _, _, suffixes = split_path_name_ext(input_table)

        if suffixes[-1] == ".npy":
            out_table = np.load(input_table)
            return __numpy_array_to_table(out_table)

        if suffixes[-1] == ".csv":
            out_table = pd.read_csv(input_table, sep=None, engine="python")
            if "x" not in out_table.columns:
                out_table = pd.read_csv(
                    input_table,
                    header=None,
                    names=["x", "y", "class"],
                    sep=None,
                    engine="python",
                )

            return __assign_unknown_class(out_table)

        if suffixes[-1] == ".json":
            out_table = pd.read_json(input_table)
            return __assign_unknown_class(out_table)

        raise FileNotSupported("File type not supported.")

    if isinstance(input_table, np.ndarray):
        return __numpy_array_to_table(input_table)

    if isinstance(input_table, pd.DataFrame):
        return __assign_unknown_class(input_table)

    raise TypeError("Please input correct image path or an ndarray image.")


@np.vectorize
def conv_out_size(
    in_size: int, kernel_size: int = 1, padding: int = 0, stride: int = 1
) -> int:
    r"""Calculate convolution output size.

    This is a numpy vectorised function.

    .. math::
        \begin{split}
        n_{out} &= \bigg\lfloor {{\frac{n_{in} +2p - k}{s}}} \bigg\rfloor + 1 \\
        n_{in} &: \text{Number of input features} \\
        n_{out} &: \text{Number of output features} \\
        p &: \text{Padding size} \\
        k &: \text{Kernel size} \\
        s &: \text{Stride size} \\
        \end{split}

    Args:
        in_size (int): Input size / number of input features.
        kernel_size (int): Kernel size.
        padding (int): Kernel size.
        stride (int): Stride size.

    Returns:
        int:
            Output size / number of features.

    Examples:
        >>> from tiatoolbox import utils
        >>> import numpy as np
        >>> utils.misc.conv_out_size(100, 3)
        >>> np.array(98)
        >>> utils.misc.conv_out_size(99, kernel_size=3, stride=2)
        >>> np.array(98)
        >>> utils.misc.conv_out_size((100, 100), kernel_size=3, stride=2)
        >>> np.array([49, 49])

    """
    return (np.floor((in_size - kernel_size + (2 * padding)) / stride) + 1).astype(int)


def parse_cv2_interpolaton(interpolation: Union[str, int]) -> int:
    """Convert a string to a OpenCV (cv2) interpolation enum.

    Interpolation modes:
        - nearest
        - linear
        - area
        - cubic
        - lanczos

    Valid integer values for cv2 interpolation enums are passed through.
    See the `cv::InterpolationFlags`_ documentation for more
    on cv2 (OpenCV) interpolation modes.

    .. _cv::InterpolationFlags:
        https://docs.opencv.org/4.0.0/da/d54/group__imgproc__transform.html#ga5bb5a1fea74ea38e1a5445ca803ff121

    Args:
        interpolation (Union[str, int]):
            Interpolation mode string. Possible values are: nearest,
            linear, cubic, lanczos, area.

    Raises:
        ValueError:
            Invalid interpolation mode.

    Returns:
        int:
            OpenCV (cv2) interpolation enum.

    """
    if isinstance(interpolation, str):
        interpolation = interpolation.lower()
    if interpolation in ["nearest", cv2.INTER_NEAREST]:
        return cv2.INTER_NEAREST
    if interpolation in ["area", cv2.INTER_AREA]:
        return cv2.INTER_AREA
    if interpolation in ["linear", cv2.INTER_LINEAR]:
        return cv2.INTER_LINEAR
    if interpolation in ["cubic", cv2.INTER_CUBIC]:
        return cv2.INTER_CUBIC
    if interpolation in ["lanczos", cv2.INTER_LANCZOS4]:
        return cv2.INTER_LANCZOS4
    raise ValueError("Invalid interpolation mode.")


def assert_dtype_int(
    input_var: np.ndarray, message: str = "Input must be integer."
) -> AssertionError or None:
    """Generate error if dtype is not int.

    Args:
        input_var (ndarray):
            Input variable to be tested.
        message (str):
            Error message to be displayed.

    Raises:
        AssertionError:
            If input_var is not of type int.

    """
    if not np.issubdtype(np.array(input_var).dtype, np.integer):
        raise AssertionError(message)


<<<<<<< HEAD
def download_data(
    url, save_path=None, save_dir=None, overwrite=False, unzip=False
) -> pathlib.Path:
=======
def download_data(url: str, save_path: os | PathLike, overwrite: bool = False):
>>>>>>> 336d5e53
    """Download data from a given URL to location. Can overwrite data if demanded
    else no action is taken

    Args:
        url (path): URL from where to download the data.
<<<<<<< HEAD
        save_path (str): Location to download the data. Can't be used with save_dir.
        save_dir (str): Directory to save the data. Can't be used with save_path.
=======
        save_path (os | PathLike): Location to unzip the data.
>>>>>>> 336d5e53
        overwrite (bool): True to force overwriting of existing data, default=False
        unzip (bool): True to unzip the data, default=False

    """

    if save_path is not None:
        if save_dir is not None:
            raise ValueError("save_path and save_directory can't both be specified")

        save_dir = pathlib.Path(save_path).parent
        save_path = pathlib.Path(save_path)

    elif save_dir is not None:
        save_dir = pathlib.Path(save_dir)
        save_path = save_dir / pathlib.Path(url).name

    else:
        raise ValueError("save_path or save_directory must be specified")

    logger.debug("Download from %s to %s", url, save_path)

    if not os.path.exists(save_dir):
        os.makedirs(save_dir)

    if not overwrite and os.path.exists(save_path):
        return save_path

    lock_path = save_path.with_suffix(".lock")

    with FileLock(lock_path):
        if not overwrite and os.path.exists(save_path):
            return save_path

        # Start the connection with a 5-second timeout to avoid hanging indefinitely.
        response = requests.get(url, stream=True, timeout=5)
        # Raise an exception for status codes != 200
        response.raise_for_status()
        # Write the file in blocks of 1024 bytes to avoid running out of memory
        with open(save_path, "wb") as handle:
            for block in response.iter_content(1024):
                handle.write(block)

        if unzip:
            # unzip under folder {filename} (without zip extension)
            unzip_path = save_dir / pathlib.Path(url).name.split(".")[0]
            unzip_data(str(save_path), str(unzip_path), del_zip=False)
            return unzip_path

    return save_path


def unzip_data(zip_path: os | PathLike, save_path: os | PathLike, del_zip: bool = True):
    """Extract data from zip file.

    Args:
        zip_path (os | PathLike): Path where the zip file is located.
        save_path (os | PathLike): Path where to save extracted files.
        del_zip (bool): Whether to delete initial zip file after extraction.

    """
    # Extract data from zip file
    with zipfile.ZipFile(zip_path, "r") as zip_ref:
        zip_ref.extractall(save_path)
    if del_zip:
        # Remove zip file
        os.remove(zip_path)


def __walk_list_dict(in_list_dict: Union[list, dict]) -> Union[list, dict]:
    """Recursive walk and jsonify in place.

    Args:
        in_list_dict (list or dict):  input list or a dictionary.

    Returns:
        list or dict

    """
    if isinstance(in_list_dict, dict):
        __walk_dict(in_list_dict)
    elif isinstance(in_list_dict, list):
        __walk_list(in_list_dict)
    elif isinstance(in_list_dict, np.ndarray):
        in_list_dict = in_list_dict.tolist()
        __walk_list(in_list_dict)
    elif isinstance(in_list_dict, np.generic):
        in_list_dict = in_list_dict.item()
    elif in_list_dict is not None and not isinstance(
        in_list_dict, (int, float, str, bool)
    ):
        raise ValueError(
            f"Value type `{type(in_list_dict)}` `{in_list_dict}` is not jsonified."
        )
    return in_list_dict


def __walk_list(lst: list):
    """Recursive walk and jsonify a list in place.

    Args:
        lst (list):  input list.

    """
    for i, v in enumerate(lst):
        lst[i] = __walk_list_dict(v)


def __walk_dict(dct: dict):
    """Recursive walk and jsonify a dictionary in place.

    Args:
        dct (dict):  input dictionary.

    """
    for k, v in dct.items():
        if not isinstance(k, (int, float, str, bool)):
            raise ValueError(f"Key type `{type(k)}` `{k}` is not jsonified.")
        dct[k] = __walk_list_dict(v)


def save_as_json(
    data: Union[dict, list],
    save_path: os | PathLike,
    parents: bool = False,
    exist_ok: bool = False,
):
    """Save data to a json file.

    The function will deepcopy the `data` and then jsonify the content
    in place. Support data types for jsonify consist of `str`, `int`, `float`,
    `bool` and their np.ndarray respectively.

    Args:
        data (dict or list):
            Input data to save.
        save_path (os | PathLike):
            Output to save the json of `input`.
        parents (bool):
            Make parent directories if they do not exist. Default is
            False.
        exist_ok (bool):
            Overwrite the output file if it exists. Default is False.


    """
    shadow_data = copy.deepcopy(data)  # make a copy of source input
    if not isinstance(shadow_data, (dict, list)):
        raise ValueError(f"Type of `data` ({type(data)}) must be in (dict, list).")

    if isinstance(shadow_data, dict):
        __walk_dict(shadow_data)
    else:
        __walk_list(shadow_data)

    save_path = pathlib.Path(save_path)
    if save_path.exists() and not exist_ok:
        raise FileExistsError("File already exists.")
    if parents:
        save_path.parent.mkdir(parents=True, exist_ok=True)
    with open(save_path, "w") as handle:  # skipcq: PTC-W6004
        json.dump(shadow_data, handle)


def select_device(on_gpu: bool) -> str:
    """Selects the appropriate device as requested.

    Args:
        on_gpu (bool): Selects gpu if True.

    Returns:
        str:
            "gpu" if on_gpu is True otherwise returns "cpu"

    """
    if on_gpu:
        return "cuda"

    return "cpu"


def model_to(on_gpu: bool, model: torch.nn.Module) -> torch.nn.Module:
    """Transfers model to cpu/gpu.

    Args:
        on_gpu (bool): Transfers model to gpu if True otherwise to cpu
        model (torch.nn.Module): PyTorch defined model.

    Returns:
        torch.nn.Module:
            The model after being moved to cpu/gpu.

    """
    if on_gpu:  # DataParallel work only for cuda
        model = torch.nn.DataParallel(model)
        return model.to("cuda")

    return model.to("cpu")


def get_bounding_box(img: np.ndarray) -> np.ndarray:
    """Get bounding box coordinate information.

    Given an image with zero and non-zero values. This function will
    return the minimal box that contains all non-zero values.

    Args:
        img (ndarray):
            Image to get the bounding box.

    Returns:
        bound (ndarray):
            Coordinates of the box in the form of `[start_x, start_y,
            end_x, end_y]`.

    """
    rows = np.any(img, axis=1)
    cols = np.any(img, axis=0)
    r_min, r_max = np.where(rows)[0][[0, -1]]
    c_min, cmax = np.where(cols)[0][[0, -1]]
    # due to python indexing, need to add 1 to max
    # else accessing will be 1px in the box, not out
    r_max += 1
    cmax += 1
    return np.array([c_min, r_min, cmax, r_max])


def string_to_tuple(in_str: str) -> Tuple[str]:
    """Splits input string to tuple at ','.

    Args:
        in_str (str):
            input string.

    Returns:
        tuple:
            Returns a tuple of strings by splitting in_str at ','.

    """
    return tuple(substring.strip() for substring in in_str.split(","))


def ppu2mpp(ppu: int, units: Union[str, int]) -> float:
    """Convert pixels per unit (ppu) to microns per pixel (mpp)

    Args:
        ppu (int):
            Pixels per unit.
        units (Union[str, int]):
            Units of pixels per unit. Valid options are "cm",
            "centimeter", "inch", 2 (inches), 3(cm).

    Returns:
        mpp (float):
            Microns per pixel.

    """
    microns_per_unit = {
        "centimeter": 1e4,  # 10,000
        "cm": 1e4,  # 10,000
        "mm": 1e3,  # 1,000
        "inch": 25400,
        "in": 25400,
        2: 25400,  # inches in TIFF tags
        3: 1e4,  # cm in TIFF tags
    }
    if units not in microns_per_unit:
        raise ValueError(f"Invalid units: {units}")
    return 1 / ppu * microns_per_unit[units]


def select_cv2_interpolation(scale_factor: Union[int, float]) -> str:
    """Returns appropriate interpolation method for opencv based image resize.

    Args:
        scale_factor (int or float):
            Image resize scale factor.

    Returns:
        str:
            interpolation type

    """
    if np.any(scale_factor > 1.0):
        return "cubic"
    return "area"


def store_from_dat(
    fp: IO | os | PathLike,
    scale_factor: Tuple[float, float] = (1, 1),
    typedict: Optional[Dict] = None,
    origin: Tuple[float, float] = (0, 0),
    cls: AnnotationStore = SQLiteStore,
) -> "AnnotationStore":
    """Load annotations from a hovernet-style .dat file.

    Args:
        fp (IO | os | PathLike):
            The file path or handle to load from.
        scale_factor (Tuple[float, float]):
            The scale factor in each dimension to use when loading the annotations.
            All coordinates will be multiplied by this factor to allow import of
            annotations saved at non-baseline resolution.
        typedict (Dict[str, str]):
            A dictionary mapping annotation types to annotation keys. Annotations
            with a type that is a key in the dictionary, will have their type
            replaced by the corresponding value. Useful for providing descriptive
            names to non-descriptive types,
            eg {1: 'Epithelial Cell', 2: 'Lymphocyte', 3: ...}.
            For multi-head output, should be a dict of dicts, eg:
            {'head1': {1: 'Epithelial Cell', 2: 'Lymphocyte', 3: ...},
            'head2': {1: 'Gland', 2: 'Lumen', 3: ...}, ...}.
        origin (Tuple[float, float]):
            The x and y coordinates to use as the origin for the annotations.
        cls (AnnotationStore):
            The class to use for the annotation store. Defaults to SQLiteStore.

    Returns:
        AnnotationStore:
            A new annotation store with the annotations loaded from the file.

    """
    store = cls()
    add_from_dat(store, fp, scale_factor, typedict=typedict, origin=origin)
    return store


def make_valid_poly(poly: geometry, origin: Tuple[float, float] = None) -> geometry:
    """Helper function to make a valid polygon.

    Args:
        poly (Polygon):
            The polygon to make valid.
        origin (Tuple[float, float]):
            The x and y coordinates to use as the origin for the annotation.

    Returns:
        geometry:
            A valid geometry.

    """
    if origin != (0, 0):
        # transform coords to be relative to given pt.
        poly = translate(poly, -origin[0], -origin[1])
    if poly.is_valid:
        return poly
    logger.warning("Invalid geometry found, fix using buffer().", stacklevel=3)
    return poly.buffer(0.01)


def anns_from_hoverdict(
    data: dict, props: list, typedict: dict, origin: Tuple, scale_factor: float
) -> List[Annotation]:
    """Helper function to create list of Annotation objects.

    Creates annotations from a hovernet-style dict of segmentations, mapping types
    using type dict if provided.

    Args:
        data (dict):
            A dictionary of segmentations
        props (list):
            A list of properties
        typedict (dict):
            A dictionary mapping annotation types to more descriptive names.
        origin (tuple):
            The x and y coordinates to use as the origin for the annotations.
        scale_factor (float):
            The scale factor to use when loading the annotations. All coordinates
            will be multiplied by this factor.
    Returns:
        list(Annotation):
            A list of Annotation objects.

    """
    return [
        Annotation(
            make_valid_poly(
                feature2geometry(
                    {
                        "type": ann.get("geom_type", "Polygon"),
                        "coordinates": scale_factor * np.array([ann["contour"]]),
                    }
                ),
                origin,
            ),
            {
                prop: typedict[ann[prop]]
                if prop == "type" and typedict is not None
                else ann[prop]
                for prop in props[3:]
                if prop in ann
            },
        )
        for ann in data.values()
    ]


def make_default_dict(data: dict, subcat: str) -> dict:
    """Helper function to create a default typedict if none is provided.

    The unique types in the data are given a prefix to differentiate
    types from different heads of a multi-head model.
    For example, types 1,2, etc. in the 'Gland' head will become
    'Gla: 1', 'Gla: 2', etc.

    Args:
        data (dict):
            The data loaded from the .dat file.
        subcat (str):
            The subcategory of the data, eg 'Gland' or 'Nuclei'.
    Returns:
        A dictionary mapping types to more descriptive names.

    """
    types = {
        data[subcat][ann_id]["type"]
        for ann_id in data[subcat]
        if "type" in data[subcat][ann_id]
    }
    num_chars = np.minimum(3, len(subcat))
    return {t: f"{subcat[:num_chars]}: {t}" for t in types}


def add_from_dat(
    store: List[AnnotationStore],
    fp: IO | os | PathLike,
    scale_factor: Tuple[float, float] = (1, 1),
    typedict: Optional[Dict] = None,
    origin: Tuple[float, float] = (0, 0),
) -> None:
    """Add annotations from a .dat file to an existing store.

    Make the best effort to create valid shapely geometries from provided contours.

    Args:
        store (AnnotationStore):
            An :class:`AnnotationStore` object.
        fp (IO | os | PathLike):
            The file path or handle to load from.
        scale_factor (float):
            The scale factor to use when loading the annotations. All coordinates
            will be multiplied by this factor to allow import of annotations saved
            at non-baseline resolution.
        typedict (Dict[str, str]):
            A dictionary mapping annotation types to annotation keys. Annotations
            with a type that is a key in the dictionary, will have their type
            replaced by the corresponding value. Useful for providing descriptive
            names to non-descriptive types,
            e.g., {1: 'Epithelial Cell', 2: 'Lymphocyte', 3: ...}.
            For multi-head output, should be a dict of dicts, e.g.:
            {'head1': {1: 'Epithelial Cell', 2: 'Lymphocyte', 3: ...},
            'head2': {1: 'Gland', 2: 'Lumen', 3: ...}, ...}.
        origin (tuple(float, float)):
            The x and y coordinates to use as the origin for the annotations.

    """
    data = joblib.load(fp)
    props = list(data[list(data.keys())[0]].keys())
    if "contour" not in props:
        # assume cerberus format with objects subdivided into categories
        anns = []
        for subcat in data:
            if subcat == "resolution":
                continue
            props = next(iter(data[subcat].values()))
            if not isinstance(props, dict):
                continue
            props = list(props.keys())
            # use type dictionary if available else auto-generate
            if typedict is None:
                typedict_sub = make_default_dict(data, subcat)
            else:
                typedict_sub = typedict[subcat]
            anns.extend(
                anns_from_hoverdict(
                    data[subcat], props, typedict_sub, origin, scale_factor
                )
            )
    else:
        anns = anns_from_hoverdict(data, props, typedict, origin, scale_factor)

    print(f"added {len(anns)} annotations")
    store.append_many(anns)<|MERGE_RESOLUTION|>--- conflicted
+++ resolved
@@ -16,11 +16,8 @@
 import requests
 import torch
 import yaml
-<<<<<<< HEAD
 from filelock import FileLock
-=======
 from shapely import geometry
->>>>>>> 336d5e53
 from shapely.affinity import translate
 from shapely.geometry import shape as feature2geometry
 from skimage import exposure
@@ -626,24 +623,22 @@
         raise AssertionError(message)
 
 
-<<<<<<< HEAD
 def download_data(
-    url, save_path=None, save_dir=None, overwrite=False, unzip=False
+    url,
+    save_path: os | PathLike = None,
+    save_dir: os | PathLike = None,
+    overwrite: bool = False,
+    unzip: bool = False,
 ) -> pathlib.Path:
-=======
-def download_data(url: str, save_path: os | PathLike, overwrite: bool = False):
->>>>>>> 336d5e53
     """Download data from a given URL to location. Can overwrite data if demanded
     else no action is taken
 
     Args:
         url (path): URL from where to download the data.
-<<<<<<< HEAD
-        save_path (str): Location to download the data. Can't be used with save_dir.
-        save_dir (str): Directory to save the data. Can't be used with save_path.
-=======
-        save_path (os | PathLike): Location to unzip the data.
->>>>>>> 336d5e53
+        save_path (os | PathLike):
+            Location to download the data. Can't be used with save_dir.
+        save_dir (os | PathLike):
+            Directory to save the data. Can't be used with save_path.
         overwrite (bool): True to force overwriting of existing data, default=False
         unzip (bool): True to unzip the data, default=False
 
