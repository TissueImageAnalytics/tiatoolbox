--- conflicted
+++ resolved
@@ -89,14 +89,9 @@
 
     Args:
         input_dict (dict):
-<<<<<<< HEAD
             A variable of type 'dict'.
         output_path (str or pathlib.Path):
             Path to save the output file.
-=======
-            A variable of type 'dict'
-        output_path (str or pathlib.Path):
-            Path to save the output file
         parents (bool):
             Make parent directories if they do not exist. Default is
             False.
@@ -105,7 +100,6 @@
 
 
     Returns:
->>>>>>> a8c42fcc
 
     Examples:
         >>> from tiatoolbox import utils
