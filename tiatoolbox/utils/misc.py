--- conflicted
+++ resolved
@@ -282,11 +282,7 @@
     function.
 
     Args:
-<<<<<<< HEAD
-        mpp (float or tuple of float): Microns per-pixel.
-=======
         mpp (float or tuple(float)): Microns per-pixel.
->>>>>>> eb53afcd
 
     Returns:
         np.ndarray: Objective power approximations.
