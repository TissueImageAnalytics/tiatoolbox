--- conflicted
+++ resolved
@@ -1184,16 +1184,9 @@
     patch_output: dict,
     scale_factor: tuple[int, int],
     class_dict: dict | None = None,
-<<<<<<< HEAD
-    save_dir: Path | None = None,
-    output_file: str | None = None,
-) -> AnnotationStore | Path:
-    """Create an SQLiteStore containing Annotations for each patch.
-=======
     save_path: Path | None = None,
 ) -> AnnotationStore | Path:
     """Converts (and optionally saves) output of TIAToolbox engines as AnnotationStore.
->>>>>>> 7dd29095
 
     Args:
         patch_output (dict):
@@ -1204,20 +1197,6 @@
             annotations. All coordinates will be multiplied by this factor to allow
             conversion of annotations saved at non-baseline resolution to baseline.
             Should be model_mpp/slide_mpp.
-<<<<<<< HEAD
-        class_dict (dict): Optional dictionary mapping class indices to class names.
-        save_dir (str or pathlib.Path): Optional Output directory to save the Annotation
-            Store results. if the save_dir is not provided, then an SQLiteStore object
-            containing Annotations for each patch is returned.
-        output_file (str): Optional file name to save the Annotation Store results.
-            if the output_file is not provided, then an SQLiteStore object
-            containing Annotations for each patch is returned.
-
-
-    Returns:
-        SQLiteStore: An SQLiteStore containing Annotations for each patch
-        or Path to file storing SQLiteStore containing Annotations for each patch
-=======
         class_dict (dict):
             Optional dictionary mapping class indices to class names.
         save_path (str or Path):
@@ -1229,7 +1208,6 @@
             An SQLiteStore containing Annotations for each patch
             or Path to file storing SQLiteStore containing Annotations
             for each patch.
->>>>>>> 7dd29095
 
     """
     if "coordinates" not in patch_output:
@@ -1273,14 +1251,6 @@
     keys = store.append_many(annotations, [str(i) for i in range(len(annotations))])
 
     # if a save director is provided, then dump store into a file
-<<<<<<< HEAD
-    if save_dir and output_file:
-        output_file += ".db"
-        path_to_output_file = save_dir / output_file
-        save_dir.mkdir(parents=True, exist_ok=True)
-        store.dump(path_to_output_file)
-        return path_to_output_file
-=======
     if save_path:
         # ensure parent directory exisits
         save_path.parent.absolute().mkdir(parents=True, exist_ok=True)
@@ -1288,20 +1258,10 @@
         save_path = save_path.parent.absolute() / (save_path.stem + ".db")
         store.dump(save_path)
         return save_path
->>>>>>> 7dd29095
 
     return store
 
 
-<<<<<<< HEAD
-def patch_pred_store_zarr(
-    raw_predictions: dict,
-    save_dir: Path,
-    output_file: str,
-    **kwargs: dict,
-) -> Path:
-    """Default values for Compressor and Chunks set if not received from kwargs."""
-=======
 def dict_to_zarr(
     raw_predictions: dict,
     save_path: Path,
@@ -1323,20 +1283,11 @@
 
     """
     # Default values for Compressor and Chunks set if not received from kwargs.
->>>>>>> 7dd29095
     compressor = (
         kwargs["compressor"] if "compressor" in kwargs else numcodecs.Zstd(level=1)
     )
     chunks = kwargs["chunks"] if "chunks" in kwargs else 10000
 
-<<<<<<< HEAD
-    # save to zarr
-    output_file += ".zarr"
-    path_to_output_file = save_dir / output_file
-    predictions_array = np.array(raw_predictions["predictions"])
-    z = zarr.open(
-        path_to_output_file,
-=======
     # ensure proper zarr extension
     save_path = save_path.parent.absolute() / (save_path.stem + ".zarr")
 
@@ -1344,7 +1295,6 @@
     predictions_array = np.array(raw_predictions["predictions"])
     z = zarr.open(
         save_path,
->>>>>>> 7dd29095
         mode="w",
         shape=predictions_array.shape,
         chunks=chunks,
@@ -1352,8 +1302,4 @@
     )
     z[:] = predictions_array
 
-<<<<<<< HEAD
-    return path_to_output_file
-=======
-    return save_path
->>>>>>> 7dd29095
+    return save_path