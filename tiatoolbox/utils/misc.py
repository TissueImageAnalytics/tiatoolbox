"""Miscellaneous small functions repeatedly used in tiatoolbox."""
from __future__ import annotations

import copy
import json
import os
import pathlib
import zipfile
from os import PathLike
from typing import IO, Dict, List, Optional, Tuple, Union

import cv2
import joblib
import numpy as np
import pandas as pd
import requests
import torch
import yaml
from shapely import geometry
from shapely.affinity import translate
from shapely.geometry import shape as feature2geometry
from skimage import exposure

from tiatoolbox import logger
from tiatoolbox.annotation.storage import Annotation, AnnotationStore, SQLiteStore
from tiatoolbox.utils.exceptions import FileNotSupported


def split_path_name_ext(
    full_path: os | PathLike,
) -> Tuple[pathlib.Path, str, List[str]]:
    """Split path of a file to directory path, file name and extensions.

    Args:
        full_path (os | PathLike):
            Path to a file.

    Returns:
        tuple:
            Three parts of the input file path:
            - :py:obj:`pathlib.Path` - Parent directory path
            - :py:obj:`str` - File name
            - :py:obj:`list(str)` - File extensions

    Examples:
        >>> from tiatoolbox.utils.misc import split_path_name_ext
        >>> dir_path, file_name, extensions = split_path_name_ext(full_path)

    """
    input_path = pathlib.Path(full_path)
    return input_path.parent.absolute(), input_path.name, input_path.suffixes


def grab_files_from_dir(
    input_path: os | PathLike,
    file_types: Union[str, Tuple[str]] = ("*.jpg", "*.png", "*.tif"),
) -> List[pathlib.Path]:
    """Grab file paths specified by file extensions.

    Args:
        input_path (os | PathLike):
            Path to the directory where files
            need to be searched.
        file_types (str or tuple(str)):
            File types (extensions) to be searched.

    Returns:
        list:
            File paths as a python list. It has been sorted to ensure
            the same ordering across platforms.

    Examples:
        >>> from tiatoolbox import utils
        >>> file_types = ("*.ndpi", "*.svs", "*.mrxs")
        >>> files_all = utils.misc.grab_files_from_dir(input_path,
        ...     file_types=file_types)

    """
    input_path = pathlib.Path(input_path)

    if isinstance(file_types, str):
        if len(file_types.split(",")) > 1:
            file_types = tuple(file_types.replace(" ", "").split(","))
        else:
            file_types = (file_types,)

    files_grabbed = []
    for files in file_types:
        files_grabbed.extend(input_path.glob(files))
    # Ensure same ordering
    files_grabbed.sort()
    return list(files_grabbed)


def save_yaml(
    input_dict: dict,
    output_path: os | PathLike = "output.yaml",
    parents: bool = False,
    exist_ok: bool = False,
):
    """Save dictionary as yaml.

    Args:
        input_dict (dict):
            A variable of type 'dict'.
        output_path (os | PathLike):
            Path to save the output file.
        parents (bool):
            Make parent directories if they do not exist. Default is
            False.
        exist_ok (bool):
            Overwrite the output file if it exists. Default is False.


    Returns:

    Examples:
        >>> from tiatoolbox import utils
        >>> input_dict = {'hello': 'Hello World!'}
        >>> utils.misc.save_yaml(input_dict, './hello.yaml')

    """
    path = pathlib.Path(output_path)
    if path.exists() and not exist_ok:
        raise FileExistsError("File already exists.")
    if parents:
        path.parent.mkdir(parents=True, exist_ok=True)
    with open(  # skipcq: PTC-W6004: PTC-W6004
        str(pathlib.Path(output_path)), "w"
    ) as yaml_file:
        yaml.dump(input_dict, yaml_file)


def imwrite(image_path: os | PathLike, img: np.ndarray) -> None:
    """Write numpy array to an image.

    Args:
        image_path (os | PathLike):
            File path (including extension) to save image to.
        img (:class:`numpy.ndarray`):
            Image array of dtype uint8, MxNx3.

    Examples:
        >>> from tiatoolbox import utils
        >>> import numpy as np
        >>> utils.misc.imwrite('BlankImage.jpg',
        ...     np.ones([100, 100, 3]).astype('uint8')*255)

    """
    if isinstance(image_path, pathlib.Path):
        image_path = str(image_path)
    cv2.imwrite(image_path, cv2.cvtColor(img, cv2.COLOR_RGB2BGR))


def imread(image_path: os | PathLike, as_uint8: bool = True) -> np.ndarray:
    """Read an image as numpy array.

    Args:
        image_path (os | PathLike):
            File path (including extension) to read image.
        as_uint8 (bool):
            Read an image in uint8 format.

    Returns:
        :class:`numpy.ndarray`:
            Image array of dtype uint8, MxNx3.

    Examples:
        >>> from tiatoolbox import utils
        >>> img = utils.misc.imread('ImagePath.jpg')

    """
    if isinstance(image_path, pathlib.Path):
        image_path = str(image_path)

    if pathlib.Path(image_path).suffix == ".npy":
        image = np.load(image_path)
    else:
        image = cv2.imread(image_path)
        image = cv2.cvtColor(image, cv2.COLOR_BGR2RGB)
    if as_uint8:
        return image.astype(np.uint8)

    return image


def load_stain_matrix(stain_matrix_input: np.ndarray | os | PathLike) -> np.ndarray:
    """Load a stain matrix as a numpy array.

    Args:
        stain_matrix_input (ndarray or os | PathLike):
            Either a 2x3 or 3x3 numpy array or a path to a saved .npy /
            .csv file. If using a .csv file, there should be no column
            headers provided

    Returns:
        stain_matrix (:class:`numpy.ndarray`):
            The loaded stain matrix.

    Examples:
        >>> from tiatoolbox import utils
        >>> sm = utils.misc.load_stain_matrix(stain_matrix_input)

    """
    if isinstance(stain_matrix_input, (str, pathlib.Path)):
        _, __, suffixes = split_path_name_ext(stain_matrix_input)
        if suffixes[-1] not in [".csv", ".npy"]:
            raise FileNotSupported(
                "If supplying a path to a stain matrix, use either a \
                npy or a csv file"
            )

        if suffixes[-1] == ".csv":
            return pd.read_csv(stain_matrix_input).to_numpy()

        # only other option left for suffix[-1] is .npy
        return np.load(str(stain_matrix_input))

    if isinstance(stain_matrix_input, np.ndarray):
        return stain_matrix_input

    raise TypeError(
        "Stain_matrix must be either a path to npy/csv file or a numpy array"
    )


def get_luminosity_tissue_mask(img: np.ndarray, threshold: float) -> np.ndarray:
    """Get tissue mask based on the luminosity of the input image.

    Args:
        img (:class:`numpy.ndarray`):
            Input image used to obtain tissue mask.
        threshold (float):
            Luminosity threshold used to determine tissue area.

    Returns:
        tissue_mask (:class:`numpy.ndarray`):
            Binary tissue mask.

    Examples:
        >>> from tiatoolbox import utils
        >>> tissue_mask = utils.misc.get_luminosity_tissue_mask(img, threshold=0.8)

    """
    img = img.astype("uint8")  # ensure input image is uint8
    img = contrast_enhancer(img, low_p=2, high_p=98)  # Contrast  enhancement
    img_lab = cv2.cvtColor(img, cv2.COLOR_RGB2LAB)
    l_lab = img_lab[:, :, 0] / 255.0  # Convert to range [0,1].
    tissue_mask = l_lab < threshold

    # check it's not empty
    if tissue_mask.sum() == 0:
        raise ValueError("Empty tissue mask computed.")

    return tissue_mask


def mpp2common_objective_power(
    mpp: Union[float, Tuple[float, float]],
    common_powers: Union[float, Tuple[float]] = (
        1,
        1.25,
        2,
        2.5,
        4,
        5,
        10,
        20,
        40,
        60,
        90,
        100,
    ),
) -> float:
    """Approximate (commonly used value) of objective power from mpp.

    Uses :func:`mpp2objective_power` to estimate and then rounds to the
    nearest value in `common_powers`.

    Args:
        mpp (float or tuple(float)): Microns per-pixel.
        common_powers (tuple or list of float): A sequence of objective
            power values to round to. Defaults to
            (1, 1.25, 2, 2.5, 4, 5, 10, 20, 40, 60, 90, 100).

    Returns:
        float:
            Objective power approximation.

    Examples:
        >>> mpp2common_objective_power(0.253)
        array(40)

        >>> mpp2common_objective_power(
        ...     [0.253, 0.478],
        ...     common_powers=(10, 20, 40),
        ... )
        array([40, 20])

    """
    op = mpp2objective_power(mpp)
    distances = [np.abs(op - power) for power in common_powers]
    return common_powers[np.argmin(distances)]


mpp2common_objective_power = np.vectorize(
    mpp2common_objective_power, excluded={"common_powers"}
)


@np.vectorize
def objective_power2mpp(
    objective_power: Union[float, Tuple[float]]
) -> Union[float, Tuple[float]]:
    r"""Approximate mpp from objective power.

    The formula used for estimation is :math:`power = \frac{10}{mpp}`.
    This is a self-inverse function and therefore
    :func:`mpp2objective_power` is simply an alias to this function.

    Note that this function is wrapped in :class:`numpy.vectorize`.

    Args:
        objective_power (float or tuple(float)): Objective power.

    Returns:
        float or tuple(float):
            Microns per-pixel (MPP) approximations.

    Examples:
        >>> objective_power2mpp(40)
        array(0.25)

        >>> objective_power2mpp([40, 20, 10])
        array([0.25, 0.5, 1.])

    """
    return 10 / float(objective_power)


@np.vectorize
def mpp2objective_power(mpp: Union[float, Tuple[float]]) -> Union[float, Tuple[float]]:
    """Approximate objective_power from mpp.

    Alias to :func:`objective_power2mpp` as it is a self-inverse
    function.

    Args:
        mpp (float or tuple(float)): Microns per-pixel.

    Returns:
        float or tuple(float):
            Objective power approximations.

    Examples:
        >>> mpp2objective_power(0.25)
        array(40.)

        >>> mpp2objective_power([0.25, 0.5, 1.0])
        array([40., 20., 10.])

        >>> mpp2objective_power(0.253)
        array(39.5256917)

    """
    return objective_power2mpp(mpp)


def contrast_enhancer(img: np.ndarray, low_p: int = 2, high_p: int = 98) -> np.ndarray:
    """Enhancing contrast of the input image using intensity adjustment.
       This method uses both image low and high percentiles.

    Args:
        img (:class:`numpy.ndarray`): input image used to obtain tissue mask.
            Image should be uint8.
        low_p (scalar): low percentile of image values to be saturated to 0.
        high_p (scalar): high percentile of image values to be saturated to 255.
            high_p should always be greater than low_p.

    Returns:
        img (:class:`numpy.ndarray`):
            Image (uint8) with contrast enhanced.

    Raises:
        AssertionError: Internal errors due to invalid img type.

    Examples:
        >>> from tiatoolbox import utils
        >>> img = utils.misc.contrast_enhancer(img, low_p=2, high_p=98)

    """
    # check if image is not uint8
    if not img.dtype == np.uint8:
        raise AssertionError("Image should be uint8.")
    img_out = img.copy()
    p_low, p_high = np.percentile(img_out, (low_p, high_p))
    if p_low >= p_high:
        p_low, p_high = np.min(img_out), np.max(img_out)
    if p_high > p_low:
        img_out = exposure.rescale_intensity(
            img_out, in_range=(p_low, p_high), out_range=(0.0, 255.0)
        )
    return np.uint8(img_out)


def __numpy_array_to_table(input_table: np.ndarray) -> pd.DataFrame:
    """Checks numpy array to be 2 or 3 columns.
    If it has two columns then class should be assigned None.

    Args:
        input_table (np.ndarray): input table.

    Returns:
       table (:class:`pd.DataFrame`): Pandas DataFrame with desired features.

    Raises:
        ValueError: If the number of columns is not equal to 2 or 3.

    """
    if input_table.shape[1] == 2:
        out_table = pd.DataFrame(input_table, columns=["x", "y"])
        out_table["class"] = None
        return out_table

    if input_table.shape[1] == 3:
        return pd.DataFrame(input_table, columns=["x", "y", "class"])

    raise ValueError("Numpy table should be of format `x, y` or `x, y, class`.")


def __assign_unknown_class(
    input_table: Union[np.ndarray, pd.DataFrame]
) -> pd.DataFrame:
    """Creates a column and assigns None if class is unknown.

    Args:
        input_table (np.ndarray or pd.DataFrame): input table.

    Returns:
        table (:class:`pd.DataFrame`): Pandas DataFrame with desired features.

    Raises:
        ValueError:
            If the number of columns is not equal to 2 or 3.

    """
    if input_table.shape[1] not in [2, 3]:
        raise ValueError("Input table must have 2 or 3 columns.")

    if input_table.shape[1] == 2:
        input_table["class"] = None

    return input_table


def read_locations(
    input_table: os | PathLike | np.ndarray | pd.DataFrame,
) -> pd.DataFrame:
    """Read annotations as pandas DataFrame.

    Args:
        input_table (os | PathLike | :class:`numpy.ndarray` |
            :class:`pandas.DataFrame`): path to csv, npy or json. Input can also be a
            :class:`numpy.ndarray` or :class:`pandas.DataFrame`.
            First column in the table represents x position, second
            column represents y position. The third column represents the class.
            If the table has headers, the header should be x, y & class.
            Json should have `x`, `y` and `class` fields.

    Returns:
        pd.DataFrame: DataFrame with x, y location and class type.

    Raises:
        FileNotSupported:
            If the path to input table is not of supported type.

    Examples:
        >>> from tiatoolbox.utils.misc import read_locations
        >>> labels = read_locations('./annotations.csv')

    """
    if isinstance(input_table, (str, pathlib.Path)):
        _, _, suffixes = split_path_name_ext(input_table)

        if suffixes[-1] == ".npy":
            out_table = np.load(input_table)
            return __numpy_array_to_table(out_table)

        if suffixes[-1] == ".csv":
            out_table = pd.read_csv(input_table, sep=None, engine="python")
            if "x" not in out_table.columns:
                out_table = pd.read_csv(
                    input_table,
                    header=None,
                    names=["x", "y", "class"],
                    sep=None,
                    engine="python",
                )

            return __assign_unknown_class(out_table)

        if suffixes[-1] == ".json":
            out_table = pd.read_json(input_table)
            return __assign_unknown_class(out_table)

        raise FileNotSupported("File type not supported.")

    if isinstance(input_table, np.ndarray):
        return __numpy_array_to_table(input_table)

    if isinstance(input_table, pd.DataFrame):
        return __assign_unknown_class(input_table)

    raise TypeError("Please input correct image path or an ndarray image.")


@np.vectorize
def conv_out_size(
    in_size: int, kernel_size: int = 1, padding: int = 0, stride: int = 1
) -> int:
    r"""Calculate convolution output size.

    This is a numpy vectorised function.

    .. math::
        \begin{split}
        n_{out} &= \bigg\lfloor {{\frac{n_{in} +2p - k}{s}}} \bigg\rfloor + 1 \\
        n_{in} &: \text{Number of input features} \\
        n_{out} &: \text{Number of output features} \\
        p &: \text{Padding size} \\
        k &: \text{Kernel size} \\
        s &: \text{Stride size} \\
        \end{split}

    Args:
        in_size (int): Input size / number of input features.
        kernel_size (int): Kernel size.
        padding (int): Kernel size.
        stride (int): Stride size.

    Returns:
        int:
            Output size / number of features.

    Examples:
        >>> from tiatoolbox import utils
        >>> import numpy as np
        >>> utils.misc.conv_out_size(100, 3)
        >>> np.array(98)
        >>> utils.misc.conv_out_size(99, kernel_size=3, stride=2)
        >>> np.array(98)
        >>> utils.misc.conv_out_size((100, 100), kernel_size=3, stride=2)
        >>> np.array([49, 49])

    """
    return (np.floor((in_size - kernel_size + (2 * padding)) / stride) + 1).astype(int)


def parse_cv2_interpolaton(interpolation: Union[str, int]) -> int:
    """Convert a string to a OpenCV (cv2) interpolation enum.

    Interpolation modes:
        - nearest
        - linear
        - area
        - cubic
        - lanczos

    Valid integer values for cv2 interpolation enums are passed through.
    See the `cv::InterpolationFlags`_ documentation for more
    on cv2 (OpenCV) interpolation modes.

    .. _cv::InterpolationFlags:
        https://docs.opencv.org/4.0.0/da/d54/group__imgproc__transform.html#ga5bb5a1fea74ea38e1a5445ca803ff121

    Args:
        interpolation (Union[str, int]):
            Interpolation mode string. Possible values are: nearest,
            linear, cubic, lanczos, area.

    Raises:
        ValueError:
            Invalid interpolation mode.

    Returns:
        int:
            OpenCV (cv2) interpolation enum.

    """
    if isinstance(interpolation, str):
        interpolation = interpolation.lower()
    if interpolation in ["nearest", cv2.INTER_NEAREST]:
        return cv2.INTER_NEAREST
    if interpolation in ["area", cv2.INTER_AREA]:
        return cv2.INTER_AREA
    if interpolation in ["linear", cv2.INTER_LINEAR]:
        return cv2.INTER_LINEAR
    if interpolation in ["cubic", cv2.INTER_CUBIC]:
        return cv2.INTER_CUBIC
    if interpolation in ["lanczos", cv2.INTER_LANCZOS4]:
        return cv2.INTER_LANCZOS4
    raise ValueError("Invalid interpolation mode.")


def assert_dtype_int(
    input_var: np.ndarray, message: str = "Input must be integer."
) -> AssertionError or None:
    """Generate error if dtype is not int.

    Args:
        input_var (ndarray):
            Input variable to be tested.
        message (str):
            Error message to be displayed.

    Raises:
        AssertionError:
            If input_var is not of type int.

    """
    if not np.issubdtype(np.array(input_var).dtype, np.integer):
        raise AssertionError(message)


def download_data(url: str, save_path: os | PathLike, overwrite: bool = False):
    """Download data from a given URL to location. Can overwrite data if demanded
    else no action is taken

    Args:
        url (path): URL from where to download the data.
        save_path (os | PathLike): Location to unzip the data.
        overwrite (bool): True to force overwriting of existing data, default=False

    """
    print(f"Download from {url}")
    print(f"Save to {save_path}")
    save_dir = pathlib.Path(save_path).parent

    if not os.path.exists(save_dir):
        os.makedirs(save_dir)
    if not overwrite and os.path.exists(save_path):
        return

    r = requests.get(url)
    request_response = requests.head(url)
    status_code = request_response.status_code
    url_exists = status_code == 200

    if not url_exists:
        raise ConnectionError(f"Could not find URL at {url}")

    with open(save_path, "wb") as f:
        f.write(r.content)


def unzip_data(zip_path: os | PathLike, save_path: os | PathLike, del_zip: bool = True):
    """Extract data from zip file.

    Args:
        zip_path (os | PathLike): Path where the zip file is located.
        save_path (os | PathLike): Path where to save extracted files.
        del_zip (bool): Whether to delete initial zip file after extraction.

    """
    # Extract data from zip file
    with zipfile.ZipFile(zip_path, "r") as zip_ref:
        zip_ref.extractall(save_path)
    if del_zip:
        # Remove zip file
        os.remove(zip_path)


def __walk_list_dict(in_list_dict: Union[list, dict]) -> Union[list, dict]:
    """Recursive walk and jsonify in place.

    Args:
        in_list_dict (list or dict):  input list or a dictionary.

    Returns:
        list or dict

    """
    if isinstance(in_list_dict, dict):
        __walk_dict(in_list_dict)
    elif isinstance(in_list_dict, list):
        __walk_list(in_list_dict)
    elif isinstance(in_list_dict, np.ndarray):
        in_list_dict = in_list_dict.tolist()
        __walk_list(in_list_dict)
    elif isinstance(in_list_dict, np.generic):
        in_list_dict = in_list_dict.item()
    elif in_list_dict is not None and not isinstance(
        in_list_dict, (int, float, str, bool)
    ):
        raise ValueError(
            f"Value type `{type(in_list_dict)}` `{in_list_dict}` is not jsonified."
        )
    return in_list_dict


def __walk_list(lst: list):
    """Recursive walk and jsonify a list in place.

    Args:
        lst (list):  input list.

    """
    for i, v in enumerate(lst):
        lst[i] = __walk_list_dict(v)


def __walk_dict(dct: dict):
    """Recursive walk and jsonify a dictionary in place.

    Args:
        dct (dict):  input dictionary.

    """
    for k, v in dct.items():
        if not isinstance(k, (int, float, str, bool)):
            raise ValueError(f"Key type `{type(k)}` `{k}` is not jsonified.")
        dct[k] = __walk_list_dict(v)


def save_as_json(
    data: Union[dict, list],
    save_path: os | PathLike,
    parents: bool = False,
    exist_ok: bool = False,
):
    """Save data to a json file.

    The function will deepcopy the `data` and then jsonify the content
    in place. Support data types for jsonify consist of `str`, `int`, `float`,
    `bool` and their np.ndarray respectively.

    Args:
        data (dict or list):
            Input data to save.
        save_path (os | PathLike):
            Output to save the json of `input`.
        parents (bool):
            Make parent directories if they do not exist. Default is
            False.
        exist_ok (bool):
            Overwrite the output file if it exists. Default is False.


    """
    shadow_data = copy.deepcopy(data)  # make a copy of source input
    if not isinstance(shadow_data, (dict, list)):
        raise ValueError(f"Type of `data` ({type(data)}) must be in (dict, list).")

    if isinstance(shadow_data, dict):
        __walk_dict(shadow_data)
    else:
        __walk_list(shadow_data)

    save_path = pathlib.Path(save_path)
    if save_path.exists() and not exist_ok:
        raise FileExistsError("File already exists.")
    if parents:
        save_path.parent.mkdir(parents=True, exist_ok=True)
    with open(save_path, "w") as handle:  # skipcq: PTC-W6004
        json.dump(shadow_data, handle)


def select_device(on_gpu: bool) -> str:
    """Selects the appropriate device as requested.

    Args:
        on_gpu (bool): Selects gpu if True.

    Returns:
        str:
            "gpu" if on_gpu is True otherwise returns "cpu"

    """
    if on_gpu:
        return "cuda"

    return "cpu"


def model_to(on_gpu: bool, model: torch.nn.Module) -> torch.nn.Module:
    """Transfers model to cpu/gpu.

    Args:
        on_gpu (bool): Transfers model to gpu if True otherwise to cpu
        model (torch.nn.Module): PyTorch defined model.

    Returns:
        torch.nn.Module:
            The model after being moved to cpu/gpu.

    """
    if on_gpu:  # DataParallel work only for cuda
        model = torch.nn.DataParallel(model)
        return model.to("cuda")

    return model.to("cpu")


def get_bounding_box(img: np.ndarray) -> np.ndarray:
    """Get bounding box coordinate information.

    Given an image with zero and non-zero values. This function will
    return the minimal box that contains all non-zero values.

    Args:
        img (ndarray):
            Image to get the bounding box.

    Returns:
        bound (ndarray):
            Coordinates of the box in the form of `[start_x, start_y,
            end_x, end_y]`.

    """
    rows = np.any(img, axis=1)
    cols = np.any(img, axis=0)
    r_min, r_max = np.where(rows)[0][[0, -1]]
    c_min, cmax = np.where(cols)[0][[0, -1]]
    # due to python indexing, need to add 1 to max
    # else accessing will be 1px in the box, not out
    r_max += 1
    cmax += 1
    return np.array([c_min, r_min, cmax, r_max])


def string_to_tuple(in_str: str) -> Tuple[str]:
    """Splits input string to tuple at ','.

    Args:
        in_str (str):
            input string.

    Returns:
        tuple:
            Returns a tuple of strings by splitting in_str at ','.

    """
    return tuple(substring.strip() for substring in in_str.split(","))


def ppu2mpp(ppu: int, units: Union[str, int]) -> float:
    """Convert pixels per unit (ppu) to microns per pixel (mpp)

    Args:
        ppu (int):
            Pixels per unit.
        units (Union[str, int]):
            Units of pixels per unit. Valid options are "cm",
            "centimeter", "inch", 2 (inches), 3(cm).

    Returns:
        mpp (float):
            Microns per pixel.

    """
    microns_per_unit = {
        "centimeter": 1e4,  # 10,000
        "cm": 1e4,  # 10,000
        "mm": 1e3,  # 1,000
        "inch": 25400,
        "in": 25400,
        2: 25400,  # inches in TIFF tags
        3: 1e4,  # cm in TIFF tags
    }
    if units not in microns_per_unit:
        raise ValueError(f"Invalid units: {units}")
    return 1 / ppu * microns_per_unit[units]


def select_cv2_interpolation(scale_factor: Union[int, float]) -> str:
    """Returns appropriate interpolation method for opencv based image resize.

    Args:
        scale_factor (int or float):
            Image resize scale factor.

    Returns:
        str:
            interpolation type

    """
    if np.any(scale_factor > 1.0):
        return "cubic"
    return "area"


def store_from_dat(
    fp: IO | os | PathLike,
    scale_factor: Tuple[float, float] = (1, 1),
    typedict: Optional[Dict] = None,
    origin: Tuple[float, float] = (0, 0),
    cls: AnnotationStore = SQLiteStore,
) -> "AnnotationStore":
    """Load annotations from a hovernet-style .dat file.

    Args:
        fp (IO | os | PathLike):
            The file path or handle to load from.
        scale_factor (Tuple[float, float]):
            The scale factor in each dimension to use when loading the annotations.
            All coordinates will be multiplied by this factor to allow import of
            annotations saved at non-baseline resolution.
        typedict (Dict[str, str]):
            A dictionary mapping annotation types to annotation keys. Annotations
            with a type that is a key in the dictionary, will have their type
            replaced by the corresponding value. Useful for providing descriptive
            names to non-descriptive types,
            eg {1: 'Epithelial Cell', 2: 'Lymphocyte', 3: ...}.
            For multi-head output, should be a dict of dicts, eg:
            {'head1': {1: 'Epithelial Cell', 2: 'Lymphocyte', 3: ...},
            'head2': {1: 'Gland', 2: 'Lumen', 3: ...}, ...}.
        origin (Tuple[float, float]):
            The x and y coordinates to use as the origin for the annotations.
        cls (AnnotationStore):
            The class to use for the annotation store. Defaults to SQLiteStore.

    Returns:
        AnnotationStore:
            A new annotation store with the annotations loaded from the file.

    """
    store = cls()
    add_from_dat(store, fp, scale_factor, typedict=typedict, origin=origin)
    return store


def make_valid_poly(poly: geometry, origin: Tuple[float, float] = None) -> geometry:
    """Helper function to make a valid polygon.

    Args:
        poly (Polygon):
            The polygon to make valid.
        origin (Tuple[float, float]):
            The x and y coordinates to use as the origin for the annotation.

    Returns:
        geometry:
            A valid geometry.

    """
    if origin != (0, 0):
        # transform coords to be relative to given pt.
        poly = translate(poly, -origin[0], -origin[1])
    if poly.is_valid:
        return poly
    logger.warning("Invalid geometry found, fix using buffer().", stacklevel=3)
    return poly.buffer(0.01)


def anns_from_hoverdict(
    data: dict, props: list, typedict: dict, origin: Tuple, scale_factor: float
) -> List[Annotation]:
    """Helper function to create list of Annotation objects.

    Creates annotations from a hovernet-style dict of segmentations, mapping types
    using type dict if provided.

    Args:
        data (dict):
            A dictionary of segmentations
        props (list):
            A list of properties
        typedict (dict):
            A dictionary mapping annotation types to more descriptive names.
        origin (tuple):
            The x and y coordinates to use as the origin for the annotations.
        scale_factor (float):
            The scale factor to use when loading the annotations. All coordinates
            will be multiplied by this factor.
    Returns:
        list(Annotation):
            A list of Annotation objects.

    """
    return [
        Annotation(
            make_valid_poly(
                feature2geometry(
                    {
                        "type": ann.get("geom_type", "Polygon"),
                        "coordinates": scale_factor * np.array([ann["contour"]]),
                    }
                ),
                origin,
            ),
            {
                prop: typedict[ann[prop]]
                if prop == "type" and typedict is not None
                else ann[prop]
                for prop in props[3:]
                if prop in ann
            },
        )
        for ann in data.values()
    ]


def make_default_dict(data: dict, subcat: str) -> dict:
    """Helper function to create a default typedict if none is provided.

    The unique types in the data are given a prefix to differentiate
    types from different heads of a multi-head model.
    For example, types 1,2, etc in the 'Gland' head will become
    'Gla: 1', 'Gla: 2', etc.

    Args:
        data (dict):
            The data loaded from the .dat file.
        subcat (str):
            The subcategory of the data, eg 'Gland' or 'Nuclei'.
    Returns:
        A dictionary mapping types to more descriptive names.

    """
    types = {
        data[subcat][ann_id]["type"]
        for ann_id in data[subcat]
        if "type" in data[subcat][ann_id]
    }
    num_chars = np.minimum(3, len(subcat))
    return {t: f"{subcat[:num_chars]}: {t}" for t in types}


def add_from_dat(
    store: List[AnnotationStore],
    fp: IO | os | PathLike,
    scale_factor: Tuple[float, float] = (1, 1),
    typedict: Optional[Dict] = None,
    origin: Tuple[float, float] = (0, 0),
) -> None:
    """Add annotations from a .dat file to an existing store.

    Make the best effort to create valid shapely geometries from provided contours.

    Args:
        store (AnnotationStore):
<<<<<<< HEAD

        fp (Union[IO, str, Path]):
=======
            An :class:`AnnotationStore` object.
        fp (IO | os | PathLike):
>>>>>>> 54a6803d
            The file path or handle to load from.
        scale_factor (float):
            The scale factor to use when loading the annotations. All coordinates
            will be multiplied by this factor to allow import of annotations saved
            at non-baseline resolution.
        typedict (Dict[str, str]):
            A dictionary mapping annotation types to annotation keys. Annotations
            with a type that is a key in the dictionary, will have their type
            replaced by the corresponding value. Useful for providing descriptive
            names to non-descriptive types,
            e.g., {1: 'Epithelial Cell', 2: 'Lymphocyte', 3: ...}.
            For multi-head output, should be a dict of dicts, e.g.:
            {'head1': {1: 'Epithelial Cell', 2: 'Lymphocyte', 3: ...},
            'head2': {1: 'Gland', 2: 'Lumen', 3: ...}, ...}.
<<<<<<< HEAD
        origin (tuple(float, float)):
=======
        origin (Tuple [float, float]):
>>>>>>> 54a6803d
            The x and y coordinates to use as the origin for the annotations.

    """
    data = joblib.load(fp)
    props = list(data[list(data.keys())[0]].keys())
    if "contour" not in props:
        # assume cerberus format with objects subdivided into categories
        anns = []
        for subcat in data:
            if subcat == "resolution":
                continue
            props = next(iter(data[subcat].values()))
            if not isinstance(props, dict):
                continue
            props = list(props.keys())
            # use type dictionary if available else auto-generate
            if typedict is None:
                typedict_sub = make_default_dict(data, subcat)
            else:
                typedict_sub = typedict[subcat]
            anns.extend(
                anns_from_hoverdict(
                    data[subcat], props, typedict_sub, origin, scale_factor
                )
            )
    else:
        anns = anns_from_hoverdict(data, props, typedict, origin, scale_factor)

    print(f"added {len(anns)} annotations")
    store.append_many(anns)<|MERGE_RESOLUTION|>--- conflicted
+++ resolved
@@ -1039,13 +1039,8 @@
 
     Args:
         store (AnnotationStore):
-<<<<<<< HEAD
-
-        fp (Union[IO, str, Path]):
-=======
             An :class:`AnnotationStore` object.
         fp (IO | os | PathLike):
->>>>>>> 54a6803d
             The file path or handle to load from.
         scale_factor (float):
             The scale factor to use when loading the annotations. All coordinates
@@ -1060,11 +1055,7 @@
             For multi-head output, should be a dict of dicts, e.g.:
             {'head1': {1: 'Epithelial Cell', 2: 'Lymphocyte', 3: ...},
             'head2': {1: 'Gland', 2: 'Lumen', 3: ...}, ...}.
-<<<<<<< HEAD
         origin (tuple(float, float)):
-=======
-        origin (Tuple [float, float]):
->>>>>>> 54a6803d
             The x and y coordinates to use as the origin for the annotations.
 
     """
