"""Miscellaneous small functions repeatedly used in tiatoolbox."""
from __future__ import annotations

import copy
import json
import shutil
import tempfile
import zipfile
from pathlib import Path
from typing import IO, TYPE_CHECKING

import cv2
import joblib
import numcodecs
import numpy as np
import pandas as pd
import requests
import yaml
import zarr
from filelock import FileLock
from shapely.affinity import translate
from shapely.geometry import Polygon
from shapely.geometry import shape as feature2geometry
from skimage import exposure

from tiatoolbox import logger
from tiatoolbox.annotation.storage import Annotation, AnnotationStore, SQLiteStore
from tiatoolbox.utils.exceptions import FileNotSupportedError

if TYPE_CHECKING:  # pragma: no cover
    from os import PathLike

    import numpy.typing as npt
    from shapely import geometry


def split_path_name_ext(
    full_path: PathLike | str,
) -> tuple[Path, str, list[str]]:
    """Split path of a file to directory path, file name and extensions.

    Args:
        full_path (PathLike | str):
            Path to a file.

    Returns:
        tuple:
            Three parts of the input file path:
            - :py:obj:`Path` - Parent directory path
            - :py:obj:`str` - File name
            - :py:obj:`list(str)` - File extensions

    Examples:
        >>> from tiatoolbox.utils.misc import split_path_name_ext
        >>> dir_path, file_name, extensions = split_path_name_ext(full_path)

    """
    input_path = Path(full_path)
    return input_path.parent.absolute(), input_path.name, input_path.suffixes


def grab_files_from_dir(
    input_path: PathLike,
    file_types: str | tuple[str, ...] = ("*.jpg", "*.png", "*.tif"),
) -> list[Path]:
    """Grab file paths specified by file extensions.

    Args:
        input_path (PathLike):
            Path to the directory where files
            need to be searched.
        file_types (str or tuple(str)):
            File types (extensions) to be searched.

    Returns:
        list:
            File paths as a python list. It has been sorted to ensure
            the same ordering across platforms.

    Examples:
        >>> from tiatoolbox import utils
        >>> file_types = ("*.ndpi", "*.svs", "*.mrxs")
        >>> files_all = utils.misc.grab_files_from_dir(input_path,
        ...     file_types=file_types)

    """
    input_path = Path(input_path)

    if isinstance(file_types, str):
        if len(file_types.split(",")) > 1:
            file_types = tuple(file_types.replace(" ", "").split(","))
        else:
            file_types = (file_types,)

    files_grabbed: list[Path] = []
    for files in file_types:
        files_grabbed.extend(input_path.glob(files))
    # Ensure same ordering
    files_grabbed.sort()
    return list(files_grabbed)


def save_yaml(
    input_dict: dict,
    output_path: PathLike = Path("output.yaml"),
    *,
    parents: bool = False,
    exist_ok: bool = False,
) -> None:
    """Save dictionary as yaml.

    Args:
        input_dict (dict):
            A variable of type 'dict'.
        output_path (PathLike):
            Path to save the output file.
        parents (bool):
            Make parent directories if they do not exist. Default is
            False.
        exist_ok (bool):
            Overwrite the output file if it exists. Default is False.

    Examples:
        >>> from tiatoolbox import utils
        >>> input_dict = {'hello': 'Hello World!'}
        >>> utils.misc.save_yaml(input_dict, './hello.yaml')

    """
    path = Path(output_path)
    if path.exists() and not exist_ok:
        msg = "File already exists."
        raise FileExistsError(msg)
    if parents:
        path.parent.mkdir(parents=True, exist_ok=True)
    with Path(output_path).open("w+") as yaml_file:
        yaml.dump(input_dict, yaml_file)


def imwrite(image_path: PathLike, img: np.ndarray) -> None:
    """Write numpy array to an image.

    Args:
        image_path (PathLike):
            File path (including extension) to save image to.
        img (:class:`numpy.ndarray`):
            Image array of dtype uint8, MxNx3.

    Examples:
        >>> from tiatoolbox import utils
        >>> import numpy as np
        >>> utils.misc.imwrite('BlankImage.jpg',
        ...     np.ones([100, 100, 3]).astype('uint8')*255)

    """
    image_path_str = str(image_path)

    if not cv2.imwrite(image_path_str, cv2.cvtColor(img, cv2.COLOR_RGB2BGR)):
        msg = "Could not write image."
        raise OSError(msg)


def imread(image_path: PathLike, as_uint8: bool | None = None) -> np.ndarray:
    """Read an image as numpy array.

    Args:
        image_path (PathLike):
            File path (including extension) to read image.
        as_uint8 (bool):
            Read an image in uint8 format.

    Returns:
        :class:`numpy.ndarray`:
            Image array of dtype uint8, MxNx3.

    Examples:
        >>> from tiatoolbox import utils
        >>> img = utils.misc.imread('ImagePath.jpg')

    """
    if as_uint8 is None:
        as_uint8 = True  # default reading of images is in uint8 format.

    if not isinstance(image_path, (str, Path)):
        msg = "Please provide path to an image."
        raise TypeError(msg)

    if isinstance(image_path, str):
        image_path = Path(image_path)

    if image_path.suffix == ".npy":
        image = np.load(str(image_path))
    else:
        image = cv2.imread(str(image_path))
        image = cv2.cvtColor(image, cv2.COLOR_BGR2RGB)
    if as_uint8:
        return image.astype(np.uint8)

    return image


def load_stain_matrix(stain_matrix_input: np.ndarray | PathLike) -> np.ndarray:
    """Load a stain matrix as a numpy array.

    Args:
        stain_matrix_input (ndarray | PathLike):
            Either a 2x3 or 3x3 numpy array or a path to a saved .npy /
            .csv file. If using a .csv file, there should be no column
            headers provided

    Returns:
        stain_matrix (:class:`numpy.ndarray`):
            The loaded stain matrix.

    Examples:
        >>> from tiatoolbox import utils
        >>> sm = utils.misc.load_stain_matrix(stain_matrix_input)

    """
    if isinstance(stain_matrix_input, (str, Path)):
        _, __, suffixes = split_path_name_ext(stain_matrix_input)
        if suffixes[-1] not in [".csv", ".npy"]:
            msg = (
                "If supplying a path to a stain matrix, "
                "use either a npy or a csv file"
            )
            raise FileNotSupportedError(
                msg,
            )

        if suffixes[-1] == ".csv":
            return pd.read_csv(stain_matrix_input).to_numpy()

        # only other option left for suffix[-1] is .npy
        return np.load(str(stain_matrix_input))

    if isinstance(stain_matrix_input, np.ndarray):
        return stain_matrix_input

    msg = "Stain_matrix must be either a path to npy/csv file or a numpy array"
    raise TypeError(
        msg,
    )


def get_luminosity_tissue_mask(img: np.ndarray, threshold: float) -> np.ndarray:
    """Get tissue mask based on the luminosity of the input image.

    Args:
        img (:class:`numpy.ndarray`):
            Input image used to obtain tissue mask.
        threshold (float):
            Luminosity threshold used to determine tissue area.

    Returns:
        tissue_mask (:class:`numpy.ndarray`):
            Binary tissue mask.

    Examples:
        >>> from tiatoolbox import utils
        >>> tissue_mask = utils.misc.get_luminosity_tissue_mask(img, threshold=0.8)

    """
    img = img.astype("uint8")  # ensure input image is uint8
    img = contrast_enhancer(img, low_p=2, high_p=98)  # Contrast  enhancement
    img_lab = cv2.cvtColor(img, cv2.COLOR_RGB2LAB)
    l_lab = img_lab[:, :, 0] / 255.0  # Convert to range [0,1].
    tissue_mask = l_lab < threshold

    # check it's not empty
    if tissue_mask.sum() == 0:
        msg = "Empty tissue mask computed."
        raise ValueError(msg)

    return tissue_mask


def mpp2common_objective_power(
    mpp: float | tuple[float, float],
    common_powers: tuple[float, ...] = (
        1,
        1.25,
        2,
        2.5,
        4,
        5,
        10,
        20,
        40,
        60,
        90,
        100,
    ),
) -> float:
    """Approximate (commonly used value) of objective power from mpp.

    Uses :func:`mpp2objective_power` to estimate and then rounds to the
    nearest value in `common_powers`.

    Args:
        mpp (float or tuple(float)): Microns per-pixel.
        common_powers (tuple or tuple(float, ...)): A sequence of objective
            power values to round to. Defaults to
            (1, 1.25, 2, 2.5, 4, 5, 10, 20, 40, 60, 90, 100).

    Returns:
        float:
            Objective power approximation.

    Examples:
        >>> mpp2common_objective_power(0.253)
        array(40)

        >>> mpp2common_objective_power(
        ...     (0.253, 0.478),
        ...     common_powers=(10.0, 20.0, 40.0),
        ... )
        array([40, 20])

    """
    op = mpp2objective_power(mpp)
    distances = [np.abs(op - power) for power in common_powers]
    return common_powers[np.argmin(distances)]


mpp2common_objective_power = np.vectorize(
    mpp2common_objective_power,
    excluded={"common_powers"},
)


@np.vectorize
def objective_power2mpp(
    objective_power: float | tuple[float, ...],
) -> float | np.ndarray:
    r"""Approximate mpp from objective power.

    The formula used for estimation is :math:`power = \frac{10}{mpp}`.
    This is a self-inverse function and therefore
    :func:`mpp2objective_power` is simply an alias to this function.

    Note that this function is wrapped in :class:`numpy.vectorize`.

    Args:
        objective_power (float or tuple(float, ...)): Objective power.

    Returns:
        float or tuple(float | np.ndarray):
            Microns per-pixel (MPP) approximations.

    Examples:
        >>> objective_power2mpp(40)
        array(0.25)

        >>> objective_power2mpp([40, 20, 10])
        array([0.25, 0.5, 1.])

    """
    return 10.0 / np.array(objective_power)


@np.vectorize
def mpp2objective_power(mpp: float | tuple[float]) -> float | tuple[float]:
    """Approximate objective_power from mpp.

    Alias to :func:`objective_power2mpp` as it is a self-inverse
    function.

    Args:
        mpp (float or tuple(float)): Microns per-pixel.

    Returns:
        float or tuple(float):
            Objective power approximations.

    Examples:
        >>> mpp2objective_power(0.25)
        array(40.)

        >>> mpp2objective_power([0.25, 0.5, 1.0])
        array([40., 20., 10.])

        >>> mpp2objective_power(0.253)
        array(39.5256917)

    """
    return objective_power2mpp(mpp)


def contrast_enhancer(img: np.ndarray, low_p: int = 2, high_p: int = 98) -> np.ndarray:
    """Enhance contrast of the input image using intensity adjustment.

    This method uses both image low and high percentiles.

    Args:
        img (:class:`numpy.ndarray`): input image used to obtain tissue mask.
            Image should be uint8.
        low_p (scalar): low percentile of image values to be saturated to 0.
        high_p (scalar): high percentile of image values to be saturated to 255.
            high_p should always be greater than low_p.

    Returns:
        img (:class:`numpy.ndarray`):
            Image (uint8) with contrast enhanced.

    Raises:
        AssertionError: Internal errors due to invalid img type.

    Examples:
        >>> from tiatoolbox import utils
        >>> img = utils.misc.contrast_enhancer(img, low_p=2, high_p=98)

    """
    # check if image is not uint8
    if img.dtype != np.uint8:
        msg = "Image should be uint8."
        raise AssertionError(msg)
    img_out = img.copy()
    percentiles = np.array(np.percentile(img_out, (low_p, high_p)))
    p_low, p_high = percentiles[0], percentiles[1]
    if p_low >= p_high:
        p_low, p_high = np.min(img_out), np.max(img_out)
    if p_high > p_low:
        img_out = exposure.rescale_intensity(
            img_out,
            in_range=(p_low, p_high),
            out_range=(0.0, 255.0),
        )
    return img_out.astype(np.uint8)


def __numpy_array_to_table(input_table: np.ndarray) -> pd.DataFrame:
    """Check numpy array to be 2 or 3 columns.

    If it has two columns then class should be assigned None.

    Args:
        input_table (np.ndarray): input table.

    Returns:
       table (:class:`pd.DataFrame`): Pandas DataFrame with desired features.

    Raises:
        ValueError: If the number of columns is not equal to 2 or 3.

    """
    if input_table.shape[1] == 2:  # noqa: PLR2004
        out_table = pd.DataFrame(input_table, columns=["x", "y"])
        out_table["class"] = None
        return out_table

    if input_table.shape[1] == 3:  # noqa: PLR2004
        return pd.DataFrame(input_table, columns=["x", "y", "class"])

    msg = "Numpy table should be of format `x, y` or `x, y, class`."
    raise ValueError(msg)


def __assign_unknown_class(input_table: pd.DataFrame) -> pd.DataFrame:
    """Creates a column and assigns None if class is unknown.

    Args:
        input_table: (pd.DataFrame):
            input table.

    Returns:
        table (:class:`pd.DataFrame`): Pandas DataFrame with desired features.

    Raises:
        ValueError:
            If the number of columns is not equal to 2 or 3.

    """
    if input_table.shape[1] not in [2, 3]:
        msg = "Input table must have 2 or 3 columns."
        raise ValueError(msg)

    if input_table.shape[1] == 2:  # noqa: PLR2004
        input_table["class"] = None

    return input_table


def read_locations(
    input_table: PathLike | np.ndarray | pd.DataFrame,
) -> pd.DataFrame:
    """Read annotations as pandas DataFrame.

    Args:
        input_table (PathLike | np.ndarray | pd.DataFrame`):
            Path to csv, npy or json. Input can also be a
            :class:`numpy.ndarray` or :class:`pandas.DataFrame`.
            First column in the table represents x position, second
            column represents y position. The third column represents the class.
            If the table has headers, the header should be x, y & class.
            Json should have `x`, `y` and `class` fields.

    Returns:
        pd.DataFrame:
            DataFrame with x, y location and class type.

    Raises:
        FileNotSupportedError:
            If the path to input table is not of supported type.

    Examples:
        >>> from tiatoolbox.utils.misc import read_locations
        >>> labels = read_locations('./annotations.csv')

    """
    if isinstance(input_table, (str, Path)):
        _, _, suffixes = split_path_name_ext(input_table)

        if suffixes[-1] == ".npy":
            out_table = np.load(input_table)
            return __numpy_array_to_table(out_table)

        if suffixes[-1] == ".csv":
            out_table = pd.read_csv(input_table, sep=None, engine="python")
            if "x" not in out_table.columns:
                out_table = pd.read_csv(
                    input_table,
                    header=None,
                    names=["x", "y", "class"],
                    sep=None,
                    engine="python",
                )

            return __assign_unknown_class(out_table)

        if suffixes[-1] == ".json":
            out_table = pd.read_json(input_table)
            return __assign_unknown_class(out_table)

        msg = "File type not supported."
        raise FileNotSupportedError(msg)

    if isinstance(input_table, np.ndarray):
        return __numpy_array_to_table(input_table)

    if isinstance(input_table, pd.DataFrame):
        return __assign_unknown_class(input_table)

    msg = "Please input correct image path or an ndarray image."
    raise TypeError(msg)


@np.vectorize
def conv_out_size(
    in_size: int,
    kernel_size: int = 1,
    padding: int = 0,
    stride: int = 1,
) -> int:
    r"""Calculate convolution output size.

    This is a numpy vectorised function.

    .. math::
        \begin{split}
        n_{out} &= \bigg\lfloor {{\frac{n_{in} +2p - k}{s}}} \bigg\rfloor + 1 \\
        n_{in} &: \text{Number of input features} \\
        n_{out} &: \text{Number of output features} \\
        p &: \text{Padding size} \\
        k &: \text{Kernel size} \\
        s &: \text{Stride size} \\
        \end{split}

    Args:
        in_size (int): Input size / number of input features.
        kernel_size (int): Kernel size.
        padding (int): Kernel size.
        stride (int): Stride size.

    Returns:
        int:
            Output size / number of features.

    Examples:
        >>> from tiatoolbox import utils
        >>> import numpy as np
        >>> utils.misc.conv_out_size(100, 3)
        >>> np.array(98)
        >>> utils.misc.conv_out_size(99, kernel_size=3, stride=2)
        >>> np.array(98)
        >>> utils.misc.conv_out_size((100, 100), kernel_size=3, stride=2)
        >>> np.array([49, 49])

    """
    return (np.floor((in_size - kernel_size + (2 * padding)) / stride) + 1).astype(int)


def parse_cv2_interpolaton(interpolation: str | int) -> int:
    """Convert a string to a OpenCV (cv2) interpolation enum.

    Interpolation modes:
        - nearest
        - linear
        - area
        - cubic
        - lanczos

    Valid integer values for cv2 interpolation enums are passed through.
    See the `cv::InterpolationFlags`_ documentation for more
    on cv2 (OpenCV) interpolation modes.

    .. _cv::InterpolationFlags:
        https://docs.opencv.org/4.0.0/da/d54/group__imgproc__transform.html#ga5bb5a1fea74ea38e1a5445ca803ff121

    Args:
        interpolation (Union[str, int]):
            Interpolation mode string. Possible values are: nearest,
            linear, cubic, lanczos, area.

    Raises:
        ValueError:
            Invalid interpolation mode.

    Returns:
        int:
            OpenCV (cv2) interpolation enum.

    """
    if isinstance(interpolation, str):
        interpolation = interpolation.lower()
    if interpolation in ["nearest", cv2.INTER_NEAREST]:
        return cv2.INTER_NEAREST
    if interpolation in ["area", cv2.INTER_AREA]:
        return cv2.INTER_AREA
    if interpolation in ["linear", cv2.INTER_LINEAR]:
        return cv2.INTER_LINEAR
    if interpolation in ["cubic", cv2.INTER_CUBIC]:
        return cv2.INTER_CUBIC
    if interpolation in ["lanczos", cv2.INTER_LANCZOS4]:
        return cv2.INTER_LANCZOS4
    msg = "Invalid interpolation mode."
    raise ValueError(msg)


def assert_dtype_int(
    input_var: np.ndarray,
    message: str = "Input must be integer.",
) -> None:
    """Generate error if dtype is not int.

    Args:
        input_var (ndarray):
            Input variable to be tested.
        message (str):
            Error message to be displayed.

    Raises:
        AssertionError:
            If input_var is not of type int.

    """
    if not np.issubdtype(np.array(input_var).dtype, np.integer):
        raise AssertionError(message)


def download_data(
    url: str,
    save_path: PathLike | None = None,
    save_dir: PathLike | None = None,
    *,
    overwrite: bool = False,
    unzip: bool = False,
) -> Path:
    """Download data from a given URL to location.

    The function can overwrite data if demanded else no action is taken.

    Args:
        url (str):
            URL from where to download the data.
        save_path (PathLike):
            Location to download the data (including filename).
            Can't be used with save_dir.
        save_dir (PathLike):
            Directory to save the data. Can't be used with save_path.
        overwrite (bool):
            True to force overwriting of existing data, default=False
        unzip (bool):
            True to unzip the data, default=False

    """
    if save_path is not None and save_dir is not None:
        msg = "save_path and save_dir can't both be specified"
        raise ValueError(msg)

    if save_path is not None:
        save_dir = Path(save_path).parent
        save_path = Path(save_path)

    elif save_dir is not None:
        save_dir = Path(save_dir)
        save_path = save_dir / Path(url).name

    else:
        msg = "save_path or save_dir must be specified"
        raise ValueError(msg)

    logger.debug("Download from %s to %s", url, save_path)

    if not save_dir.exists():
        save_dir.mkdir(parents=True)

    if not overwrite and save_path.exists() and not unzip:
        return save_path

    lock_path = save_path.with_suffix(".lock")

    with FileLock(lock_path):
        if not overwrite and save_path.exists():
            pass  # file was downloaded by another process
        else:
            # Start the connection with a 5-second timeout
            # to avoid hanging indefinitely.
            response = requests.get(url, stream=True, timeout=5)
            # Raise an exception for status codes != 200
            response.raise_for_status()
            # Write the file in blocks of 1024 bytes to avoid running out of memory

            with tempfile.NamedTemporaryFile(mode="wb", delete=False) as templ_file:
                for block in response.iter_content(1024):
                    templ_file.write(block)

            # Move the temporary file to the desired location
            shutil.move(templ_file.name, save_path)

        if unzip:
            unzip_path = save_dir / save_path.stem
            unzip_data(save_path, unzip_path, del_zip=False)
            return unzip_path

    return save_path


def unzip_data(
    zip_path: PathLike,
    save_path: PathLike,
    *,
    del_zip: bool = True,
) -> None:
    """Extract data from zip file.

    Args:
        zip_path (PathLike): Path where the zip file is located.
        save_path (PathLike): Path where to save extracted files.
        del_zip (bool): Whether to delete initial zip file after extraction.

    """
    # Extract data from zip file
    with zipfile.ZipFile(zip_path, "r") as zip_ref:
        zip_ref.extractall(save_path)
    if del_zip:
        zip_path = Path(zip_path)
        # Remove zip file
        Path.unlink(zip_path)


def __walk_list_dict(in_list_dict: dict | list[dict]) -> dict | list[dict]:
    """Recursive walk and jsonify in place.

    Args:
        in_list_dict (list or dict):  input list or a dictionary.

    Returns:
        list or dict

    """
    if isinstance(in_list_dict, dict):
        __walk_dict(in_list_dict)
    elif isinstance(in_list_dict, list):
        __walk_list(in_list_dict)
    elif isinstance(in_list_dict, np.ndarray):
        in_list_dict = in_list_dict.tolist()
        __walk_list(in_list_dict)
    elif isinstance(in_list_dict, np.generic):
        in_list_dict = in_list_dict.item()
    elif in_list_dict is not None and not isinstance(
        in_list_dict,
        (int, float, str, bool),
    ):
        msg = f"Value type `{type(in_list_dict)}` `{in_list_dict}` is not jsonified."
        raise TypeError(
            msg,
        )
    return in_list_dict


def __walk_list(lst: list) -> None:
    """Recursive walk and jsonify a list in place.

    Args:
        lst (list):  input list.

    """
    for i, v in enumerate(lst):
        lst[i] = __walk_list_dict(v)


def __walk_dict(dct: dict) -> None:
    """Recursive walk and jsonify a dictionary in place.

    Args:
        dct (dict):  input dictionary.

    """
    for k, v in dct.items():
        if not isinstance(k, (int, float, str, bool)):
            msg = f"Key type `{type(k)}` `{k}` is not jsonified."
            raise TypeError(msg)
        dct[k] = __walk_list_dict(v)


def save_as_json(
    data: dict | list,
    save_path: str | PathLike,
    *,
    parents: bool = False,
    exist_ok: bool = False,
) -> None:
    """Save data to a json file.

    The function will deepcopy the `data` and then jsonify the content
    in place. Support data types for jsonify consist of `str`, `int`, `float`,
    `bool` and their np.ndarray respectively.

    Args:
        data (dict or list):
            Input data to save.
        save_path (PathLike):
            Output to save the json of `input`.
        parents (bool):
            Make parent directories if they do not exist. Default is
            False.
        exist_ok (bool):
            Overwrite the output file if it exists. Default is False.


    """
    shadow_data = copy.deepcopy(data)  # make a copy of source input
    if not isinstance(shadow_data, (dict, list)):
        msg = f"Type of `data` ({type(data)}) must be in (dict, list)."
        raise TypeError(msg)

    if isinstance(shadow_data, dict):
        __walk_dict(shadow_data)
    else:
        __walk_list(shadow_data)

    save_path = Path(save_path)
    if save_path.exists() and not exist_ok:
        msg = "File already exists."
        raise FileExistsError(msg)
    if parents:
        save_path.parent.mkdir(parents=True, exist_ok=True)
    with Path.open(save_path, "w") as handle:  # skipcq: PTC-W6004
        json.dump(shadow_data, handle)


def select_device(*, on_gpu: bool) -> str:
    """Selects the appropriate device as requested.

    Args:
        on_gpu (bool):
            Selects gpu if True.

    Returns:
        str:
            "gpu" if on_gpu is True otherwise returns "cpu"

    """
    if on_gpu:
        return "cuda"

    return "cpu"


def get_bounding_box(img: np.ndarray) -> np.ndarray:
    """Get bounding box coordinate information.

    Given an image with zero and non-zero values. This function will
    return the minimal box that contains all non-zero values.

    Args:
        img (ndarray):
            Image to get the bounding box.

    Returns:
        bound (ndarray):
            Coordinates of the box in the form of `[start_x, start_y,
            end_x, end_y]`.

    """
    rows = np.any(img, axis=1)
    cols = np.any(img, axis=0)
    r_min, r_max = np.where(rows)[0][[0, -1]]
    c_min, cmax = np.where(cols)[0][[0, -1]]
    # due to python indexing, need to add 1 to max
    # else accessing will be 1px in the box, not out
    r_max += 1
    cmax += 1
    return np.array([c_min, r_min, cmax, r_max])


def string_to_tuple(in_str: str) -> tuple[str, ...]:
    """Splits input string to tuple at ','.

    Args:
        in_str (str):
            input string.

    Returns:
        tuple[str, ...]:
            Return a tuple of strings by splitting in_str at ','.

    """
    return tuple(substring.strip() for substring in in_str.split(","))


def ppu2mpp(ppu: int, units: str | int) -> float:
    """Convert pixels per unit (ppu) to microns per pixel (mpp).

    Args:
        ppu (int):
            Pixels per unit.
        units (Union[str, int]):
            Units of pixels per unit. Valid options are "cm",
            "centimeter", "inch", 2 (inches), 3(cm).

    Returns:
        mpp (float):
            Microns per pixel.

    """
    microns_per_unit = {
        "meter": 1e6,  # 1,000,000
        "m": 1e6,  # 1,000,000
        "centimeter": 1e4,  # 10,000
        "cm": 1e4,  # 10,000
        "mm": 1e3,  # 1,000
        "inch": 25400,
        "in": 25400,
        2: 25400,  # inches in TIFF tags
        3: 1e4,  # cm in TIFF tags
    }
    if units not in microns_per_unit:
        msg = f"Invalid units: {units}"
        raise ValueError(msg)
    return 1 / ppu * microns_per_unit[units]


def select_cv2_interpolation(scale_factor: float | npt.NDArray[np.float64]) -> str:
    """Return appropriate interpolation method for opencv based image resize.

    Args:
        scale_factor (float or np.ndarray[float, float]):
            Image resize scale factor.

    Returns:
        str:
            interpolation type

    """
    if np.any(scale_factor > 1.0):  # noqa: PLR2004
        return "cubic"
    return "area"


def store_from_dat(
    fp: IO | PathLike,
    scale_factor: tuple[float, float] = (1, 1),
    typedict: dict | None = None,
    origin: tuple[float, float] = (0, 0),
    cls: AnnotationStore = SQLiteStore,
) -> AnnotationStore:
    """Load annotations from a hovernet-style .dat file.

    Args:
        fp (IO | PathLike):
            The file path or handle to load from.
        scale_factor (Tuple[float, float]):
            The scale factor in each dimension to use when loading the annotations.
            All coordinates will be multiplied by this factor to allow import of
            annotations saved at non-baseline resolution. Should be model_mpp/slide_mpp,
            where model_mpp is the resolution at which the annotations were saved.
            If scale information is stored in the .dat file (as in cerberus output),
            that will be used and this arg will be ignored.
        typedict (Dict[str, str]):
            A dictionary mapping annotation types to annotation keys. Annotations
            with a type that is a key in the dictionary, will have their type
            replaced by the corresponding value. Useful for providing descriptive
            names to non-descriptive types,
            eg {1: 'Epithelial Cell', 2: 'Lymphocyte', 3: ...}.
            For multi-head output, should be a dict of dicts, eg:
            {'head1': {1: 'Epithelial Cell', 2: 'Lymphocyte', 3: ...},
            'head2': {1: 'Gland', 2: 'Lumen', 3: ...}, ...}.
        origin (Tuple[float, float]):
            The x and y coordinates to use as the origin for the annotations.
        cls (AnnotationStore):
            The class to use for the annotation store. Defaults to SQLiteStore.

    Returns:
        AnnotationStore:
            A new annotation store with the annotations loaded from the file.

    """
    store = cls()
    add_from_dat(store, fp, scale_factor, typedict=typedict, origin=origin)
    store.create_index("area", '"area"')
    return store


def make_valid_poly(
    poly: geometry,
    origin: tuple[float, float] | None = None,
) -> geometry:
    """Helper function to make a valid polygon.

    Args:
        poly (Polygon):
            The polygon to make valid.
        origin (Tuple[float, float]):
            The x and y coordinates to use as the origin for the annotation.

    Returns:
        geometry:
            A valid geometry.

    """
    if origin != (0, 0) and origin is not None:
        # transform coords to be relative to given pt.
        poly = translate(poly, -origin[0], -origin[1])
    if poly.is_valid:
        return poly
    logger.warning("Invalid geometry found, fix using buffer().", stacklevel=3)
    return poly.buffer(0.01)


def anns_from_hoverdict(
    data: dict,
    props: list,
    typedict: dict | None,
    origin: tuple[float, float],
    scale_factor: tuple[float, float],
) -> list[Annotation]:
    """Helper function to create list of Annotation objects.

    Creates annotations from a hovernet-style dict of segmentations, mapping types
    using type dict if provided.

    Args:
        data (dict):
            A dictionary of segmentations
        props (list):
            A list of properties
        typedict (dict):
            A dictionary mapping annotation types to more descriptive names.
        origin (tuple[float, float]):
            The x and y coordinates to use as the origin for the annotations.
        scale_factor (tuple[float, float]):
            The scale factor to use when loading the annotations. All coordinates
            will be multiplied by this factor.

    Returns:
        list(Annotation):
            A list of Annotation objects.

    """
    return [
        Annotation(
            make_valid_poly(
                feature2geometry(
                    {
                        "type": ann.get("geom_type", "Polygon"),
                        "coordinates": scale_factor * np.array([ann["contour"]]),
                    },
                ),
                origin,
            ),
            {
                prop: typedict[ann[prop]]
                if prop == "type" and typedict is not None
                else ann[prop]
                for prop in props[3:]
                if prop in ann
            },
        )
        for ann in data.values()
    ]


def make_default_dict(data: dict, subcat: str) -> dict:
    """Helper function to create a default typedict if none is provided.

    The unique types in the data are given a prefix to differentiate
    types from different heads of a multi-head model.
    For example, types 1,2, etc. in the 'Gland' head will become
    'Gla: 1', 'Gla: 2', etc.

    Args:
        data (dict):
            The data loaded from the .dat file.
        subcat (str):
            The subcategory of the data, eg 'Gland' or 'Nuclei'.

    Returns:
        A dictionary mapping types to more descriptive names.

    """
    types = {
        data[subcat][ann_id]["type"]
        for ann_id in data[subcat]
        if "type" in data[subcat][ann_id]
    }
    num_chars = np.minimum(3, len(subcat))
    return {t: f"{subcat[:num_chars]}: {t}" for t in types}


def add_from_dat(
    store: AnnotationStore,
    fp: IO | PathLike,
    scale_factor: tuple[float, float] = (1, 1),
    typedict: dict | None = None,
    origin: tuple[float, float] = (0, 0),
) -> None:
    """Add annotations from a .dat file to an existing store.

    Make the best effort to create valid shapely geometries from provided contours.

    Args:
        store (AnnotationStore):
            An :class:`AnnotationStore` object.
        fp (IO | PathLike):
            The file path or handle to load from.
        scale_factor (tuple[float, float]):
            The scale factor to use when loading the annotations. All coordinates
            will be multiplied by this factor to allow import of annotations saved
            at non-baseline resolution. Should be model_mpp/slide_mpp, where
            model_mpp is the resolution at which the annotations were saved.
            If scale information is stored in the .dat file (as in cerberus output),
            that will be used and this arg will be ignored.
        typedict (Dict[str, str]):
            A dictionary mapping annotation types to annotation keys. Annotations
            with a type that is a key in the dictionary, will have their type
            replaced by the corresponding value. Useful for providing descriptive
            names to non-descriptive types,
            e.g., {1: 'Epithelial Cell', 2: 'Lymphocyte', 3: ...}.
            For multi-head output, should be a dict of dicts, e.g.:
            {'head1': {1: 'Epithelial Cell', 2: 'Lymphocyte', 3: ...},
            'head2': {1: 'Gland', 2: 'Lumen', 3: ...}, ...}.
        origin (tuple(float, float)):
            The x and y coordinates to use as the origin for the annotations.

    """
    data = joblib.load(fp)
    props = list(data[next(iter(data.keys()))].keys())
    if "base_resolution" in data and "proc_resolution" in data:
        # we can infer scalefactor from resolutions
        scale_factor = (
            data["proc_resolution"]["resolution"]
            / data["base_resolution"]["resolution"]
        )
        logger.info("Scale factor inferred from resolutions: %s", scale_factor)
    if "contour" not in props:
        # assume cerberus format with objects subdivided into categories
        anns = []
        for subcat in data:
            if (
                subcat == "resolution"
                or subcat == "proc_dimensions"
                or subcat == "base_dimensions"
                or "resolution" in subcat
            ):
                continue
            props = next(iter(data[subcat].values()))
            if not isinstance(props, dict):
                continue
            props = list(props.keys())
            # use type dictionary if available else auto-generate
            if typedict is None:
                typedict_sub = make_default_dict(data, subcat)
            else:
                typedict_sub = typedict[subcat]
            anns.extend(
                anns_from_hoverdict(
                    data[subcat],
                    props,
                    typedict_sub,
                    origin,
                    scale_factor,
                ),
            )
    else:
        anns = anns_from_hoverdict(data, props, typedict, origin, scale_factor)

    logger.info("Added %d annotations.", len(anns))
    store.append_many(anns)


def patch_predictions_as_annotations(
    preds: list,
    keys: list,
    class_dict: dict,
    class_probs: list,
    patch_coords: list,
    classes_predicted: list,
    labels: list,
) -> list:
    """Helper function to generate annotation per patch predictions."""
    annotations = []
    for i, pred in enumerate(preds):
        if "probabilities" in keys:
            props = {
                f"prob_{class_dict[j]}": class_probs[i][j] for j in classes_predicted
            }
        else:
            props = {}
        if "labels" in keys:
            props["label"] = class_dict[labels[i]]
        props["type"] = class_dict[pred]
        annotations.append(Annotation(Polygon.from_bounds(*patch_coords[i]), props))

    return annotations


def dict_to_store(
    patch_output: dict,
    scale_factor: tuple[int, int],
    class_dict: dict | None = None,
    save_path: Path | None = None,
) -> AnnotationStore | Path:
    """Converts (and optionally saves) output of TIAToolbox engines as AnnotationStore.

    Args:
        patch_output (dict):
            A dictionary in the TIAToolbox Engines output format. Important
            keys are "probabilities", "predictions", "coordinates", and "labels".
        scale_factor (tuple[int, int]):
            The scale factor to use when loading the
            annotations. All coordinates will be multiplied by this factor to allow
            conversion of annotations saved at non-baseline resolution to baseline.
            Should be model_mpp/slide_mpp.
        class_dict (dict):
            Optional dictionary mapping class indices to class names.
        save_path (str or Path):
            Optional Output directory to save the Annotation
            Store results.

    Returns:
        (SQLiteStore or Path):
            An SQLiteStore containing Annotations for each patch
            or Path to file storing SQLiteStore containing Annotations
            for each patch.

    """
    if "coordinates" not in patch_output:
        # we cant create annotations without coordinates
        msg = "Patch output must contain coordinates."
        raise ValueError(msg)
    # get relevant keys
    class_probs = patch_output.get("probabilities", [])
    preds = patch_output.get("predictions", [])

    patch_coords = np.array(patch_output.get("coordinates", []))
    if not np.all(np.array(scale_factor) == 1):
        patch_coords = patch_coords * (np.tile(scale_factor, 2))  # to baseline mpp
    labels = patch_output.get("labels", [])
    # get classes to consider
    if len(class_probs) == 0:
        classes_predicted = np.unique(preds).tolist()
    else:
        classes_predicted = range(len(class_probs[0]))

    if class_dict is None:
        # if no class dict create a default one
        if len(class_probs) == 0:
            class_dict = {i: i for i in np.unique(preds + labels).tolist()}
        else:
            class_dict = {i: i for i in range(len(class_probs))}

    # find what keys we need to save
    keys = ["predictions"]
    keys = keys + [key for key in ["probabilities", "labels"] if key in patch_output]

    # put patch predictions into a store
    annotations = patch_predictions_as_annotations(
        preds,
        keys,
        class_dict,
        class_probs,
        patch_coords,
        classes_predicted,
        labels,
    )

    store = SQLiteStore()
    keys = store.append_many(annotations, [str(i) for i in range(len(annotations))])

    # if a save director is provided, then dump store into a file
    if save_path:
        # ensure parent directory exisits
        save_path.parent.absolute().mkdir(parents=True, exist_ok=True)
        # ensure proper db extension
        save_path = save_path.parent.absolute() / (save_path.stem + ".db")
        store.dump(save_path)
        return save_path

    return store


def dict_to_zarr(
    raw_predictions: dict,
    save_path: Path,
    **kwargs: dict,
) -> Path:
    """Saves the output of TIAToolbox engines to a zarr file.

    Args:
        raw_predictions (dict):
            A dictionary in the TIAToolbox Engines output format.
        save_path (str or Path):
            Path to save the zarr file.
        **kwargs (dict):
            Keyword Args to update patch_pred_store_zarr attributes.


    Returns:
        Path to zarr file storing the patch predictor output

    """
    # Default values for Compressor and Chunks set if not received from kwargs.
    compressor = (
        kwargs["compressor"] if "compressor" in kwargs else numcodecs.Zstd(level=1)
    )
    chunks = kwargs["chunks"] if "chunks" in kwargs else 10000

    # ensure proper zarr extension
    save_path = save_path.parent.absolute() / (save_path.stem + ".zarr")

    # save to zarr
    predictions_array = np.array(raw_predictions["predictions"])
    z = zarr.open(
        save_path,
        mode="w",
        shape=predictions_array.shape,
        chunks=chunks,
        compressor=compressor,
    )
    z[:] = predictions_array

    return save_path

<<<<<<< HEAD
=======

def ndarray_to_zarr(
    raw_array: np.ndarray,
    save_path: Path | None = None,
    **kwargs: dict,
) -> zarr.core.Array | Path:
    """Helper function persisits numpy arrays as zarr."""
    # Default values for Compressor and Chunks set if not received from kwargs.
    compressor = (
        kwargs["compressor"] if "compressor" in kwargs else numcodecs.Zstd(level=1)
    )
    chunks = kwargs["chunks"] if "chunks" in kwargs else 10000
>>>>>>> 5a293b1d

def wsi_batch_output_to_zarr_group(
    wsi_batch_zarr_group: zarr.group | None,
    batch_output_probabilities: np.ndarray,
    batch_output_predictions: np.ndarray,
    batch_output_coordinates: np.ndarray | None,
    batch_output_label: np.ndarray | None,
    save_path: Path,
    **kwargs: dict,
    ) -> zarr.group | Path:
    """Saves the intermediate batch outputs of TIAToolbox engines to a zarr file.

    Args:
        wsi_batch_zarr_group (zarr.group):
            Optional zarr group name consisting of zarrs to save the batch output
            values.
        batch_output_probabilities (np.ndarray):
            Probability batch output from infer wsi
        batch_output_predictions (np.ndarray):
            Predictions batch output from infer wsi
        batch_output_coordinates (np.ndarray):
            Coordinates batch output from infer wsi
        batch_output_label (np.ndarray):
            Labels batch output from infer wsi
        save_path (str or Path):
            Path to save the zarr file.
        **kwargs (dict):
            Keyword Args to update wsi_batch_output_to_zarr_group attributes.

    Returns:
        Path to zarr file storing the patch predictor output

    """
    # Default values for Compressor and Chunks set if not received from kwargs.
    compressor = (
        kwargs["compressor"] if "compressor" in kwargs else numcodecs.Zstd(level=1)
    )
    chunks = kwargs["chunks"] if "chunks" in kwargs else 10000

    # case 1: new zarr group
    if not wsi_batch_zarr_group:
        # ensure proper zarr extension and create persistant zarr group
        save_path = save_path.parent.absolute() / (save_path.stem + ".zarr")
        wsi_batch_zarr_group = zarr.open(save_path, mode="w")

        #populate the zarr group for the first time
        probabilities_zarr = wsi_batch_zarr_group.create_dataset(
            name="probabilities",
            shape=batch_output_probabilities.shape,
            chunks=chunks,
            compressor=compressor,
        )
        probabilities_zarr[:] = batch_output_probabilities

        predictions_zarr = wsi_batch_zarr_group.create_dataset(
            name="predictions",
            shape=batch_output_predictions.shape,
            chunks=chunks,
            compressor=compressor,
        )
        predictions_zarr[:] = batch_output_predictions

        if batch_output_coordinates is not None:
            coordinates_zarr = wsi_batch_zarr_group.create_dataset(
                name="coordinates",
                shape=batch_output_coordinates.shape,
                chunks=chunks,
                compressor=compressor,
            )
            coordinates_zarr[:] = batch_output_coordinates

        if batch_output_label is not None:
            labels_zarr = wsi_batch_zarr_group.create_dataset(
                name="labels",
                shape=batch_output_label.shape,
                chunks=chunks,
                compressor=compressor,
            )
            labels_zarr[:] = batch_output_label

    # case 2: apped to exisiting zarr group
    probabilities_zarr = wsi_batch_zarr_group["probabilities"]
    probabilities_zarr.append(batch_output_probabilities)

    predictions_zarr = wsi_batch_zarr_group["predictions"]
    predictions_zarr.append(batch_output_predictions)

    if batch_output_coordinates is not None:
        coordinates_zarr = wsi_batch_zarr_group["coordinates"]
        coordinates_zarr.append(batch_output_coordinates)

    if batch_output_label is not None:
        labels_zarr = wsi_batch_zarr_group["labels"]
        labels_zarr.append(batch_output_label)

    return wsi_batch_zarr_group<|MERGE_RESOLUTION|>--- conflicted
+++ resolved
@@ -1352,21 +1352,6 @@
 
     return save_path
 
-<<<<<<< HEAD
-=======
-
-def ndarray_to_zarr(
-    raw_array: np.ndarray,
-    save_path: Path | None = None,
-    **kwargs: dict,
-) -> zarr.core.Array | Path:
-    """Helper function persisits numpy arrays as zarr."""
-    # Default values for Compressor and Chunks set if not received from kwargs.
-    compressor = (
-        kwargs["compressor"] if "compressor" in kwargs else numcodecs.Zstd(level=1)
-    )
-    chunks = kwargs["chunks"] if "chunks" in kwargs else 10000
->>>>>>> 5a293b1d
 
 def wsi_batch_output_to_zarr_group(
     wsi_batch_zarr_group: zarr.group | None,
