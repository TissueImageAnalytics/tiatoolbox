--- conflicted
+++ resolved
@@ -102,7 +102,6 @@
         >>> utils.misc.save_yaml(input_dict, './hello.yaml')
 
     """
-<<<<<<< HEAD
     path = pathlib.Path(output_path)
     if path.exists() and not exist_ok:
         raise FileExistsError("File already exists.")
@@ -111,9 +110,6 @@
     with open(  # skipcq: PTC-W6004: PTC-W6004
         str(pathlib.Path(output_path)), "w"
     ) as yaml_file:
-=======
-    with open(str(pathlib.Path(output_path)), "w") as yaml_file:  # skipcq: PTC-W6004
->>>>>>> eab24c28
         yaml.dump(input_dict, yaml_file)
 
 
@@ -698,16 +694,12 @@
     else:
         __walk_list(shadow_data)
 
-<<<<<<< HEAD
     save_path = pathlib.Path(save_path)
     if save_path.exists() and not exist_ok:
         raise FileExistsError("File already exists.")
     if parents:
         save_path.parent.mkdir(parents=True, exist_ok=True)
-    with open(save_path, "w") as handle:  # skipcq: PTC-W6004: PTC-W6004
-=======
     with open(save_path, "w") as handle:  # skipcq: PTC-W6004
->>>>>>> eab24c28
         json.dump(shadow_data, handle)
 
 
