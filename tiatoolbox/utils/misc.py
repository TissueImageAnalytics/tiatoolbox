# ***** BEGIN GPL LICENSE BLOCK *****
#
# This program is free software; you can redistribute it and/or
# modify it under the terms of the GNU General Public License
# as published by the Free Software Foundation; either version 2
# of the License, or (at your option) any later version.
#
# This program is distributed in the hope that it will be useful,
# but WITHOUT ANY WARRANTY; without even the implied warranty of
# MERCHANTABILITY or FITNESS FOR A PARTICULAR PURPOSE.  See the
# GNU General Public License for more details.
#
# You should have received a copy of the GNU General Public License
# along with this program; if not, write to the Free Software Foundation,
# Inc., 51 Franklin Street, Fifth Floor, Boston, MA 02110-1301, USA.
#
# The Original Code is Copyright (C) 2020, TIALab, University of Warwick
# All rights reserved.
# ***** END GPL LICENSE BLOCK *****

"""Miscellaneous small functions repeatedly used in tiatoolbox."""
import cv2
import pathlib
import yaml
import pandas as pd
import numpy as np


def split_path_name_ext(full_path):
    """Split path of a file to directory path, file name and extension.

    Args:
        full_path (str): Path to a file

    Returns:
        tuple: Three sections of the input file path
        (input directory path, file name, file extension)

    Examples:
        >>> from tiatoolbox import utils
        >>> dir_path, file_name, extension =
        ...     utils.misc.split_path_name_ext(full_path)

    """
    input_path = pathlib.Path(full_path)
    return input_path.parent.absolute(), input_path.name, input_path.suffix


def grab_files_from_dir(input_path, file_types=("*.jpg", "*.png", "*.tif")):
    """Grab file paths specified by file extensions.

    Args:
        input_path (str, pathlib.Path): Path to the directory where files
            need to be searched
        file_types (str, tuple): File types (extensions) to be searched

    Returns:
        list: File paths as a python list

    Examples:
        >>> from tiatoolbox import utils
        >>> file_types = ("*.ndpi", "*.svs", "*.mrxs")
        >>> files_all = utils.misc.grab_files_from_dir(input_path,
        ...     file_types=file_types,)

    """
    input_path = pathlib.Path(input_path)

    if type(file_types) is str:
        if len(file_types.split(",")) > 1:
            file_types = tuple(file_types.split(","))
        else:
            file_types = (file_types,)

    files_grabbed = []
    for files in file_types:
        files_grabbed.extend(input_path.glob(files))

    return list(files_grabbed)


def save_yaml(input_dict, output_path="output.yaml"):
    """Save dictionary as yaml.
    Args:
        input_dict (dict): A variable of type 'dict'
        output_path (str, pathlib.Path): Path to save the output file

    Returns:

    Examples:
        >>> from tiatoolbox import utils
        >>> input_dict = {'hello': 'Hello World!'}
        >>> utils.misc.save_yaml(input_dict, './hello.yaml')


    """
    with open(str(pathlib.Path(output_path)), "w") as yaml_file:
        yaml.dump(input_dict, yaml_file)


def imwrite(image_path, img):
    """Write numpy array to an image.

    Args:
        image_path (str, pathlib.Path): file path (including extension)
            to save image
        img (ndarray): image array of dtype uint8, MxNx3

    Returns:

    Examples:
        >>> from tiatoolbox import utils
        >>> import numpy as np
        >>> utils.misc.imwrite('BlankImage.jpg',
        ...     np.ones([100, 100, 3]).astype('uint8')*255)

    """
    if isinstance(image_path, pathlib.Path):
        image_path = str(image_path)
    cv2.imwrite(image_path, cv2.cvtColor(img, cv2.COLOR_RGB2BGR))


def imread(image_path):
    """Read an image as numpy array.

    Args:
        image_path (str, pathlib.Path): file path (including extension) to read image

    Returns:
        img (ndarray): image array of dtype uint8, MxNx3

    Examples:
        >>> from tiatoolbox import utils
        >>> image = utils.misc.imread('ImagePath.jpg')

    """
    if isinstance(image_path, pathlib.Path):
        image_path = str(image_path)
    image = cv2.cvtColor(cv2.imread(image_path), cv2.COLOR_BGR2RGB)
    return image.astype("uint8")


def load_stain_matrix(stain_matrix_input):
    """Load a stain matrix as a numpy array.

    Args:
        stain_matrix_input (ndarray or str, pathlib.Path): either a 2x3 / 3x3
            numpy array or a path to a saved .npy / .csv file. If using a .csv file,
            there should be no column headers provided

    Returns:
        stain_matrix (ndarray): the loaded stain matrix

    Examples:
        >>> from tiatoolbox import utils
        >>> stain_matrix = utils.misc.load_stain_matrix(stain_matrix_input)

    """
    if isinstance(stain_matrix_input, str):
        _, __, ext = split_path_name_ext(stain_matrix_input)
        if ext == "csv":
            stain_matrix = np.array(pd.read_csv(stain_matrix_input, header=None))
        elif ext == "npy":
            stain_matrix = np.load(stain_matrix_input)
        else:
            raise Exception(
                "If supplying a path to a stain matrix, use either a \
                npy or a csv file"
            )
    elif isinstance(stain_matrix_input, np.ndarray):
        stain_matrix = stain_matrix_input
    else:
        raise Exception("stain_matrix must be either a path or a numpy array")

    return stain_matrix


def get_luminosity_tissue_mask(img, threshold):
    """Get tissue mask based on the luminosity of the input image.

    Args:
        img (ndarray): input image used to obtain tissue mask.
        threshold (float): luminosity threshold used to determine tissue area.

    Returns:
        tissue_mask (ndarray): binary tissue mask.

    Examples:
        >>> from tiatoolbox import utils
        >>> tissue_mask = utils.misc.get_luminosity_tissue_mask(img, threshold=0.8)

    """
    img = img.astype("uint8")  # ensure input image is uint8
    img_lab = cv2.cvtColor(img, cv2.COLOR_RGB2LAB)
    l_lab = img_lab[:, :, 0] / 255.0  # Convert to range [0,1].
    tissue_mask = l_lab < threshold

    # check it's not empty
    if tissue_mask.sum() == 0:
        raise Exception("Empty tissue mask computed")

    return tissue_mask


<<<<<<< HEAD
@np.vectorize
def mpp2common_objective_power(
    mpp, common_powers=(1, 1.25, 2, 2.5, 4, 5, 10, 20, 40, 60, 90, 100)
):
    """Approximate (commonly used round value) of objective power from mpp.
=======
def mpp2common_objective_power(
    mpp, common_powers=(1, 1.25, 2, 2.5, 4, 5, 10, 20, 40, 60, 90, 100)
):
    """Approximate (commonly used value) of objective power from mpp.

    Uses :func:`mpp2objective_power` to estimate and then rounds to the
    nearest value in `common_powers`.
>>>>>>> a93da30e

    Args:
        mpp (float or tuple of float): Microns per-pixel.
        common_powers (list of float): A sequence of objective
<<<<<<< HEAD
            power values to round to.
=======
            power values to round to. Defaults to
            (1, 1.25, 2, 2.5, 4, 5, 10, 20, 40, 60, 90, 100).
>>>>>>> a93da30e

    Returns:
        float: Objective power approximation.

<<<<<<< HEAD
    Raises:
        ValueError
=======
    Examples:
        >>> mpp2common_objective_power(0.253)
        array(40)

        >>> mpp2common_objective_power(
        ...     [0.253, 0.478],
        ...     common_powers=(10, 20, 40),
        ... )
        array([40, 20])
>>>>>>> a93da30e
    """
    op = mpp2objective_power(mpp)
    distances = [np.abs(op - power) for power in common_powers]
    closest_match = common_powers[np.argmin(distances)]
    return closest_match


<<<<<<< HEAD
@np.vectorize
def objective_power2mpp(objective_power):
    """Approximate mpp from objective_power.

=======
mpp2common_objective_power = np.vectorize(
    mpp2common_objective_power, excluded={"common_powers"}
)


@np.vectorize
def objective_power2mpp(objective_power):
    """Approximate mpp from objective power.

    The formula used for estimation is :math:`power = \\frac{10}{mpp}`.
    This is a self-inverse function and therefore
    :func:`mpp2objective_power` is simply an alias to this function.

    Note that this function is wrapped in :class:`numpy.vectorize`.
>>>>>>> a93da30e

    Args:
        objective_power (float or tuple of float): Objective power.

    Returns:
<<<<<<< HEAD
        float: Microns per-pixel (MPP) approximation.

    Raises:
        ValueError
=======
        np.ndarray: Microns per-pixel (MPP) approximations.

    Examples:
        >>> objective_power2mpp(40)
        array(0.25)

        >>> objective_power2mpp([40, 20, 10])
        array([0.25, 0.5, 1.])
>>>>>>> a93da30e
    """
    return 10 / np.float(objective_power)


@np.vectorize
def mpp2objective_power(mpp):
    """Approximate objective_power from mpp.

<<<<<<< HEAD
    Alias to func:`objective_power2mpp` as it is a self-inverse function.
=======
    Alias to :func:`objective_power2mpp` as it is a self-inverse
    function.
>>>>>>> a93da30e


    Args:
        objective_power (float or tuple of float): Microns per-pixel.

    Returns:
        np.ndarray: Objective power approximations.

    Examples:
        >>> objective_power2mpp(0.25)
        array(40.)

        >>> objective_power2mpp([0.25, 0.5, 1.0])
        array([40., 20., 10.])

        >>> objective_power2mpp(0.253)
        array(39.5256917)
    """
    return objective_power2mpp(mpp)<|MERGE_RESOLUTION|>--- conflicted
+++ resolved
@@ -202,13 +202,6 @@
     return tissue_mask
 
 
-<<<<<<< HEAD
-@np.vectorize
-def mpp2common_objective_power(
-    mpp, common_powers=(1, 1.25, 2, 2.5, 4, 5, 10, 20, 40, 60, 90, 100)
-):
-    """Approximate (commonly used round value) of objective power from mpp.
-=======
 def mpp2common_objective_power(
     mpp, common_powers=(1, 1.25, 2, 2.5, 4, 5, 10, 20, 40, 60, 90, 100)
 ):
@@ -216,25 +209,16 @@
 
     Uses :func:`mpp2objective_power` to estimate and then rounds to the
     nearest value in `common_powers`.
->>>>>>> a93da30e
 
     Args:
         mpp (float or tuple of float): Microns per-pixel.
         common_powers (list of float): A sequence of objective
-<<<<<<< HEAD
-            power values to round to.
-=======
             power values to round to. Defaults to
             (1, 1.25, 2, 2.5, 4, 5, 10, 20, 40, 60, 90, 100).
->>>>>>> a93da30e
 
     Returns:
         float: Objective power approximation.
 
-<<<<<<< HEAD
-    Raises:
-        ValueError
-=======
     Examples:
         >>> mpp2common_objective_power(0.253)
         array(40)
@@ -244,7 +228,6 @@
         ...     common_powers=(10, 20, 40),
         ... )
         array([40, 20])
->>>>>>> a93da30e
     """
     op = mpp2objective_power(mpp)
     distances = [np.abs(op - power) for power in common_powers]
@@ -252,12 +235,6 @@
     return closest_match
 
 
-<<<<<<< HEAD
-@np.vectorize
-def objective_power2mpp(objective_power):
-    """Approximate mpp from objective_power.
-
-=======
 mpp2common_objective_power = np.vectorize(
     mpp2common_objective_power, excluded={"common_powers"}
 )
@@ -272,18 +249,11 @@
     :func:`mpp2objective_power` is simply an alias to this function.
 
     Note that this function is wrapped in :class:`numpy.vectorize`.
->>>>>>> a93da30e
 
     Args:
         objective_power (float or tuple of float): Objective power.
 
     Returns:
-<<<<<<< HEAD
-        float: Microns per-pixel (MPP) approximation.
-
-    Raises:
-        ValueError
-=======
         np.ndarray: Microns per-pixel (MPP) approximations.
 
     Examples:
@@ -292,7 +262,6 @@
 
         >>> objective_power2mpp([40, 20, 10])
         array([0.25, 0.5, 1.])
->>>>>>> a93da30e
     """
     return 10 / np.float(objective_power)
 
@@ -301,12 +270,8 @@
 def mpp2objective_power(mpp):
     """Approximate objective_power from mpp.
 
-<<<<<<< HEAD
-    Alias to func:`objective_power2mpp` as it is a self-inverse function.
-=======
     Alias to :func:`objective_power2mpp` as it is a self-inverse
     function.
->>>>>>> a93da30e
 
 
     Args:
