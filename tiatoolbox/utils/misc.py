--- conflicted
+++ resolved
@@ -19,23 +19,21 @@
 # ***** END GPL LICENSE BLOCK *****
 
 """Miscellaneous small functions repeatedly used in tiatoolbox."""
+import json
+import os
+import pathlib
+import zipfile
 from typing import Union
+
+import cv2
+import numpy as np
+import pandas as pd
+import requests
+import torch
+import yaml
+from skimage import exposure
+
 from tiatoolbox.utils.exceptions import FileNotSupported
-
-import cv2
-import pathlib
-import yaml
-import pandas as pd
-import numpy as np
-import os
-import zipfile
-import requests
-<<<<<<< HEAD
-import json
-=======
->>>>>>> ad17a562
-from skimage import exposure
-import torch
 
 
 def split_path_name_ext(full_path):
@@ -529,12 +527,8 @@
 
     Args:
         url (path): URL from where to download the data.
-<<<<<<< HEAD
-        unzip_dir (str): Location to unzip the data.
-=======
         save_path (str): Location to unzip the data.
         overwrite (bool): True to force overwriting of existing data, default=False
->>>>>>> ad17a562
 
     """
     print("Download from %s" % url)
@@ -568,7 +562,6 @@
         os.remove(zip_path)
 
 
-<<<<<<< HEAD
 def save_json(output, output_path):
     """Convert output to a format supported by json.dumps.
 
@@ -585,7 +578,8 @@
             new_output[k] = v
     with open(output_path, "w") as handle:
         json.dump(output, handle)
-=======
+
+
 def select_device(on_gpu):
     """Selects the appropriate device as requested.
 
@@ -621,5 +615,4 @@
     else:
         model = model.to("cpu")
 
-    return model
->>>>>>> ad17a562
+    return model