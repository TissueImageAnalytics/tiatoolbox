# ***** BEGIN GPL LICENSE BLOCK *****
#
# This program is free software; you can redistribute it and/or
# modify it under the terms of the GNU General Public License
# as published by the Free Software Foundation; either version 2
# of the License, or (at your option) any later version.
#
# This program is distributed in the hope that it will be useful,
# but WITHOUT ANY WARRANTY; without even the implied warranty of
# MERCHANTABILITY or FITNESS FOR A PARTICULAR PURPOSE.  See the
# GNU General Public License for more details.
#
# You should have received a copy of the GNU General Public License
# along with this program; if not, write to the Free Software Foundation,
# Inc., 51 Franklin Street, Fifth Floor, Boston, MA 02110-1301, USA.
#
# The Original Code is Copyright (C) 2021, TIALab, University of Warwick
# All rights reserved.
# ***** END GPL LICENSE BLOCK *****

"""Miscellaneous small functions repeatedly used in tiatoolbox."""
from typing import Union
from tiatoolbox.utils.exceptions import FileNotSupported

import cv2
import pathlib
import yaml
import pandas as pd
import numpy as np
import os
import zipfile
import requests
from skimage import exposure
import torch


def split_path_name_ext(full_path):
    """Split path of a file to directory path, file name and extension.

    Args:
        full_path (str or pathlib.Path): Path to a file

    Returns:
        tuple: Three parts of the input file path:
            - :py:obj:`pathlib.Path` - parent directory path
            - :py:obj:`str` - file name
            - :py:obj:`str` - file extension

    Examples:
        >>> from tiatoolbox import utils
        >>> dir_path, file_name, extension =
        ...     utils.misc.split_path_name_ext(full_path)

    """
    input_path = pathlib.Path(full_path)
    return input_path.parent.absolute(), input_path.name, input_path.suffix


def grab_files_from_dir(input_path, file_types=("*.jpg", "*.png", "*.tif")):
    """Grab file paths specified by file extensions.

    Args:
        input_path (str or pathlib.Path): Path to the directory where files
<<<<<<< HEAD
            need to be searched
        file_types (str or tuple(str)): File types (extensions) to be searched
=======
            need to be searched.
        file_types (str or tuple(str)): File types (extensions) to be searched.
>>>>>>> ad17a562

    Returns:
        list: File paths as a python list. It has been sorted to ensure
            same ordering across platforms.

    Examples:
        >>> from tiatoolbox import utils
        >>> file_types = ("*.ndpi", "*.svs", "*.mrxs")
        >>> files_all = utils.misc.grab_files_from_dir(input_path,
        ...     file_types=file_types,)

    """
    input_path = pathlib.Path(input_path)

    if type(file_types) is str:
        if len(file_types.split(",")) > 1:
            file_types = tuple(file_types.replace(" ", "").split(","))
        else:
            file_types = (file_types,)

    files_grabbed = []
    for files in file_types:
        files_grabbed.extend(input_path.glob(files))
    # Ensure same ordering
    files_grabbed.sort()
    return list(files_grabbed)


def save_yaml(input_dict, output_path="output.yaml"):
    """Save dictionary as yaml.

    Args:
        input_dict (dict): A variable of type 'dict'
        output_path (str or pathlib.Path): Path to save the output file

    Returns:

    Examples:
        >>> from tiatoolbox import utils
        >>> input_dict = {'hello': 'Hello World!'}
        >>> utils.misc.save_yaml(input_dict, './hello.yaml')

    """
    with open(str(pathlib.Path(output_path)), "w") as yaml_file:
        yaml.dump(input_dict, yaml_file)


def imwrite(image_path, img):
    """Write numpy array to an image.

    Args:
        image_path (str or pathlib.Path): file path (including extension)
            to save image
        img (:class:`numpy.ndarray`): image array of dtype uint8, MxNx3

    Returns:

    Examples:
        >>> from tiatoolbox import utils
        >>> import numpy as np
        >>> utils.misc.imwrite('BlankImage.jpg',
        ...     np.ones([100, 100, 3]).astype('uint8')*255)

    """
    if isinstance(image_path, pathlib.Path):
        image_path = str(image_path)
    cv2.imwrite(image_path, cv2.cvtColor(img, cv2.COLOR_RGB2BGR))


def imread(image_path):
    """Read an image as numpy array.

    Args:
        image_path (str or pathlib.Path): file path (including extension) to read image

    Returns:
        img (:class:`numpy.ndarray`): image array of dtype uint8, MxNx3

    Examples:
        >>> from tiatoolbox import utils
        >>> img = utils.misc.imread('ImagePath.jpg')

    """
    if isinstance(image_path, pathlib.Path):
        image_path = str(image_path)
    image = cv2.cvtColor(cv2.imread(image_path), cv2.COLOR_BGR2RGB)
    return image.astype("uint8")


def load_stain_matrix(stain_matrix_input):
    """Load a stain matrix as a numpy array.

    Args:
        stain_matrix_input (ndarray or str, pathlib.Path): either a 2x3 / 3x3
            numpy array or a path to a saved .npy / .csv file. If using a .csv file,
            there should be no column headers provided

    Returns:
        stain_matrix (:class:`numpy.ndarray`): the loaded stain matrix.

    Examples:
        >>> from tiatoolbox import utils
        >>> sm = utils.misc.load_stain_matrix(stain_matrix_input)

    """
    if isinstance(stain_matrix_input, (str, pathlib.Path)):
        _, __, ext = split_path_name_ext(stain_matrix_input)
        if ext == ".csv":
            stain_matrix = pd.read_csv(stain_matrix_input).to_numpy()
        elif ext == ".npy":
            stain_matrix = np.load(str(stain_matrix_input))
        else:
            raise FileNotSupported(
                "If supplying a path to a stain matrix, use either a \
                npy or a csv file"
            )
    elif isinstance(stain_matrix_input, np.ndarray):
        stain_matrix = stain_matrix_input
    else:
        raise TypeError(
            "Stain_matrix must be either a path to npy/csv file or a numpy array"
        )

    return stain_matrix


def get_luminosity_tissue_mask(img, threshold):
    """Get tissue mask based on the luminosity of the input image.

    Args:
        img (:class:`numpy.ndarray`): input image used to obtain tissue mask.
        threshold (float): luminosity threshold used to determine tissue area.

    Returns:
        tissue_mask (:class:`numpy.ndarray`): binary tissue mask.

    Examples:
        >>> from tiatoolbox import utils
        >>> tissue_mask = utils.misc.get_luminosity_tissue_mask(img, threshold=0.8)

    """
    img = img.astype("uint8")  # ensure input image is uint8
    img = contrast_enhancer(img, low_p=2, high_p=98)  # Contrast  enhancement
    img_lab = cv2.cvtColor(img, cv2.COLOR_RGB2LAB)
    l_lab = img_lab[:, :, 0] / 255.0  # Convert to range [0,1].
    tissue_mask = l_lab < threshold

    # check it's not empty
    if tissue_mask.sum() == 0:
        raise ValueError("Empty tissue mask computed")

    return tissue_mask


def mpp2common_objective_power(
    mpp, common_powers=(1, 1.25, 2, 2.5, 4, 5, 10, 20, 40, 60, 90, 100)
):
    """Approximate (commonly used value) of objective power from mpp.

    Uses :func:`mpp2objective_power` to estimate and then rounds to the
    nearest value in `common_powers`.

    Args:
        mpp (float or tuple(float)): Microns per-pixel.
        common_powers (list of float): A sequence of objective
            power values to round to. Defaults to
            (1, 1.25, 2, 2.5, 4, 5, 10, 20, 40, 60, 90, 100).

    Returns:
        float: Objective power approximation.

    Examples:
        >>> mpp2common_objective_power(0.253)
        array(40)

        >>> mpp2common_objective_power(
        ...     [0.253, 0.478],
        ...     common_powers=(10, 20, 40),
        ... )
        array([40, 20])

    """
    op = mpp2objective_power(mpp)
    distances = [np.abs(op - power) for power in common_powers]
    closest_match = common_powers[np.argmin(distances)]
    return closest_match


mpp2common_objective_power = np.vectorize(
    mpp2common_objective_power, excluded={"common_powers"}
)


@np.vectorize
def objective_power2mpp(objective_power):
    r"""Approximate mpp from objective power.

    The formula used for estimation is :math:`power = \frac{10}{mpp}`.
    This is a self-inverse function and therefore
    :func:`mpp2objective_power` is simply an alias to this function.

    Note that this function is wrapped in :class:`numpy.vectorize`.

    Args:
        objective_power (float or tuple(float)): Objective power.

    Returns:
        numpy.ndarray: Microns per-pixel (MPP) approximations.

    Examples:
        >>> objective_power2mpp(40)
        array(0.25)

        >>> objective_power2mpp([40, 20, 10])
        array([0.25, 0.5, 1.])

    """
    return 10 / float(objective_power)


@np.vectorize
def mpp2objective_power(mpp):
    """Approximate objective_power from mpp.

    Alias to :func:`objective_power2mpp` as it is a self-inverse
    function.

    Args:
        mpp (float or tuple(float)): Microns per-pixel.

    Returns:
        :class:`numpy.ndarray`: Objective power approximations.

    Examples:
        >>> mpp2objective_power(0.25)
        array(40.)

        >>> mpp2objective_power([0.25, 0.5, 1.0])
        array([40., 20., 10.])

        >>> mpp2objective_power(0.253)
        array(39.5256917)

    """
    return objective_power2mpp(mpp)


def contrast_enhancer(img, low_p=2, high_p=98):
    """Enhancing contrast of the input image using intensity adjustment.
       This method uses both image low and high percentiles.

    Args:
        img (:class:`numpy.ndarray`): input image used to obtain tissue mask.
            Image should be uint8.
        low_p (scalar): low percentile of image values to be saturated to 0.
        high_p (scalar): high percentile of image values to be saturated to 255.
            high_p should always be greater than low_p.

    Returns:
        img (:class:`numpy.ndarray`): Image (uint8) with contrast enhanced.

    Raises:
        AssertionError: Internal errors due to invalid img type.

    Examples:
        >>> from tiatoolbox import utils
        >>> img = utils.misc.contrast_enhancer(img, low_p=2, high_p=98)

    """
    # check if image is not uint8
    if not img.dtype == np.uint8:
        raise AssertionError("Image should be uint8.")
    img_out = img.copy()
    p_low, p_high = np.percentile(img_out, (low_p, high_p))
    if p_low >= p_high:
        p_low, p_high = np.min(img_out), np.max(img_out)
    if p_high > p_low:
        img_out = exposure.rescale_intensity(
            img_out, in_range=(p_low, p_high), out_range=(0.0, 255.0)
        )
    return np.uint8(img_out)


def read_locations(input_table):
    """Read annotations as pandas DataFrame.

    Args:
        input_table (str or pathlib.Path or :class:`numpy.ndarray` or
         :class:`pandas.DataFrame`): path to csv, npy or json. Input can also be a
         :class:`numpy.ndarray` or :class:`pandas.DataFrame`.
         First column in the table represents x position, second
         column represents y position. The third column represents the class. If the
         table has headers, the header should be x, y & class. Json should have `x`, `y`
         and `class` fields.

    Returns:
        pd.DataFrame: DataFrame with x, y location and class type.

    Examples:
        >>> from tiatoolbox.utils.misc import read_locations
        >>> labels = read_locations('./annotations.csv')

    """
    if isinstance(input_table, (str, pathlib.Path)):
        _, _, suffix = split_path_name_ext(input_table)

        if suffix == ".npy":
            out_table = np.load(input_table)
            if out_table.shape[1] == 2:
                out_table = pd.DataFrame(out_table, columns=["x", "y"])
                out_table["class"] = None
            elif out_table.shape[1] == 3:
                out_table = pd.DataFrame(out_table, columns=["x", "y", "class"])
            else:
                raise ValueError(
                    "numpy table should be of format `x, y` or " "`x, y, class`"
                )

        elif suffix == ".csv":
            out_table = pd.read_csv(input_table, sep=None, engine="python")
            if "x" not in out_table.columns:
                out_table = pd.read_csv(
                    input_table,
                    header=None,
                    names=["x", "y", "class"],
                    sep=None,
                    engine="python",
                )
            if out_table.shape[1] == 2:
                out_table["class"] = None

        elif suffix == ".json":
            out_table = pd.read_json(input_table)
            if out_table.shape[1] == 2:
                out_table["class"] = None

        else:
            raise FileNotSupported("Filetype not supported.")

    elif isinstance(input_table, np.ndarray):
        if input_table.shape[1] == 3:
            out_table = pd.DataFrame(input_table, columns=["x", "y", "class"])
        elif input_table.shape[1] == 2:
            out_table = pd.DataFrame(input_table, columns=["x", "y"])
            out_table["class"] = None
        else:
            raise ValueError("Input array must have 2 or 3 columns.")

    elif isinstance(input_table, pd.DataFrame):
        out_table = input_table
        if out_table.shape[1] == 2:
            out_table["class"] = None
        elif out_table.shape[1] < 2:
            raise ValueError("Input table must have 2 or 3 columns.")

    else:
        raise TypeError("Please input correct image path or an ndarray image.")

    return out_table


@np.vectorize
def conv_out_size(in_size, kernel_size=1, padding=0, stride=1):
    r"""Calculate convolution output size.

    This is a numpy vectorised function.

    .. math::
        \begin{split}
        n_{out} &= \bigg\lfloor {{\frac{n_{in} +2p - k}{s}}} \bigg\rfloor + 1 \\
        n_{in} &: \text{Number of input features} \\
        n_{out} &: \text{Number of output features} \\
        p &: \text{Padding size} \\
        k &: \text{Kernel size} \\
        s &: \text{Stride size} \\
        \end{split}

    Args:
        in_size (int): Input size / number of input features.
        kernel_size (int): Kernel size.
        padding (int): Kernel size.
        stride (int): Stride size.

    Returns:
        int: Output size / number of features.

    Examples:
        >>> from tiatoolbox import utils
        >>> utils.misc.conv_out_size(100, 3)
        >>> array(98)
        >>> utils.misc.conv_out_size(99, kernel_size=3, stride=2)
        >>> array(98)
        >>> utils.misc.conv_out_size((100, 100), kernel_size=3, stride=2)
        >>> array([49, 49])

  """
    return (np.floor((in_size - kernel_size + (2 * padding)) / stride) + 1).astype(int)


def parse_cv2_interpolaton(interpolation: Union[str, int]) -> int:
    """Convert a string to a OpenCV (cv2) interpolation enum.

    Interpolation modes:
        - nearest
        - linear
        - area
        - cubic
        - lanczos

    Valid integer values for cv2 interpolation enums are passed through.
    See the `cv::InterpolationFlags`_ documentation for more
    on cv2 (OpenCV) interpolation modes.

    .. _cv::InterpolationFlags:
        https://docs.opencv.org/4.0.0/da/d54/group__imgproc__transform.html#ga5bb5a1fea74ea38e1a5445ca803ff121

    Args:
        interpolation (Union[str, int]): Interpolation mode string.
            Possible values are: neares, linear, cubic, lanczos, area.

    Raises:
        ValueError: Invalid interpolation mode.

    Returns:
        int: OpenCV (cv2) interpolation enum.
    """
    if isinstance(interpolation, str):
        interpolation = interpolation.lower()
    if interpolation in ["nearest", cv2.INTER_NEAREST]:
        return cv2.INTER_NEAREST
    if interpolation in ["area", cv2.INTER_AREA]:
        return cv2.INTER_AREA
    if interpolation in ["linear", cv2.INTER_LINEAR]:
        return cv2.INTER_LINEAR
    if interpolation in ["cubic", cv2.INTER_CUBIC]:
        return cv2.INTER_CUBIC
    if interpolation in ["lanczos", cv2.INTER_LANCZOS4]:
        return cv2.INTER_LANCZOS4
    raise ValueError("Invalid interpolation mode.")


def assert_dtype_int(input_var, message="Input must be integer."):
    """Generate error if dtype is not int.

    Args:
        input_var (ndarray): input variable to be tested.
        message (str): Error message to be displayed.

    Returns:
        Generates an AssertionError message if input is not an int.

    """
    if not np.issubdtype(np.array(input_var).dtype, np.integer):
<<<<<<< HEAD
        raise AssertionError(message)
=======
        raise AssertionError(message)


def download_data(url, save_path, overwrite=False):
    """Download data from a given URL to location. Can overwrite data if demanded
    else no action is taken

    Args:
        url (path): URL from where to download the data.
        save_path (str): Location to unzip the data.
        overwrite (bool): True to force overwriting of existing data, default=False

    """
    print("Download from %s" % url)
    print("Save to %s" % save_path)
    save_dir = pathlib.Path(save_path).parent

    if not os.path.exists(save_dir):
        os.makedirs(save_dir)
    if not overwrite and os.path.exists(save_path):
        return

    r = requests.get(url)
    with open(save_path, "wb") as f:
        f.write(r.content)


def unzip_data(zip_path, save_path, del_zip=True):
    """Extract data from zip file.

    Args:
        zip_path (str): Path where the zip file is located.
        save_path (str): Path where to save extracted files.
        del_zip (bool): Whether to delete initial zip file after extraction.

    """
    # Extract data from zip file
    with zipfile.ZipFile(zip_path, "r") as zip_ref:
        zip_ref.extractall(save_path)
    if del_zip:
        # Remove zip file
        os.remove(zip_path)


def select_device(on_gpu):
    """Selects the appropriate device as requested.

    Args:
        on_gpu (bool): Selects gpu if True.

    Returns:
        device (str): "gpu" if on_gpu is True otherwise returns "cpu"

    """
    if on_gpu:
        device = "cuda"
    else:
        device = "cpu"

    return device


def model_to(on_gpu, model):
    """Transfers model to cpu/gpu.

    Args:
        on_gpu (bool): Transfers model to gpu if True otherwise to cpu
        model (torch.nn.Module): PyTorch defined model.

    Returns:
        model (torch.nn.Module):

    """
    if on_gpu:  # DataParallel work only for cuda
        model = torch.nn.DataParallel(model)
        model = model.to("cuda")
    else:
        model = model.to("cpu")

    return model
>>>>>>> ad17a562
<|MERGE_RESOLUTION|>--- conflicted
+++ resolved
@@ -61,13 +61,8 @@
 
     Args:
         input_path (str or pathlib.Path): Path to the directory where files
-<<<<<<< HEAD
-            need to be searched
-        file_types (str or tuple(str)): File types (extensions) to be searched
-=======
             need to be searched.
         file_types (str or tuple(str)): File types (extensions) to be searched.
->>>>>>> ad17a562
 
     Returns:
         list: File paths as a python list. It has been sorted to ensure
@@ -521,9 +516,6 @@
 
     """
     if not np.issubdtype(np.array(input_var).dtype, np.integer):
-<<<<<<< HEAD
-        raise AssertionError(message)
-=======
         raise AssertionError(message)
 
 
@@ -603,5 +595,4 @@
     else:
         model = model.to("cpu")
 
-    return model
->>>>>>> ad17a562
+    return model