--- conflicted
+++ resolved
@@ -785,117 +785,4 @@
             Returns a tuple of strings by splitting in_str at ','.
 
     """
-<<<<<<< HEAD
-    return tuple(substring.strip() for substring in in_str.split(","))
-
-
-def prepare_file_dir_cli(img_input, output_path, file_types, mode, sub_dirname):
-    """Prepares CLI for running code on multiple files or a directory.
-
-    Checks for existing directories to run tests. Converts file path to
-    list of file paths or creates list of file paths if input is a
-    directory.
-
-    Args:
-        img_input (str or pathlib.Path):
-            File path to images.
-        output_path (str or pathlib.Path):
-            Output directory path.
-        file_types (str):
-            File types to process using cli.
-        mode (str):
-            One of "wsi" or "tile" mode.
-        sub_dirname (str):
-            Name of subdirectory to save output.
-
-    Returns:
-        tuple:
-            - :py:obj:`List[pathlib.Path]` - List of file paths to process.
-            - :py:obj:`pathlib.Path` - Updated output path.
-
-    """
-    file_types = string_to_tuple(in_str=file_types)
-
-    if isinstance(output_path, str):
-        output_path = pathlib.Path(output_path)
-
-    if not os.path.exists(img_input):
-        raise FileNotFoundError
-
-    files_all = [
-        img_input,
-    ]
-
-    if os.path.isdir(img_input):
-        files_all = grab_files_from_dir(input_path=img_input, file_types=file_types)
-
-    if output_path is None and mode == "save":
-        input_dir = pathlib.Path(img_input).parent
-        output_path = input_dir / sub_dirname
-
-    if mode == "save":
-        output_path.mkdir(parents=True, exist_ok=True)
-
-    return files_all, output_path
-
-
-def prepare_model_cli(img_input, output_path, masks, file_types, mode):
-    """Prepares cli for running models.
-
-    Checks for existing directories to run tests. Converts file path to
-    list of file paths or creates list of file paths if input is a
-    directory.
-
-    Args:
-        img_input (str or pathlib.Path):
-            File path to images.
-        output_path (str or pathlib.Path):
-            Output directory path.
-        masks (str or pathlib.Path):
-            File path to masks.
-        file_types (str):
-            File types to process using cli.
-        mode (str):
-            One of "wsi" or "tile" mode.
-
-    Returns:
-        tuple:
-            - :py:obj:`list` - List of file paths to process.
-            - :py:obj:`list` - List of file paths masks corresponding to
-              input files.
-            - :py:obj:`pathlib.Path` - Output path.
-
-    """
-    output_path = pathlib.Path(output_path)
-    file_types = string_to_tuple(in_str=file_types)
-
-    if output_path.exists():
-        raise FileExistsError("Path already exists.")
-
-    if not os.path.exists(img_input):
-        raise FileNotFoundError
-
-    if mode not in ["wsi", "tile"]:
-        raise ValueError('`mode` must be in ("wsi", "tile").')
-
-    files_all = [
-        img_input,
-    ]
-
-    if masks is None:
-        masks_all = None
-    else:
-        masks_all = [
-            masks,
-        ]
-
-    if os.path.isdir(img_input):
-        files_all = grab_files_from_dir(input_path=img_input, file_types=file_types)
-
-    if os.path.isdir(str(masks)):
-        masks_all = grab_files_from_dir(input_path=masks, file_types=("*.jpg", "*.png"))
-
-    return files_all, masks_all, output_path
-=======
-    return tuple(substring.strip() for substring in in_str.split(","))
->>>>>>> c5dd408e
+    return tuple(substring.strip() for substring in in_str.split(","))