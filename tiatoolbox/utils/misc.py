--- conflicted
+++ resolved
@@ -1230,14 +1230,10 @@
 
     if class_dict is None:
         # if no class dict create a default one
-<<<<<<< HEAD
         if len(class_probs) == 0:
               class_dict = {i: i for i in np.unique(preds + labels).tolist()}
         else:
               class_dict = {i: i for i in range(len(class_probs))}
-=======
-        class_dict = {i: i for i in np.unique(preds + labels).tolist()}
->>>>>>> b316c164
 
     # find what keys we need to save
     keys = ["predictions"]
