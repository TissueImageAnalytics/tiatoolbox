--- conflicted
+++ resolved
@@ -5,11 +5,7 @@
 import pathlib
 import warnings
 import zipfile
-<<<<<<< HEAD
-from typing import IO, Union
-=======
 from typing import IO, Dict, Optional, Tuple, Union
->>>>>>> 9c166354
 
 import cv2
 import joblib
@@ -861,17 +857,6 @@
 
 
 def store_from_dat(
-<<<<<<< HEAD
-    fp: Union[IO, str],
-    scale_factor=1,
-    typedict=None,
-    relative_to=None,
-    cls: AnnotationStore = SQLiteStore,
-) -> "AnnotationStore":
-    """Load annotations from a hovernet-style .dat file.
-    Args:
-        fp (Union[IO, str, Path]):
-=======
     full_path: Union[IO, str],
     scale_factor: float = 1,
     typedict: Optional[Dict] = None,
@@ -882,7 +867,6 @@
 
     Args:
         full_path (Union[IO, str, Path]):
->>>>>>> 9c166354
             The file path or handle to load from.
         scale_factor (float):
             The scale factor to use when loading the annotations. All coordinates
@@ -908,20 +892,13 @@
 
     """
     store = cls()
-<<<<<<< HEAD
-    add_from_dat(store, fp, scale_factor, typedict=typedict, relative_to=relative_to)
-=======
     add_from_dat(
         store, full_path, scale_factor, typedict=typedict, relative_to=relative_to
     )
->>>>>>> 9c166354
     return store
 
 
 def make_valid_poly(poly, relative_to=None):
-<<<<<<< HEAD
-    """Helper function to make a valid polygon."""
-=======
     """Helper function to make a valid polygon.
 
     Args:
@@ -934,7 +911,6 @@
         A valid geometry.
 
     """
->>>>>>> 9c166354
     if relative_to is not None:
         # transform coords to be relative to given pt.
         poly = translate(poly, -relative_to[0], -relative_to[1])
@@ -945,11 +921,6 @@
 
 
 def anns_from_hoverdict(data, props, typedict, relative_to, scale_factor):
-<<<<<<< HEAD
-    """Helper function to create list of Annotation objects from a
-    hovernet-style dict of segmentations, mapping types using typedict
-    if provided.
-=======
     """Helper function to create list of Annotation objects.
 
     Creates annotations from a hovernet-style dict of segmentations, mapping types
@@ -970,7 +941,6 @@
     Returns:
         A list of Annotation objects.
 
->>>>>>> 9c166354
     """
     return [
         Annotation(
@@ -1002,8 +972,6 @@
     types from different heads of a multi-head model.
     For example, types 1,2, etc in the 'Gland' head will become
     'Gla: 1', 'Gla: 2', etc.
-<<<<<<< HEAD
-=======
 
     Args:
         data (dict):
@@ -1013,7 +981,6 @@
     Returns:
         A dictionary mapping types to more descriptive names.
 
->>>>>>> 9c166354
     """
     types = {
         data[subcat][ann_id]["type"]
@@ -1026,18 +993,6 @@
 
 def add_from_dat(
     store,
-<<<<<<< HEAD
-    fp: Union[IO, str],
-    scale_factor=1,
-    typedict=None,
-    relative_to=None,
-) -> None:
-    """Add annotations from a .dat file to an existing store. Make
-    a best effort to create valid shapely geometries from provided contours.
-
-    Args:
-        fp (Union[IO, str, Path]):
-=======
     full_path: Union[IO, str],
     scale_factor: float = 1,
     typedict: Optional[Dict] = None,
@@ -1049,7 +1004,6 @@
 
     Args:
         full_path (Union[IO, str, Path]):
->>>>>>> 9c166354
             The file path or handle to load from.
         scale_factor (float):
             The scale factor to use when loading the annotations. All coordinates
@@ -1066,15 +1020,10 @@
                 'head2': {1: 'Gland', 2: 'Lumen', 3: ...}, ...}.
         relative_to [float, float]:
             The x and y coordinates to use as the origin for the annotations.
-<<<<<<< HEAD
-    """
-    data = joblib.load(fp)
-=======
 
     """
 
     data = joblib.load(full_path)
->>>>>>> 9c166354
     props = list(data[list(data.keys())[0]].keys())
     if "contour" not in props:
         # assume cerberus format with objects subdivided into categories
