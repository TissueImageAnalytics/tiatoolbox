# ***** BEGIN GPL LICENSE BLOCK *****
#
# This program is free software; you can redistribute it and/or
# modify it under the terms of the GNU General Public License
# as published by the Free Software Foundation; either version 2
# of the License, or (at your option) any later version.
#
# This program is distributed in the hope that it will be useful,
# but WITHOUT ANY WARRANTY; without even the implied warranty of
# MERCHANTABILITY or FITNESS FOR A PARTICULAR PURPOSE.  See the
# GNU General Public License for more details.
#
# You should have received a copy of the GNU General Public License
# along with this program; if not, write to the Free Software Foundation,
# Inc., 51 Franklin Street, Fifth Floor, Boston, MA 02110-1301, USA.
#
# The Original Code is Copyright (C) 2021, TIA Centre, University of Warwick
# All rights reserved.
# ***** END GPL LICENSE BLOCK *****

"""Visualisation and overlay functions used in tiatoolbox."""
import colorsys
import random
from typing import Tuple, Union

import cv2
import matplotlib as mpl
import matplotlib.pyplot as plt
import numpy as np


def random_colors(num_colors, bright=True):
    """Generate a number of random colors.

    To get visually distinct colors, generate them in HSV space then
    convert to RGB.

    Args:
        num_colors(int): Number of perceptively different colors to generate.
        bright(bool): To use bright color or not.

    Returns:
        List of (r, g, b) colors.

    """
    brightness = 1.0 if bright else 0.7
    hsv = [(i / num_colors, 1, brightness) for i in range(num_colors)]
    colors = list(map(lambda c: colorsys.hsv_to_rgb(*c), hsv))
    random.shuffle(colors)
    return colors


def overlay_prediction_mask(
    img: np.ndarray,
    prediction: np.ndarray,
    alpha: float = 0.35,
    label_info: dict = None,
    min_val: float = 0.0,
    ax=None,
    return_ax: bool = True,
):
    """Generate an overlay, given a 2D prediction map.

    Args:
        img (ndarray): Input image to overlay the results on top of.
        prediction (ndarray): 2D prediction map. Multi-class prediction should have
          values ranging from 0 to N-1, where N is the number of classes.
        label_info (dict): A dictionary contains the mapping for each integer value
          within `prediction` to its string and color. [int] : (str, (int, int, int)).
          By default, integer will be taken as label and color will be random.
        min_val (float): Only consider predictions greater than or equal to `min_val`. Otherwise,
          the original WSI in those regions will be displayed.
        alpha (float): Opacity value used for the overlay.
        ax (ax): Matplotlib ax object.
        return_ax (bool): Whether to return the matplotlib ax object. If not,
          then the overlay array will be returned.

    Returns:
        If return_ax is True, return the matplotlib ax object. Else,
          return the overlay array.

    """
    if img.shape[:2] != prediction.shape[:2]:
        raise ValueError(
            "Mismatch shape `img` {0} vs `prediction` {1}.".format(
                img.shape[:2], prediction.shape[:2]
            )
        )

    if np.issubdtype(img.dtype, np.floating):
        if not (img.max() <= 1.0 and img.min() >= 0):
            raise ValueError("Not support float `img` outside [0, 1].")
        img = np.array(img * 255, dtype=np.uint8)

    # if `min_val` is defined, only display the overlay for areas with pred > min_val
    if min_val > 0:
        prediction_sel = prediction >= min_val

    overlay = img.copy()

    # generate random colours
    predicted_classes = sorted(np.unique(prediction).tolist())
    if label_info is None:
        np.random.seed(123)
        label_info = {}
        for label_uid in predicted_classes:
            random_colour = np.random.choice(range(256), size=3)
            label_info[label_uid] = (str(label_uid), random_colour)
    else:
        # may need better error message
        check_uid_list = predicted_classes.copy()
        for label_uid, (label_name, label_colour) in label_info.items():
            if label_uid in check_uid_list:
                check_uid_list.remove(label_uid)
            if not isinstance(label_uid, int):
                raise ValueError(
                    "Wrong `label_info` format: label_uid {0}".format(
                        [label_uid, (label_name, label_colour)]
                    )
                )
            if not isinstance(label_name, str):
                raise ValueError(
                    "Wrong `label_info` format: label_name {0}".format(
                        [label_uid, (label_name, label_colour)]
                    )
                )
            if not isinstance(label_colour, (tuple, list, np.ndarray)):
                raise ValueError(
                    "Wrong `label_info` format: label_colour {0}".format(
                        [label_uid, (label_name, label_colour)]
                    )
                )
            if len(label_colour) != 3:
                raise ValueError(
                    "Wrong `label_info` format: label_colour {0}".format(
                        [label_uid, (label_name, label_colour)]
                    )
                )
        #
        if len(check_uid_list) != 0:
            raise ValueError("Missing label for: {0}".format(check_uid_list))

    rgb_prediction = np.zeros(
        [prediction.shape[0], prediction.shape[1], 3], dtype=np.uint8
    )
    for label_uid, (_, overlay_rgb) in label_info.items():
        sel = prediction == label_uid
        rgb_prediction[sel] = overlay_rgb

    # add the overlay
    cv2.addWeighted(rgb_prediction, alpha, overlay, 1 - alpha, 0, overlay)
    overlay = overlay.astype(np.uint8)

    if min_val > 0.0:
        overlay[~prediction_sel] = img[~prediction_sel]

    if ax is None and not return_ax:
        return overlay

    # create colorbar parameters
    name_list = [v[0] for v in label_info.values()]
    color_list = [v[1] for v in label_info.values()]
    color_list = np.array(color_list) / 255
    uid_list = list(label_info.keys())
    cmap = mpl.colors.ListedColormap(color_list)
    colorbar_params = {
        "mappable": mpl.cm.ScalarMappable(cmap=cmap),
        "boundaries": uid_list + [uid_list[-1] + 1],
        "ticks": [b + 0.5 for b in uid_list],
        "spacing": "proportional",
        "orientation": "vertical",
    }

    # generate another ax, else using the provided
    if ax is None:
        _, ax = plt.subplots()
    ax.imshow(overlay)
    ax.axis("off")
    # generate colour bar
    cbar = plt.colorbar(**colorbar_params)
    cbar.ax.set_yticklabels(name_list)
    cbar.ax.tick_params(labelsize=12)

    return ax


<<<<<<< HEAD
def overlay_patch_probmap(
    img: np.ndarray,
    prediction: np.ndarray,
    alpha: float = 0.35,
    colour_map: str = "jet",
    min_val: float = 0.0,
    ax=None,
    return_ax: bool = True,
):
    """Generate an overlay, given a 2D prediction map.

    Args:
        img (ndarray): Input image to overlay the results on top of. Assumed to be HW.
        prediction (ndarray): 2D prediction map. Multi-class prediction should have
          values ranging from 0 to N-1, where N is the number of classes.
        alpha (float): Opacity value used for the overlay.
        colour_map (string): The colour map to use for the heatmap. `jet`
          is used as the default.
        min_val (float): Only consider predictions greater than or equal to `min_val`. Otherwise,
          the original WSI in those regions will be displayed.
        alpha (float): Opacity value used for the overlay.
        ax (ax): Matplotlib ax object.
        return_ax (bool): Whether to return the matplotlib ax object. If not,
          then the overlay array will be returned.

    Returns:
        If return_ax is True, return the matplotlib ax object. Else,
          return the overlay array.

    """
    if prediction.ndim != 2:
        raise ValueError("The input prediction must be 2-dimensional of the form HW.")

    if img.shape[:2] != prediction.shape[:2]:
        raise ValueError(
            "Mismatch shape `img` {0} vs `prediction` {1}.".format(
                img.shape[:2], prediction.shape[:2]
            )
        )

    assert np.issubdtype(
        prediction.dtype, np.floating
    ), "`prediction` must be of type float"
    if not (prediction.max() <= 1.0 and prediction.min() >= 0):
        raise ValueError("Not support float `prediction` outside [0, 1].")

    if np.issubdtype(img.dtype, np.floating):
        if not (img.max() <= 1.0 and img.min() >= 0):
            raise ValueError("Not support float `img` outside [0, 1].")
        img = np.array(img * 255, dtype=np.uint8)

    # if `min_val` is defined, only display the overlay for areas with prob > min_val
    if min_val > 0.0:
        assert (
            min_val >= 0 and min_val <= 1
        ), "`min_val` must be a probability between 0 and 1"
        prediction_sel = prediction >= min_val

    overlay = img.copy()

    cmap = plt.get_cmap(colour_map)
    prediction = np.squeeze(prediction.astype("float32"))
    # take RGB from RGBA heat map
    rgb_prediction = (cmap(prediction)[..., :3] * 255).astype("uint8")

    # add the overlay
    # cv2.addWeighted(rgb_prediction, alpha, overlay, 1 - alpha, 0, overlay)
    overlay = (1 - alpha) * rgb_prediction + alpha * overlay
    overlay[overlay > 255.0] = 255.0
    overlay = overlay.astype(np.uint8)

    if min_val > 0.0:
        overlay[~prediction_sel] = img[~prediction_sel]

    if ax is None and not return_ax:
        return overlay

    colorbar_params = {
        "mappable": mpl.cm.ScalarMappable(cmap="jet"),
        "spacing": "proportional",
        "orientation": "vertical",
    }

    # generate another ax, else using the provided
    if ax is None:
        _, ax = plt.subplots()
    ax.imshow(overlay)
    ax.axis("off")
    # generate colour bar
    cbar = plt.colorbar(**colorbar_params)
    cbar.ax.tick_params(labelsize=12)

    return ax
=======
def overlay_prediction_contours(
    canvas: np.ndarray,
    inst_dict: dict,
    draw_dot: bool = False,
    type_colours: dict = None,
    inst_colours: Union[np.ndarray, Tuple[int]] = (255, 255, 0),
    line_thickness: int = 2,
):
    """Overlaying instance contours on image.

    Internally, colours from `type_colours` are prioritized over
    `inst_colours`. However, if `inst_colours` is `None` and `type_colours`
    is not provided, random colour is generated for each instance.

    Args:
        canvas (ndarray): Image to draw predictions on.
        inst_dict (dict): Dictionary of instances. It is expected to be
            in the following format:
            {instance_id: {type: int, contour: List[List[int]], centroid:List[float]}.
        draw_dot (bool): To draw a dot for each centroid or not.
        type_colours (dict): A dict of {type_id : (type_name, colour)},
            `type_id` is from 0-N and `colour` is a tuple of (R, G, B).
        inst_colours (tuple, np.ndarray): A colour to assign for all instances,
            or a list of colours to assigned for each instance in `inst_dict`. By
            default, all instances will have RGB colour `(255, 255, 0).
        line_thickness: line thickness of contours.

    Returns:
        (np.ndarray) The overlaid image.

    """
    overlay = np.copy((canvas))

    if inst_colours is None:
        inst_colours = random_colors(len(inst_dict))
        inst_colours = np.array(inst_colours) * 255
        inst_colours = inst_colours.astype(np.uint8)
    elif isinstance(inst_colours, tuple):
        inst_colours = np.array([inst_colours] * len(inst_dict))
    elif not isinstance(inst_colours, np.ndarray):
        raise ValueError(
            f"`inst_colours` must be np.ndarray or tuple: {type(inst_colours)}"
        )
    inst_colours = inst_colours.astype(np.uint8)

    for idx, [_, inst_info] in enumerate(inst_dict.items()):
        inst_contour = inst_info["contour"]
        if "type" in inst_info and type_colours is not None:
            inst_colour = type_colours[inst_info["type"]][1]
        else:
            inst_colour = (inst_colours[idx]).tolist()
        cv2.drawContours(
            overlay, [np.array(inst_contour)], -1, inst_colour, line_thickness
        )

        if draw_dot:
            inst_centroid = inst_info["centroid"]
            inst_centroid = tuple([int(v) for v in inst_centroid])
            overlay = cv2.circle(overlay, inst_centroid, 3, (255, 0, 0), -1)
    return overlay
>>>>>>> 124ba2b4
<|MERGE_RESOLUTION|>--- conflicted
+++ resolved
@@ -184,7 +184,6 @@
     return ax
 
 
-<<<<<<< HEAD
 def overlay_patch_probmap(
     img: np.ndarray,
     prediction: np.ndarray,
@@ -278,7 +277,8 @@
     cbar.ax.tick_params(labelsize=12)
 
     return ax
-=======
+
+
 def overlay_prediction_contours(
     canvas: np.ndarray,
     inst_dict: dict,
@@ -338,5 +338,4 @@
             inst_centroid = inst_info["centroid"]
             inst_centroid = tuple([int(v) for v in inst_centroid])
             overlay = cv2.circle(overlay, inst_centroid, 3, (255, 0, 0), -1)
-    return overlay
->>>>>>> 124ba2b4
+    return overlay