--- conflicted
+++ resolved
@@ -775,7 +775,6 @@
             logger.warning(
                 "property: %s not found in properties. Using default color.",
                 score_prop,
-<<<<<<< HEAD
                 stacklevel=2,
             )
         except TypeError:
@@ -783,15 +782,6 @@
                 "property value type incompatable with cmap. Using default color.",
                 stacklevel=2,
             )
-=======
-                stacklevel=2,
-            )
-        except TypeError:
-            logger.warning(
-                "property value type incompatable with cmap. Using default color.",
-                stacklevel=2,
-            )
->>>>>>> ee714a31
 
         if edge:
             return (0, 0, 0, 255)  # default to black for edge
