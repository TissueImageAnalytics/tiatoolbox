--- conflicted
+++ resolved
@@ -21,10 +21,6 @@
 """Visualisation and overlay functions used in tiatoolbox."""
 import colorsys
 import random
-<<<<<<< HEAD
-from typing import Tuple, Union
-=======
->>>>>>> 1a355904
 
 import cv2
 import matplotlib as mpl
@@ -53,11 +49,7 @@
     return colors
 
 
-<<<<<<< HEAD
-def overlay_patch_prediction(
-=======
 def overlay_prediction_mask(
->>>>>>> 1a355904
     img: np.ndarray,
     prediction: np.ndarray,
     alpha: float = 0.35,
@@ -166,11 +158,7 @@
     return ax
 
 
-<<<<<<< HEAD
-def overlay_instance_prediction(
-=======
 def overlay_prediction_contours(
->>>>>>> 1a355904
     canvas, inst_dict, draw_dot=False, type_colour=None, line_thickness=2
 ):
     """Overlaying instance contours on image.
@@ -201,72 +189,12 @@
             inst_colour = type_colour[inst_info["type"]][1]
         else:
             inst_colour = (inst_rng_colors[idx]).tolist()
-<<<<<<< HEAD
-        cv2.drawContours(overlay, [inst_contour], -1, inst_colour, line_thickness)
-=======
         cv2.drawContours(
             overlay, [np.array(inst_contour)], -1, inst_colour, line_thickness
         )
->>>>>>> 1a355904
 
         if draw_dot:
             inst_centroid = inst_info["centroid"]
             inst_centroid = tuple([int(v) for v in inst_centroid])
             overlay = cv2.circle(overlay, inst_centroid, 3, (255, 0, 0), -1)
-<<<<<<< HEAD
-    return overlay
-
-
-def plot_graph(
-    canvas: np.ndarray,
-    nodes: np.ndarray,
-    edges: np.ndarray,
-    node_colors: Union[Tuple[int], np.ndarray] = (255, 0, 0),
-    node_size: int = 5,
-    edge_colors: Union[Tuple[int], np.ndarray] = (0, 0, 0),
-    edge_size: int = 5,
-):
-    """Drawing the graph onto a canvas.
-
-    Args:
-        canvas (np.ndarray): Canvas to be drawn upon.
-        nodes (np.ndarray): List of nodes, expected to be Nx2 where
-            N is the number of nodes. Each node is expected to be of
-            `(x, y)` and should be within the height and width of the
-            canvas.
-        edges (np.ndarray): List of egdes, expected to be Mx2 where
-            M is the number of edges. Each edge is defined as `(src, dst)`
-            where each is respectively the index of within `nodes`.
-        node_colors (tuple or np.ndarray): A color or list of node colors.
-            Each color is expected to be `(r, g, b)` and is between 0-255.
-        edge_colors (tuple or np.ndarray): A color or list of node colors.
-            Each color is expected to be `(r, g, b)` and is between 0-255.
-        node_size (int): Radius of each node.
-        edge_size (int): Linewidth of the edge.
-
-    """
-
-    if isinstance(node_colors, tuple):
-        node_colors = [node_colors] * len(nodes)
-    if isinstance(edge_colors, tuple):
-        edge_colors = [edge_colors] * len(edges)
-
-    # draw the edges
-    def to_int_tuple(x):
-        return tuple([int(v) for v in x])
-
-    for idx, (src, dst) in enumerate(edges):
-        src = to_int_tuple(nodes[src])
-        dst = to_int_tuple(nodes[dst])
-        color = to_int_tuple(edge_colors[idx])
-        cv2.line(canvas, src, dst, color, thickness=edge_size)
-
-    # draw the nodes
-    for idx, node in enumerate(nodes):
-        node = to_int_tuple(node)
-        color = to_int_tuple(node_colors[idx])
-        cv2.circle(canvas, node, node_size, color, thickness=-1)
-    return canvas
-=======
-    return overlay
->>>>>>> 1a355904
+    return overlay