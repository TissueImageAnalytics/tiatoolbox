--- conflicted
+++ resolved
@@ -14,25 +14,11 @@
 from shapely.geometry import Polygon
 
 from tiatoolbox import DuplicateFilter, logger
-<<<<<<< HEAD
-from tiatoolbox.annotation import Annotation, AnnotationStore
-=======
 
 if TYPE_CHECKING:  # pragma: no cover
     from numpy.typing import ArrayLike
 
     from tiatoolbox.annotation import Annotation, AnnotationStore
-
-GEOMTYPES = {
-    1: "Point",
-    2: "LineString",
-    3: "Polygon",
-    4: "MultiPoint",
-    5: "MultiLineString",
-    6: "MultiPolygon",
-    7: "GeometryCollection",
-}
->>>>>>> fba7680f
 
 GEOMTYPES = {
     1: "Point",
@@ -624,12 +610,8 @@
         blur_radius=0,
         score_prop_edge=None,
         function_mapper=None,
-<<<<<<< HEAD
-    ):
-=======
     ) -> None:
         """Initialize :class:`AnnotationRenderer`."""
->>>>>>> fba7680f
         self.raw_mapper = None
         self.mapper = mapper
         self.score_prop = score_prop
@@ -681,19 +663,11 @@
         if geom_type == 4:
             # multi-point
             n_points = np.frombuffer(geom, np.int32, 1, 5)[0]
-<<<<<<< HEAD
-            pts = []
-            for i in range(n_points):
-                pts.append(
-                    np.frombuffer(geom, np.double, 2, 14 + i * 21)
-                )  # each point is 21 bytes
-=======
 
             pts = [
                 np.frombuffer(geom, np.double, 2, 14 + i * 21) for i in range(n_points)
             ]  # each point is 21 bytes
 
->>>>>>> fba7680f
             return np.concatenate(pts)
         if geom_type == 5:
             # multi-line
@@ -731,18 +705,11 @@
                 polygons.append(rings)
             return np.concatenate(polygons)
 
-<<<<<<< HEAD
-        raise ValueError(f"Unknown geometry type: {geom_type}")
-
-    @staticmethod
-    def to_tile_coords(coords: List, top_left: Tuple[float, float], scale: float):
-=======
         msg = f"Unknown geometry type: {geom_type}"
         raise ValueError(msg)
 
     @staticmethod
     def to_tile_coords(coords: list, top_left: tuple[float, float], scale: float):
->>>>>>> fba7680f
         """Return coords relative to top left of tile, as array suitable for cv2.
 
         Args:
@@ -808,7 +775,6 @@
             logger.warning(
                 "property: %s not found in properties. Using default color.",
                 score_prop,
-<<<<<<< HEAD
                 stacklevel=2,
             )
         except TypeError:
@@ -816,15 +782,6 @@
                 "property value type incompatable with cmap. Using default color.",
                 stacklevel=2,
             )
-=======
-                stacklevel=2,
-            )
-        except TypeError:
-            logger.warning(
-                "property value type incompatable with cmap. Using default color.",
-                stacklevel=2,
-            )
->>>>>>> fba7680f
 
         if edge:
             return (0, 0, 0, 255)  # default to black for edge
@@ -853,13 +810,9 @@
         col = self.get_color(annotation)
 
         cnt = self.to_tile_coords(
-<<<<<<< HEAD
-            self.decode_wkb(annotation.geometry, 3), top_left, scale
-=======
             self.decode_wkb(annotation.geometry, 3),
             top_left,
             scale,
->>>>>>> fba7680f
         )
         if self.thickness > -1:
             cv2.drawContours(
@@ -908,13 +861,9 @@
         cv2.circle(
             tile,
             self.to_tile_coords(
-<<<<<<< HEAD
-                self.decode_wkb(annotation.geometry, 1), top_left, scale
-=======
                 self.decode_wkb(annotation.geometry, 1),
                 top_left,
                 scale,
->>>>>>> fba7680f
             )[0],
             np.maximum(self.edge_thickness, 1),
             col,
@@ -946,15 +895,10 @@
             tile,
             [
                 self.to_tile_coords(
-<<<<<<< HEAD
-                    list(self.decode_wkb(annotation.geometry, 2)), top_left, scale
-                )
-=======
                     list(self.decode_wkb(annotation.geometry, 2)),
                     top_left,
                     scale,
                 ),
->>>>>>> fba7680f
             ],
             False,
             col,
@@ -1020,7 +964,7 @@
                 rendering to avoid edge effects.
 
         Returns:
-            :class:`np.ndarray`:
+            np.ndarray:
                 The tile with the annotations rendered.
 
         """
