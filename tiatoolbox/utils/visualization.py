--- conflicted
+++ resolved
@@ -160,12 +160,6 @@
 
 
 def overlay_prediction_contours(
-<<<<<<< HEAD
-    canvas, inst_dict, draw_dot=False, type_colour=None, line_thickness=2
-):
-    """Overlaying instance contours on image.
-
-=======
     canvas: np.ndarray,
     inst_dict: dict,
     draw_dot: bool = False,
@@ -179,20 +173,11 @@
     `inst_colours`. However, if `inst_colours` is `None` and `type_colours`
     is not provided, random colour is generated for each instance.
 
->>>>>>> 27280fab
     Args:
         canvas (ndarray): Image to draw predictions on.
         inst_dict (dict): Dictionary of instances. It is expected to be
             in the following format:
             {instance_id: {type: int, contour: List[List[int]], centroid:List[float]}.
-<<<<<<< HEAD
-        draw_dot: To draw a dot for each centroid or not.
-        type_colour: A dict of {type_id : (type_name, colour)},
-            `type_id` is from 0-N and `colour` is a tuple of (R, G, B).
-        line_thickness: line thickness of contours.
-
-    Return:
-=======
         draw_dot (bool): To draw a dot for each centroid or not.
         type_colours (dict): A dict of {type_id : (type_name, colour)},
             `type_id` is from 0-N and `colour` is a tuple of (R, G, B).
@@ -202,24 +187,11 @@
         line_thickness: line thickness of contours.
 
     Returns:
->>>>>>> 27280fab
         (np.ndarray) The overlaid image.
 
     """
     overlay = np.copy((canvas))
 
-<<<<<<< HEAD
-    inst_rng_colors = random_colors(len(inst_dict))
-    inst_rng_colors = np.array(inst_rng_colors) * 255
-    inst_rng_colors = inst_rng_colors.astype(np.uint8)
-
-    for idx, [_, inst_info] in enumerate(inst_dict.items()):
-        inst_contour = inst_info["contour"]
-        if "type" in inst_info and type_colour is not None:
-            inst_colour = type_colour[inst_info["type"]][1]
-        else:
-            inst_colour = (inst_rng_colors[idx]).tolist()
-=======
     if inst_colours is None:
         inst_colours = random_colors(len(inst_dict))
         inst_colours = np.array(inst_colours) * 255
@@ -238,7 +210,6 @@
             inst_colour = type_colours[inst_info["type"]][1]
         else:
             inst_colour = (inst_colours[idx]).tolist()
->>>>>>> 27280fab
         cv2.drawContours(
             overlay, [np.array(inst_contour)], -1, inst_colour, line_thickness
         )
@@ -247,7 +218,6 @@
             inst_centroid = inst_info["centroid"]
             inst_centroid = tuple([int(v) for v in inst_centroid])
             overlay = cv2.circle(overlay, inst_centroid, 3, (255, 0, 0), -1)
-<<<<<<< HEAD
     return overlay
 
 
@@ -300,7 +270,4 @@
         node = to_int_tuple(node)
         color = to_int_tuple(node_colors[idx])
         cv2.circle(canvas, node, node_size, color, thickness=-1)
-    return canvas
-=======
-    return overlay
->>>>>>> 27280fab
+    return canvas