--- conflicted
+++ resolved
@@ -632,85 +632,6 @@
             self.blur = None
 
     @staticmethod
-<<<<<<< HEAD
-=======
-    def decode_wkb(geom: bytes, geom_type: int) -> np.array:
-        """Decode a geometry.
-
-        Decodes a geometry represented as raw wkb bytes
-        to an array of coordinates.
-
-        Args:
-            geom (bytes):
-                The raw wkb bytes representation of a geometry.
-            geom_type (GEOMTYPES):
-                The type of geometry.
-
-        Returns:
-            np.array:
-                An array of coordinates.
-
-        """
-        if geom_type == 1:
-            # point
-            return np.frombuffer(geom, np.double, -1, 5)
-        if geom_type == 2:  # noqa: PLR2004
-            # line
-            return np.frombuffer(geom, np.double, -1, 9)
-        if geom_type == 3:  # noqa: PLR2004
-            # polygon
-            n_points = np.frombuffer(geom, np.int32, 1, 9)[0]
-            return np.frombuffer(geom, np.double, n_points * 2, 13)  # do rings?
-        if geom_type == 4:  # noqa: PLR2004
-            # multi-point
-            n_points = np.frombuffer(geom, np.int32, 1, 5)[0]
-
-            pts = [
-                np.frombuffer(geom, np.double, 2, 14 + i * 21) for i in range(n_points)
-            ]  # each point is 21 bytes
-
-            return np.concatenate(pts)
-        if geom_type == 5:  # noqa: PLR2004
-            # multi-line
-            n_lines = np.frombuffer(geom, np.int32, 1, 5)[0]
-            lines = []
-            offset = 9
-            for _ in range(n_lines):
-                offset += 5
-                n_points = np.frombuffer(geom, np.int32, n_lines, offset)[0]
-                offset += 4
-                lines.append(np.frombuffer(geom, np.double, n_points * 2, offset))
-                offset += n_points * 16
-            return np.concatenate(lines)
-
-        def decode_polygon(offset: int = 0) -> tuple[list, int]:
-            offset += 5  # byte order and geom type at start of each polygon
-            n_rings = np.frombuffer(geom, np.int32, 1, offset)[0]
-            offset += 4
-
-            rings = []
-            for _ in range(n_rings):
-                n_points = np.frombuffer(geom, np.int32, 1, offset)[0]
-                offset += 4
-                rings.append(np.frombuffer(geom, np.double, n_points * 2, offset))
-                offset += n_points * 16
-            return rings, offset
-
-        if geom_type == 6:  # noqa: PLR2004
-            # multi-polygon
-            n_polygons = np.frombuffer(geom, np.int32, 1, 5)[0]
-            polygons = []
-            offset = 9
-            for _ in range(n_polygons):
-                rings, offset = decode_polygon(offset)
-                polygons.append(rings)
-            return np.concatenate(polygons)
-
-        msg = f"Unknown geometry type: {geom_type}"
-        raise ValueError(msg)
-
-    @staticmethod
->>>>>>> a157833c
     def to_tile_coords(
         coords: list,
         top_left: tuple[float, float],
