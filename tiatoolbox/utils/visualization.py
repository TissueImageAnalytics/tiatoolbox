--- conflicted
+++ resolved
@@ -12,13 +12,8 @@
 from PIL import Image, ImageFilter, ImageOps
 from shapely.geometry import Polygon
 
-<<<<<<< HEAD
 from tiatoolbox import DuplicateFilter, logger
-from tiatoolbox.annotation.storage import Annotation, AnnotationStore
-=======
-from tiatoolbox import logger
 from tiatoolbox.annotation import Annotation, AnnotationStore
->>>>>>> 54a6803d
 
 GEOMTYPES = {
     1: "Point",
