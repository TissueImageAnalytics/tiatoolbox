"""Visualisation and overlay functions used in tiatoolbox."""
import colorsys
import random
from typing import Dict, List, Tuple, Union

import cv2
import matplotlib as mpl
import matplotlib.cm as cm
import matplotlib.pyplot as plt
from matplotlib import cm
import numpy as np
import warnings
from shapely.affinity import affine_transform
from numpy.typing import ArrayLike


def random_colors(num_colors, bright=True):
    """Generate a number of random colors.

    To get visually distinct colors, generate them in HSV space then
    convert to RGB.

    Args:
        num_colors(int):
            Number of perceptively different colors to generate.
        bright(bool):
            To use bright color or not.

    Returns:
        list:
            List of (r, g, b) colors.

    """
    brightness = 1.0 if bright else 0.7
    hsv = [(i / num_colors, 1, brightness) for i in range(num_colors)]
    colors = [colorsys.hsv_to_rgb(*c) for c in hsv]
    random.shuffle(colors)
    return colors


def colourise_image(img, cmap="viridis"):
    """If input img is single channel, colourise it.

    Args:
        img(ndarray):
            Single channel or RGB image as ndarray.
        cmap(str):
            Colormap to use, must be a valid matplotlib cmap string.

    Returns:
        img(ndarray): An RGB image.
    """
    if len(img.shape) == 2:
        # Single channel, make into rgb with colormap.
        c_map = cm.get_cmap(cmap)
        im_rgb = (c_map(img) * 255).astype(np.uint8)
        return im_rgb[:, :, :3]
    # Already rgb, return unaltered
    return img


def overlay_prediction_mask(
    img: np.ndarray,
    prediction: np.ndarray,
    alpha: float = 0.35,
    label_info: dict = None,
    min_val: float = 0.0,
    ax=None,
    return_ax: bool = True,
):
    """Generate an overlay, given a 2D prediction map.

    Args:
        img (ndarray):
            Input image to overlay the results on top of.
        prediction (ndarray):
            2D prediction map. Multi-class prediction should have values
            ranging from 0 to N-1, where N is the number of classes.
        label_info (dict):
            A dictionary containing the mapping for each integer value
            within `prediction` to its string and color. [int] : (str,
            (int, int, int)). By default, integer will be taken as label
            and color will be random.
        min_val (float):
            Only consider predictions greater than or equal to
            `min_val`. Otherwise, the original WSI in those regions will
            be displayed.
        alpha (float):
            Opacity value used for the overlay.
        ax (ax):
            Matplotlib ax object.
        return_ax (bool):
            Whether to return the matplotlib ax object. If not, then the
            overlay array will be returned.

    Returns:
        If return_ax is True, return the matplotlib ax object. Else,
        return the overlay array.

    """
    # Validate inputs
    if img.shape[:2] != prediction.shape[:2]:
        raise ValueError(
            f"Mismatch shape "
            f"`img` {img.shape[:2]} vs `prediction` {prediction.shape[:2]}."
        )
    if np.issubdtype(img.dtype, np.floating):
        if not (img.max() <= 1.0 and img.min() >= 0):
            raise ValueError("Not support float `img` outside [0, 1].")
        img = np.array(img * 255, dtype=np.uint8)
    # If `min_val` is defined, only display the overlay for areas with pred > min_val
    if min_val > 0:
        prediction_sel = prediction >= min_val

    overlay = img.copy()

    predicted_classes = sorted(np.unique(prediction).tolist())
    # Generate random colours if None are given
    rand_state = np.random.get_state()
    np.random.seed(123)
    label_info = label_info or {  # Use label_info if provided OR generate
        label_uid: (str(label_uid), np.random.randint(0, 255, 3))
        for label_uid in predicted_classes
    }
    np.random.set_state(rand_state)

    # Validate label_info
    missing_label_uids = _validate_label_info(label_info, predicted_classes)
    if len(missing_label_uids) != 0:
        raise ValueError(f"Missing label for: {missing_label_uids}.")

    rgb_prediction = np.zeros(
        [prediction.shape[0], prediction.shape[1], 3], dtype=np.uint8
    )
    for label_uid, (_, overlay_rgb) in label_info.items():
        sel = prediction == label_uid
        rgb_prediction[sel] = overlay_rgb

    # Add the overlay
    cv2.addWeighted(rgb_prediction, alpha, overlay, 1 - alpha, 0, overlay)
    overlay = overlay.astype(np.uint8)

    if min_val > 0.0:
        overlay[~prediction_sel] = img[~prediction_sel]

    if ax is None and not return_ax:
        return overlay

    # Create colorbar parameters
    name_list, color_list = zip(*label_info.values())  # Unzip values
    color_list = np.array(color_list) / 255
    uid_list = list(label_info.keys())
    cmap = mpl.colors.ListedColormap(color_list)
    colorbar_params = {
        "mappable": mpl.cm.ScalarMappable(cmap=cmap),
        "boundaries": uid_list + [uid_list[-1] + 1],
        "ticks": [b + 0.5 for b in uid_list],
        "spacing": "proportional",
        "orientation": "vertical",
    }

    # Generate another ax, else using the provided
    if ax is None:
        _, ax = plt.subplots()
    ax.imshow(overlay)
    ax.axis("off")
    # Generate colour bar
    cbar = plt.colorbar(**colorbar_params)
    cbar.ax.set_yticklabels(name_list)
    cbar.ax.tick_params(labelsize=12)

    return ax


def _validate_label_info(
    label_info: Dict[int, Tuple[str, ArrayLike]], predicted_classes
) -> List[int]:
    """Validate the label_info dictionary.

    Args:
        label_info (dict):
            A dictionary containing the mapping for each integer value
            within `prediction` to its string and color. [int] : (str,
            (int, int, int)).
        predicted_classes (list):
            List of predicted classes.

    Raises:
        ValueError:
            If the label_info dictionary is not valid.

    Returns:
        list:
            List of missing label UIDs.

    """
    # May need better error messages
    check_uid_list = predicted_classes.copy()
    for label_uid, (label_name, label_colour) in label_info.items():
        if label_uid in check_uid_list:
            check_uid_list.remove(label_uid)
        if not isinstance(label_uid, int):
            raise ValueError(
                "Wrong `label_info` format: label_uid "
                f"{[label_uid, (label_name, label_colour)]}"
            )
        if not isinstance(label_name, str):
            raise ValueError(
                "Wrong `label_info` format: label_name "
                f"{[label_uid, (label_name, label_colour)]}"
            )
        if not isinstance(label_colour, (tuple, list, np.ndarray)):
            raise ValueError(
                "Wrong `label_info` format: label_colour "
                f"{[label_uid, (label_name, label_colour)]}"
            )
        if len(label_colour) != 3:
            raise ValueError(
                "Wrong `label_info` format: label_colour "
                f"{[label_uid, (label_name, label_colour)]}"
            )

    return check_uid_list


def overlay_probability_map(
    img: np.ndarray,
    prediction: np.ndarray,
    alpha: float = 0.35,
    colour_map: str = "jet",
    min_val: float = 0.0,
    ax=None,
    return_ax: bool = True,
):
    """Generate an overlay, given a 2D prediction map.

    Args:
        img (ndarray):
            Input image to overlay the results on top of. Assumed to be
            HW.
        prediction (ndarray):
            2D prediction map. Values are expected to be between 0-1.
        alpha (float):
            Opacity value used for the overlay.
        colour_map (string):
            The colour map to use for the heatmap. `jet` is used as the
            default.
        min_val (float):
            Only consider pixels that are greater than or equal to
            `min_val`. Otherwise, the original WSI in those regions will
            be displayed.
        alpha (float):
            Opacity value used for the overlay.
        ax (ax):
            Matplotlib axis object.
        return_ax (bool):
            Whether to return the matplotlib ax object. If not, then the
            overlay array will be returned.

    Returns:
        If return_ax is True, return the matplotlib ax object. Else,
        return the overlay array.

    """
    prediction = prediction.astype(np.float32)
    img = _validate_overlay_probability_map(img, prediction, min_val)
    prediction_sel = prediction >= min_val
    overlay = img.copy()

    cmap = plt.get_cmap(colour_map)
    prediction = np.squeeze(prediction.astype("float32"))
    # Take RGB from RGBA heat map
    rgb_prediction = (cmap(prediction)[..., :3] * 255).astype("uint8")

    # Add the overlay
    overlay = (1 - alpha) * rgb_prediction + alpha * overlay
    overlay[overlay > 255.0] = 255.0
    overlay = overlay.astype(np.uint8)

    if min_val > 0.0:
        overlay[~prediction_sel] = img[~prediction_sel]

    if ax is None and not return_ax:
        return overlay

    colorbar_params = {
        "mappable": mpl.cm.ScalarMappable(cmap="jet"),
        "spacing": "proportional",
        "orientation": "vertical",
    }

    # generate another ax, else using the provided
    if ax is None:
        _, ax = plt.subplots()
    ax.imshow(overlay)
    ax.axis("off")
    # generate colour bar
    cbar = plt.colorbar(**colorbar_params)
    cbar.ax.tick_params(labelsize=12)

    return ax


def _validate_overlay_probability_map(img, prediction, min_val) -> np.ndarray:
    """Validate the input for the overlay_probability_map function.

    Args:
        img (:class:`numpy.ndarray`):
            Input image to overlay the results on top of. Assumed to be
            HW.
        prediction (:class:`numpy.ndarray`):
            2D prediction map. Values are expected to be between 0-1.
        min_val (float):
            Only consider pixels that are greater than or equal to
            `min_val`. Otherwise, the original WSI in those regions will
            be displayed.

    Raises:
        ValueError:
            If the input is not valid.

    Returns:
        :class:`numpy.ndarray`:
            Input image. May be modified if `min_val` has dtype float.

    """
    if prediction.ndim != 2:
        raise ValueError("The input prediction must be 2-dimensional of the form HW.")

    if img.shape[:2] != prediction.shape[:2]:
        raise ValueError(
            f"Mismatch shape `img` {img.shape[:2]}"
            f" vs `prediction` {prediction.shape[:2]}."
        )

    if prediction.max() > 1.0:
        raise ValueError("Not support float `prediction` outside [0, 1].")
    if prediction.min() < 0:
        raise ValueError("Not support float `prediction` outside [0, 1].")

    # if `min_val` is defined, only display the overlay for areas with prob > min_val
    if min_val < 0.0:
        raise ValueError(f"`min_val={min_val}` is not between [0, 1].")
    if min_val > 1.0:
        raise ValueError(f"`min_val={min_val}` is not between [0, 1].")

    if np.issubdtype(img.dtype, np.floating):
        if img.max() > 1.0:
            raise ValueError("Not support float `img` outside [0, 1].")
        if img.min() < 0:
            raise ValueError("Not support float `img` outside [0, 1].")
        return np.array(img * 255, dtype=np.uint8)
    return img


def overlay_prediction_contours(
    canvas: np.ndarray,
    inst_dict: dict,
    draw_dot: bool = False,
    type_colours: dict = None,
    inst_colours: Union[np.ndarray, Tuple[int]] = (255, 255, 0),
    line_thickness: int = 2,
):
    """Overlaying instance contours on image.

    Internally, colours from `type_colours` are prioritized over
    `inst_colours`. However, if `inst_colours` is `None` and
    `type_colours` is not provided, random colour is generated for each
    instance.

    Args:
        canvas (:class:`numpy.ndarray`):
            Image to draw predictions on.
        inst_dict (dict):
            Dictionary of instances. It is expected to be in the
            following format: `{instance_id: {type: int, contour:
            List[List[int]], centroid:List[float]}`.
        draw_dot (bool):
            To draw a dot for each centroid or not.
        type_colours (dict):
            A dict of {type_id : (type_name, colour)}, `type_id` is from
            0 to N and `colour` is a tuple of `(r, g, b)`.
        inst_colours (tuple, np.ndarray):
            A colour to assign for all instances, or a list of colours
            to assigned for each instance in `inst_dict`. By default,
            all instances will have RGB colour `(255, 255, 0).
        line_thickness:
            Line thickness of contours.

    Returns:
        :class:`numpy.ndarray`:
            The overlaid image.

    """
    overlay = np.copy((canvas))

    if inst_colours is None:
        inst_colours = random_colors(len(inst_dict))
        inst_colours = np.array(inst_colours) * 255
        inst_colours = inst_colours.astype(np.uint8)
    elif isinstance(inst_colours, tuple):
        inst_colours = np.array([inst_colours] * len(inst_dict))
    elif not isinstance(inst_colours, np.ndarray):
        raise ValueError(
            f"`inst_colours` must be np.ndarray or tuple: {type(inst_colours)}"
        )
    inst_colours = inst_colours.astype(np.uint8)

    for idx, [_, inst_info] in enumerate(inst_dict.items()):
        inst_contour = inst_info["contour"]
        if "type" in inst_info and type_colours is not None:
            inst_colour = type_colours[inst_info["type"]][1]
        else:
            inst_colour = (inst_colours[idx]).tolist()
        cv2.drawContours(
            overlay, [np.array(inst_contour)], -1, inst_colour, line_thickness
        )

        if draw_dot:
            inst_centroid = inst_info["centroid"]
            inst_centroid = tuple(int(v) for v in inst_centroid)
            overlay = cv2.circle(overlay, inst_centroid, 3, (255, 0, 0), -1)
    return overlay


def plot_graph(
    canvas: np.ndarray,
    nodes: np.ndarray,
    edges: np.ndarray,
    node_colors: Union[Tuple[int], np.ndarray] = (255, 0, 0),
    node_size: int = 5,
    edge_colors: Union[Tuple[int], np.ndarray] = (0, 0, 0),
    edge_size: int = 5,
):
    """Drawing a graph onto a canvas.

    Drawing a graph onto a canvas.

    Args:
        canvas (np.ndarray):
            Canvas to be drawn upon.
        nodes (np.ndarray):
            List of nodes, expected to be Nx2 where N is the number of
            nodes. Each node is expected to be of `(x, y)` and should be
            within the height and width of the canvas.
        edges (np.ndarray):
            List of edges, expected to be Mx2 where M is the number of
            edges. Each edge is defined as a pair of indexes `(from,
            to)`, where each corresponds to a node of within `nodes`.
        node_colors (tuple or np.ndarray):
            A color or list of node colors. Each color is expected to be
            `(r, g, b)` and is between 0 and 255.
        edge_colors (tuple or np.ndarray):
            A color or list of node colors. Each color is expected to be
            `(r, g, b)` and is between 0 and 255.
        node_size (int):
            Radius of each node.
        edge_size (int):
            Linewidth of the edge.

    """
    if isinstance(node_colors, tuple):
        node_colors = [node_colors] * len(nodes)
    if isinstance(edge_colors, tuple):
        edge_colors = [edge_colors] * len(edges)

    # draw the edges
    def to_int_tuple(x):
        """Helper to convert to tuple of int."""
        return tuple(int(v) for v in x)

    for idx, (src, dst) in enumerate(edges):
        src = to_int_tuple(nodes[src])
        dst = to_int_tuple(nodes[dst])
        color = to_int_tuple(edge_colors[idx])
        cv2.line(canvas, src, dst, color, thickness=edge_size)

    # draw the nodes
    for idx, node in enumerate(nodes):
        node = to_int_tuple(node)
        color = to_int_tuple(node_colors[idx])
        cv2.circle(canvas, node, node_size, color, thickness=-1)
    return canvas

<<<<<<< HEAD
def to_int_rgb(rgb):
    """Helper to convert from float to int rgb(a) tuple"""
    return tuple([int(255*v) for v in rgb])
=======
>>>>>>> 49093c1b

class AnnotationRenderer:
    """Renderer containing information and methods to render annotations
    from an AnnotationStore to a tile

    Args:
    score_prop: A key that is present in the properties of annotations
        to be rendered that will be used to color rendered annotations.
    mapper: A dictionary or colormap used to color annotations according
        to the value of properties[score_prop] of an annotation.  Should
        be either a matplotlib colormap, a string which is a name of a
        matplotlib colormap, a dict of possible property {value: color}
        pairs, or a list of categorical property values (in which case a
        dict will be created with a random color generated for each
        category)
    where: a callable or predicate which will be passed on to
        AnnotationStore.query() when fetching annotations to be rendered
        (see AnnotationStore for more details)
    score_fn: an optional callable which will be called on the value of
        the property that will be used to generate the color before giving
        it to colormap. Use it for example to normalise property
        values if they do not fall into the range [0,1], as matplotlib
        colormap expects values in this range. i.e roughly speaking
        annotation_color=mapper(score_fn(ann.properties[score_prop]))
    max_scale: downsample level above which Polygon geometries on crowded
        tiles will be rendered as a bounding box instead
<<<<<<< HEAD
    zoomed_out_strat: strategy to use when rendering zoomed out tiles at
        a level above max_scale.  Can be one of 'decimate', or a number
        which defines the minimum area an abject has to cover to be rendered
        while zoomed out above max_scale.
    thickness: line thickness of rendered contours. -1 will render filled
    contours
=======
>>>>>>> 49093c1b
    """

    def __init__(
        self,
        score_prop=None,
        mapper=None,
        where=None,
        score_fn=lambda x: x,
        max_scale=8,
<<<<<<< HEAD
        zoomed_out_strat=10000,
        thickness=-1,
        edge_thickness=1,
=======
>>>>>>> 49093c1b
    ):
        if mapper is None:
            mapper = cm.get_cmap("jet")
        if isinstance(mapper, str):
            mapper = cm.get_cmap(mapper)
        if isinstance(mapper, list):
            colors = random_colors(len(mapper))
            mapper = {key: (*color, 1) for key, color in zip(mapper, colors)}
        if isinstance(mapper, dict):
            self.mapper = lambda x: mapper[x]
        else:
            self.mapper = mapper
        self.score_prop = score_prop
<<<<<<< HEAD
        self.score_prop_edge = 'cluster'    #need to fix
        self.where = where
        self.score_fn = score_fn
        self.max_scale = max_scale
        self.thickness=thickness
        self.edge_thickness = edge_thickness
        self.zoomed_out_strat = zoomed_out_strat
=======
        self.where = where
        self.score_fn = score_fn
        self.max_scale = max_scale
>>>>>>> 49093c1b

    @staticmethod
    def to_tile_coords(coords, tl, scale):
        """return coords relative to tl of tile,
        as a np array suitable for cv2
        """
        return np.squeeze(((np.array(coords) - tl) / scale).astype(np.int32))

<<<<<<< HEAD
    def get_bounded(self, ann, bound_geom):
        if True: #self.thickness == -1 or ann.geometry.geom_type != "Polygon":
            return ann.geometry.intersection(bound_geom)
        else:
            return ann.geometry.boundary.intersection(bound_geom)

    def get_color(self, ann):
        """get the color for an annotation"""
        if self.score_prop == 'color':
            #use colors directly specified in annotation properties
            #print(ann)
            #ann.properties['color'].append(1)
            try:
                return (*[int(255*c) for c in ann.properties['color']],255)
            except KeyError:
                warnings.warn("score_prop not found in annotation properties. Using default color.")

        elif self.score_prop is not None:
            try:
                return tuple(
                    int(c * 255)
                    for c in self.mapper(self.score_fn(ann.properties[self.score_prop]))
                )
            except KeyError:
                warnings.warn("score_prop not found in annotation properties. Using default color.")
        return (0, 255, 0, 255)  # default color if no score_prop given

    def get_color_edge(self, ann):
        """get the color for an annotation"""
        if self.score_prop_edge == 'color':
            #use colors directly specified in annotation properties
            #print(ann)
            #ann.properties['color'].append(1)
            try:
                return (*[int(255*c) for c in ann.properties['color']],255)
            except KeyError:
                warnings.warn("score_prop not found in annotation properties. Using default color.")

        elif self.score_prop_edge is not None:
            try:
                return tuple(
                    int(c * 255)
                    for c in self.mapper(self.score_fn(ann.properties[self.score_prop_edge]))
                )
            except KeyError:
                warnings.warn("score_prop not found in annotation properties. Using default color.")
        return (0, 0, 0, 255)  # default color if no score_prop given
=======
    def get_color(self, ann):
        """get the color for an annotation"""
        if self.score_prop is not None:
            col = tuple(
                int(c * 255)
                for c in self.mapper(self.score_fn(ann.properties[self.score_prop]))
            )
        else:
            col = (0, 255, 0, 255)  # default color if no score_prop given
        return col
>>>>>>> 49093c1b

    def render_poly(self, rgb, ann, ann_bounded, tl, scale):
        """render a polygon annotation onto a tile using cv2"""
        col = self.get_color(ann)

        cnt = self.to_tile_coords(ann_bounded.exterior.coords, tl, scale)
<<<<<<< HEAD
        cv2.drawContours(rgb, [cnt], 0, col, self.thickness)
        if self.thickness == -1:
            edge_col = self.get_color_edge(ann)
            cv2.drawContours(rgb, [cnt], 0, edge_col, self.edge_thickness, lineType=cv2.LINE_4)

    def render_multipoly(self, rgb, ann, ann_bounded, tl, scale):
        """render a multipolygon annotation onto a tile using cv2"""
        col = self.get_color(ann)

        for poly in ann_bounded.geoms:
            cnt = self.to_tile_coords(poly.exterior.coords, tl, scale)
            cv2.drawContours(rgb, [cnt], 0, col, self.thickness)
=======
        cv2.drawContours(rgb, [cnt], 0, col, -1)
>>>>>>> 49093c1b

    def render_rect(self, rgb, ann, ann_bounded, tl, scale):
        """render a box annotation onto a tile using cv2"""
        col = self.get_color(ann)
<<<<<<< HEAD
        if len(ann_bounded.bounds)==0:
            print(ann_bounded)
            print(ann_bounded.is_empty)
        box = self.to_tile_coords(np.reshape(ann_bounded.bounds, (2, 2)), tl, scale)
        cv2.rectangle(rgb, box[0, :], box[1, :], col, thickness=self.thickness)
=======
        box = self.to_tile_coords(np.reshape(ann_bounded.bounds, (2, 2)), tl, scale)
        cv2.rectangle(rgb, box[0, :], box[1, :], col, thickness=-1)
>>>>>>> 49093c1b

    def render_pt(self, rgb, ann, tl, scale):
        """render a point annotation onto a tile using cv2"""
        col = self.get_color(ann)
        cv2.circle(
            rgb,
            self.to_tile_coords(list(ann.geometry.coords), tl, scale),
            4,
            col,
<<<<<<< HEAD
            thickness=self.thickness,
=======
            thickness=-1,
>>>>>>> 49093c1b
        )

    def render_line(self, rgb, ann, ann_bounded, tl, scale):
        """render a line annotation onto a tile using cv2"""
        col = self.get_color(ann)
<<<<<<< HEAD
        try:
            cv2.polylines(
                rgb,
                [self.to_tile_coords(list(ann_bounded.coords), tl, scale)],
                False,
                col,
                thickness=self.thickness,
            )
        except:
            print('derped:')
            print(tl)
            print(ann)
            print(ann_bounded)
            print(ann_bounded.is_empty)
=======
        cv2.polylines(
            rgb,
            [self.to_tile_coords(list(ann_bounded.coords), tl, scale)],
            False,
            col,
            thickness=3,
        )
>>>>>>> 49093c1b
<|MERGE_RESOLUTION|>--- conflicted
+++ resolved
@@ -482,12 +482,9 @@
         cv2.circle(canvas, node, node_size, color, thickness=-1)
     return canvas
 
-<<<<<<< HEAD
 def to_int_rgb(rgb):
     """Helper to convert from float to int rgb(a) tuple"""
     return tuple([int(255*v) for v in rgb])
-=======
->>>>>>> 49093c1b
 
 class AnnotationRenderer:
     """Renderer containing information and methods to render annotations
@@ -514,15 +511,12 @@
         annotation_color=mapper(score_fn(ann.properties[score_prop]))
     max_scale: downsample level above which Polygon geometries on crowded
         tiles will be rendered as a bounding box instead
-<<<<<<< HEAD
     zoomed_out_strat: strategy to use when rendering zoomed out tiles at
         a level above max_scale.  Can be one of 'decimate', or a number
         which defines the minimum area an abject has to cover to be rendered
         while zoomed out above max_scale.
     thickness: line thickness of rendered contours. -1 will render filled
     contours
-=======
->>>>>>> 49093c1b
     """
 
     def __init__(
@@ -532,12 +526,9 @@
         where=None,
         score_fn=lambda x: x,
         max_scale=8,
-<<<<<<< HEAD
         zoomed_out_strat=10000,
         thickness=-1,
         edge_thickness=1,
-=======
->>>>>>> 49093c1b
     ):
         if mapper is None:
             mapper = cm.get_cmap("jet")
@@ -551,7 +542,6 @@
         else:
             self.mapper = mapper
         self.score_prop = score_prop
-<<<<<<< HEAD
         self.score_prop_edge = 'cluster'    #need to fix
         self.where = where
         self.score_fn = score_fn
@@ -559,11 +549,6 @@
         self.thickness=thickness
         self.edge_thickness = edge_thickness
         self.zoomed_out_strat = zoomed_out_strat
-=======
-        self.where = where
-        self.score_fn = score_fn
-        self.max_scale = max_scale
->>>>>>> 49093c1b
 
     @staticmethod
     def to_tile_coords(coords, tl, scale):
@@ -572,7 +557,6 @@
         """
         return np.squeeze(((np.array(coords) - tl) / scale).astype(np.int32))
 
-<<<<<<< HEAD
     def get_bounded(self, ann, bound_geom):
         if True: #self.thickness == -1 or ann.geometry.geom_type != "Polygon":
             return ann.geometry.intersection(bound_geom)
@@ -620,25 +604,12 @@
             except KeyError:
                 warnings.warn("score_prop not found in annotation properties. Using default color.")
         return (0, 0, 0, 255)  # default color if no score_prop given
-=======
-    def get_color(self, ann):
-        """get the color for an annotation"""
-        if self.score_prop is not None:
-            col = tuple(
-                int(c * 255)
-                for c in self.mapper(self.score_fn(ann.properties[self.score_prop]))
-            )
-        else:
-            col = (0, 255, 0, 255)  # default color if no score_prop given
-        return col
->>>>>>> 49093c1b
 
     def render_poly(self, rgb, ann, ann_bounded, tl, scale):
         """render a polygon annotation onto a tile using cv2"""
         col = self.get_color(ann)
 
         cnt = self.to_tile_coords(ann_bounded.exterior.coords, tl, scale)
-<<<<<<< HEAD
         cv2.drawContours(rgb, [cnt], 0, col, self.thickness)
         if self.thickness == -1:
             edge_col = self.get_color_edge(ann)
@@ -651,23 +622,15 @@
         for poly in ann_bounded.geoms:
             cnt = self.to_tile_coords(poly.exterior.coords, tl, scale)
             cv2.drawContours(rgb, [cnt], 0, col, self.thickness)
-=======
-        cv2.drawContours(rgb, [cnt], 0, col, -1)
->>>>>>> 49093c1b
 
     def render_rect(self, rgb, ann, ann_bounded, tl, scale):
         """render a box annotation onto a tile using cv2"""
         col = self.get_color(ann)
-<<<<<<< HEAD
         if len(ann_bounded.bounds)==0:
             print(ann_bounded)
             print(ann_bounded.is_empty)
         box = self.to_tile_coords(np.reshape(ann_bounded.bounds, (2, 2)), tl, scale)
         cv2.rectangle(rgb, box[0, :], box[1, :], col, thickness=self.thickness)
-=======
-        box = self.to_tile_coords(np.reshape(ann_bounded.bounds, (2, 2)), tl, scale)
-        cv2.rectangle(rgb, box[0, :], box[1, :], col, thickness=-1)
->>>>>>> 49093c1b
 
     def render_pt(self, rgb, ann, tl, scale):
         """render a point annotation onto a tile using cv2"""
@@ -677,17 +640,12 @@
             self.to_tile_coords(list(ann.geometry.coords), tl, scale),
             4,
             col,
-<<<<<<< HEAD
             thickness=self.thickness,
-=======
-            thickness=-1,
->>>>>>> 49093c1b
         )
 
     def render_line(self, rgb, ann, ann_bounded, tl, scale):
         """render a line annotation onto a tile using cv2"""
         col = self.get_color(ann)
-<<<<<<< HEAD
         try:
             cv2.polylines(
                 rgb,
@@ -701,13 +659,4 @@
             print(tl)
             print(ann)
             print(ann_bounded)
-            print(ann_bounded.is_empty)
-=======
-        cv2.polylines(
-            rgb,
-            [self.to_tile_coords(list(ann_bounded.coords), tl, scale)],
-            False,
-            col,
-            thickness=3,
-        )
->>>>>>> 49093c1b
+            print(ann_bounded.is_empty)