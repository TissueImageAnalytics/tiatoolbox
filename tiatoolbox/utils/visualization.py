"""Visualisation and overlay functions used in tiatoolbox."""
from __future__ import annotations

import colorsys
import random
from typing import TYPE_CHECKING

import cv2
import matplotlib as mpl
import matplotlib.pyplot as plt
import numpy as np
from matplotlib import colormaps
from PIL import Image, ImageFilter, ImageOps
from shapely.geometry import Polygon

from tiatoolbox import logger

if TYPE_CHECKING:  # pragma: no cover
    from numpy.typing import ArrayLike

    from tiatoolbox.annotation import Annotation, AnnotationStore


def random_colors(num_colors, bright=True):
    """Generate a number of random colors.

    To get visually distinct colors, generate them in HSV space then
    convert to RGB.

    Args:
        num_colors(int):
            Number of perceptively different colors to generate.
        bright(bool):
            To use bright color or not.

    Returns:
        list:
            List of (r, g, b) colors.

    """
    brightness = 1.0 if bright else 0.7
    hsv = [(i / num_colors, 1, brightness) for i in range(num_colors)]
    colors = [colorsys.hsv_to_rgb(*c) for c in hsv]
    random.shuffle(colors)
    return colors


def colourise_image(img, cmap="viridis"):
    """If input img is single channel, colourise it.

    Args:
        img(ndarray):
            Single channel or RGB image as ndarray.
        cmap(str):
            Colormap to use, must be a valid matplotlib cmap string.

    Returns:
        img(ndarray): An RGB image.
    """
    if len(img.shape) == 2:
        # Single channel, make into rgb with colormap.
        c_map = colormaps[cmap]
        im_rgb = (c_map(img) * 255).astype(np.uint8)
        return im_rgb[:, :, :3]
    # Already rgb, return unaltered
    return img


def overlay_prediction_mask(
    img: np.ndarray,
    prediction: np.ndarray,
    alpha: float = 0.35,
    label_info: dict | None = None,
    min_val: float = 0.0,
    ax=None,
    return_ax: bool = True,
):
    """Generate an overlay, given a 2D prediction map.

    Args:
        img (ndarray):
            Input image to overlay the results on top of.
        prediction (ndarray):
            2D prediction map. Multi-class prediction should have values
            ranging from 0 to N-1, where N is the number of classes.
        label_info (dict):
            A dictionary containing the mapping for each integer value
            within `prediction` to its string and color. [int] : (str,
            (int, int, int)). By default, integer will be taken as label
            and color will be random.
        min_val (float):
            Only consider predictions greater than or equal to
            `min_val`. Otherwise, the original WSI in those regions will
            be displayed.
        alpha (float):
            Opacity value used for the overlay.
        ax (ax):
            Matplotlib ax object.
        return_ax (bool):
            Whether to return the matplotlib ax object. If not, then the
            overlay array will be returned.

    Returns:
        If return_ax is True, return the matplotlib ax object. Else,
        return the overlay array.

    """
    # Validate inputs
    if img.shape[:2] != prediction.shape[:2]:
        msg = (
            f"Mismatch shape `img` {img.shape[:2]} "
            f"vs `prediction` {prediction.shape[:2]}."
        )
        raise ValueError(
            msg,
        )
    if np.issubdtype(img.dtype, np.floating):
        if not (img.max() <= 1.0 and img.min() >= 0):
            msg = "Not support float `img` outside [0, 1]."
            raise ValueError(msg)
        img = np.array(img * 255, dtype=np.uint8)
    # If `min_val` is defined, only display the overlay for areas with pred > min_val
    if min_val > 0:
        prediction_sel = prediction >= min_val

    overlay = img.copy()

    predicted_classes = sorted(np.unique(prediction).tolist())
    # Generate random colours if None are given
    rand_state = np.random.get_state()
    np.random.seed(123)
    label_info = label_info or {  # Use label_info if provided OR generate
        label_uid: (str(label_uid), np.random.randint(0, 255, 3))
        for label_uid in predicted_classes
    }
    np.random.set_state(rand_state)

    # Validate label_info
    missing_label_uids = _validate_label_info(label_info, predicted_classes)
    if len(missing_label_uids) != 0:
        msg = f"Missing label for: {missing_label_uids}."
        raise ValueError(msg)

    rgb_prediction = np.zeros(
        [prediction.shape[0], prediction.shape[1], 3],
        dtype=np.uint8,
    )
    for label_uid, (_, overlay_rgb) in label_info.items():
        sel = prediction == label_uid
        rgb_prediction[sel] = overlay_rgb

    # Add the overlay
    cv2.addWeighted(rgb_prediction, alpha, overlay, 1 - alpha, 0, overlay)
    overlay = overlay.astype(np.uint8)

    if min_val > 0.0:
        overlay[~prediction_sel] = img[~prediction_sel]

    if ax is None and not return_ax:
        return overlay

    # Create colorbar parameters
    name_list, color_list = zip(*label_info.values())  # Unzip values
    color_list = np.array(color_list) / 255
    uid_list = list(label_info.keys())
    cmap = mpl.colors.ListedColormap(color_list)

    colorbar_params = {
        "mappable": mpl.cm.ScalarMappable(cmap=cmap),
        "boundaries": [*uid_list, uid_list[-1] + 1],
        "values": uid_list,
        "ticks": [b + 0.5 for b in uid_list],
        "spacing": "proportional",
        "orientation": "vertical",
    }

    # Generate another ax, else using the provided
    if ax is None:
        _, ax = plt.subplots()
    ax.imshow(overlay)
    ax.axis("off")
    # Generate colour bar
    cbar = plt.colorbar(**colorbar_params, ax=ax)
    cbar.ax.set_yticklabels(name_list)
    cbar.ax.tick_params(labelsize=12)

    return ax


def _validate_label_info(
    label_info: dict[int, tuple[str, ArrayLike]],
    predicted_classes,
) -> list[int]:
    """Validate the label_info dictionary.

    Args:
        label_info (dict):
            A dictionary containing the mapping for each integer value
            within `prediction` to its string and color. [int] : (str,
            (int, int, int)).
        predicted_classes (list):
            List of predicted classes.

    Raises:
        ValueError:
            If the label_info dictionary is not valid.

    Returns:
        list:
            List of missing label UIDs.

    """
    # May need better error messages
    check_uid_list = predicted_classes.copy()
    for label_uid, (label_name, label_colour) in label_info.items():
        if label_uid in check_uid_list:
            check_uid_list.remove(label_uid)
        if not isinstance(label_uid, int):
            msg = (
                f"Wrong `label_info` format: label_uid "
                f"{[label_uid, (label_name, label_colour)]}"
            )
            raise TypeError(
                msg,
            )
        if not isinstance(label_name, str):
            msg = (
                f"Wrong `label_info` format: label_name "
                f"{[label_uid, (label_name, label_colour)]}"
            )
            raise TypeError(
                msg,
            )
        if not isinstance(label_colour, (tuple, list, np.ndarray)):
            msg = (
                f"Wrong `label_info` format: label_colour "
                f"{[label_uid, (label_name, label_colour)]}"
            )
            raise TypeError(
                msg,
            )
        if len(label_colour) != 3:
            msg = (
                f"Wrong `label_info` format: label_colour "
                f"{[label_uid, (label_name, label_colour)]}"
            )
            raise ValueError(
                msg,
            )

    return check_uid_list


def overlay_probability_map(
    img: np.ndarray,
    prediction: np.ndarray,
    alpha: float = 0.35,
    colour_map: str = "jet",
    min_val: float = 0.0,
    ax=None,
    return_ax: bool = True,
):
    """Generate an overlay, given a 2D prediction map.

    Args:
        img (ndarray):
            Input image to overlay the results on top of. Assumed to be
            HW.
        prediction (ndarray):
            2D prediction map. Values are expected to be between 0-1.
        alpha (float):
            Opacity value used for the overlay.
        colour_map (string):
            The colour map to use for the heatmap. `jet` is used as the
            default.
        min_val (float):
            Only consider pixels that are greater than or equal to
            `min_val`. Otherwise, the original WSI in those regions will
            be displayed.
        alpha (float):
            Opacity value used for the overlay.
        ax (ax):
            Matplotlib axis object.
        return_ax (bool):
            Whether to return the matplotlib ax object. If not, then the
            overlay array will be returned.

    Returns:
        If return_ax is True, return the matplotlib ax object. Else,
        return the overlay array.

    """
    prediction = prediction.astype(np.float32)
    img = _validate_overlay_probability_map(img, prediction, min_val)
    prediction_sel = prediction >= min_val
    overlay = img.copy()

    cmap = plt.get_cmap(colour_map)
    prediction = np.squeeze(prediction.astype("float32"))
    # Take RGB from RGBA heat map
    rgb_prediction = (cmap(prediction)[..., :3] * 255).astype("uint8")

    # Add the overlay
    overlay = (1 - alpha) * rgb_prediction + alpha * overlay
    overlay[overlay > 255.0] = 255.0
    overlay = overlay.astype(np.uint8)

    if min_val > 0.0:
        overlay[~prediction_sel] = img[~prediction_sel]

    if ax is None and not return_ax:
        return overlay

    colorbar_params = {
        "mappable": mpl.cm.ScalarMappable(cmap="jet"),
        "spacing": "proportional",
        "orientation": "vertical",
    }

    # generate another ax, else using the provided
    if ax is None:
        _, ax = plt.subplots()
    ax.imshow(overlay)
    ax.axis("off")
    # generate colour bar
    cbar = plt.colorbar(**colorbar_params, ax=ax)
    cbar.ax.tick_params(labelsize=12)

    return ax


def _validate_overlay_probability_map(img, prediction, min_val) -> np.ndarray:
    """Validate the input for the overlay_probability_map function.

    Args:
        img (:class:`numpy.ndarray`):
            Input image to overlay the results on top of. Assumed to be
            HW.
        prediction (:class:`numpy.ndarray`):
            2D prediction map. Values are expected to be between 0-1.
        min_val (float):
            Only consider pixels that are greater than or equal to
            `min_val`. Otherwise, the original WSI in those regions will
            be displayed.

    Raises:
        ValueError:
            If the input is not valid.

    Returns:
        :class:`numpy.ndarray`:
            Input image. May be modified if `min_val` has dtype float.

    """
    if prediction.ndim != 2:
        msg = "The input prediction must be 2-dimensional of the form HW."
        raise ValueError(msg)

    if img.shape[:2] != prediction.shape[:2]:
        msg = (
            f"Mismatch shape `img` {img.shape[:2]} "
            f"vs `prediction` {prediction.shape[:2]}."
        )
        raise ValueError(
            msg,
        )

    if prediction.max() > 1.0:
        msg = "Not support float `prediction` outside [0, 1]."
        raise ValueError(msg)
    if prediction.min() < 0:
        msg = "Not support float `prediction` outside [0, 1]."
        raise ValueError(msg)

    # if `min_val` is defined, only display the overlay for areas with prob > min_val
    if min_val < 0.0:
        msg = f"`min_val={min_val}` is not between [0, 1]."
        raise ValueError(msg)
    if min_val > 1.0:
        msg = f"`min_val={min_val}` is not between [0, 1]."
        raise ValueError(msg)

    if np.issubdtype(img.dtype, np.floating):
        if img.max() > 1.0:
            msg = "Not support float `img` outside [0, 1]."
            raise ValueError(msg)
        if img.min() < 0:
            msg = "Not support float `img` outside [0, 1]."
            raise ValueError(msg)
        return np.array(img * 255, dtype=np.uint8)
    return img


def overlay_prediction_contours(
    canvas: np.ndarray,
    inst_dict: dict,
    draw_dot: bool = False,
    type_colours: dict | None = None,
    inst_colours: np.ndarray | tuple[int] = (255, 255, 0),
    line_thickness: int = 2,
):
    """Overlaying instance contours on image.

    Internally, colours from `type_colours` are prioritized over
    `inst_colours`. However, if `inst_colours` is `None` and
    `type_colours` is not provided, random colour is generated for each
    instance.

    Args:
        canvas (:class:`numpy.ndarray`):
            Image to draw predictions on.
        inst_dict (dict):
            Dictionary of instances. It is expected to be in the
            following format: `{instance_id: {type: int, contour:
            List[List[int]], centroid:List[float]}`.
        draw_dot (bool):
            To draw a dot for each centroid or not.
        type_colours (dict):
            A dict of {type_id : (type_name, colour)}, `type_id` is from
            0 to N and `colour` is a tuple of `(r, g, b)`.
        inst_colours (tuple, np.ndarray):
            A colour to assign for all instances, or a list of colours
            to assigned for each instance in `inst_dict`. By default,
            all instances will have RGB colour `(255, 255, 0)`.
        line_thickness:
            Line thickness of contours.

    Returns:
        :class:`numpy.ndarray`:
            The overlaid image.

    """
    overlay = np.copy(canvas)

    if inst_colours is None:
        inst_colours = random_colors(len(inst_dict))
        inst_colours = np.array(inst_colours) * 255
        inst_colours = inst_colours.astype(np.uint8)
    elif isinstance(inst_colours, tuple):
        inst_colours = np.array([inst_colours] * len(inst_dict))
    elif not isinstance(inst_colours, np.ndarray):
        msg = f"`inst_colours` must be np.ndarray or tuple: {type(inst_colours)}"
        raise TypeError(
            msg,
        )
    inst_colours = inst_colours.astype(np.uint8)

    for idx, [_, inst_info] in enumerate(inst_dict.items()):
        inst_contour = inst_info["contour"]
        if "type" in inst_info and type_colours is not None:
            inst_colour = type_colours[inst_info["type"]][1]
        else:
            inst_colour = (inst_colours[idx]).tolist()
        cv2.drawContours(
            overlay,
            [np.array(inst_contour)],
            -1,
            inst_colour,
            line_thickness,
        )

        if draw_dot:
            inst_centroid = inst_info["centroid"]
            inst_centroid = tuple(int(v) for v in inst_centroid)
            overlay = cv2.circle(overlay, inst_centroid, 3, (255, 0, 0), -1)
    return overlay


def plot_graph(
    canvas: np.ndarray,
    nodes: np.ndarray,
    edges: np.ndarray,
    node_colors: tuple[int] | np.ndarray = (255, 0, 0),
    node_size: int = 5,
    edge_colors: tuple[int] | np.ndarray = (0, 0, 0),
    edge_size: int = 5,
):
    """Drawing a graph onto a canvas.

    Drawing a graph onto a canvas.

    Args:
        canvas (np.ndarray):
            Canvas to be drawn upon.
        nodes (np.ndarray):
            List of nodes, expected to be Nx2 where N is the number of
            nodes. Each node is expected to be of `(x, y)` and should be
            within the height and width of the canvas.
        edges (np.ndarray):
            List of edges, expected to be Mx2 where M is the number of
            edges. Each edge is defined as a pair of indexes `(from,
            to)`, where each corresponds to a node of within `nodes`.
        node_colors (tuple or np.ndarray):
            A color or list of node colors. Each color is expected to be
            `(r, g, b)` and is between 0 and 255.
        edge_colors (tuple or np.ndarray):
            A color or list of node colors. Each color is expected to be
            `(r, g, b)` and is between 0 and 255.
        node_size (int):
            Radius of each node.
        edge_size (int):
            Line width of the edge.

    """
    if isinstance(node_colors, tuple):
        node_colors = [node_colors] * len(nodes)
    if isinstance(edge_colors, tuple):
        edge_colors = [edge_colors] * len(edges)

    # draw the edges
    def to_int_tuple(x):
        """Helper to convert to tuple of int."""
        return tuple(int(v) for v in x)

    for idx, (src, dst) in enumerate(edges):
        src = to_int_tuple(nodes[src])
        dst = to_int_tuple(nodes[dst])
        color = to_int_tuple(edge_colors[idx])
        cv2.line(canvas, src, dst, color, thickness=edge_size)

    # draw the nodes
    for idx, node in enumerate(nodes):
        node = to_int_tuple(node)
        color = to_int_tuple(node_colors[idx])
        cv2.circle(canvas, node, node_size, color, thickness=-1)
    return canvas


class AnnotationRenderer:
    """Renders AnnotationStore to a tile.

    Renderer containing information and methods to render annotations
    from an AnnotationStore to a tile.

    Args:
        score_prop (str):
            A key that is present in the properties of annotations
            to be rendered that will be used to color rendered annotations.
        mapper (str, Dict or List):
            A dictionary or colormap used to color annotations according
            to the value of properties[score_prop] of an annotation.  Should
            be either a matplotlib colormap, a string which is a name of a
            matplotlib colormap, a dict of possible property {value: color}
            pairs, or a list of categorical property values (in which case a
            dict will be created with a random color generated for each
            category)
        where (str or Callable):
            a callable or predicate which will be passed on to
            AnnotationStore.query() when fetching annotations to be rendered
            (see AnnotationStore for more details)
        score_fn (Callable):
            an optional callable which will be called on the value of
            the property that will be used to generate the color before giving
            it to colormap. Use it for example to normalise property
            values if they do not fall into the range [0,1], as matplotlib
            colormap expects values in this range. i.e roughly speaking
            annotation_color=mapper(score_fn(ann.properties[score_prop]))
        max_scale (int):
            downsample level above which Polygon geometries on crowded
            tiles will be rendered as a bounding box instead
        zoomed_out_strat (int, str):
            strategy to use when rendering zoomed out tiles at
            a level above max_scale.  Can be one of 'decimate', 'scale', or a number
            which defines the minimum area an abject has to cover to be rendered
            while zoomed out above max_scale.
        thickness (int):
            line thickness of rendered contours. -1 will render filled
            contours.
        edge_thickness (int):
            line thickness of rendered edges.
        secondary_cmap (dict [str, str, cmap])):
            a dictionary of the form {"type": some_type,
            "score_prop": a property name, "mapper": a matplotlib cmap object}.
            For annotations of the specified type, the given secondary colormap
            will override the primary colormap.
        blur_radius (int):
            radius of gaussian blur to apply to rendered annotations.

    """

    def __init__(
        self,
        score_prop=None,
        mapper=None,
        where=None,
        score_fn=lambda x: x,
        max_scale=8,
        zoomed_out_strat=10000,
        thickness=-1,
        edge_thickness=1,
        secondary_cmap=None,
        blur_radius=0,
        score_prop_edge=None,
    ) -> None:
        """Initialize :class:`AnnotationRenderer`."""
        self.raw_mapper = None
        self.mapper = mapper
        self.score_prop = score_prop
        self.score_prop_edge = score_prop_edge
        self.where = where
        self.score_fn = score_fn
        self.max_scale = max_scale
        self.info = {"mpp": None}
        self.thickness = thickness
        self.edge_thickness = edge_thickness
        self.zoomed_out_strat = zoomed_out_strat
        self.secondary_cmap = secondary_cmap
        self.blur_radius = blur_radius
        if blur_radius > 0:
            self.blur = ImageFilter.GaussianBlur(blur_radius)
            self.edge_thickness = 0
        else:
            self.blur = None

    @staticmethod
    def to_tile_coords(coords: list, top_left: tuple[float, float], scale: float):
        """Return coords relative to top left of tile, as array suitable for cv2.

        Args:
            coords (List):
                List of coordinates in the form [x, y].
            top_left (tuple):
                The top left corner of the tile in wsi.
            scale (float):
                The zoom scale at which we are rendering.

        Returns:
            np.array:
                Array of coordinates in tile space in the form [x, y].

        """
        return np.squeeze(((np.array(coords) - top_left) / scale).astype(np.int32))

    def get_color(self, annotation: Annotation, edge=False):
        """Get the color for an annotation.

        Args:
            annotation (Annotation):
                Annotation to get color for.
            edge (bool):
                If annotation has an edge.

        Returns:
            tuple:
                A color tuple (rgba).

        """
        score_prop = self.score_prop_edge if edge else self.score_prop

        try:
            if (
                self.secondary_cmap is not None
                and "type" in annotation.properties
                and annotation.properties["type"] == self.secondary_cmap["type"]
            ):
                # use secondary colormap to color annotations of specific type
                return tuple(
                    int(c * 255)
                    for c in self.secondary_cmap["mapper"](
                        self.score_fn(
                            annotation.properties[self.secondary_cmap["score_prop"]],
                        ),
                    )
                )
            if score_prop == "color":
                # use colors directly specified in annotation properties
                return (*[int(255 * c) for c in annotation.properties["color"]], 255)
            if score_prop is not None:
                return tuple(
                    int(c * 255)
                    for c in self.mapper(
                        self.score_fn(annotation.properties[score_prop]),
                    )
                )
        except KeyError:
            logger.warning(
                "'score_prop' not found in properties. Using default color.",
                stacklevel=2,
            )
        if edge:
            return (0, 0, 0, 255)  # default to black for edge
        return 0, 255, 0, 255  # default color if no score_prop given

    def render_poly(
        self,
        tile: np.ndarray,
        annotation: Annotation,
        top_left: tuple[float, float],
        scale: float,
    ):
        """Render a polygon annotation onto a tile using cv2.

        Args:
            tile (ndarray):
                The rgb(a) tile image to render onto.
            annotation (Annotation):
                The annotation to render.
            top_left (tuple):
                The top left corner of the tile in wsi.
            scale (float):
                The zoom scale at which we are rendering.

        """
        col = self.get_color(annotation)

        cnt = self.to_tile_coords(annotation.geometry.exterior.coords, top_left, scale)
        if self.thickness > -1:
            cv2.drawContours(
                tile,
                [cnt],
                0,
                col,
                self.edge_thickness,
                lineType=cv2.LINE_8,
            )
        else:
            cv2.drawContours(tile, [cnt], 0, col, self.thickness, lineType=cv2.LINE_8)
        if self.thickness == -1 and self.edge_thickness > 0:
            edge_col = self.get_color(annotation, True)
            cv2.drawContours(tile, [cnt], 0, edge_col, 1, lineType=cv2.LINE_8)

    def render_multipoly(self, tile, annotation, top_left, scale):
        """Render a multipolygon annotation onto a tile using cv2."""
        col = self.get_color(annotation)

        for poly in annotation.geometry.geoms:
            cnt = self.to_tile_coords(poly.exterior.coords, top_left, scale)
            cv2.drawContours(tile, [cnt], 0, col, self.thickness, lineType=cv2.LINE_8)

    def render_pt(
        self,
        tile: np.ndarray,
        annotation: Annotation,
        top_left: tuple[float, float],
        scale: float,
    ):
        """Render a point annotation onto a tile using cv2.

        Args:
            tile (ndarray):
                The rgb(a) tile image to render onto.
            annotation (Annotation):
                The annotation to render.
            top_left (tuple):
                The top left corner of the tile in wsi.
            scale (float):
                The zoom scale at which we are rendering.

        """
        col = self.get_color(annotation)
        cv2.circle(
            tile,
            self.to_tile_coords(list(annotation.geometry.coords), top_left, scale),
            np.maximum(self.edge_thickness, 1),
            col,
            thickness=self.thickness,
        )

    def render_line(
        self,
        tile: np.ndarray,
        annotation: Annotation,
        top_left: tuple[float, float],
        scale: float,
    ):
        """Render a line annotation onto a tile using cv2.

        Args:
            tile (ndarray):
                The rgb(a) tile image to render onto.
            annotation (Annotation):
                The annotation to render.
            top_left (tuple):
                The top left corner of the tile in wsi.
            scale (float):
                The zoom scale at which we are rendering.

        """
        col = self.get_color(annotation)
        cv2.polylines(
            tile,
            [self.to_tile_coords(list(annotation.geometry.coords), top_left, scale)],
            False,
            col,
            thickness=3,
        )

    def __setattr__(self, __name: str, __value) -> None:
        """Set attribute each time an attribute is set."""
        if __name == "mapper":
            # save a more readable version of the mapper too
            if __value is None:
                self.raw_mapper = "jet"
                __value = colormaps["jet"]
            if isinstance(__value, str) and __value != "categorical":
                self.raw_mapper = __value
                __value = colormaps[__value]
            if isinstance(__value, list):
                colors = random_colors(len(__value))
                __value = {key: (*color, 1) for key, color in zip(__value, colors)}
            if isinstance(__value, dict):
                self.raw_mapper = __value
                self.__dict__[__name] = lambda x: __value[x]
                return
        if __name == "blur_radius":
            # need to change additional settings
            if __value > 0:
                self.__dict__["blur"] = ImageFilter.GaussianBlur(__value)
                self.__dict__["edge_thickness"] = 0
            else:
                self.__dict__["blur"] = None
                self.__dict__["edge_thickness"] = self.__dict__["edge_thickness_old"]
        elif __name == "edge_thickness":
            self.__dict__["edge_thickness_old"] = __value

        self.__dict__[__name] = __value

    def render_annotations(
        self,
        store: AnnotationStore,
        bounds: tuple[float, float, float, float],
        scale: float,
        res: int = 1,
        border: int = 0,
    ) -> np.ndarray:
        """Render annotations within given bounds.

        This gets annotations as bounding boxes or geometries according to
        zoom level, and renders them. Large collections of small
        annotation geometries are decimated if appropriate.

        Args:
            store (AnnotationStore):
<<<<<<< HEAD
                AnnotationStore object for rendering.
            bounds (tuple(float, float, float, float)):
                Bounds to render annotations.
            scale (float):
                Scale at which annotations are to be rendered.
            res (int):
                Resolution at which annotations are to be rendered.
            border (int):
                Define borders around annotation rendering.
=======
                The annotation store to render from.
            bounds (Polygon):
                The bounding box of the tile to render.
            scale (float):
                The scale at which we are rendering the tile.
            res (int):
                The resolution of the tile. Defaults to 1. Can be set to 2 for
                higher resolution rendering.
            border (int):
                The border to add around the tile. Defaults to 0. Used for blurred
                rendering to avoid edge effects.
>>>>>>> 336d5e53

        Returns:
            np.ndarray:
                The tile with the annotations rendered.

        """
        bound_geom = Polygon.from_bounds(*bounds)
        top_left = np.array(bounds[:2])
        output_size = [
            int((bounds[3] - bounds[1]) / scale),
            int((bounds[2] - bounds[0]) / scale),
        ]

        mpp_sf = (
            np.minimum(self.info["mpp"][0] / 0.25, 1)
            if self.info["mpp"] is not None
            else 1
        )
        min_area = 0.0005 * (output_size[0] * output_size[1]) * (scale * mpp_sf) ** 2

        tile = np.zeros((output_size[0] * res, output_size[1] * res, 4), dtype=np.uint8)

        if scale <= self.max_scale:
            # get all annotations
            anns = store.query(
                bound_geom,
                self.where,
                geometry_predicate="bbox_intersects",
            )

            for ann in anns.values():
                self.render_by_type(tile, ann, top_left, scale / res)

        elif self.zoomed_out_strat == "decimate":
            # do decimation on small annotations
            decimate = int(scale / self.max_scale) + 1

            bounding_boxes = store.bquery(
                bound_geom,
                self.where,
            )

            for i, (key, box) in enumerate(bounding_boxes.items()):
                area = (box[0] - box[2]) * (box[1] - box[3])
                if area > min_area or i % decimate == 0:
                    ann = store[key]
                    self.render_by_type(tile, ann, top_left, scale / res)
        else:
            # Get only annotations > min_area. Plot them all
            anns = store.query(
                bound_geom,
                self.where,
                min_area=min_area,
                geometry_predicate="bbox_intersects",
            )

            for ann in anns.values():
                self.render_by_type(tile, ann, top_left, scale / res)

        if self.blur is None:
            return tile
        return np.array(
            ImageOps.crop(Image.fromarray(tile).filter(self.blur), border * res),
        )

    def render_by_type(
        self,
        tile: np.ndarray,
        annotation: Annotation,
        top_left: tuple[float, float],
        scale: float,
    ):
        """Render annotation appropriately to its geometry type.

        Args:
            tile (np.ndarray):
                The rgb(a) tile image to render the annotation on.
            annotation (Annotation):
                The annotation to render.
            top_left (Tuple[int, int]):
                The top left coordinate of the tile.
            scale (float):
                The scale at which we are rendering the tile.

        """
        geom_type = annotation.geometry.geom_type
        if geom_type == "Point":
            self.render_pt(tile, annotation, top_left, scale)
        elif geom_type == "Polygon":
            self.render_poly(tile, annotation, top_left, scale)
        elif geom_type == "MultiPolygon":
            self.render_multipoly(tile, annotation, top_left, scale)
        elif geom_type == "LineString":
            self.render_line(tile, annotation, top_left, scale)
        else:
            logger.warning("Unknown geometry: %s", geom_type, stacklevel=3)<|MERGE_RESOLUTION|>--- conflicted
+++ resolved
@@ -831,17 +831,6 @@
 
         Args:
             store (AnnotationStore):
-<<<<<<< HEAD
-                AnnotationStore object for rendering.
-            bounds (tuple(float, float, float, float)):
-                Bounds to render annotations.
-            scale (float):
-                Scale at which annotations are to be rendered.
-            res (int):
-                Resolution at which annotations are to be rendered.
-            border (int):
-                Define borders around annotation rendering.
-=======
                 The annotation store to render from.
             bounds (Polygon):
                 The bounding box of the tile to render.
@@ -853,7 +842,6 @@
             border (int):
                 The border to add around the tile. Defaults to 0. Used for blurred
                 rendering to avoid edge effects.
->>>>>>> 336d5e53
 
         Returns:
             np.ndarray:
