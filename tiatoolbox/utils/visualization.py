"""Visualisation and overlay functions used in tiatoolbox."""
import colorsys
import random
from typing import Tuple, Union

import cv2
import matplotlib as mpl
import matplotlib.pyplot as plt
import matplotlib.cm as cm
import numpy as np


def random_colors(num_colors, bright=True):
    """Generate a number of random colors.

    To get visually distinct colors, generate them in HSV space then
    convert to RGB.

    Args:
        num_colors(int):
            Number of perceptively different colors to generate.
        bright(bool):
            To use bright color or not.

    Returns:
        list:
            List of (r, g, b) colors.

    """
    brightness = 1.0 if bright else 0.7
    hsv = [(i / num_colors, 1, brightness) for i in range(num_colors)]
    colors = list(map(lambda c: colorsys.hsv_to_rgb(*c), hsv))
    random.shuffle(colors)
    return colors


def overlay_prediction_mask(
    img: np.ndarray,
    prediction: np.ndarray,
    alpha: float = 0.35,
    label_info: dict = None,
    min_val: float = 0.0,
    ax=None,
    return_ax: bool = True,
):
    """Generate an overlay, given a 2D prediction map.

    Args:
        img (ndarray):
            Input image to overlay the results on top of.
        prediction (ndarray):
            2D prediction map. Multi-class prediction should have values
            ranging from 0 to N-1, where N is the number of classes.
        label_info (dict):
            A dictionary containing the mapping for each integer value
            within `prediction` to its string and color. [int] : (str,
            (int, int, int)). By default, integer will be taken as label
            and color will be random.
        min_val (float):
            Only consider predictions greater than or equal to
            `min_val`. Otherwise, the original WSI in those regions will
            be displayed.
        alpha (float):
            Opacity value used for the overlay.
        ax (ax):
            Matplotlib ax object.
        return_ax (bool):
            Whether to return the matplotlib ax object. If not, then the
            overlay array will be returned.

    Returns:
        If return_ax is True, return the matplotlib ax object. Else,
        return the overlay array.

    """
    if img.shape[:2] != prediction.shape[:2]:
        raise ValueError(
            f"Mismatch shape "
            f"`img` {img.shape[:2]} vs `prediction` {prediction.shape[:2]}."
        )

    if np.issubdtype(img.dtype, np.floating):
        if not (img.max() <= 1.0 and img.min() >= 0):
            raise ValueError("Not support float `img` outside [0, 1].")
        img = np.array(img * 255, dtype=np.uint8)

    # if `min_val` is defined, only display the overlay for areas with pred > min_val
    if min_val > 0:
        prediction_sel = prediction >= min_val

    overlay = img.copy()

    # generate random colours
    predicted_classes = sorted(np.unique(prediction).tolist())
    if label_info is None:
        np.random.seed(123)
        label_info = {}
        for label_uid in predicted_classes:
            random_colour = np.random.choice(range(256), size=3)
            label_info[label_uid] = (str(label_uid), random_colour)
    else:
        # may need better error message
        check_uid_list = predicted_classes.copy()
        for label_uid, (label_name, label_colour) in label_info.items():
            if label_uid in check_uid_list:
                check_uid_list.remove(label_uid)
            if not isinstance(label_uid, int):
                raise ValueError(
                    "Wrong `label_info` format: label_uid "
                    f"{[label_uid, (label_name, label_colour)]}"
                )
            if not isinstance(label_name, str):
                raise ValueError(
                    "Wrong `label_info` format: label_name "
                    f"{[label_uid, (label_name, label_colour)]}"
                )
            if not isinstance(label_colour, (tuple, list, np.ndarray)):
                raise ValueError(
                    "Wrong `label_info` format: label_colour "
                    f"{[label_uid, (label_name, label_colour)]}"
                )
            if len(label_colour) != 3:
                raise ValueError(
                    "Wrong `label_info` format: label_colour "
                    f"{[label_uid, (label_name, label_colour)]}"
                )
        #
        if len(check_uid_list) != 0:
            raise ValueError(f"Missing label for: {check_uid_list}.")

    rgb_prediction = np.zeros(
        [prediction.shape[0], prediction.shape[1], 3], dtype=np.uint8
    )
    for label_uid, (_, overlay_rgb) in label_info.items():
        sel = prediction == label_uid
        rgb_prediction[sel] = overlay_rgb

    # add the overlay
    cv2.addWeighted(rgb_prediction, alpha, overlay, 1 - alpha, 0, overlay)
    overlay = overlay.astype(np.uint8)

    if min_val > 0.0:
        overlay[~prediction_sel] = img[~prediction_sel]

    if ax is None and not return_ax:
        return overlay

    # create colorbar parameters
    name_list = [v[0] for v in label_info.values()]
    color_list = [v[1] for v in label_info.values()]
    color_list = np.array(color_list) / 255
    uid_list = list(label_info.keys())
    cmap = mpl.colors.ListedColormap(color_list)
    colorbar_params = {
        "mappable": mpl.cm.ScalarMappable(cmap=cmap),
        "boundaries": uid_list + [uid_list[-1] + 1],
        "ticks": [b + 0.5 for b in uid_list],
        "spacing": "proportional",
        "orientation": "vertical",
    }

    # generate another ax, else using the provided
    if ax is None:
        _, ax = plt.subplots()
    ax.imshow(overlay)
    ax.axis("off")
    # generate colour bar
    cbar = plt.colorbar(**colorbar_params)
    cbar.ax.set_yticklabels(name_list)
    cbar.ax.tick_params(labelsize=12)

    return ax


def overlay_probability_map(
    img: np.ndarray,
    prediction: np.ndarray,
    alpha: float = 0.35,
    colour_map: str = "jet",
    min_val: float = 0.0,
    ax=None,
    return_ax: bool = True,
):
    """Generate an overlay, given a 2D prediction map.

    Args:
        img (ndarray):
            Input image to overlay the results on top of. Assumed to be
            HW.
        prediction (ndarray):
            2D prediction map. Values are expected to be between 0-1.
        alpha (float):
            Opacity value used for the overlay.
        colour_map (string):
            The colour map to use for the heatmap. `jet` is used as the
            default.
        min_val (float):
            Only consider pixels that are greater than or equal to
            `min_val`. Otherwise, the original WSI in those regions will
            be displayed.
        alpha (float):
            Opacity value used for the overlay.
        ax (ax):
            Matplotlib axis object.
        return_ax (bool):
            Whether to return the matplotlib ax object. If not, then the
            overlay array will be returned.

    Returns:
        If return_ax is True, return the matplotlib ax object. Else,
        return the overlay array.

    """
    if prediction.ndim != 2:
        raise ValueError("The input prediction must be 2-dimensional of the form HW.")

    if img.shape[:2] != prediction.shape[:2]:
        raise ValueError(
            "Mismatch shape `img` {0} vs `prediction` {1}.".format(
                img.shape[:2], prediction.shape[:2]
            )
        )

    prediction = prediction.astype(np.float32)
    if prediction.max() > 1.0:
        raise ValueError("Not support float `prediction` outside [0, 1].")
    if prediction.min() < 0:
        raise ValueError("Not support float `prediction` outside [0, 1].")

    if np.issubdtype(img.dtype, np.floating):
        if img.max() > 1.0:
            raise ValueError("Not support float `img` outside [0, 1].")
        if img.min() < 0:
            raise ValueError("Not support float `img` outside [0, 1].")
        img = np.array(img * 255, dtype=np.uint8)

    # if `min_val` is defined, only display the overlay for areas with prob > min_val
    if min_val < 0.0:
        raise ValueError(f"`min_val={min_val}` is not between [0, 1].")
    if min_val > 1.0:
        raise ValueError(f"`min_val={min_val}` is not between [0, 1].")
    prediction_sel = prediction >= min_val

    overlay = img.copy()

    cmap = plt.get_cmap(colour_map)
    prediction = np.squeeze(prediction.astype("float32"))
    # take RGB from RGBA heat map
    rgb_prediction = (cmap(prediction)[..., :3] * 255).astype("uint8")

    # add the overlay
    # cv2.addWeighted(rgb_prediction, alpha, overlay, 1 - alpha, 0, overlay)
    overlay = (1 - alpha) * rgb_prediction + alpha * overlay
    overlay[overlay > 255.0] = 255.0
    overlay = overlay.astype(np.uint8)

    if min_val > 0.0:
        overlay[~prediction_sel] = img[~prediction_sel]

    if ax is None and not return_ax:
        return overlay

    colorbar_params = {
        "mappable": mpl.cm.ScalarMappable(cmap="jet"),
        "spacing": "proportional",
        "orientation": "vertical",
    }

    # generate another ax, else using the provided
    if ax is None:
        _, ax = plt.subplots()
    ax.imshow(overlay)
    ax.axis("off")
    # generate colour bar
    cbar = plt.colorbar(**colorbar_params)
    cbar.ax.tick_params(labelsize=12)

    return ax


def overlay_prediction_contours(
    canvas: np.ndarray,
    inst_dict: dict,
    draw_dot: bool = False,
    type_colours: dict = None,
    inst_colours: Union[np.ndarray, Tuple[int]] = (255, 255, 0),
    line_thickness: int = 2,
):
    """Overlaying instance contours on image.

    Internally, colours from `type_colours` are prioritized over
    `inst_colours`. However, if `inst_colours` is `None` and
    `type_colours` is not provided, random colour is generated for each
    instance.

    Args:
        canvas (:class:`numpy.ndarray`):
            Image to draw predictions on.
        inst_dict (dict):
            Dictionary of instances. It is expected to be in the
            following format: `{instance_id: {type: int, contour:
            List[List[int]], centroid:List[float]}`.
        draw_dot (bool):
            To draw a dot for each centroid or not.
        type_colours (dict):
            A dict of {type_id : (type_name, colour)}, `type_id` is from
            0 to N and `colour` is a tuple of `(r, g, b)`.
        inst_colours (tuple, np.ndarray):
            A colour to assign for all instances, or a list of colours
            to assigned for each instance in `inst_dict`. By default,
            all instances will have RGB colour `(255, 255, 0).
        line_thickness:
            Line thickness of contours.

    Returns:
        :class:`numpy.ndarray`:
            The overlaid image.

    """
    overlay = np.copy((canvas))

    if inst_colours is None:
        inst_colours = random_colors(len(inst_dict))
        inst_colours = np.array(inst_colours) * 255
        inst_colours = inst_colours.astype(np.uint8)
    elif isinstance(inst_colours, tuple):
        inst_colours = np.array([inst_colours] * len(inst_dict))
    elif not isinstance(inst_colours, np.ndarray):
        raise ValueError(
            f"`inst_colours` must be np.ndarray or tuple: {type(inst_colours)}"
        )
    inst_colours = inst_colours.astype(np.uint8)

    for idx, [_, inst_info] in enumerate(inst_dict.items()):
        inst_contour = inst_info["contour"]
        if "type" in inst_info and type_colours is not None:
            inst_colour = type_colours[inst_info["type"]][1]
        else:
            inst_colour = (inst_colours[idx]).tolist()
        cv2.drawContours(
            overlay, [np.array(inst_contour)], -1, inst_colour, line_thickness
        )

        if draw_dot:
            inst_centroid = inst_info["centroid"]
            inst_centroid = tuple([int(v) for v in inst_centroid])
            overlay = cv2.circle(overlay, inst_centroid, 3, (255, 0, 0), -1)
    return overlay


def plot_graph(
    canvas: np.ndarray,
    nodes: np.ndarray,
    edges: np.ndarray,
    node_colors: Union[Tuple[int], np.ndarray] = (255, 0, 0),
    node_size: int = 5,
    edge_colors: Union[Tuple[int], np.ndarray] = (0, 0, 0),
    edge_size: int = 5,
):
    """Drawing a graph onto a canvas.

    Drawing a graph onto a canvas.

    Args:
        canvas (np.ndarray):
            Canvas to be drawn upon.
        nodes (np.ndarray):
            List of nodes, expected to be Nx2 where N is the number of
            nodes. Each node is expected to be of `(x, y)` and should be
            within the height and width of the canvas.
        edges (np.ndarray):
            List of edges, expected to be Mx2 where M is the number of
            edges. Each edge is defined as a pair of indexes `(from,
            to)`, where each corresponds to a node of within `nodes`.
        node_colors (tuple or np.ndarray):
            A color or list of node colors. Each color is expected to be
            `(r, g, b)` and is between 0 and 255.
        edge_colors (tuple or np.ndarray):
            A color or list of node colors. Each color is expected to be
            `(r, g, b)` and is between 0 and 255.
        node_size (int):
            Radius of each node.
        edge_size (int):
            Linewidth of the edge.

    """
    if isinstance(node_colors, tuple):
        node_colors = [node_colors] * len(nodes)
    if isinstance(edge_colors, tuple):
        edge_colors = [edge_colors] * len(edges)

    # draw the edges
    def to_int_tuple(x):
        """Helper to convert to tuple of int."""
        return tuple([int(v) for v in x])

    for idx, (src, dst) in enumerate(edges):
        src = to_int_tuple(nodes[src])
        dst = to_int_tuple(nodes[dst])
        color = to_int_tuple(edge_colors[idx])
        cv2.line(canvas, src, dst, color, thickness=edge_size)

    # draw the nodes
    for idx, node in enumerate(nodes):
        node = to_int_tuple(node)
        color = to_int_tuple(node_colors[idx])
        cv2.circle(canvas, node, node_size, color, thickness=-1)
    return canvas


class AnnotationRenderer:
    """Renderer containing information and methods to render annotations
    from an AnnotationStore to a tile

    Args:
    score_prop: A key that is present in the properties of annotations
        to be rendered that will be used to color rendered annotations.
    mapper: A dictionary or colormap used to color annotations according
        to the value of properties[score_prop] of an annotation.  Should
        be either a matplotlib colormap, a string which is a name of a
        matplotlib colormap, a dict of possible property {value: color}
        pairs, or a list of categorical property values (in which case a
        dict will be created with a random color generated for each
        category)
    where: a callable or predicate which will be passed on to
        AnnotationStore.query() when fetching annotations to be rendered
        (see AnnotationStore for more details)
    score_fn: an optional callable which will be called on the value of
        the property that will be used to generate the color before giving
        it to colormap. Use it for example to normalise property
        values if they do not fall into the range [0,1], as matplotlib
        colormap expects values in this range. i.e roughly speaking
        annotation_color=mapper(score_fn(ann.properties[score_prop]))
    max_scale: downsample level above which Polygon geometries on crowded
        tiles will be rendered as a bounding box instead
    """

    def __init__(
        self,
        score_prop=None,
        mapper=None,
        where=None,
        score_fn=lambda x: x,
        max_scale=8,
    ):
        if mapper is None:
            mapper = cm.get_cmap("jet")
        if isinstance(mapper, str):
            mapper = cm.get_cmap(mapper)
        if isinstance(mapper, list):
            colors = random_colors(len(mapper))
            mapper = {key: (*color, 1) for key, color in zip(mapper, colors)}
        if isinstance(mapper, dict):
            self.mapper = lambda x: mapper[x]
        else:
            self.mapper = mapper
        self.score_prop = score_prop
        self.where = where
        self.score_fn = score_fn
        self.max_scale = max_scale

<<<<<<< HEAD
    def to_tile_coords(self, coords, tl, scale):
=======
    @staticmethod
    def to_tile_coords(coords, tl, scale):
>>>>>>> 07466e77
        """return coords relative to tl of tile,
        as a np array suitable for cv2
        """
        return np.squeeze(((np.array(coords) - tl) / scale).astype(np.int32))

    def get_color(self, ann):
        """get the color for an annotation"""
        if self.score_prop is not None:
            col = tuple(
                int(c * 255)
                for c in self.mapper(self.score_fn(ann.properties[self.score_prop]))
            )
        else:
            col = (0, 255, 0, 255)  # default color if no score_prop given
        return col

    def render_poly(self, rgb, ann, ann_bounded, tl, scale):
        """render a polygon annotation onto a tile using cv2"""
        col = self.get_color(ann)

        cnt = self.to_tile_coords(ann_bounded.exterior.coords, tl, scale)
        cv2.drawContours(rgb, [cnt], 0, col, -1)

    def render_rect(self, rgb, ann, ann_bounded, tl, scale):
        """render a box annotation onto a tile using cv2"""
        col = self.get_color(ann)
        box = self.to_tile_coords(np.reshape(ann_bounded.bounds, (2, 2)), tl, scale)
        cv2.rectangle(rgb, box[0, :], box[1, :], col, thickness=-1)

    def render_pt(self, rgb, ann, tl, scale):
        """render a point annotation onto a tile using cv2"""
        col = self.get_color(ann)
        cv2.circle(
            rgb,
            self.to_tile_coords(list(ann.geometry.coords), tl, scale),
            4,
            col,
            thickness=-1,
        )

    def render_line(self, rgb, ann, ann_bounded, tl, scale):
        """render a line annotation onto a tile using cv2"""
        col = self.get_color(ann)
        cv2.polylines(
            rgb,
            [self.to_tile_coords(list(ann_bounded.coords), tl, scale)],
            False,
            col,
            thickness=3,
        )<|MERGE_RESOLUTION|>--- conflicted
+++ resolved
@@ -459,12 +459,8 @@
         self.score_fn = score_fn
         self.max_scale = max_scale
 
-<<<<<<< HEAD
-    def to_tile_coords(self, coords, tl, scale):
-=======
     @staticmethod
     def to_tile_coords(coords, tl, scale):
->>>>>>> 07466e77
         """return coords relative to tl of tile,
         as a np array suitable for cv2
         """
