--- conflicted
+++ resolved
@@ -68,13 +68,8 @@
     verbose,
 ):
     """Process an image/directory of input images with a patch classification CNN."""
-<<<<<<< HEAD
     from tiatoolbox.models import PatchPredictor
-    from tiatoolbox.utils.misc import save_as_json
-=======
-    from tiatoolbox.models.engine.patch_predictor import PatchPredictor
     from tiatoolbox.utils import save_as_json
->>>>>>> b7967679
 
     files_all, masks_all, output_path = prepare_model_cli(
         img_input=img_input,
