"""Define common code required for cli."""
from __future__ import annotations

from pathlib import Path

import click


def add_default_to_usage_help(
    usage_help: str,
    default: str or int or float or bool,
) -> str:
    """Adds default value to usage help string.

    Args:
        usage_help (str):
            usage help for click option.
        default (str or int or float):
            default value as string for click option.

    Returns:
        str:
            New usage_help value.

    """
    if default is not None:
        return f"{usage_help} default={default}"

    return usage_help


def cli_img_input(
    usage_help: str = "Path to WSI or directory containing WSIs.",
    multiple: bool = False,
) -> callable:
    """Enables --img-input option for cli."""
    if multiple:
        usage_help = usage_help + " Multiple instances may be provided."
    return click.option("--img-input", help=usage_help, type=str, multiple=multiple)


def cli_name(
    usage_help: str = "User defined name to be used as an identifier.",
    multiple: bool = False,
) -> callable:
<<<<<<< HEAD
    """Enables --name option for cli."""
=======
    """Enable --name option for cli."""
>>>>>>> be6a3885
    if multiple:
        usage_help = usage_help + " Multiple instances may be provided."
    return click.option("--name", help=usage_help, type=str, multiple=multiple)


def cli_output_path(
    usage_help: str = "Path to output directory to save the output.",
    default: str | None = None,
) -> callable:
    """Enables --output-path option for cli."""
    return click.option(
        "--output-path",
        help=add_default_to_usage_help(usage_help, default),
        type=str,
        default=default,
    )


def cli_file_type(
    usage_help: str = "File types to capture from directory.",
    default: str = "*.ndpi, *.svs, *.mrxs, *.jp2",
) -> callable:
    """Enables --file-types option for cli."""
    return click.option(
        "--file-types",
        help=add_default_to_usage_help(usage_help, default),
        default=default,
        type=str,
    )


def cli_mode(
    usage_help: str = "Selected mode to show or save the required information.",
    default: str = "save",
    input_type: click.Choice | None = None,
) -> callable:
    """Enables --mode option for cli."""
    if input_type is None:
        input_type = click.Choice(["show", "save"], case_sensitive=False)
    return click.option(
        "--mode",
        help=add_default_to_usage_help(usage_help, default),
        default=default,
        type=input_type,
    )


def cli_region(
    usage_help: str = "Image region in the whole slide image to read from. "
    "default=0 0 2000 2000",
) -> callable:
    """Enables --region option for cli."""
    return click.option(
        "--region",
        type=int,
        nargs=4,
        help=usage_help,
    )


def cli_units(
    usage_help: str = "Image resolution units to read the image.",
    default: str = "level",
    input_type: click.Choice | None = None,
) -> callable:
    """Enables --units option for cli."""
    if input_type is None:
        input_type = click.Choice(
            ["mpp", "power", "level", "baseline"],
            case_sensitive=False,
        )
    return click.option(
        "--units",
        default=default,
        type=input_type,
        help=add_default_to_usage_help(usage_help, default),
    )


def cli_resolution(
    usage_help: str = "Image resolution to read the image.",
    default: float = 0,
) -> callable:
    """Enables --resolution option for cli."""
    return click.option(
        "--resolution",
        type=float,
        default=default,
        help=add_default_to_usage_help(usage_help, default),
    )


def cli_tile_objective(
    usage_help: str = "Objective value for the saved tiles.",
    default: int = 20,
) -> callable:
    """Enables --tile-objective-value option for cli."""
    return click.option(
        "--tile-objective-value",
        type=int,
        default=default,
        help=add_default_to_usage_help(usage_help, default),
    )


def cli_tile_read_size(
    usage_help: str = "Width and Height of saved tiles. default=5000 5000",
) -> callable:
    """Enables --tile-read-size option for cli."""
    return click.option(
        "--tile-read-size",
        type=int,
        nargs=2,
        default=[5000, 5000],
        help=usage_help,
    )


def cli_tile_format(
    usage_help: str = "File format to save image tiles, defaults = '.jpg'",
) -> callable:
    """Enables --tile-format option for cli."""
    return click.option(
        "--tile-format",
        type=str,
        default=".jpg",
        help=usage_help,
    )


def cli_method(
    usage_help: str = "Select method of for tissue masking.",
    default: str = "Otsu",
    input_type: click.Choice | None = None,
) -> callable:
    """Enables --method option for cli."""
    if input_type is None:
        input_type = click.Choice(["Otsu", "Morphological"], case_sensitive=True)
    return click.option(
        "--method",
        type=input_type,
        default=default,
        help=add_default_to_usage_help(usage_help, default),
    )


def cli_pretrained_model(
    usage_help: str = "Name of the predefined model used to process the data. "
    "The format is <model_name>_<dataset_trained_on>. For example, "
    "`resnet18-kather100K` is a resnet18 model trained on the Kather dataset. "
    "Please see "
    "https://tia-toolbox.readthedocs.io/en/latest/usage.html#deep-learning-models "
    "for a detailed list of available pretrained models."
    "By default, the corresponding pretrained weights will also be"
    "downloaded. However, you can override with your own set of weights"
    "via the `pretrained_weights` argument. Argument is case insensitive.",
    default: str = "resnet18-kather100k",
) -> callable:
    """Enables --pretrained-model option for cli."""
    return click.option(
        "--pretrained-model",
        help=add_default_to_usage_help(usage_help, default),
        default=default,
    )


def cli_pretrained_weights(
    usage_help: str = "Path to the model weight file. If not supplied, the default "
    "pretrained weight will be used.",
    default: str | None = None,
) -> callable:
    """Enables --pretrained-weights option for cli."""
    return click.option(
        "--pretrained-weights",
        help=add_default_to_usage_help(usage_help, default),
        default=default,
    )


def cli_return_probabilities(
    usage_help: str = "Whether to return raw model probabilities.",
    default: bool = False,
) -> callable:
    """Enables --return-probabilities option for cli."""
    return click.option(
        "--return-probabilities",
        type=bool,
        help=add_default_to_usage_help(usage_help, default),
        default=default,
    )


def cli_merge_predictions(
    usage_help: str = "Whether to merge the predictions to form a 2-dimensional map.",
    default: bool = True,
) -> callable:
    """Enables --merge-predictions option for cli."""
    return click.option(
        "--merge-predictions",
        type=bool,
        default=default,
        help=add_default_to_usage_help(usage_help, default),
    )


def cli_return_labels(
    usage_help: str = "Whether to return raw model output as labels.",
    default: bool = True,
) -> callable:
    """Enables --return-labels option for cli."""
    return click.option(
        "--return-labels",
        type=bool,
        help=add_default_to_usage_help(usage_help, default),
        default=default,
    )


def cli_batch_size(
    usage_help: str = "Number of image patches to feed into the model each time.",
    default: int = 1,
) -> callable:
    """Enables --batch-size option for cli."""
    return click.option(
        "--batch-size",
        help=add_default_to_usage_help(usage_help, default),
        default=default,
    )


def cli_masks(
    usage_help: str = "Path to the input directory containing masks to process "
    "corresponding to image tiles and whole-slide images. "
    "Patches are only processed if they are within a masked area. "
    "If masks are not provided, then a tissue mask will be "
    "automatically generated for whole-slide images or the entire image is "
    "processed for image tiles. Supported file types are jpg, png and npy.",
    default: str | None = None,
) -> callable:
    """Enables --masks option for cli."""
    return click.option(
        "--masks",
        help=add_default_to_usage_help(usage_help, default),
        default=default,
    )


def cli_auto_generate_mask(
    usage_help: str = "Automatically generate tile/WSI tissue mask.",
    default: bool = False,
) -> callable:
    """Enables --auto-generate-mask option for cli."""
    return click.option(
        "--auto-generate-mask",
        help=add_default_to_usage_help(usage_help, default),
        type=bool,
        default=default,
    )


def cli_yaml_config_path(
    usage_help: str = "Path to ioconfig file. Sample yaml file can be viewed in "
    "tiatoolbox.data.pretrained_model.yaml. "
    "if pretrained_model is used the ioconfig is automatically set.",
    default: str | None = None,
) -> callable:
    """Enables --yaml-config-path option for cli."""
    return click.option(
        "--yaml-config-path",
        help=add_default_to_usage_help(usage_help, default),
        default=default,
    )


def cli_on_gpu(
    usage_help: str = "Run the model on GPU.",
    default: bool = False,
) -> callable:
    """Enables --on-gpu option for cli."""
    return click.option(
        "--on-gpu",
        type=bool,
        default=default,
        help=add_default_to_usage_help(usage_help, default),
    )


def cli_num_loader_workers(
    usage_help: str = "Number of workers to load the data. Please note that they will "
    "also perform preprocessing.",
    default: int = 0,
) -> callable:
    """Enables --num-loader-workers option for cli."""
    return click.option(
        "--num-loader-workers",
        help=add_default_to_usage_help(usage_help, default),
        type=int,
        default=default,
    )


def cli_num_postproc_workers(
    usage_help: str = "Number of workers to post-process the network output.",
    default: int = 0,
) -> callable:
    """Enables --num-postproc-workers option for cli."""
    return click.option(
        "--num-postproc-workers",
        help=add_default_to_usage_help(usage_help, default),
        type=int,
        default=default,
    )


def cli_verbose(
    usage_help: str = "Prints the console output.",
    default: bool = True,
) -> callable:
    """Enables --verbose option for cli."""
    return click.option(
        "--verbose",
        type=bool,
        help=add_default_to_usage_help(usage_help, str(default)),
        default=default,
    )


class TIAToolboxCLI(click.Group):
    """Define TIAToolbox Commandline Interface Click group."""

    def __init__(self, *args, **kwargs) -> None:
        """Initialize TIAToolboxCLI."""
        super().__init__(*args, **kwargs)
        self.help = "Computational pathology toolbox by TIA Centre."
        self.add_help_option = {"help_option_names": ["-h", "--help"]}


def no_input_message(
    input_file: (str or Path) | None = None,
    message: str = "No image input provided.\n",
) -> Path:
    """This function is called if no input is provided.

    Args:
        input_file (str or Path): Path to input file.
        message (str): Error message to display.

    Returns:
        Path:
            Return input path as :class:`Path`.

    """
    if input_file is None:
        ctx = click.get_current_context()
        ctx.fail(message=message)

    return Path(input_file)


def prepare_file_dir_cli(
    img_input: str or Path,
    output_path: str or Path,
    file_types: str,
    mode: str,
    sub_dirname: str,
) -> [list, Path]:
    """Prepares CLI for running code on multiple files or a directory.

    Checks for existing directories to run tests.
    Converts file path to list of file paths or
    creates list of file paths if input is a directory.

    Args:
<<<<<<< HEAD
        img_input (str or Path): file path to images.
        output_path (str or Path): output directory path.
        file_types (str): file types to process using cli.
        mode (str): wsi or tile mode.
        sub_dirname (str): name of subdirectory to save output.
=======
        img_input (str or Path):
            File path to images.
        output_path (str or Path):
            Output directory path.
        file_types (str):
            File types to process using cli.
        mode (str):
            wsi or tile mode.
        sub_dirname (str):
            Name of subdirectory to save output.
>>>>>>> be6a3885

    Returns:
        list: list of file paths to process.
        pathlib.Path: updated output path.

    """
    from tiatoolbox.utils.misc import grab_files_from_dir, string_to_tuple

    img_input = no_input_message(input_file=img_input)
    file_types = string_to_tuple(in_str=file_types)

    if isinstance(output_path, str):
        output_path = Path(output_path)

    if not Path.exists(img_input):
        raise FileNotFoundError

    files_all = [
        img_input,
    ]

    if Path.is_dir(img_input):
        files_all = grab_files_from_dir(input_path=img_input, file_types=file_types)

    if output_path is None and mode == "save":
        input_dir = Path(img_input).parent
        output_path = input_dir / sub_dirname

    if mode == "save":
        output_path.mkdir(parents=True, exist_ok=True)

    return [files_all, output_path]


def prepare_model_cli(
    img_input: str or Path,
    output_path: str or Path,
    masks: str or Path,
    file_types: str,
) -> [list, list, Path]:
    """Prepares cli for running models.

    Checks for existing directories to run tests.
    Converts file path to list of file paths or
    creates list of file paths if input is a directory.

    Args:
        img_input (str or Path):
            File path to images.
        output_path (str or Path):
            Output directory path.
        masks (str or Path):
            File path to masks.
        file_types (str):
            File types to process using cli.

    Returns:
        list:
            List of file paths to process.
        list:
            List of masks corresponding to input files.
        Path:
            Output path.

    """
    from tiatoolbox.utils.misc import grab_files_from_dir, string_to_tuple

    img_input = no_input_message(input_file=img_input)
    output_path = Path(output_path)
    file_types = string_to_tuple(in_str=file_types)

    if output_path.exists():
        msg = "Path already exists."
        raise FileExistsError(msg)

    if not Path.exists(img_input):
        raise FileNotFoundError

    files_all = [
        img_input,
    ]

    masks_all = None

    if masks is not None:
        masks = Path(masks)
        if masks.is_file():
            masks_all = [masks]
        if masks.is_dir():
            masks_all = grab_files_from_dir(
                input_path=masks,
                file_types=("*.jpg", "*.png"),
            )

    if Path.is_dir(img_input):
        files_all = grab_files_from_dir(input_path=img_input, file_types=file_types)

    return [files_all, masks_all, output_path]


tiatoolbox_cli = TIAToolboxCLI()


def prepare_ioconfig_seg(segment_config_class, pretrained_weights, yaml_config_path):
    """Prepare ioconfig for segmentation."""
    import yaml

    if pretrained_weights is not None:
<<<<<<< HEAD
        with Path.open(Path(yaml_config_path)) as registry_handle:
=======
        with Path(yaml_config_path).open() as registry_handle:
>>>>>>> be6a3885
            ioconfig = yaml.safe_load(registry_handle)

        return segment_config_class(**ioconfig)

    return None<|MERGE_RESOLUTION|>--- conflicted
+++ resolved
@@ -43,11 +43,7 @@
     usage_help: str = "User defined name to be used as an identifier.",
     multiple: bool = False,
 ) -> callable:
-<<<<<<< HEAD
-    """Enables --name option for cli."""
-=======
     """Enable --name option for cli."""
->>>>>>> be6a3885
     if multiple:
         usage_help = usage_help + " Multiple instances may be provided."
     return click.option("--name", help=usage_help, type=str, multiple=multiple)
@@ -421,13 +417,6 @@
     creates list of file paths if input is a directory.
 
     Args:
-<<<<<<< HEAD
-        img_input (str or Path): file path to images.
-        output_path (str or Path): output directory path.
-        file_types (str): file types to process using cli.
-        mode (str): wsi or tile mode.
-        sub_dirname (str): name of subdirectory to save output.
-=======
         img_input (str or Path):
             File path to images.
         output_path (str or Path):
@@ -438,7 +427,6 @@
             wsi or tile mode.
         sub_dirname (str):
             Name of subdirectory to save output.
->>>>>>> be6a3885
 
     Returns:
         list: list of file paths to process.
@@ -547,11 +535,7 @@
     import yaml
 
     if pretrained_weights is not None:
-<<<<<<< HEAD
-        with Path.open(Path(yaml_config_path)) as registry_handle:
-=======
         with Path(yaml_config_path).open() as registry_handle:
->>>>>>> be6a3885
             ioconfig = yaml.safe_load(registry_handle)
 
         return segment_config_class(**ioconfig)
