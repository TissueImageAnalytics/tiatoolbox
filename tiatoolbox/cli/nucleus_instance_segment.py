--- conflicted
+++ resolved
@@ -74,13 +74,9 @@
     )
 
     ioconfig = prepare_ioconfig_seg(
-<<<<<<< HEAD
-        IOInstanceSegmentorConfig, pretrained_weights, yaml_config_path
-=======
         IOInstanceSegmentorConfig,
         pretrained_weights,
         yaml_config_path,
->>>>>>> 8c7e244a
     )
 
     predictor = NucleusInstanceSegmentor(
