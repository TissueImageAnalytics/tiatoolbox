"""Command line interface for TileServer"""
from tiatoolbox.cli.common import cli_img_input, cli_name, tiatoolbox_cli


@tiatoolbox_cli.command()
@cli_img_input(usage_help="Path to an image to be displayed.", multiple=True)
@cli_name(usage_help="Name to be assigned to a layer.", multiple=True)
def show_wsi(img_input, name):  # pragma: no cover
    """Show a slide together with any overlays."""
<<<<<<< HEAD
=======
    from tiatoolbox.utils.visualization import AnnotationRenderer
>>>>>>> 4ef6c965
    from tiatoolbox.visualization.tileserver import TileServer

    if len(img_input) == 0:
        raise ValueError("At least one image path must be provided.")
    if len(name) == 0:
        app = TileServer("TileServer", list(img_input))
    elif len(name) == len(img_input):
        app = TileServer("TileServer", dict(zip(name, img_input)))
    else:
        raise (
            ValueError("if names are provided, must match the number of paths provided")
        )

    app.run()<|MERGE_RESOLUTION|>--- conflicted
+++ resolved
@@ -1,27 +1,50 @@
 """Command line interface for TileServer"""
+import click
+
 from tiatoolbox.cli.common import cli_img_input, cli_name, tiatoolbox_cli
 
 
 @tiatoolbox_cli.command()
 @cli_img_input(usage_help="Path to an image to be displayed.", multiple=True)
 @cli_name(usage_help="Name to be assigned to a layer.", multiple=True)
-def show_wsi(img_input, name):  # pragma: no cover
+@click.option(
+    "--colour-by",
+    "-c",
+    default=None,
+    help="""A property to colour by. Must also define a colour
+    map if this option is used, using --colour-map (or -m).
+    Will only affect layers rendered from a store.""",
+)
+@click.option(
+    "--colour-map",
+    "-m",
+    default=None,
+    help="""A colour map to use. Must be a matplotlib
+    colour map string or 'categorical' (random colours will be generated
+    for each possible value of property).""",
+)
+def show_wsi(img_input, name, colour_by, colour_map):  # pragma: no cover
     """Show a slide together with any overlays."""
-<<<<<<< HEAD
-=======
     from tiatoolbox.utils.visualization import AnnotationRenderer
->>>>>>> 4ef6c965
     from tiatoolbox.visualization.tileserver import TileServer
+
+    renderer = AnnotationRenderer()
+    if colour_by is not None:
+        if colour_map is None:
+            raise ValueError(
+                "If colouring by a property, must also define a colour map."
+            )
+        renderer = AnnotationRenderer(score_prop=colour_by, mapper=colour_map)
 
     if len(img_input) == 0:
         raise ValueError("At least one image path must be provided.")
     if len(name) == 0:
-        app = TileServer("TileServer", list(img_input))
+        app = TileServer("TileServer", list(img_input), renderer=renderer)
     elif len(name) == len(img_input):
-        app = TileServer("TileServer", dict(zip(name, img_input)))
+        app = TileServer("TileServer", dict(zip(name, img_input)), renderer=renderer)
     else:
         raise (
             ValueError("if names are provided, must match the number of paths provided")
         )
 
-    app.run()+    app.run(threaded=False)