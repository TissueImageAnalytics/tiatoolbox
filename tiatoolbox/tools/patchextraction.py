# ***** BEGIN GPL LICENSE BLOCK *****
#
# This program is free software; you can redistribute it and/or
# modify it under the terms of the GNU General Public License
# as published by the Free Software Foundation; either version 2
# of the License, or (at your option) any later version.
#
# This program is distributed in the hope that it will be useful,
# but WITHOUT ANY WARRANTY; without even the implied warranty of
# MERCHANTABILITY or FITNESS FOR A PARTICULAR PURPOSE.  See the
# GNU General Public License for more details.
#
# You should have received a copy of the GNU General Public License
# along with this program; if not, write to the Free Software Foundation,
# Inc., 51 Franklin Street, Fifth Floor, Boston, MA 02110-1301, USA.
#
# The Original Code is Copyright (C) 2020, TIALab, University of Warwick
# All rights reserved.
# ***** END GPL LICENSE BLOCK *****

"""This file defines patch extraction methods for deep learning models."""
from abc import ABC
import numpy as np
import math

from tiatoolbox.wsicore import wsireader
from tiatoolbox.utils.exceptions import MethodNotSupported
from tiatoolbox.utils import misc


class PatchExtractor(ABC):
    """
    Class for extracting and merging patches in standard and whole-slide images.

    Args:
        input_img(str, pathlib.Path, ndarray): input image for patch extraction.
        patch_size(int or tuple(int)): patch size tuple (width, height).
        resolution (int or float or tuple of float): resolution at
          which to read the image, default = 0. Either a single
          number or a sequence of two numbers for x and y are
          valid. This value is in terms of the corresponding
          units. For example: resolution=0.5 and units="mpp" will
          read the slide at 0.5 microns per-pixel, and
          resolution=3, units="level" will read at level at
          pyramid level / resolution layer 3.
        units (str): the units of resolution, default = "level".
          Supported units are: microns per pixel (mpp), objective
          power (power), pyramid / resolution level (level),
          pixels per baseline pixel (baseline).

    Attributes:
        input_img(ndarray, WSIReader): input image for patch extraction.
          input_image type is ndarray for an image tile whereas :obj:`WSIReader`
          for an WSI.
        patch_size(tuple(int)): patch size tuple (width, height).
        resolution(tuple(int)): resolution at which to read the image.
        units (str): the units of resolution.
        n(int): current state of the iterator.
        locations_df(pd.DataFrame): A table containing location and/or type of patch.

    """

<<<<<<< HEAD
    def __init__(
        self,
        input_img,
        patch_size,
        resolution=0,
        units="level",
        pad_mode="constant",
        pad_constant_values=0,
    ):
        self.patch_size = patch_size
=======
    def __init__(self, input_img, patch_size, resolution=0, units="level"):
        if isinstance(patch_size, (tuple, list)):
            self.patch_size = (int(patch_size[0]), int(patch_size[1]))
        else:
            self.patch_size = (int(patch_size), int(patch_size))
>>>>>>> 62bf6b4a
        self.resolution = resolution
        self.units = units
        self.pad_mode = pad_mode
        self.pad_constant_values = pad_constant_values
        self.n = 0
<<<<<<< HEAD
        self.wsi = wsireader.get_wsireader(input_img=input_img)
=======
        self.wsi = get_wsireader(input_img=input_img)
        self.locations_df = None
        self.stride = None
>>>>>>> 62bf6b4a

    def __iter__(self):
        self.n = 0
        return self

    def __next__(self):
        n = self.n

        if n >= self.locations_df.shape[0]:
            raise StopIteration
        self.n = n + 1
        return self[n]

    def __getitem__(self, item):
        if type(item) is not int:
            raise TypeError("Index should be an integer.")

        if item >= self.locations_df.shape[0]:
            raise IndexError

        x = self.locations_df["x"][item]
        y = self.locations_df["y"][item]

        data = self.wsi.read_rect(
            location=(int(x), int(y)),
            size=self.patch_size,
            resolution=self.resolution,
            units=self.units,
        )

        return data

    def _generate_location_df(self):
        """Generate location list based on slide dimension.
        The slide dimension is calculated using units and resolution.

        """
        level, _ = self.wsi.find_optimal_level_and_downsample(
            resolution=self.resolution, units=self.units
        )

        slide_dimension = self.wsi.info.level_dimensions[level]

        img_w = slide_dimension[0]
        img_h = slide_dimension[1]
        img_patch_w = self.patch_size[0]
        img_patch_h = self.patch_size[1]
        stride_w = self.stride[0]
        stride_h = self.stride[1]

        data = []

        for h in range(int(math.ceil((img_h - img_patch_h) / stride_h + 1))):
            for w in range(int(math.ceil((img_w - img_patch_w) / stride_w + 1))):
                start_h = h * stride_h
                start_w = w * stride_w
                data.append([start_w, start_h, None])

        self.locations_df = misc.read_locations(input_table=np.array(data))

        return self

    def merge_patches(self, patches):
        """Merge the patch-level results to get the overall image-level prediction.

        Args:
            patches: patch-level predictions

        Returns:
            image: merged prediction

        """
        raise NotImplementedError


class FixedWindowPatchExtractor(PatchExtractor):
    """Extract and merge patches using fixed sized windows for images and labels.

    Args:
        stride(int or tuple(int)): stride in (x, y) direction for patch extraction,
         default = patch_size

    Attributes:
        stride(tuple(int)): stride in (x, y) direction for patch extraction.

    """

    def __init__(
        self,
        input_img,
        patch_size,
        resolution=0,
        units="level",
<<<<<<< HEAD
        pad_mode="constant",
        pad_constant_values=0,
        stride=1,
=======
        stride=None,
>>>>>>> 62bf6b4a
    ):
        super().__init__(
            input_img=input_img,
            patch_size=patch_size,
            resolution=resolution,
            units=units,
            pad_mode=pad_mode,
            pad_constant_values=pad_constant_values,
        )
        if stride is None:
            self.stride = self.patch_size
        else:
            if isinstance(stride, (tuple, list)):
                self.stride = (int(stride[0]), int(stride[1]))
            else:
                self.stride = (int(stride), int(stride))

        self._generate_location_df()

    def merge_patches(self, patches):
        raise NotImplementedError


class VariableWindowPatchExtractor(PatchExtractor):
    """Extract and merge patches using variable sized windows for images and labels.

    Args:
        stride(tuple(int)): stride in (x, y) direction for patch extraction.
        label_patch_size(tuple(int)): network output label (width, height).

    Attributes:
        stride(tuple(int)): stride in (x, y) direction for patch extraction.
        label_patch_size(tuple(int)): network output label (width, height).
        current_location(tuple(int)): current starting point location in
         (x, y) direction.

    """

    def __init__(
        self,
        input_img,
        patch_size,
        resolution=0,
        units="level",
<<<<<<< HEAD
        pad_mode="constant",
        pad_constant_values=0,
        stride=1,
=======
        stride=(1, 1),
>>>>>>> 62bf6b4a
        label_patch_size=None,
    ):
        super().__init__(
            input_img=input_img,
            patch_size=patch_size,
            resolution=resolution,
            units=units,
            pad_mode=pad_mode,
            pad_constant_values=pad_constant_values,
        )
        self.stride = stride
        self.label_patch_size = label_patch_size
        self.current_location = (0, 0)

    def __next__(self):
        raise NotImplementedError

    def merge_patches(self, patches):
        raise NotImplementedError


class PointsPatchExtractor(PatchExtractor):
    """Extracting patches with specified points as a centre.

    Args:
        locations_list(ndarray, pd.DataFrame, str, pathlib.Path): contains location
         and/or type of patch. Input can be path to a csv or json file.
         classification, default=9 (centre of patch and all the eight neighbours as
         centre).

    """

    def __init__(
        self,
        input_img,
        locations_list,
        patch_size=(224, 224),
        resolution=0,
        units="level",
<<<<<<< HEAD
        pad_mode="constant",
        pad_constant_values=0,
        num_examples_per_patch=1,
=======
>>>>>>> 62bf6b4a
    ):
        super().__init__(
            input_img=input_img,
            patch_size=patch_size,
            resolution=resolution,
            units=units,
            pad_mode=pad_mode,
            pad_constant_values=pad_constant_values,
        )

<<<<<<< HEAD
        self.num_examples_per_patch = num_examples_per_patch
        self.locations_list = read_point_annotations(input_table=locations_list)

    def __next__(self):
        n = self.n

        if n >= self.locations_list.shape[0]:
            raise StopIteration
        self.n = n + 1
        return self[n]

    def __getitem__(self, item):
        if type(item) is not int:
            raise TypeError("Index should be an integer.")

        if item >= self.locations_list.shape[0]:
            raise IndexError

        x, y, _ = self.locations_list.values[item, :]

        x = x - int((self.patch_size[1] - 1) / 2)
        y = y - int((self.patch_size[0] - 1) / 2)

        data = self.wsi.read_rect(
            location=(int(x), int(y)),
            size=self.patch_size,
            resolution=self.resolution,
            units=self.units,
            pad_mode=self.pad_mode,
            pad_constant_values=self.pad_constant_values,
=======
        self.locations_df = misc.read_locations(input_table=locations_list)
        self.locations_df["x"] = self.locations_df["x"] - int(
            (self.patch_size[1] - 1) / 2
        )
        self.locations_df["y"] = self.locations_df["y"] - int(
            (self.patch_size[1] - 1) / 2
>>>>>>> 62bf6b4a
        )

    def merge_patches(self, patches=None):
        """Merge patch is not supported by :obj:`PointsPatchExtractor`.
        Calling this function for :obj:`PointsPatchExtractor` will raise an error. This
        overrides the merge_patches function in the base class :obj:`PatchExtractor`

        """
        raise MethodNotSupported(
            message="Merge patches not supported for PointsPatchExtractor"
        )


def get_patch_extractor(method_name, **kwargs):
    """Return a patch extractor object as requested.

    Args:
        method_name (str): name of patch extraction method, must be one of "point",
          "fixedwindow", "variablewindow".
        **kwargs: Keyword arguments passed to :obj:`PatchExtractor`.

    Returns:
        PatchExtractor: an object with base :obj:`PatchExtractor` as base class.

    Examples:
        >>> from tiatoolbox.tools.patchextraction import get_patch_extractor
        >>> # PointsPatchExtractor with default values
        >>> patch_extract = get_patch_extractor(
        ...  'point', img_patch_h=200, img_patch_w=200)

    """
    if method_name.lower() == "point":
        patch_extractor = PointsPatchExtractor(**kwargs)
    elif method_name.lower() == "fixedwindow":
        patch_extractor = FixedWindowPatchExtractor(**kwargs)
    elif method_name.lower() == "variablewindow":
        patch_extractor = VariableWindowPatchExtractor(**kwargs)
    else:
        raise MethodNotSupported

    return patch_extractor<|MERGE_RESOLUTION|>--- conflicted
+++ resolved
@@ -60,7 +60,6 @@
 
     """
 
-<<<<<<< HEAD
     def __init__(
         self,
         input_img,
@@ -70,26 +69,18 @@
         pad_mode="constant",
         pad_constant_values=0,
     ):
-        self.patch_size = patch_size
-=======
-    def __init__(self, input_img, patch_size, resolution=0, units="level"):
         if isinstance(patch_size, (tuple, list)):
             self.patch_size = (int(patch_size[0]), int(patch_size[1]))
         else:
             self.patch_size = (int(patch_size), int(patch_size))
->>>>>>> 62bf6b4a
         self.resolution = resolution
         self.units = units
         self.pad_mode = pad_mode
         self.pad_constant_values = pad_constant_values
         self.n = 0
-<<<<<<< HEAD
         self.wsi = wsireader.get_wsireader(input_img=input_img)
-=======
-        self.wsi = get_wsireader(input_img=input_img)
         self.locations_df = None
         self.stride = None
->>>>>>> 62bf6b4a
 
     def __iter__(self):
         self.n = 0
@@ -118,6 +109,8 @@
             size=self.patch_size,
             resolution=self.resolution,
             units=self.units,
+            pad_mode=self.pad_mode,
+            pad_constant_values=self.pad_constant_values,
         )
 
         return data
@@ -183,13 +176,9 @@
         patch_size,
         resolution=0,
         units="level",
-<<<<<<< HEAD
+        stride=None,
         pad_mode="constant",
         pad_constant_values=0,
-        stride=1,
-=======
-        stride=None,
->>>>>>> 62bf6b4a
     ):
         super().__init__(
             input_img=input_img,
@@ -223,8 +212,6 @@
     Attributes:
         stride(tuple(int)): stride in (x, y) direction for patch extraction.
         label_patch_size(tuple(int)): network output label (width, height).
-        current_location(tuple(int)): current starting point location in
-         (x, y) direction.
 
     """
 
@@ -234,13 +221,9 @@
         patch_size,
         resolution=0,
         units="level",
-<<<<<<< HEAD
+        stride=(1, 1),
         pad_mode="constant",
         pad_constant_values=0,
-        stride=1,
-=======
-        stride=(1, 1),
->>>>>>> 62bf6b4a
         label_patch_size=None,
     ):
         super().__init__(
@@ -253,7 +236,6 @@
         )
         self.stride = stride
         self.label_patch_size = label_patch_size
-        self.current_location = (0, 0)
 
     def __next__(self):
         raise NotImplementedError
@@ -280,12 +262,8 @@
         patch_size=(224, 224),
         resolution=0,
         units="level",
-<<<<<<< HEAD
         pad_mode="constant",
         pad_constant_values=0,
-        num_examples_per_patch=1,
-=======
->>>>>>> 62bf6b4a
     ):
         super().__init__(
             input_img=input_img,
@@ -296,45 +274,12 @@
             pad_constant_values=pad_constant_values,
         )
 
-<<<<<<< HEAD
-        self.num_examples_per_patch = num_examples_per_patch
-        self.locations_list = read_point_annotations(input_table=locations_list)
-
-    def __next__(self):
-        n = self.n
-
-        if n >= self.locations_list.shape[0]:
-            raise StopIteration
-        self.n = n + 1
-        return self[n]
-
-    def __getitem__(self, item):
-        if type(item) is not int:
-            raise TypeError("Index should be an integer.")
-
-        if item >= self.locations_list.shape[0]:
-            raise IndexError
-
-        x, y, _ = self.locations_list.values[item, :]
-
-        x = x - int((self.patch_size[1] - 1) / 2)
-        y = y - int((self.patch_size[0] - 1) / 2)
-
-        data = self.wsi.read_rect(
-            location=(int(x), int(y)),
-            size=self.patch_size,
-            resolution=self.resolution,
-            units=self.units,
-            pad_mode=self.pad_mode,
-            pad_constant_values=self.pad_constant_values,
-=======
         self.locations_df = misc.read_locations(input_table=locations_list)
         self.locations_df["x"] = self.locations_df["x"] - int(
             (self.patch_size[1] - 1) / 2
         )
         self.locations_df["y"] = self.locations_df["y"] - int(
             (self.patch_size[1] - 1) / 2
->>>>>>> 62bf6b4a
         )
 
     def merge_patches(self, patches=None):
