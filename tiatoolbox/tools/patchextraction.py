--- conflicted
+++ resolved
@@ -35,13 +35,8 @@
         input_img(str, pathlib.Path, :class:`numpy.ndarray`): input image for
           patch extraction.
         patch_size(int or tuple(int)): patch size tuple (width, height).
-<<<<<<< HEAD
-        input_mask(str, pathlib.Path, :class:`numpy.ndarray`, or :obj:`WSIReader`): input
-          mask that is used for position filtering when extracting patches
-=======
         input_mask(str, pathlib.Path, :class:`numpy.ndarray`, or :obj:`WSIReader`):
           input mask that is used for position filtering when extracting patches
->>>>>>> 325b9d15
           i.e., patches will only be extracted based on the highlighted regions in
           the input_mask. input_mask can be either path to the mask, a numpy
           array, :class:`VirtualWSIReader`, or one of 'otsu' and 'morphological'
@@ -279,36 +274,6 @@
 
         Args:
             image_shape (a tuple (int, int) or :class:`numpy.ndarray` of shape (2,)):
-<<<<<<< HEAD
-                This argument specifies the shape of mother image (the image we want to)
-                extract patches from) at requested `resolution` and `units` and it is
-                expected to be in (width, height) format.
-            patch_input_shape (a tuple (int, int) or
-                                :class:`numpy.ndarray`of shape (2,)):
-                Specifies the input shape of requested patches to be extracted from
-                mother image at desired `resolution` and `units`. This argument is also
-                expected to be in (width, height) format.
-            patch_output_shape (a tuple (int, int) or
-                                :class:`numpy.ndarray`of shape (2,)):
-                Specifies the output shape of requested patches to be extracted from
-                mother image at desired `resolution` and `units`. This argument is also
-                expected to be in (width, height) format. If this is not provided,
-                `patch_output_shape` will be the same as `patch_input_shape`.
-            stride_shape (a tuple (int, int) or :class:`numpy.ndarray` of shape (2,)):
-                The stride that is used to calcualte the patch location during the patch
-                extraction. If `patch_output_shape` is provided, next stride location
-                will base on the output rather than the input.
-            input_within_bound (bool): Whether to include the patches where their
-                `input` location exceed the margins of mother image. If `True`, the
-                patches with input location exceeds the `image_shape` would be
-                neglected. Otherwise, those patches would be extracted with `Reader`
-                function and appropriate padding.
-            output_within_bound (bool): Whether to include the patches where their
-                `output` location exceed the margins of mother image. If `True`, the
-                patches with output location exceeds the `image_shape` would be
-                neglected. Otherwise, those patches would be extracted with `Reader`
-                function and appropriate padding.
-=======
               This argument specifies the shape of mother image (the image we want to)
               extract patches from) at requested `resolution` and `units` and it is
               expected to be in (width, height) format.
@@ -337,7 +302,6 @@
               patches with output location exceeds the `image_shape` would be
               neglected. Otherwise, those patches would be extracted with `Reader`
               function and appropriate padding.
->>>>>>> 325b9d15
 
         Return:
             coord_list: a list of corrdinates in `[start_x, start_y, end_x, end_y]`
