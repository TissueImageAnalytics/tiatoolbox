--- conflicted
+++ resolved
@@ -277,46 +277,26 @@
                 This argument specifies the shape of mother image (the image we want to)
                 extract patches from) at requested `resolution` and `units` and it is
                 expected to be in (width, height) format.
-<<<<<<< HEAD
-
-=======
->>>>>>> b15ed590
             patch_input_shape (a tuple (int, int) or
                                 :class:`numpy.ndarray`of shape (2,)):
                 Specifies the input shape of requested patches to be extracted from
                 mother image at desired `resolution` and `units`. This argument is also
                 expected to be in (width, height) format.
-<<<<<<< HEAD
-
-=======
->>>>>>> b15ed590
             patch_output_shape (a tuple (int, int) or
                                 :class:`numpy.ndarray`of shape (2,)):
                 Specifies the output shape of requested patches to be extracted from
                 mother image at desired `resolution` and `units`. This argument is also
                 expected to be in (width, height) format. If this is not provided,
                 `patch_output_shape` will be the same as `patch_input_shape`.
-<<<<<<< HEAD
-
-=======
->>>>>>> b15ed590
             stride_shape (a tuple (int, int) or :class:`numpy.ndarray` of shape (2,)):
                 The stride that is used to calcualte the patch location during the patch
                 extraction. If `patch_output_shape` is provided, next stride location
                 will base on the output rather than the input.
-<<<<<<< HEAD
-
-=======
->>>>>>> b15ed590
             input_within_bound (bool): Whether to include the patches where their
                 `input` location exceed the margins of mother image. If `True`, the
                 patches with input location exceeds the `image_shape` would be
                 neglected. Otherwise, those patches would be extracted with `Reader`
                 function and appropriate padding.
-<<<<<<< HEAD
-
-=======
->>>>>>> b15ed590
             output_within_bound (bool): Whether to include the patches where their
                 `output` location exceed the margins of mother image. If `True`, the
                 patches with output location exceeds the `image_shape` would be
