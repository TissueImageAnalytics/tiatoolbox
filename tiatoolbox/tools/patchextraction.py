# ***** BEGIN GPL LICENSE BLOCK *****
#
# This program is free software; you can redistribute it and/or
# modify it under the terms of the GNU General Public License
# as published by the Free Software Foundation; either version 2
# of the License, or (at your option) any later version.
#
# This program is distributed in the hope that it will be useful,
# but WITHOUT ANY WARRANTY; without even the implied warranty of
# MERCHANTABILITY or FITNESS FOR A PARTICULAR PURPOSE.  See the
# GNU General Public License for more details.
#
# You should have received a copy of the GNU General Public License
# along with this program; if not, write to the Free Software Foundation,
# Inc., 51 Franklin Street, Fifth Floor, Boston, MA 02110-1301, USA.
#
# The Original Code is Copyright (C) 2021, TIA Centre, University of Warwick
# All rights reserved.
# ***** END GPL LICENSE BLOCK *****

"""This file defines patch extraction methods for deep learning models."""
import warnings
from abc import ABC

import numpy as np

from tiatoolbox.utils import misc
from tiatoolbox.utils.exceptions import MethodNotSupported
from tiatoolbox.wsicore import wsireader


class PatchExtractor(ABC):
    """Class for extracting and merging patches in standard and whole-slide images.

    Args:
        input_img(str, pathlib.Path, :class:`numpy.ndarray`): input image for
            patch extraction.
        patch_size(int or tuple(int)): patch size tuple (width, height).
        input_mask(str, pathlib.Path, :class:`numpy.ndarray`, or :obj:`WSIReader`):
            input mask that is used for position filtering when extracting patches
            i.e., patches will only be extracted based on the highlighted regions in
            the `input_mask`. `input_mask` can be either path to the mask, a numpy
            array, :class:`VirtualWSIReader`, or one of 'otsu' and 'morphological'
            options. In case of 'otsu' or 'morphological', a tissue mask is generated
            for the input_image using tiatoolbox :class:`TissueMasker` functionality.
        resolution (int or float or tuple of float): resolution at
            which to read the image, default = 0. Either a single
            number or a sequence of two numbers for `x` and `y` are
            valid. This value is in terms of the corresponding
            units. For example: `resolution`=0.5 and `units`="mpp" will
            read the slide at 0.5 microns per-pixel, and
            `resolution`=3, `units`="level" will read at level at
            pyramid level / resolution layer 3.
        units (str): the units of resolution, default = "level".
            Supported units are: microns per pixel (mpp), objective
            power (power), pyramid / resolution level (level),
            Only pyramid / resolution levels (level) embedded in
            the whole slide image are supported.
        pad_mode (str): Method for padding at edges of the WSI. Default
            to `constant`. See :func:`numpy.pad` for more information.
        pad_constant_values (int or tuple(int)): Values to use with
            constant padding. Defaults to 0. See :func:`numpy.pad` for
            more.
        within_bound (bool): whether to extract patches beyond the
            input_image size limits. If False, extracted patches at margins
            will be padded appropriately based on `pad_constant_values` and
            `pad_mode`. If False, patches at the margin that their bounds
            exceed the mother image dimensions would be neglected.
            Default is False.

    Attributes:
        wsi(WSIReader): input image for patch extraction of type :obj:`WSIReader`.
        patch_size(tuple(int)): patch size tuple (width, height).
        resolution(tuple(int)): resolution at which to read the image.
        units (str): the units of resolution.
        n(int): current state of the iterator.
        locations_df(pd.DataFrame): A table containing location and/or type of patches
            in `(x_start, y_start, class)` format.
        coordinate_list(:class:`numpy.ndarray`): An array containing coordinates of
            patches in `(x_start, y_start, x_end, y_end)` format to be used for
            `slidingwindow` patch extraction.
        pad_mode (str): Method for padding at edges of the WSI.
            See :func:`numpy.pad` for more information.
        pad_constant_values (int or tuple(int)): Values to use with
            constant padding. Defaults to 0. See :func:`numpy.pad` for
            more.
        stride (tuple(int)): stride in `(x, y)` direction for patch extraction. Not used
            for :obj:`PointsPatchExtractor`

    """

    def __init__(
        self,
        input_img,
        patch_size,
        input_mask=None,
        resolution=0,
        units="level",
        pad_mode="constant",
        pad_constant_values=0,
        within_bound=False,
    ):
        if isinstance(patch_size, (tuple, list)):
            self.patch_size = (int(patch_size[0]), int(patch_size[1]))
        else:
            self.patch_size = (int(patch_size), int(patch_size))
        self.resolution = resolution
        self.units = units
        self.pad_mode = pad_mode
        self.pad_constant_values = pad_constant_values
        self.n = 0
        self.wsi = wsireader.WSIReader.open(input_img=input_img)
        self.locations_df = None
        self.coordinate_list = None
        self.stride = None
        if input_mask is None:
            self.mask = None
        elif isinstance(input_mask, str) and input_mask in {"otsu", "morphological"}:
            if isinstance(self.wsi, wsireader.VirtualWSIReader):
                self.mask = None
            else:
                self.mask = self.wsi.tissue_mask(
                    method=input_mask, resolution=1.25, units="power"
                )
        elif isinstance(input_mask, wsireader.VirtualWSIReader):
            self.mask = input_mask
        else:
            self.mask = wsireader.VirtualWSIReader(
                input_mask, info=self.wsi.info, mode="bool"
            )
        self.within_bound = within_bound

    def __iter__(self):
        self.n = 0
        return self

    def __next__(self):
        n = self.n

        if n >= self.locations_df.shape[0]:
            raise StopIteration
        self.n = n + 1
        return self[n]

    def __getitem__(self, item):
        if not isinstance(item, int):
            raise TypeError("Index should be an integer.")

        if item >= self.locations_df.shape[0]:
            raise IndexError

        x = self.locations_df["x"][item]
        y = self.locations_df["y"][item]

        return self.wsi.read_rect(
            location=(int(x), int(y)),
            size=self.patch_size,
            resolution=self.resolution,
            units=self.units,
            pad_mode=self.pad_mode,
            pad_constant_values=self.pad_constant_values,
            coord_space="resolution",
        )

    def _generate_location_df(self):
        """Generate location list based on slide dimension.
        The slide dimension is calculated using units and resolution.

        """
        slide_dimension = self.wsi.slide_dimensions(self.resolution, self.units)

        self.coordinate_list = self.get_coordinates(
            image_shape=(slide_dimension[0], slide_dimension[1]),
            patch_input_shape=(self.patch_size[0], self.patch_size[1]),
            stride_shape=(self.stride[0], self.stride[1]),
            input_within_bound=self.within_bound,
        )

        if self.mask is not None:
            # convert the coordinate_list resolution unit to acceptable units
            converted_units = self.wsi.convert_resolution_units(
                input_res=self.resolution,
                input_unit=self.units,
            )
            # find the first unit which is not None
            converted_units = {
                k: v for k, v in converted_units.items() if v is not None
            }
            converted_units_keys = list(converted_units.keys())
            selected_coord_idxs = self.filter_coordinates_fast(
                self.mask,
                self.coordinate_list,
                coordinate_resolution=converted_units[converted_units_keys[0]],
                coordinate_units=converted_units_keys[0],
            )
            self.coordinate_list = self.coordinate_list[selected_coord_idxs]
            if len(self.coordinate_list) == 0:
                warnings.warn(
                    "No candidate coordinates left after "
                    "filtering by `input_mask` positions."
                )

        data = self.coordinate_list[:, :2]  # only use the x_start and y_start

        self.locations_df = misc.read_locations(input_table=np.array(data))

        return self

    @staticmethod
    def filter_coordinates_fast(
        mask_reader,
        coordinates_list,
        coordinate_resolution,
        coordinate_units,
        mask_resolution=None,
    ):
        """Validate patch extraction coordinates based on the input mask.

        This function indicates which coordinate is valid for mask-based
        patch extraction based on checks in low resolution.

        Args:
            mask_reader (:class:`.VirtualReader`): a virtual pyramidal reader of the
                mask related to the WSI from which we want to extract the patches.
            coordinates_list (ndarray and np.int32): Coordinates to be checked
<<<<<<< HEAD
                via the `func`. They must be in the same resolution as requested
                `resolution` and `units`. The shape of `coordinates_list` is (N, K)
                where N is the number of coordinate sets and K is either 2 for centroids
                or 4 for bounding boxes. When using the default `func=None`, K should be
                4, as we expect the `coordinates_list` to be referred to bounding boxes
                in `[start_x, start_y, end_x, end_y]` format.
            coordinate_resolution (float): the resolution value at which
                `coordinates_list` are generated.
            coordinate_units (str): the resolution unit at which coordinates_list are
                generated.
            mask_resolution (float): resolution at which mask array is extracted. It is
                supposed to be in the same units as `coord_resolution` i.e.,
                `coordinate_units`. If not provided, a default value will be selected
                based on `coordinate_units`.
=======
              via the `func`. They must be in the same resolution as requested
              `resolution` and `units`. The shape of `coordinates_list` is (N, K)
              where N is the number of coordinate sets and K is either 2 for centroids
              or 4 for bounding boxes. When using the default `func=None`, K should be
              4, as we expect the `coordinates_list` to be refer to bounding boxes in
              `[start_x, start_y, end_x, end_y]` format.
            coord_resolution (float): the resolution value at which coordinates_list are
              generated.
            coord_resolution (str): the resolution unit at which coordinates_list are
              generated.
            mask_resolution (float): resolution at which mask array is extracted. It is
              supposed to be in the same units as `coord_resolution` i.e.,
              `coord_units`. If not provided, a default value will be selected based on
              `coord_units`.
>>>>>>> b6751f92

        Returns:
            ndarray: list of flags to indicate which coordinate is valid.

        """
        if not isinstance(mask_reader, wsireader.VirtualWSIReader):
            raise ValueError("`mask_reader` should be wsireader.VirtualWSIReader.")
        if not isinstance(coordinates_list, np.ndarray) or not np.issubdtype(
            coordinates_list.dtype, np.integer
        ):
            raise ValueError("`coordinates_list` should be ndarray of integer type.")
        if coordinates_list.shape[-1] != 4:
            raise ValueError("`coordinates_list` must be of shape [N, 4].")
        if isinstance(coordinate_resolution, (int, float)):
            coordinate_resolution = [coordinate_resolution, coordinate_resolution]

        # define default mask_resolution based on the input `coordinate_units`
        if mask_resolution is None:
            mask_res_dict = {"mpp": 8, "power": 1.25, "baseline": 0.03125}
            mask_resolution = mask_res_dict[coordinate_units]

        tissue_mask = mask_reader.slide_thumbnail(
            resolution=mask_resolution, units=coordinate_units
        )

        # Scaling the coordinates_list to the `tissue_mask` array resolution
        scaled_coords = coordinates_list.copy().astype(np.float32)
        scaled_coords[:, [0, 2]] *= coordinate_resolution[0] / mask_resolution
        scaled_coords[:, [0, 2]] = np.clip(
            scaled_coords[:, [0, 2]], 0, tissue_mask.shape[1]
        )
        scaled_coords[:, [1, 3]] *= coordinate_resolution[1] / mask_resolution
        scaled_coords[:, [1, 3]] = np.clip(
            scaled_coords[:, [1, 3]], 0, tissue_mask.shape[0]
        )
        scaled_coords = np.int32(scaled_coords)

        flag_list = []
        for coord in scaled_coords:
            this_part = tissue_mask[coord[1] : coord[3], coord[0] : coord[2]]
            flag_list.append(np.any(this_part > 0))
        return np.array(flag_list)

    @staticmethod
    def filter_coordinates(
        mask_reader, coordinates_list, func=None, resolution=None, units=None
    ):
<<<<<<< HEAD
        """Indicates which coordinate is valid for mask-based patch extraction.
        Locations are being validated by a custom or build-in `func`.
=======
        """Indicates which coordinates are valid for mask-based patch extraction.

        Locations are validated by a custom or default filter `func`.
>>>>>>> b6751f92

        Args:
            mask_reader (:class:`.VirtualReader`): a virtual pyramidal reader of the
                mask related to the WSI from which we want to extract the patches.
            coordinates_list (ndarray and np.int32): Coordinates to be checked
                via the `func`. They must be in the same resolution as requested
                `resolution` and `units`. The shape of `coordinates_list` is (N, K)
                where N is the number of coordinate sets and K is either 2 for centroids
                or 4 for bounding boxes. When using the default `func=None`, K should be
                4, as we expect the `coordinates_list` to be referred to bounding boxes
                in `[start_x, start_y, end_x, end_y]` format.
            func: The coordinate validator function. A function that takes `reader` and
<<<<<<< HEAD
                `coordinate` as arguments and return True or False as indication of
                coordinate validity.
            resolution (float): the resolution value at which coordinates_list are
                generated.
            units (str): the resolution unit at which coordinates_list are
                generated.
=======
              `coordinate` as arguments and returns True or False to indicate
              coordinate validity.
>>>>>>> b6751f92

        Returns:
            ndarray: list of flags to indicate which coordinate is valid.

        """

        def default_sel_func(reader: wsireader.VirtualWSIReader, coord: np.ndarray):
            """Accept coord as long as its box contains bits of mask."""
            roi = reader.read_bounds(
                coord,
                resolution=reader.info.mpp if resolution is None else resolution,
                units="mpp" if units is None else units,
                interpolation="nearest",
                coord_space="resolution",
            )
            return np.sum(roi > 0) > 0

        if not isinstance(mask_reader, wsireader.VirtualWSIReader):
            raise ValueError("`mask_reader` should be wsireader.VirtualWSIReader.")
        if not isinstance(coordinates_list, np.ndarray) or not np.issubdtype(
            coordinates_list.dtype, np.integer
        ):
            raise ValueError("`coordinates_list` should be ndarray of integer type.")
        if func is None and coordinates_list.shape[-1] != 4:
            raise ValueError(
                f"Default `func` does not support "
                f"`coordinates_list` of shape {coordinates_list.shape}."
            )
        func = default_sel_func if func is None else func
        flag_list = [func(mask_reader, coord) for coord in coordinates_list]
        return np.array(flag_list)

    @staticmethod
    def get_coordinates(
        image_shape=None,
        patch_input_shape=None,
        patch_output_shape=None,
        stride_shape=None,
        input_within_bound=False,
        output_within_bound=False,
    ):
        """Calculate patch tiling coordinates.

        Args:
            image_shape (a tuple (int, int) or :class:`numpy.ndarray` of shape (2,)):
                This argument specifies the shape of mother image (the image we want to
                extract patches from) at requested `resolution` and `units` and it is
                expected to be in (width, height) format.
            patch_input_shape (a tuple (int, int) or
                :class:`numpy.ndarray` of shape (2,)): Specifies the input shape of
                requested patches to be extracted from mother image at desired
                `resolution` and `units`. This argument is also expected to be in
                (width, height) format.
            patch_output_shape (a tuple (int, int) or
                :class:`numpy.ndarray` of shape (2,)): Specifies the output shape of
                requested patches to be extracted from mother image at desired
                `resolution` and `units`. This argument is also expected to be in
                (width, height) format. If this is not provided, `patch_output_shape`
                will be the same as `patch_input_shape`.
            stride_shape (a tuple (int, int) or :class:`numpy.ndarray` of shape (2,)):
                The stride that is used to calculate the patch location during the patch
                extraction. If `patch_output_shape` is provided, next stride location
                will base on the output rather than the input.
            input_within_bound (bool): Whether to include the patches where their
                `input` location exceed the margins of mother image. If `True`, the
                patches with input location exceeds the `image_shape` would be
                neglected. Otherwise, those patches would be extracted with `Reader`
                function and appropriate padding.
            output_within_bound (bool): Whether to include the patches where their
                `output` location exceed the margins of mother image. If `True`, the
                patches with output location exceeds the `image_shape` would be
                neglected. Otherwise, those patches would be extracted with `Reader`
                function and appropriate padding.

        Return:
            coord_list: a list of coordinates in `[start_x, start_y, end_x, end_y]`
            format to be used for patch extraction.

        """
        return_output_bound = patch_output_shape is not None
        image_shape = np.array(image_shape)
        patch_input_shape = np.array(patch_input_shape)
        if patch_output_shape is None:
            output_within_bound = False
            patch_output_shape = patch_input_shape
        patch_output_shape = np.array(patch_output_shape)
        stride_shape = np.array(stride_shape)

        def validate_shape(shape):
            return (
                not np.issubdtype(shape.dtype, np.integer)
                or np.size(shape) > 2
                or np.any(shape < 0)
            )

        if validate_shape(image_shape):
            raise ValueError(f"Invalid `image_shape` value {image_shape}.")
        if validate_shape(patch_input_shape):
            raise ValueError(f"Invalid `patch_input_shape` value {patch_input_shape}.")
        if validate_shape(patch_output_shape):
            raise ValueError(
                f"Invalid `patch_output_shape` value {patch_output_shape}."
            )
        if validate_shape(stride_shape):
            raise ValueError(f"Invalid `stride_shape` value {stride_shape}.")
        if np.any(patch_input_shape < patch_output_shape):
            raise ValueError(
                (
                    f"`patch_input_shape` must larger than `patch_output_shape`"
                    f" {patch_input_shape} must > {patch_output_shape}."
                )
            )
        if np.any(stride_shape < 1):
            raise ValueError(f"`stride_shape` value {stride_shape} must > 1.")

        def flat_mesh_grid_coord(x, y):
            """Helper function to obtain coordinate grid."""
            x, y = np.meshgrid(x, y)
            return np.stack([x.flatten(), y.flatten()], axis=-1)

        output_x_end = (
            np.ceil(image_shape[0] / patch_output_shape[0]) * patch_output_shape[0]
        )
        output_x_list = np.arange(0, int(output_x_end), stride_shape[0])
        output_y_end = (
            np.ceil(image_shape[1] / patch_output_shape[1]) * patch_output_shape[1]
        )
        output_y_list = np.arange(0, int(output_y_end), stride_shape[1])
        output_tl_list = flat_mesh_grid_coord(output_x_list, output_y_list)
        output_br_list = output_tl_list + patch_output_shape[None]

        io_diff = patch_input_shape - patch_output_shape
        input_tl_list = output_tl_list - (io_diff // 2)[None]
        input_br_list = input_tl_list + patch_input_shape[None]

        sel = np.zeros(input_tl_list.shape[0], dtype=bool)
        if output_within_bound:
            sel |= np.any(output_br_list > image_shape[None], axis=1)
        if input_within_bound:
            sel |= np.any(input_br_list > image_shape[None], axis=1)
            sel |= np.any(input_tl_list < 0, axis=1)
        ####
        input_bound_list = np.concatenate(
            [input_tl_list[~sel], input_br_list[~sel]], axis=-1
        )
        output_bound_list = np.concatenate(
            [output_tl_list[~sel], output_br_list[~sel]], axis=-1
        )
        if return_output_bound:
            return input_bound_list, output_bound_list
        return input_bound_list


class SlidingWindowPatchExtractor(PatchExtractor):
    """Extract patches using sliding fixed sized window for images and labels.

    Args:
        input_img(str, pathlib.Path, :class:`numpy.ndarray`): input image for
            patch extraction.
        patch_size(int or tuple(int)): patch size tuple (width, height).
        input_mask(str, pathlib.Path, :class:`numpy.ndarray`, or :obj:`WSIReader`):
            input mask that is used for position filtering when extracting patches
            i.e., patches will only be extracted based on the highlighted regions in
            the `input_mask`. `input_mask` can be either path to the mask, a numpy
            array, :class:`VirtualWSIReader`, or one of 'otsu' and 'morphological'
            options. In case of 'otsu' or 'morphological', a tissue mask is generated
            for the input_image using tiatoolbox :class:`TissueMasker` functionality.
        resolution (int or float or tuple of float): resolution at
            which to read the image, default = 0. Either a single
            number or a sequence of two numbers for x and y are
            valid. This value is in terms of the corresponding
            units. For example: resolution=0.5 and units="mpp" will
            read the slide at 0.5 microns per-pixel, and
            resolution=3, units="level" will read at level at
            pyramid level / resolution layer 3.
        units (str): the units of resolution, default = "level".
            Supported units are: microns per pixel (mpp), objective
            power (power), pyramid / resolution level (level),
            Only pyramid / resolution levels (level) embedded in
            the whole slide image are supported.
        pad_mode (str): Method for padding at edges of the WSI. Default
            to 'constant'. See :func:`numpy.pad` for more information.
        pad_constant_values (int or tuple(int)): Values to use with
            constant padding. Defaults to 0. See :func:`numpy.pad` for
            more.
        within_bound (bool): whether to extract patches beyond the
            input_image size limits. If False, extracted patches at margins
            will be padded appropriately based on `pad_constant_values` and
            `pad_mode`. If False, patches at the margin that their bounds
            exceed the mother image dimensions would be neglected.
            Default is False.
        stride(int or tuple(int)): stride in (x, y) direction for patch extraction,
            default = `patch_size`

    Attributes:
        stride(tuple(int)): stride in (x, y) direction for patch extraction.

    """

    def __init__(
        self,
        input_img,
        patch_size,
        input_mask=None,
        resolution=0,
        units="level",
        stride=None,
        pad_mode="constant",
        pad_constant_values=0,
        within_bound=False,
    ):
        super().__init__(
            input_img=input_img,
            input_mask=input_mask,
            patch_size=patch_size,
            resolution=resolution,
            units=units,
            pad_mode=pad_mode,
            pad_constant_values=pad_constant_values,
            within_bound=within_bound,
        )
        if stride is None:
            self.stride = self.patch_size
        else:
            if isinstance(stride, (tuple, list)):
                self.stride = (int(stride[0]), int(stride[1]))
            else:
                self.stride = (int(stride), int(stride))

        self._generate_location_df()


class PointsPatchExtractor(PatchExtractor):
    """Extracting patches with specified points as a centre.

    Args:
        input_img(str, pathlib.Path, :class:`numpy.ndarray`): input image for
            patch extraction.
        locations_list(ndarray, pd.DataFrame, str, pathlib.Path): contains location
            and/or type of patch. This can be path to csv, npy or json files. Input can
            also be a :class:`numpy.ndarray` or :class:`pandas.DataFrame`.
            NOTE: value of location $(x,y)$ is expected to be based on the specified
            `resolution` and `units` (not the `'baseline'` resolution).
        patch_size(int or tuple(int)): patch size tuple (width, height).
        resolution (int or float or tuple of float): resolution at
            which to read the image, default = 0. Either a single
            number or a sequence of two numbers for x and y are
            valid. This value is in terms of the corresponding
            units. For example: resolution=0.5 and units="mpp" will
            read the slide at 0.5 microns per-pixel, and
            resolution=3, units="level" will read at level at
            pyramid level / resolution layer 3.
        units (str): the units of resolution, default = "level".
            Supported units are: microns per pixel (mpp), objective
            power (power), pyramid / resolution level (level),
            Only pyramid / resolution levels (level) embedded in
            the whole slide image are supported.
        pad_mode (str): Method for padding at edges of the WSI. Default
            to 'constant'. See :func:`numpy.pad` for more information.
        pad_constant_values (int or tuple(int)): Values to use with
            constant padding. Defaults to 0. See :func:`numpy.pad` for
            more.
        within_bound (bool): whether to extract patches beyond the
            input_image size limits. If False, extracted patches at margins
            will be padded appropriately based on `pad_constant_values` and
            `pad_mode`. If False, patches at the margin that their bounds
            exceed the mother image dimensions would be neglected.
            Default is False.

    """

    def __init__(
        self,
        input_img,
        locations_list,
        patch_size=(224, 224),
        resolution=0,
        units="level",
        pad_mode="constant",
        pad_constant_values=0,
        within_bound=False,
    ):
        super().__init__(
            input_img=input_img,
            patch_size=patch_size,
            resolution=resolution,
            units=units,
            pad_mode=pad_mode,
            pad_constant_values=pad_constant_values,
            within_bound=within_bound,
        )

        self.locations_df = misc.read_locations(input_table=locations_list)
        self.locations_df["x"] = self.locations_df["x"] - int(
            (self.patch_size[1] - 1) / 2
        )
        self.locations_df["y"] = self.locations_df["y"] - int(
            (self.patch_size[1] - 1) / 2
        )


def get_patch_extractor(method_name, **kwargs):
    """Return a patch extractor object as requested.

    Args:
        method_name (str): name of patch extraction method, must be one of "point" or
            "slidingwindow". The method name is case-insensitive.
        **kwargs: Keyword arguments passed to :obj:`PatchExtractor`.

    Returns:
        PatchExtractor: an object with base :obj:`PatchExtractor` as base class.

    Examples:
        >>> from tiatoolbox.tools.patchextraction import get_patch_extractor
        >>> # PointsPatchExtractor with default values
        >>> patch_extract = get_patch_extractor(
        ...  'point', img_patch_h=200, img_patch_w=200)

    """
    if method_name.lower() not in ["point", "slidingwindow"]:
        raise MethodNotSupported(
            f"{method_name.lower()} method is not currently supported."
        )

    if method_name.lower() == "point":
        return PointsPatchExtractor(**kwargs)

    return SlidingWindowPatchExtractor(**kwargs)<|MERGE_RESOLUTION|>--- conflicted
+++ resolved
@@ -223,7 +223,6 @@
             mask_reader (:class:`.VirtualReader`): a virtual pyramidal reader of the
                 mask related to the WSI from which we want to extract the patches.
             coordinates_list (ndarray and np.int32): Coordinates to be checked
-<<<<<<< HEAD
                 via the `func`. They must be in the same resolution as requested
                 `resolution` and `units`. The shape of `coordinates_list` is (N, K)
                 where N is the number of coordinate sets and K is either 2 for centroids
@@ -238,22 +237,6 @@
                 supposed to be in the same units as `coord_resolution` i.e.,
                 `coordinate_units`. If not provided, a default value will be selected
                 based on `coordinate_units`.
-=======
-              via the `func`. They must be in the same resolution as requested
-              `resolution` and `units`. The shape of `coordinates_list` is (N, K)
-              where N is the number of coordinate sets and K is either 2 for centroids
-              or 4 for bounding boxes. When using the default `func=None`, K should be
-              4, as we expect the `coordinates_list` to be refer to bounding boxes in
-              `[start_x, start_y, end_x, end_y]` format.
-            coord_resolution (float): the resolution value at which coordinates_list are
-              generated.
-            coord_resolution (str): the resolution unit at which coordinates_list are
-              generated.
-            mask_resolution (float): resolution at which mask array is extracted. It is
-              supposed to be in the same units as `coord_resolution` i.e.,
-              `coord_units`. If not provided, a default value will be selected based on
-              `coord_units`.
->>>>>>> b6751f92
 
         Returns:
             ndarray: list of flags to indicate which coordinate is valid.
@@ -301,14 +284,9 @@
     def filter_coordinates(
         mask_reader, coordinates_list, func=None, resolution=None, units=None
     ):
-<<<<<<< HEAD
-        """Indicates which coordinate is valid for mask-based patch extraction.
-        Locations are being validated by a custom or build-in `func`.
-=======
         """Indicates which coordinates are valid for mask-based patch extraction.
 
         Locations are validated by a custom or default filter `func`.
->>>>>>> b6751f92
 
         Args:
             mask_reader (:class:`.VirtualReader`): a virtual pyramidal reader of the
@@ -321,17 +299,12 @@
                 4, as we expect the `coordinates_list` to be referred to bounding boxes
                 in `[start_x, start_y, end_x, end_y]` format.
             func: The coordinate validator function. A function that takes `reader` and
-<<<<<<< HEAD
-                `coordinate` as arguments and return True or False as indication of
+                `coordinate` as arguments and returns True or False to indicate
                 coordinate validity.
             resolution (float): the resolution value at which coordinates_list are
                 generated.
             units (str): the resolution unit at which coordinates_list are
                 generated.
-=======
-              `coordinate` as arguments and returns True or False to indicate
-              coordinate validity.
->>>>>>> b6751f92
 
         Returns:
             ndarray: list of flags to indicate which coordinate is valid.
