--- conflicted
+++ resolved
@@ -1,11 +1,5 @@
 import itertools
-<<<<<<< HEAD
-import warnings
 from typing import Dict, Tuple
-=======
-from numbers import Number
-from typing import Dict, Tuple, Union
->>>>>>> f684b863
 
 import cv2
 import numpy as np
