--- conflicted
+++ resolved
@@ -58,8 +58,6 @@
 
     return fixed_img, moving_img
 
-<<<<<<< HEAD
-=======
 
 def compute_center_of_mass(mask: np.ndarray) -> list:
     """Compute center of mass.
@@ -78,7 +76,6 @@
     y_coord_center = moments["m01"] / moments["m00"]
     return [x_coord_center, y_coord_center]
 
->>>>>>> 00b6e9c2
 
 def prealignment(
     fixed_img: np.ndarray,
@@ -156,12 +153,6 @@
         mode="constant",
     )
     dice_before = dice(padded_fixed_mask, padded_moving_mask)
-<<<<<<< HEAD
-
-    cy, cx = ndi.center_of_mass((1 - fixed_img) * fixed_mask)
-    fixed_com = [cx, cy]
-=======
->>>>>>> 00b6e9c2
 
     fixed_com = compute_center_of_mass((1 - fixed_img) * fixed_mask)
     moving_com = compute_center_of_mass((1 - moving_img) * moving_mask)
@@ -633,17 +624,6 @@
                 - tuple - Bounding box (min_row, min_col, max_row, max_col).
 
         """
-<<<<<<< HEAD
-        if len(fixed_mask.shape) != 2:
-            fixed_mask = fixed_mask[:, :, 0]
-        if len(moving_mask.shape) != 2:
-            moving_mask = moving_mask[:, :, 0]
-
-        fixed_mask = np.uint8(fixed_mask > 0)
-        moving_mask = np.uint8(moving_mask > 0)
-
-=======
->>>>>>> 00b6e9c2
         fixed_minc, fixed_min_r, width, height = cv2.boundingRect(fixed_mask)
         fixed_max_c, fixed_max_r = fixed_minc + width, fixed_min_r + height
         moving_minc, moving_min_r, width, height = cv2.boundingRect(moving_mask)
@@ -992,8 +972,6 @@
         if fixed_img.shape[2] != 3 or moving_img.shape[2] != 3:
             raise ValueError("The input images are expected to have 3 channels.")
 
-<<<<<<< HEAD
-=======
         if len(fixed_mask.shape) > 2:
             fixed_mask = fixed_mask[:, :, 0]
         if len(moving_mask.shape) > 2:
@@ -1002,7 +980,6 @@
         fixed_mask = np.uint8(fixed_mask > 0)
         moving_mask = np.uint8(moving_mask > 0)
 
->>>>>>> 00b6e9c2
         # Perform Pre-alignment
         if transform_initializer is None:
             transform_initializer, moving_img, moving_mask, before_dice = prealignment(
