--- conflicted
+++ resolved
@@ -171,14 +171,9 @@
     Returns:
         tuple:
             A normalized pair of images for performing registration.
-<<<<<<< HEAD
-            - np.ndarray - A normalized grayscale image.
-            - np.ndarray - A normalized grayscale image.
-=======
 
             - :class:`numpy.ndarray` - A normalized grayscale image.
             - :class:`numpy.ndarray` - A normalized grayscale image.
->>>>>>> 8b7855d5
 
     """
 
@@ -200,7 +195,6 @@
 
 class DFBRFeatureExtractor(torch.nn.Module):
     """Feature extractor for Deep Feature based Registration (DFBR).
-<<<<<<< HEAD
 
     This class extracts features from three different layers of VGG16.
     These features are processed in DFBRegister class for registration
@@ -268,7 +262,7 @@
                 Batch of input images.
 
         Returns:
-            Dict:
+            dict:
                 A dictionary containing the multiscale features.
                 The expected format is {layer_name: features}.
 
@@ -293,109 +287,11 @@
         [2] Yang, Z., Dan, T. and Yang, Y., 2018. Multi-temporal remote
         sensing image registration using deep convolutional features.
         Ieee Access, 6, pp.38544-38555.
-=======
-
-    This class extracts features from three different layers of VGG16.
-    These features are processed in DFBRegister class for registration
-    of a pair of images.
->>>>>>> 8b7855d5
-
-    """
-
-    def __init__(self):
-<<<<<<< HEAD
-        self.patch_size: Tuple[int, int] = (224, 224)
-=======
-        super().__init__()
-        output_layers_id: list[str] = ["16", "23", "30"]
-        output_layers_key: list[str] = ["block3_pool", "block4_pool", "block5_pool"]
-        self.features: dict = dict.fromkeys(output_layers_key, None)
-        self.pretrained: torch.nn.Sequential = torchvision.models.vgg16(
-            pretrained=True
-        ).features
-        self.f_hooks = []
-
-        for i, l in enumerate(output_layers_id):
-            self.f_hooks.append(
-                getattr(self.pretrained, l).register_forward_hook(
-                    self.forward_hook(output_layers_key[i])
-                )
-            )
-
-    def forward_hook(self, layer_name: str) -> None:
-        """Register a hook.
-
-        Args:
-            layer_name (str):
-                User-defined name for a layer.
-
-        Returns:
-            None
-
-        """
-
-        def hook(
-            _module: torch.nn.MaxPool2d,
-            _module_input: Tuple[torch.Tensor],
-            module_output: torch.Tensor,
-        ) -> None:
-            """Forward hook for feature extraction.
-
-            Args:
-                _module:
-                    Unused argument for the module.
-                _module_input:
-                    Unused argument for the modules' input.
-                module_output (torch.Tensor):
-                    Output (features) of the module.
-
-            Returns:
-                None
-
-            """
-            self.features[layer_name] = module_output
-
-        return hook
-
-    def forward(self, x: torch.Tensor) -> Dict[str, torch.Tensor]:
-        """Forward pass for feature extraction.
-
-        Args:
-            x (torch.Tensor):
-                Batch of input images.
-
-        Returns:
-            dict:
-                A dictionary containing the multiscale features.
-                The expected format is {layer_name: features}.
-
-        """
-        _ = self.pretrained(x)
-        return self.features
-
-
-class DFBRegister:
-    r"""Deep Feature based Registration (DFBR).
-
-    This class implements a CNN feature based method for
-    registering a pair of histology images, as presented
-    in the paper [1]. This work is adapted from [2].
-
-    References:
-        [1] Awan, R., Raza, S.E.A., Lotz, J. and Rajpoot, N.M., 2022.
-        `Deep Feature based Cross-slide Registration
-        <https://arxiv.org/pdf/2202.09971.pdf>`_. arXiv preprint
-        arXiv:2202.09971.
-
-        [2] Yang, Z., Dan, T. and Yang, Y., 2018. Multi-temporal remote
-        sensing image registration using deep convolutional features.
-        Ieee Access, 6, pp.38544-38555.
 
     """
 
     def __init__(self, patch_size: Tuple[int, int] = (224, 224)):
         self.patch_size = patch_size
->>>>>>> 8b7855d5
         self.x_scale, self.y_scale = [], []
         self.feature_extractor = DFBRFeatureExtractor()
 
@@ -463,15 +359,9 @@
 
         Returns:
             tuple:
-<<<<<<< HEAD
-                - np.ndarray - An array of matching points.
-                - np.ndarray - An array of floating numbers representing
-                 quality of each matching points.
-=======
                 - :class:`numpy.ndarray` - An array of matching points.
                 - :class:`numpy.ndarray` - An array of floating numbers representing
                   quality of each matching point.
->>>>>>> 8b7855d5
 
         """
         seq = np.arange(feature_dist.shape[0])
@@ -549,18 +439,11 @@
         Returns:
             tuple:
                 Parameters for estimating transformation parameters.
-<<<<<<< HEAD
-                - np.ndarray - A matching 2D point set in the fixed image.
-                - np.ndarray - A matching 2D point set in the moving image.
-                - np.ndarray - A 1D array, where each element represents
-                quality of each matching point.
-=======
 
                 - :class:`numpy.ndarray` - A matching 2D point set in the fixed image.
                 - :class:`numpy.ndarray` - A matching 2D point set in the moving image.
                 - :class:`numpy.ndarray` - A 1D array, where each element represents
                   quality of each matching point.
->>>>>>> 8b7855d5
 
         """
         if len(features) != 3:
@@ -627,10 +510,7 @@
 
         fixed_points = ((fixed_points * 224.0) + 112.0) * self.x_scale
         moving_points = ((moving_points * 224.0) + 112.0) * self.y_scale
-<<<<<<< HEAD
         fixed_points, moving_points = fixed_points[:, [1, 0]], moving_points[:, [1, 0]]
-=======
->>>>>>> 8b7855d5
         return fixed_points, moving_points, np.amin(feature_dist, axis=1)
 
     @staticmethod
