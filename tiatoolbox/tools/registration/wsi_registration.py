"""Define wsi_registration classes and methods."""

from __future__ import annotations

import itertools
from typing import TYPE_CHECKING, Callable

import cv2
import numpy as np
import SimpleITK as sitk  # noqa: N813
import torch
import torchvision
from numpy.linalg import inv
from skimage import exposure, filters
from skimage.registration import phase_cross_correlation
from skimage.util import img_as_float
from torchvision.models import VGG16_Weights

from tiatoolbox import logger
from tiatoolbox.tools.patchextraction import PatchExtractor
from tiatoolbox.utils.metrics import dice
from tiatoolbox.utils.transforms import imresize
from tiatoolbox.wsicore.wsireader import VirtualWSIReader, WSIReader

if TYPE_CHECKING:  # pragma: no cover
    from tiatoolbox.typing import IntBounds, Resolution, Units

RGB_IMAGE_DIM = 3
BIN_MASK_DIM = 2


def _check_dims(
    fixed_img: np.ndarray,
    moving_img: np.ndarray,
    fixed_mask: np.ndarray,
    moving_mask: np.ndarray,
) -> tuple[np.ndarray, np.ndarray]:
    """Check the dimensionality of images and mask.

    This function verify the dimensionality of images and their corresponding masks.
    If the input images are RGB images, it converts them to grayscale images.

    Args:
        fixed_img (:class:`numpy.ndarray`):
            A fixed image.
        moving_img (:class:`numpy.ndarray`):
            A moving image.
        fixed_mask (:class:`numpy.ndarray`):
            A binary tissue mask for the fixed image.
        moving_mask (:class:`numpy.ndarray`):
            A binary tissue mask for the moving image.

    Returns:
        tuple:
            - :class:`numpy.ndarray` - A grayscale fixed image.
            - :class:`numpy.ndarray` - A grayscale moving image.

    """
    if len(np.unique(fixed_mask)) == 1 or len(np.unique(moving_mask)) == 1:
        msg = "The foreground is missing in the mask."
        raise ValueError(msg)

    if (
        fixed_img.shape[:2] != fixed_mask.shape
        or moving_img.shape[:2] != moving_mask.shape
    ):
        msg = "Mismatch of shape between image and its corresponding mask."
        raise ValueError(msg)

    if len(fixed_img.shape) == RGB_IMAGE_DIM:
        fixed_img = cv2.cvtColor(fixed_img, cv2.COLOR_BGR2GRAY)

    if len(moving_img.shape) == RGB_IMAGE_DIM:
        moving_img = cv2.cvtColor(moving_img, cv2.COLOR_BGR2GRAY)

    return fixed_img, moving_img


def compute_center_of_mass(mask: np.ndarray) -> tuple:
    """Compute center of mass.

    Args:
        mask: (:class:`numpy.ndarray`):
            A binary mask.

    Returns:
        :py:obj:`tuple` - x- and y- coordinates representing center of mass.
            - :py:obj:`int` - X coordinate.
            - :py:obj:`int` - Y coordinate.

    """
    moments = cv2.moments(mask)
    x_coord_center = moments["m10"] / moments["m00"]
    y_coord_center = moments["m01"] / moments["m00"]
    return (x_coord_center, y_coord_center)


def apply_affine_transformation(
    fixed_img: np.ndarray,
    moving_img: np.ndarray,
    transform_initializer: np.ndarray,
) -> np.ndarray:
    """Apply affine transformation using OpenCV.

    Args:
        fixed_img (:class:`numpy.ndarray`):
            A fixed image.
        moving_img (:class:`numpy.ndarray`):
            A moving image.
        transform_initializer (:class:`numpy.ndarray`):
            A rigid transformation matrix.

    Returns:
        :class:`numpy.ndarray`:
            A transformed image.

    Examples:
        >>> moving_image = apply_affine_transformation(
        ...     fixed_image, moving_image, transform_initializer
        ... )

    """
    return cv2.warpAffine(
        moving_img,
        transform_initializer[0:-1][:],
        fixed_img.shape[:2][::-1],
    )


def prealignment(
    fixed_img: np.ndarray,
    moving_img: np.ndarray,
    fixed_mask: np.ndarray,
    moving_mask: np.ndarray,
    dice_overlap: float = 0.5,
    rotation_step: int = 10,
) -> tuple[np.ndarray, np.ndarray, np.ndarray, float]:
    """Coarse registration of an image pair.

    This function performs initial alignment of a moving image with respect to a
    fixed image. This can be used as a prealignment step before final refinement.

    Args:
        fixed_img (:class:`numpy.ndarray`):
            A fixed image.
        moving_img (:class:`numpy.ndarray`):
            A moving image.
        fixed_mask (:class:`numpy.ndarray`):
            A binary tissue mask for the fixed image.
        moving_mask (:class:`numpy.ndarray`):
            A binary tissue mask for the moving image.
        dice_overlap (float):
            Dice ratio used for the selection of the best
            transformation matrix.
        rotation_step (int):
            Rotation_step defines an increment in the rotation angles.

    Returns:
        tuple:
            - :class:`numpy.ndarray` - A rigid transform matrix.
            - :class:`numpy.ndarray` - Transformed moving image.
            - :class:`numpy.ndarray` - Transformed moving mask.
            - :py:obj:`float` - Dice overlap.

    Examples:
        >>> from tiatoolbox.tools.registration.wsi_registration import prealignment
        >>> transform, transformed_image, transformed_mask, dice_overlap = prealignment(
        ...     fixed_thumbnail, moving_thumbnail, fixed_mask, moving_mask
        ... )

    """
    orig_fixed_img, orig_moving_img = fixed_img, moving_img

    if len(fixed_mask.shape) != BIN_MASK_DIM:
        fixed_mask = fixed_mask[:, :, 0]
    if len(moving_mask.shape) != BIN_MASK_DIM:
        moving_mask = moving_mask[:, :, 0]

    fixed_mask = (fixed_mask > 0).astype(np.uint8)
    moving_mask = (moving_mask > 0).astype(np.uint8)

    fixed_img = np.squeeze(fixed_img)
    moving_img = np.squeeze(moving_img)
    fixed_img, moving_img = _check_dims(fixed_img, moving_img, fixed_mask, moving_mask)

    if rotation_step < 10 or rotation_step > 20:  # noqa: PLR2004
        msg = "Please select the rotation step in between 10 and 20."
        raise ValueError(msg)

    if dice_overlap < 0 or dice_overlap > 1:
        msg = "The dice_overlap should be in between 0 and 1.0."
        raise ValueError(msg)

    fixed_img = exposure.rescale_intensity(img_as_float(fixed_img), in_range=(0, 1))
    moving_img = exposure.rescale_intensity(img_as_float(moving_img), in_range=(0, 1))

    # Resizing of fixed and moving masks so that dice can be computed
    height = int(np.max((fixed_mask.shape[0], moving_mask.shape[0])))
    width = int(np.max((fixed_mask.shape[1], moving_mask.shape[1])))
    padded_fixed_mask = np.pad(
        fixed_mask,
        pad_width=[(0, height - fixed_mask.shape[0]), (0, width - fixed_mask.shape[1])],
        mode="constant",
    )
    padded_moving_mask = np.pad(
        moving_mask,
        pad_width=[
            (0, height - moving_mask.shape[0]),
            (0, width - moving_mask.shape[1]),
        ],
        mode="constant",
    )
    dice_before = dice(padded_fixed_mask, padded_moving_mask)

    fixed_com = compute_center_of_mass((1 - fixed_img) * fixed_mask)
    moving_com = compute_center_of_mass((1 - moving_img) * moving_mask)

    com_transform = np.array(
        [
            [1, 0, fixed_com[0] - moving_com[0]],
            [0, 1, fixed_com[1] - moving_com[1]],
            [0, 0, 1],
        ],
    )
    origin_transform_com_ = [[1, 0, -fixed_com[0]], [0, 1, -fixed_com[1]], [0, 0, 1]]
    origin_transform_com = [[1, 0, fixed_com[0]], [0, 1, fixed_com[1]], [0, 0, 1]]

    all_dice = []
    all_transform = []
    for angle in np.arange(0, 360, rotation_step).tolist():
        theta = np.radians(angle)
        c, s = np.cos(theta), np.sin(theta)
        rotation_matrix = np.array(((c, -s, 0), (s, c, 0), (0, 0, 1)))

        transform = np.matmul(
            np.matmul(
                np.matmul(origin_transform_com, rotation_matrix),
                origin_transform_com_,
            ),
            com_transform,
        )

        # Apply transformation
        warped_moving_mask = cv2.warpAffine(
            moving_mask,
            transform[0:-1][:],
            fixed_img.shape[:2][::-1],
        )
        dice_com = dice(fixed_mask, warped_moving_mask)

        all_dice.append(dice_com)
        all_transform.append(transform)

    if max(all_dice) >= dice_overlap:
        dice_after = max(all_dice)
        pre_transform = all_transform[all_dice.index(dice_after)]

        # Apply transformation to both image and mask
        moving_img = apply_affine_transformation(
            orig_fixed_img,
            orig_moving_img,
            pre_transform,
        )
        moving_mask = apply_affine_transformation(fixed_img, moving_mask, pre_transform)

        return pre_transform, moving_img, moving_mask, dice_after

    logger.warning(
        "Not able to find the best transformation for pre-alignment. "
        "Try changing the values for 'dice_overlap' and 'rotation_step'.",
    )
    return np.eye(3), orig_moving_img, moving_mask, dice_before


def match_histograms(
    image_a: np.ndarray,
    image_b: np.ndarray,
    kernel_size: int = 7,
) -> tuple[np.ndarray, np.ndarray]:
    """Image normalization function.

    This function performs histogram equalization to unify the
    appearance of an image pair.

    Args:
        image_a (:class:`numpy.ndarray`):
            A grayscale image.
        image_b (:class:`numpy.ndarray`):
            A grayscale image.
        kernel_size (int):
            The size of the ellipse-shaped footprint.

    Returns:
        tuple:
            A normalized pair of images for performing registration.

            - :class:`numpy.ndarray` - A normalized grayscale image.
            - :class:`numpy.ndarray` - A normalized grayscale image.

    Examples:
        >>> from tiatoolbox.tools.registration.wsi_registration import match_histograms
        >>> norm_image_a, norm_image_b = match_histograms(gray_image_a, gray_image_b)

    """
    image_a, image_b = np.squeeze(image_a), np.squeeze(image_b)
    if len(image_a.shape) == RGB_IMAGE_DIM or len(image_b.shape) == RGB_IMAGE_DIM:
        msg = "The input images should be grayscale images."
        raise ValueError(msg)

    kernel = cv2.getStructuringElement(cv2.MORPH_ELLIPSE, (kernel_size, kernel_size))
    entropy_a, entropy_b = (
        filters.rank.entropy(image_a, kernel),
        filters.rank.entropy(
            image_b,
            kernel,
        ),
    )
    if np.mean(entropy_a) > np.mean(entropy_b):
        image_b = exposure.match_histograms(image_b, image_a).astype(np.uint8)
    else:
        image_a = exposure.match_histograms(image_a, image_b).astype(np.uint8)

    return image_a, image_b


class DFBRFeatureExtractor(torch.nn.Module):
    """Feature extractor for Deep Feature based Registration (DFBR).

    This class extracts features from three different layers of VGG16.
    These features are processed in DFBRegister class for registration
    of a pair of images.

    """

    def __init__(self: torch.nn.Module) -> None:
        """Initialize :class:`DFBRFeatureExtractor`."""
        super().__init__()
        output_layers_id: list[str] = ["16", "23", "30"]
        output_layers_key: list[str] = ["block3_pool", "block4_pool", "block5_pool"]
        self.features: dict = dict.fromkeys(output_layers_key, None)
        self.pretrained: torch.nn.Sequential = torchvision.models.vgg16(
            weights=VGG16_Weights.IMAGENET1K_V1,
        ).features
        self.f_hooks = [
            getattr(self.pretrained, layer).register_forward_hook(
                self.forward_hook(output_layers_key[i]),
            )
            for i, layer in enumerate(output_layers_id)
        ]

    def forward_hook(self: torch.nn.Module, layer_name: str) -> Callable:
        """Register a hook.

        Args:
            layer_name (str):
                User-defined name for a layer.

        Returns:
            hook (Callable):
                Forward hook for feature extraction.

        """

        def hook(
            _module: torch.nn.MaxPool2d,
            _module_input: tuple[torch.Tensor],
            module_output: torch.Tensor,
        ) -> None:
            """Forward hook for feature extraction.

            Args:
                _module:
                    Unused argument for the module.
                _module_input:
                    Unused argument for the modules' input.
                module_output (torch.Tensor):
                    Output (features) of the module.

            Returns:
                None

            """
            self.features[layer_name] = module_output

        return hook

    def forward(self: torch.nn.Module, x: torch.Tensor) -> dict[str, torch.Tensor]:
        """Forward pass for feature extraction.

        Args:
            x (torch.Tensor):
                Batch of input images.

        Returns:
            dict:
                A dictionary containing the multiscale features.
                The expected format is {layer_name: features}.

        """
        _ = self.pretrained(x)
        return self.features


class DFBRegister:
    r"""Deep Feature based Registration (DFBR).

    This class implements a CNN feature based method for
    registering a pair of histology images, as presented
    in the paper [1]. This work is adapted from [2].

    References:
        [1] Awan, R., Raza, S.E.A., Lotz, J. and Rajpoot, N.M., 2022.
        `Deep Feature based Cross-slide Registration
        <https://arxiv.org/pdf/2202.09971.pdf>`_. arXiv preprint
        arXiv:2202.09971.

        [2] Yang, Z., Dan, T. and Yang, Y., 2018. Multi-temporal remote
        sensing image registration using deep convolutional features.
        Ieee Access, 6, pp.38544-38555.

    Examples:
        >>> from tiatoolbox.tools.registration.wsi_registration import DFBRegister
        >>> import cv2
        >>> df = DFBRegister()
        >>> fixed_image = np.repeat(np.expand_dims(fixed_gray, axis=2), 3, axis=2)
        >>> moving_image = np.repeat(np.expand_dims(moving_gray, axis=2), 3, axis=2)
        >>> transform = df.register(fixed_image, moving_image, fixed_mask, moving_mask)
        >>> registered = cv2.warpAffine(
        ...     moving_gray, transform[0:-1], fixed_gray.shape[:2][::-1]
        ... )

    """

    def __init__(self: DFBRegister, patch_size: tuple[int, int] = (224, 224)) -> None:
        """Initialize :class:`DFBRegister`."""
        self.patch_size = patch_size
        self.x_scale: list[float] = []
        self.y_scale: list[float] = []
        self.feature_extractor = DFBRFeatureExtractor()

    # Make this function private when full pipeline is implemented.
    def extract_features(
        self: DFBRegister,
        fixed_img: np.ndarray,
        moving_img: np.ndarray,
    ) -> dict[str, torch.Tensor]:
        """CNN based feature extraction for registration.

        This function extracts multiscale features from a pre-trained
        VGG-16 model for an image pair.

        Args:
            fixed_img (:class:`numpy.ndarray`):
                A fixed image.
            moving_img (:class:`numpy.ndarray`):
                A moving image.

        Returns:
            Dict:
                A dictionary containing the multiscale features.
                The expected format is {layer_name: features}.

        """
        self.x_scale = 1.0 * np.array(fixed_img.shape[:2]) / self.patch_size
        self.y_scale = 1.0 * np.array(moving_img.shape[:2]) / self.patch_size
        fixed_cnn = imresize(
            fixed_img,
            output_size=self.patch_size,
            interpolation="linear",
        )
        moving_cnn = imresize(
            moving_img,
            output_size=self.patch_size,
            interpolation="linear",
        )

        fixed_cnn = fixed_cnn / 255.0
        moving_cnn = moving_cnn / 255.0

        fixed_cnn = np.moveaxis(fixed_cnn, -1, 0)
        moving_cnn = np.moveaxis(moving_cnn, -1, 0)

        fixed_cnn = np.expand_dims(fixed_cnn, axis=0)
        moving_cnn = np.expand_dims(moving_cnn, axis=0)
        cnn_input = np.concatenate((fixed_cnn, moving_cnn), axis=0)

        x = torch.from_numpy(cnn_input).type(torch.float32)
        return self.feature_extractor(x)

    @staticmethod
    def finding_match(feature_dist: np.ndarray) -> tuple[np.ndarray, np.ndarray]:
        """Computes matching points.

        This function computes all the possible matching points
        between fixed and moving images.

        Args:
            feature_dist (:class:`numpy.ndarray`):
                A feature distance array.

        Returns:
            tuple:
                - :class:`numpy.ndarray` - An array of matching points.
                - :class:`numpy.ndarray` - An array of floating numbers representing
                  quality of each matching point.

        """
        seq = np.arange(feature_dist.shape[0])
        ind_first_min = np.argmin(feature_dist, axis=1)
        first_min = feature_dist[seq, ind_first_min]
        mask = np.zeros_like(feature_dist)
        mask[seq, ind_first_min] = 1
<<<<<<< HEAD
        masked: np.ndarray = np.ma.masked_array(feature_dist, mask)
=======
        masked: np.ma.MaskedArray = np.ma.masked_array(feature_dist, mask)
>>>>>>> b68c9ce2
        second_min = np.amin(masked, axis=1)
        return np.array([seq, ind_first_min]).transpose(), np.array(
            second_min / first_min,
        )

    @staticmethod
    def compute_feature_distances(
        features_x: np.ndarray,
        features_y: np.ndarray,
        factor: int,
    ) -> np.ndarray:
        """Compute feature distance.

        This function computes Euclidean distance between features of
        fixed and moving images.

        Args:
            features_x (:class:`numpy.ndarray`):
                Features computed for a fixed image.
            features_y (:class:`numpy.ndarray`):
                Features computed for a moving image.
            factor (int):
                A number multiplied by the feature size
                for getting the referenced feature size.

        Returns:
            :class:`numpy.ndarray`:
                A feature distance array.

        """
        feature_distance = np.linalg.norm(
            np.repeat(np.expand_dims(features_x, axis=0), features_y.shape[0], axis=0)
            - np.repeat(
                np.expand_dims(features_y, axis=1),
                features_x.shape[0],
                axis=1,
            ),
            axis=len(features_x.shape),
        )

        feature_size_2d = np.int_(np.sqrt(feature_distance.shape[0]))
        ref_feature_size_2d = factor * feature_size_2d
        feature_size, ref_feature_size = feature_size_2d**2, ref_feature_size_2d**2
        feature_grid = np.kron(
            np.arange(feature_size).reshape([feature_size_2d, feature_size_2d]),
            np.ones([factor, factor], dtype="int32"),
        )
        row_ind = np.repeat(
            feature_grid.reshape([ref_feature_size, 1]),
            ref_feature_size,
            axis=1,
        )
        col_ind = np.repeat(
            feature_grid.reshape([1, ref_feature_size]),
            ref_feature_size,
            axis=0,
        )
        return feature_distance[row_ind, col_ind]

    def feature_mapping(
        self: DFBRegister,
        features: dict[str, torch.Tensor],
        num_matching_points: int = 128,
    ) -> tuple[np.ndarray, np.ndarray, np.ndarray]:
        """Find mapping between CNN features.

        This function maps features of a fixed image to that of
        a moving image on the basis of Euclidean distance between
        them.

        Args:
            features (Dict):
                Multiscale CNN features.
            num_matching_points (int):
                Number of required matching points.

        Returns:
            tuple:
                Parameters for estimating transformation parameters.

                - :class:`numpy.ndarray` - A matching 2D point set in the fixed image.
                - :class:`numpy.ndarray` - A matching 2D point set in the moving image.
                - :class:`numpy.ndarray` - A 1D array, where each element represents
                  quality of each matching point.

        """
        if len(features) != 3:  # noqa: PLR2004
            msg = "The feature mapping step expects 3 blocks of features."
            raise ValueError(msg)

        pool3_feat = features["block3_pool"].detach().numpy()
        pool4_feat = features["block4_pool"].detach().numpy()
        pool5_feat = features["block5_pool"].detach().numpy()
        ref_feature_size = pool3_feat.shape[2]

        fixed_feat1 = np.reshape(pool3_feat[0, :, :, :], [-1, 256])
        moving_feat1 = np.reshape(pool3_feat[1, :, :, :], [-1, 256])
        fixed_feat2 = np.reshape(pool4_feat[0, :, :, :], [-1, 512])
        moving_feat2 = np.reshape(pool4_feat[1, :, :, :], [-1, 512])
        fixed_feat3 = np.reshape(pool5_feat[0, :, :, :], [-1, 512])
        moving_feat3 = np.reshape(pool5_feat[1, :, :, :], [-1, 512])

        fixed_feat1 = fixed_feat1 / np.std(fixed_feat1)
        moving_feat1 = moving_feat1 / np.std(moving_feat1)
        fixed_feat2 = fixed_feat2 / np.std(fixed_feat2)
        moving_feat2 = moving_feat2 / np.std(moving_feat2)
        fixed_feat3 = fixed_feat3 / np.std(fixed_feat3)
        moving_feat3 = moving_feat3 / np.std(moving_feat3)

        feature_dist1 = self.compute_feature_distances(fixed_feat1, moving_feat1, 1)
        feature_dist2 = self.compute_feature_distances(fixed_feat2, moving_feat2, 2)
        feature_dist3 = self.compute_feature_distances(fixed_feat3, moving_feat3, 4)
        feature_dist = np.sqrt(2) * feature_dist1 + feature_dist2 + feature_dist3

        seq = np.array(
            [[i, j] for i in range(ref_feature_size) for j in range(ref_feature_size)],
            dtype="int32",
        )
        fixed_points = np.array(seq, dtype="float32") * 8.0 + 4.0
        moving_points = np.array(seq, dtype="float32") * 8.0 + 4.0

        fixed_points = (fixed_points - 112.0) / 224.0
        moving_points = (moving_points - 112.0) / 224.0

        matching_points, quality = self.finding_match(feature_dist)
        max_quality: float = np.max(quality)
        while np.where(quality >= max_quality)[0].shape[0] <= num_matching_points:
            max_quality -= 0.01

        matching_points = matching_points[np.where(quality >= max_quality)]
        count_matching_points = matching_points.shape[0]

        fixed_points, moving_points = (
            fixed_points[matching_points[:, 1]],
            moving_points[matching_points[:, 0]],
        )
        feature_dist = feature_dist[
            np.repeat(
                np.reshape(matching_points[:, 1], [count_matching_points, 1]),
                count_matching_points,
                axis=1,
            ),
            np.repeat(
                np.reshape(matching_points[:, 0], [1, count_matching_points]),
                count_matching_points,
                axis=0,
            ),
        ]

        fixed_points = ((fixed_points * 224.0) + 112.0) * self.x_scale
        moving_points = ((moving_points * 224.0) + 112.0) * self.y_scale
        fixed_points, moving_points = fixed_points[:, [1, 0]], moving_points[:, [1, 0]]
        return fixed_points, moving_points, np.amin(feature_dist, axis=1)

    @staticmethod
    def estimate_affine_transform(
        points_0: np.ndarray,
        points_1: np.ndarray,
    ) -> np.ndarray:
        """Compute affine transformation matrix.

        This function estimates transformation parameters
        using linear least squares for a given set of matched
        points.

        Args:
            points_0 (:class:`numpy.ndarray`):
                An Nx2 array of points in a fixed image.
            points_1 (:class:`numpy.ndarray`):
                An Nx2 array of points in a moving image.

        Returns:
            :class:`numpy.ndarray`:
                A 3x3 transformation matrix.

        """
        num_points = min(len(points_0), len(points_1))
        x = np.hstack([points_0[:num_points], np.ones((num_points, 1))])
        y = np.hstack([points_1[:num_points], np.ones((num_points, 1))])

        matrix = np.linalg.lstsq(x, y, rcond=-1)[0].T
        matrix[-1, :] = [0, 0, 1]

        return matrix

    @staticmethod
    def get_tissue_regions(
        fixed_image: np.ndarray,
        fixed_mask: np.ndarray,
        moving_image: np.ndarray,
        moving_mask: np.ndarray,
    ) -> tuple[np.ndarray, np.ndarray, np.ndarray, np.ndarray, IntBounds]:
        """Extract tissue region.

        This function uses binary mask for extracting tissue
        region from the image.

        Args:
            fixed_image (:class:`numpy.ndarray`):
                A fixed image.
            fixed_mask (:class:`numpy.ndarray`):
                A binary tissue mask for the fixed image.
            moving_image (:class:`numpy.ndarray`):
                A moving image.
            moving_mask (:class:`numpy.ndarray`):
                A binary tissue mask for the moving image.

        Returns:
            tuple:
                - :class:`numpy.ndarray` - A cropped image containing tissue region
                  from fixed image.
                - :class:`numpy.ndarray` - A cropped image containing tissue mask
                  from fixed image.
                - :class:`numpy.ndarray` - A cropped image containing tissue region
                  from moving image.
                - :class:`numpy.ndarray` - A cropped image containing tissue mask
                  from moving image.
                - :py:obj:`tuple` - Bounds of the tissue region.
                    - :py:obj:`int` - Top (start y value)
                    - :py:obj:`int` - Left (start x value)
                    - :py:obj:`int` - Bottom (end y value)
                    - :py:obj:`int` - Right (end x value)

        """
        fixed_minc, fixed_min_r, width, height = cv2.boundingRect(fixed_mask)
        fixed_max_c, fixed_max_r = fixed_minc + width, fixed_min_r + height
        moving_minc, moving_min_r, width, height = cv2.boundingRect(moving_mask)
        moving_max_c, moving_max_r = moving_minc + width, moving_min_r + height

        minc: int
        max_c: int
        min_r: int
        max_r: int
        minc, max_c, min_r, max_r = (
            np.min([fixed_minc, moving_minc]),
            np.max([fixed_max_c, moving_max_c]),
            np.min([fixed_min_r, moving_min_r]),
            np.max([fixed_max_r, moving_max_r]),
        )

        fixed_tissue_image = fixed_image[min_r:max_r, minc:max_c]
        fixed_tissue_mask = fixed_mask[min_r:max_r, minc:max_c]
        moving_tissue_image = moving_image[min_r:max_r, minc:max_c]
        moving_tissue_mask = moving_mask[min_r:max_r, minc:max_c]
        moving_tissue_image[np.all(moving_tissue_image == (0, 0, 0), axis=-1)] = (
            243,
            243,
            243,
        )
        return (
            fixed_tissue_image,
            fixed_tissue_mask,
            moving_tissue_image,
            moving_tissue_mask,
            (min_r, minc, max_r, max_c),
        )

    @staticmethod
    def find_points_inside_boundary(mask: np.ndarray, points: np.ndarray) -> np.ndarray:
        """Find indices of points lying inside the boundary.

        This function returns indices of points which are
        enclosed by an area indicated by a binary mask.

        Args:
            mask (:class:`numpy.ndarray`):
                A binary tissue mask
            points (:class:`numpy.ndarray`):
                 (N, 2) array of point coordinates.

        Returns:
            :class:`numpy.ndarray`:
                Indices of points enclosed by a boundary.

        """
        kernel = np.ones((25, 25), np.uint8)
        mask = cv2.dilate(mask, kernel, iterations=1)
        mask_reader = VirtualWSIReader(mask)

        # convert coordinates of shape [N, 2] to [N, 4]
        end_x_y = points[:, 0:2] + 1
        bbox_coord = np.c_[points, end_x_y].astype(int)
        return PatchExtractor.filter_coordinates(
            mask_reader,
            bbox_coord,
            mask.shape[::-1],
        )

    def filtering_matching_points(
        self: DFBRegister,
        fixed_mask: np.ndarray,
        moving_mask: np.ndarray,
        fixed_matched_points: np.ndarray,
        moving_matched_points: np.ndarray,
        quality: np.ndarray,
    ) -> tuple[np.ndarray, np.ndarray, np.ndarray]:
        """Filter the matching points.

        This function removes the duplicated points and the points
        which are identified outside the tissue region.

        Args:
            fixed_mask (:class:`numpy.ndarray`):
                A binary tissue mask for the fixed image.
            moving_mask (:class:`numpy.ndarray`):
                A binary tissue mask for the moving image.
            fixed_matched_points (:class:`numpy.ndarray`):
                (N, 2) array of coordinates.
            moving_matched_points (:class:`numpy.ndarray`):
                (N, 2) array of coordinates.
            quality (:class:`numpy.ndarray`):
                An array representing quality of each matching point.

        Returns:
            tuple:
                - np.ndarray - Filtered matching points for a fixed image.
                - np.ndarray - Filtered matching points for a moving image.
                - np.ndarray - Quality of matching points.

        """
        included_index = self.find_points_inside_boundary(
            fixed_mask,
            fixed_matched_points,
        )
        fixed_matched_points, moving_matched_points, quality = (
            fixed_matched_points[included_index, :],
            moving_matched_points[included_index, :],
            quality[included_index],
        )
        included_index = self.find_points_inside_boundary(
            moving_mask,
            moving_matched_points,
        )
        fixed_matched_points, moving_matched_points, quality = (
            fixed_matched_points[included_index, :],
            moving_matched_points[included_index, :],
            quality[included_index],
        )

        # remove duplicate matching points
        duplicate_ind: list[int] = []
        unq, count = np.unique(fixed_matched_points, axis=0, return_counts=True)
        repeated_points = unq[count > 1]
        for repeated_point in repeated_points:
            repeated_idx = np.argwhere(
                np.all(fixed_matched_points == repeated_point, axis=1),
            )
            duplicate_ind.extend(repeated_idx.ravel())

        unq, count = np.unique(moving_matched_points, axis=0, return_counts=True)
        repeated_points = unq[count > 1]
        for repeated_point in repeated_points:
            repeated_idx = np.argwhere(
                np.all(moving_matched_points == repeated_point, axis=1),
            )
            duplicate_ind.extend(repeated_idx.ravel())

        if len(duplicate_ind) > 0:
            fixed_matched_points = np.delete(
                fixed_matched_points,
                duplicate_ind,
                axis=0,
            )
            moving_matched_points = np.delete(
                moving_matched_points,
                duplicate_ind,
                axis=0,
            )
            quality = np.delete(quality, duplicate_ind)

        return fixed_matched_points, moving_matched_points, quality

    def perform_dfbregister(
        self: DFBRegister,
        fixed_img: np.ndarray,
        moving_img: np.ndarray,
        fixed_mask: np.ndarray,
        moving_mask: np.ndarray,
    ) -> tuple[np.ndarray, np.ndarray, np.ndarray]:
        """Perform DFBR to align a pair of image.

        This function aligns a pair of images using Deep
        Feature based Registration (DFBR) method.

        Args:
            fixed_img (:class:`numpy.ndarray`):
                A fixed image.
            moving_img (:class:`numpy.ndarray`):
                A moving image.
            fixed_mask (:class:`numpy.ndarray`):
                A binary tissue mask for the fixed image.
            moving_mask (:class:`numpy.ndarray`):
                A binary tissue mask for the moving image.

        Returns:
            tuple:
                - :class:`numpy.ndarray` - An affine transformation matrix.
                - :class:`numpy.ndarray` - A transformed moving image.
                - :class:`numpy.ndarray` - A transformed moving mask.

        """
        features = self.extract_features(fixed_img, moving_img)
        fixed_matched_points, moving_matched_points, quality = self.feature_mapping(
            features,
        )

        (
            fixed_matched_points,
            moving_matched_points,
            quality,
        ) = self.filtering_matching_points(
            fixed_mask,
            moving_mask,
            fixed_matched_points,
            moving_matched_points,
            quality,
        )

        tissue_transform = DFBRegister.estimate_affine_transform(
            fixed_matched_points,
            moving_matched_points,
        )

        # Apply transformation
        moving_img = apply_affine_transformation(
            fixed_img,
            moving_img,
            tissue_transform,
        )
        moving_mask = apply_affine_transformation(
            fixed_img,
            moving_mask,
            tissue_transform,
        )

        return tissue_transform, moving_img, moving_mask

    def perform_dfbregister_block_wise(
        self: DFBRegister,
        fixed_img: np.ndarray,
        moving_img: np.ndarray,
        fixed_mask: np.ndarray,
        moving_mask: np.ndarray,
    ) -> tuple[np.ndarray, np.ndarray, np.ndarray]:
        """Perform DFBR to align a pair of images in a block wise manner.

        This function divides the images into four equal parts and then
        perform feature matching for each part from the tissue and moving
        images. Matching features of all the parts are then concatenated
        for the estimation of affine transform.

        Args:
            fixed_img (:class:`numpy.ndarray`):
                A fixed image.
            moving_img (:class:`numpy.ndarray`):
                A moving image.
            fixed_mask (:class:`numpy.ndarray`):
                A binary tissue mask for the fixed image.
            moving_mask (:class:`numpy.ndarray`):
                A binary tissue mask for the moving image.

        Returns:
            tuple:
                - :class:`numpy.ndarray` - An affine transformation matrix.
                - :class:`numpy.ndarray` - A transformed moving image.
                - :class:`numpy.ndarray` - A transformed moving mask.

        """
        left_upper_bounding_bbox = [
            0,
            int(np.floor(fixed_img.shape[0] / 2)),
            0,
            int(np.floor(fixed_img.shape[1] / 2)),
        ]
        right_upper_bounding_bbox = [
            0,
            int(np.floor(fixed_img.shape[0] / 2)),
            int(np.ceil(fixed_img.shape[1] / 2)),
            fixed_img.shape[1],
        ]
        left_lower_bounding_bbox = [
            int(np.ceil(fixed_img.shape[0] / 2)),
            fixed_img.shape[0],
            0,
            int(np.floor(fixed_img.shape[1] / 2)),
        ]
        right_lower_bounding_bbox = [
            int(np.ceil(fixed_img.shape[0] / 2)),
            fixed_img.shape[0],
            int(np.ceil(fixed_img.shape[1] / 2)),
            fixed_img.shape[1],
        ]
        blocks_bounding_box = [
            left_upper_bounding_bbox,
            right_upper_bounding_bbox,
            left_lower_bounding_bbox,
            right_lower_bounding_bbox,
        ]

        fixed_matched_points: list[np.ndarray] = []
        moving_matched_points: list[np.ndarray] = []
        quality: list[np.ndarray] = []
        for _index, bounding_box in enumerate(blocks_bounding_box):
            fixed_block = fixed_img[
                bounding_box[0] : bounding_box[1],
                bounding_box[2] : bounding_box[3],
                :,
            ]
            moving_block = moving_img[
                bounding_box[0] : bounding_box[1],
                bounding_box[2] : bounding_box[3],
                :,
            ]
            features = self.extract_features(fixed_block, moving_block)
            (
                fixed_block_matched_points,
                moving_block_matched_points,
                block_quality,
            ) = self.feature_mapping(features)
            bounding_box_2_0 = [bounding_box[2], bounding_box[0]]
            fixed_matched_points.append(
                fixed_block_matched_points + bounding_box_2_0,
            )
            moving_matched_points.append(
                moving_block_matched_points + bounding_box_2_0,
            )
            quality.append(block_quality)
        fixed_matched_points_arr, moving_matched_points_arr, quality_arr = (
            np.concatenate(fixed_matched_points),
            np.concatenate(moving_matched_points),
            np.concatenate(quality),
        )
        (
            fixed_matched_points_arr,
            moving_matched_points_arr,
            _,
        ) = self.filtering_matching_points(
            fixed_mask,
            moving_mask,
            fixed_matched_points_arr,
            moving_matched_points_arr,
            quality_arr,
        )

        block_transform = DFBRegister.estimate_affine_transform(
            fixed_matched_points_arr,
            moving_matched_points_arr,
        )

        # Apply transformation
        moving_img = apply_affine_transformation(fixed_img, moving_img, block_transform)
        moving_mask = apply_affine_transformation(
            fixed_img,
            moving_mask,
            block_transform,
        )

        return block_transform, moving_img, moving_mask

    def register(
        self: DFBRegister,
        fixed_img: np.ndarray,
        moving_img: np.ndarray,
        fixed_mask: np.ndarray,
        moving_mask: np.ndarray,
        transform_initializer: np.ndarray | None = None,
    ) -> np.ndarray:
        """Perform whole slide image registration.

        This function aligns a pair of images using Deep
        Feature based Registration (DFBR) method.

        Args:
            fixed_img (:class:`numpy.ndarray`):
                A fixed image.
            moving_img (:class:`numpy.ndarray`):
                A moving image.
            fixed_mask (:class:`numpy.ndarray`):
                A binary tissue mask for the fixed image.
            moving_mask (:class:`numpy.ndarray`):
                A binary tissue mask for the moving image.
            transform_initializer (:class:`numpy.ndarray`):
                A rigid transformation matrix.

        Returns:
            :class:`numpy.ndarray`:
                An affine transformation matrix.

        """
        if (
            len(fixed_img.shape) != RGB_IMAGE_DIM
            or len(moving_img.shape) != RGB_IMAGE_DIM
        ):
            msg = "The required shape for fixed and moving images is n x m x 3."
            raise ValueError(
                msg,
            )

        if fixed_img.shape[2] != RGB_IMAGE_DIM or moving_img.shape[2] != RGB_IMAGE_DIM:
            msg = "The input images are expected to have 3 channels."
            raise ValueError(msg)

        if len(fixed_mask.shape) > BIN_MASK_DIM:
            fixed_mask = fixed_mask[:, :, 0]
        if len(moving_mask.shape) > BIN_MASK_DIM:
            moving_mask = moving_mask[:, :, 0]

        fixed_mask = (fixed_mask > 0).astype(np.uint8)
        moving_mask = (moving_mask > 0).astype(np.uint8)

        # Perform Pre-alignment
        if transform_initializer is None:
            transform_initializer, moving_img, moving_mask, before_dice = prealignment(
                fixed_img,
                moving_img,
                fixed_mask,
                moving_mask,
            )
        else:
            # Apply transformation to both image and mask
            moving_img = apply_affine_transformation(
                fixed_img,
                moving_img,
                transform_initializer,
            )
            moving_mask = apply_affine_transformation(
                fixed_img,
                moving_mask,
                transform_initializer,
            )

            before_dice = dice(fixed_mask, moving_mask)

        # Estimate transform using tissue regions
        (
            fixed_tissue_img,
            fixed_tissue_mask,
            moving_tissue_img,
            moving_tissue_mask,
            tissue_top_left_coord,
        ) = self.get_tissue_regions(fixed_img, fixed_mask, moving_img, moving_mask)
        (
            tissue_transform,
            transform_tissue_img,
            transform_tissue_mask,
        ) = self.perform_dfbregister(
            fixed_tissue_img,
            moving_tissue_img,
            fixed_tissue_mask,
            moving_tissue_mask,
        )

        # Use the estimated transform only if it improves DICE overlap
        after_dice = dice(fixed_tissue_mask, transform_tissue_mask)
        if after_dice > before_dice:
            moving_tissue_img, moving_tissue_mask = (
                transform_tissue_img,
                transform_tissue_mask,
            )
            before_dice = after_dice
        else:
            tissue_transform = np.eye(3, 3)

        # Perform transform using tissue regions in a block-wise manner
        (
            block_transform,
            transform_tissue_img,
            transform_tissue_mask,
        ) = self.perform_dfbregister_block_wise(
            fixed_tissue_img,
            moving_tissue_img,
            fixed_tissue_mask,
            moving_tissue_mask,
        )

        # Use the estimated tissue transform only if it improves DICE overlap
        after_dice = dice(fixed_tissue_mask, transform_tissue_mask)
        if after_dice > before_dice:
            moving_tissue_img, moving_tissue_mask = (
                transform_tissue_img,
                transform_tissue_mask,
            )
            before_dice = after_dice
        else:
            block_transform = np.eye(3, 3)

        # Fix translation offset
        shift, _error, _diff_phase = phase_cross_correlation(
            fixed_tissue_img,
            moving_tissue_img,
        )
        translation_offset = np.array([[1, 0, shift[1]], [0, 1, shift[0]], [0, 0, 1]])
        transform_tissue_mask = apply_affine_transformation(
            fixed_tissue_mask,
            moving_tissue_mask,
            translation_offset,
        )

        # Use the estimated phase cross correlation transform
        # only if it improves DICE overlap
        after_dice = dice(fixed_tissue_mask, transform_tissue_mask)
        if after_dice < before_dice:
            translation_offset = np.eye(3, 3)

        # Combining tissue and block transform
        tissue_transform = translation_offset @ block_transform @ tissue_transform

        # tissue_transform is computed for cropped images (tissue region only).
        # It is converted using the tissue crop coordinates, so that it can be
        # applied to the full image.
        forward_translation = np.array(
            [
                [1, 0, -tissue_top_left_coord[1]],
                [0, 1, -tissue_top_left_coord[0]],
                [0, 0, 1],
            ],
        )
        inverse_translation = np.array(
            [
                [1, 0, tissue_top_left_coord[1]],
                [0, 1, tissue_top_left_coord[0]],
                [0, 0, 1],
            ],
        )
        image_transform = inverse_translation @ tissue_transform @ forward_translation

        return image_transform @ transform_initializer


def estimate_bspline_transform(
    fixed_image: np.ndarray,
    moving_image: np.ndarray,
    fixed_mask: np.ndarray,
    moving_mask: np.ndarray,
    **kwargs: dict,
) -> sitk.BSplineTransform:
    """Estimate B-spline transformation.

    This function performs registration using the `SimpleITK toolkit
    <https://simpleitk.readthedocs.io/_/downloads/en/v1.2.4/pdf/>`_. We employed
     a deformable registration using a multi-resolution B-spline approach. B-spline
     registration uses B-spline curves to compute the deformation field mapping pixels
     in a moving image to corresponding pixels in a fixed image.

    Args:
        fixed_image (:class:`numpy.ndarray`):
            A fixed image.
        moving_image (:class:`numpy.ndarray`):
            A moving image.
        fixed_mask (:class:`numpy.ndarray`):
            A binary tissue mask for the fixed image.
        moving_mask (:class:`numpy.ndarray`):
            A binary tissue mask for the moving image.
        **kwargs (dict):
            Key-word arguments for B-spline parameters.
                grid_space (float):
                    Grid_space (mm) to decide control points.
                scale_factors (list):
                    Scaling factor of each B-spline per level in a multi-level setting.
                shrink_factor (list):
                    Shrink factor per level to change the size and
                    complexity of the image.
                smooth_sigmas (list):
                    Standard deviation for gaussian smoothing per level.
                num_iterations (int):
                    Maximal number of iterations.
                sampling_percent (float):
                    Fraction of image used for metric evaluation.
                learning_rate (float):
                    Step size along traversal direction in parameter space.
                convergence_min_value (float):
                    Value for checking convergence together with energy
                    profile of the similarity metric.
                convergence_window_size (int):
                    Number of similarity metric values for estimating the
                    energy profile.

    Returns:
        2D deformation transformation represented by a grid of control points.

    Examples:
        >>> from tiatoolbox.tools.registration.wsi_registration import (
        ...     estimate_bspline_transform, apply_bspline_transform
        ... )
        >>> bspline_transform = estimate_bspline_transform(
        ...     fixed_gray_thumbnail, moving_gray_thumbnail, fixed_mask, moving_mask,
        ...     grid_space=50.0, sampling_percent=0.1,
        ... )
        >>> bspline_registered_image = apply_bspline_transform(
        ...     fixed_thumbnail, moving_thumbnail, bspline_transform
        ... )

    """
    bspline_params = {
        "grid_space": 50.0,
        "scale_factors": [1, 2, 5],
        "shrink_factor": [4, 2, 1],
        "smooth_sigmas": [4, 2, 1],
        "num_iterations": 100,
        "sampling_percent": 0.2,
        "learning_rate": 0.5,
        "convergence_min_value": 1e-4,
        "convergence_window_size": 5,
    }
    bspline_params.update(kwargs)

    fixed_image, moving_image = np.squeeze(fixed_image), np.squeeze(moving_image)
    if (
        len(fixed_image.shape) > RGB_IMAGE_DIM
        or len(moving_image.shape) > RGB_IMAGE_DIM
    ):
        msg = "The input images can only be grayscale or RGB images."
        raise ValueError(msg)

    if (
        len(fixed_image.shape) == RGB_IMAGE_DIM
        and fixed_image.shape[2] != RGB_IMAGE_DIM
    ) or (
        len(moving_image.shape) == RGB_IMAGE_DIM
        and moving_image.shape[2] != RGB_IMAGE_DIM
    ):
        msg = "The input images can only have 3 channels."
        raise ValueError(msg)

    # Inverting intensity values
    fixed_image_inv = np.invert(fixed_image)
    moving_image_inv = np.invert(moving_image)

    if len(fixed_mask.shape) > BIN_MASK_DIM:
        fixed_mask = fixed_mask[:, :, 0]
    if len(moving_mask.shape) > BIN_MASK_DIM:
        moving_mask = moving_mask[:, :, 0]
    fixed_mask = np.array(fixed_mask != 0, dtype=np.uint8)
    moving_mask = np.array(moving_mask != 0, dtype=np.uint8)

    # Background Removal
    fixed_image_inv = cv2.bitwise_and(fixed_image_inv, fixed_image_inv, mask=fixed_mask)
    moving_image_inv = cv2.bitwise_and(
        moving_image_inv,
        moving_image_inv,
        mask=moving_mask,
    )

    # Getting SimpleITK Images from numpy arrays
    fixed_image_inv_sitk = sitk.GetImageFromArray(fixed_image_inv, isVector=True)
    moving_image_inv_sitk = sitk.GetImageFromArray(moving_image_inv, isVector=True)

    cast_filter = sitk.VectorIndexSelectionCastImageFilter()
    cast_filter.SetOutputPixelType(sitk.sitkFloat32)
    fixed_image_inv_sitk = cast_filter.Execute(fixed_image_inv_sitk)
    moving_image_inv_sitk = cast_filter.Execute(moving_image_inv_sitk)

    # Determine the number of B-spline control points using physical spacing
    grid_physical_spacing = 2 * [
        bspline_params["grid_space"],
    ]  # A control point every grid_space (mm)
    image_physical_size = [
        size * spacing
        for size, spacing in zip(
            fixed_image_inv_sitk.GetSize(),
            fixed_image_inv_sitk.GetSpacing(),
        )
    ]
    mesh_size = [
        int(image_size / grid_spacing + 0.5)
        for image_size, grid_spacing in zip(image_physical_size, grid_physical_spacing)
    ]
    mesh_size = [int(sz / 4 + 0.5) for sz in mesh_size]

    tx = sitk.BSplineTransformInitializer(
        image1=fixed_image_inv_sitk,
        transformDomainMeshSize=mesh_size,
    )
    logger.info("Initial Number of B-spline Parameters: %d", tx.GetNumberOfParameters())

    registration_method = sitk.ImageRegistrationMethod()
    registration_method.SetInitialTransformAsBSpline(
        tx,
        inPlace=True,
        scaleFactors=bspline_params["scale_factors"],
    )
    registration_method.SetMetricAsMattesMutualInformation(50)
    registration_method.SetMetricSamplingStrategy(registration_method.RANDOM)
    registration_method.SetMetricSamplingPercentage(
        bspline_params["sampling_percent"],
        sitk.sitkWallClock,
    )

    registration_method.SetShrinkFactorsPerLevel(bspline_params["shrink_factor"])
    registration_method.SetSmoothingSigmasPerLevel(bspline_params["smooth_sigmas"])
    registration_method.SetOptimizerAsGradientDescentLineSearch(
        learningRate=bspline_params["learning_rate"],
        numberOfIterations=bspline_params["num_iterations"],
        convergenceMinimumValue=bspline_params["convergence_min_value"],
        convergenceWindowSize=bspline_params["convergence_window_size"],
    )
    registration_method.SetInterpolator(sitk.sitkLinear)
    return registration_method.Execute(fixed_image_inv_sitk, moving_image_inv_sitk)


def apply_bspline_transform(
    fixed_image: np.ndarray,
    moving_image: np.ndarray,
    transform: sitk.BSplineTransform,
) -> np.ndarray:
    """Apply the given B-spline transform to a moving image.

    Args:
        fixed_image (:class:`numpy.ndarray`):
            A fixed image.
        moving_image (:class:`numpy.ndarray`):
            A moving image.
        transform (sitk.BSplineTransform):
            A B-spline transform.

    Returns:
        :class:`numpy.ndarray`:
            A transformed moving image.

    """
    fixed_image_sitk = sitk.GetImageFromArray(fixed_image, isVector=True)
    moving_image_sitk = sitk.GetImageFromArray(moving_image, isVector=True)

    resampler = sitk.ResampleImageFilter()
    resampler.SetReferenceImage(fixed_image_sitk)
    resampler.SetInterpolator(sitk.sitkLinear)
    resampler.SetDefaultPixelValue(1)
    resampler.SetTransform(transform)

    sitk_registered_image_sitk = resampler.Execute(moving_image_sitk)
    return sitk.GetArrayFromImage(sitk_registered_image_sitk)


class AffineWSITransformer:
    """Resampling regions from a whole slide image.

    This class is used to resample tiles/patches from a whole slide image
    using transformation.

    Example:
        >>> from tiatoolbox.tools.registration.wsi_registration import (
        ... AffineWSITransformer
        ... )
        >>> from tiatoolbox.wsicore.wsireader import WSIReader
        >>> wsi_reader = WSIReader.open(input_img=sample_ome_tiff)
        >>> transform_level0 = np.eye(3)
        >>> tfm = AffineWSITransformer(wsi_reader, transform_level0)
        >>> output = tfm.read_rect(location, size, resolution=resolution, units="level")

    """

    def __init__(
        self: AffineWSITransformer,
        reader: WSIReader,
        transform: np.ndarray,
    ) -> None:
        """Initialize object.

        Args:
            reader (WSIReader):
                An object with base WSIReader as base class.
            transform (:class:`numpy.ndarray`):
                A 3x3 transformation matrix. The inverse transformation will be applied.

        """
        self.wsi_reader = reader
        self.transform_level0 = transform

    @staticmethod
    def transform_points(points: np.ndarray, transform: np.ndarray) -> np.ndarray:
        """Transform points using the given transformation matrix.

        Args:
            points (:class:`numpy.ndarray`):
                A set of points of shape (N, 2).
            transform (:class:`numpy.ndarray`):
                Transformation matrix of shape (3, 3).

        Returns:
            :class:`numpy.ndarray`:
                Warped points  of shape (N, 2).

        """
        points = np.array(points)
        # Pad the data with ones, so that our transformation can do translations
        points_pad = np.hstack([points, np.ones((points.shape[0], 1))])
        points_warp = np.dot(points_pad, transform.T)
        return points_warp[:, :-1]

    def get_patch_dimensions(
        self: AffineWSITransformer,
        size: tuple[int, int],
        transform: np.ndarray,
    ) -> tuple[int, int]:
        """Compute patch size needed for transformation.

        Args:
            size (tuple(int)):
                (width, height) tuple giving the desired output image size.
            transform (:class:`numpy.ndarray`):
                Transformation matrix of shape (3, 3).

        Returns:
            :py:obj:`tuple` - Maximum size of the patch needed for transformation.
                - :py:obj:`int` - Width
                - :py:obj:`int` - Height

        """
        width, height = size[0], size[1]

        x = [
            np.linspace(1, width, width, endpoint=True),
            np.ones(height) * width,
            np.linspace(1, width, width, endpoint=True),
            np.ones(height),
        ]
        x = np.array(list(itertools.chain.from_iterable(x)))

        y = [
            np.ones(width),
            np.linspace(1, height, height, endpoint=True),
            np.ones(width) * height,
            np.linspace(1, height, height, endpoint=True),
        ]
        y = np.array(list(itertools.chain.from_iterable(y)))

        points = np.array([x, y]).transpose()
        transform = transform * [[1, 1, 0], [1, 1, 0], [1, 1, 1]]  # remove translation
        transform_points = self.transform_points(points, transform)

        width = (
            int(np.max(transform_points[:, 0]))
            - int(np.min(transform_points[:, 0]))
            + 1
        )
        height = (
            int(np.max(transform_points[:, 1]))
            - int(np.min(transform_points[:, 1]))
            + 1
        )

        return (width, height)

    def get_transformed_location(
        self: AffineWSITransformer,
        location: tuple[int, int],
        size: tuple[int, int],
        level: int,
    ) -> tuple[tuple[int, int], tuple[int, int]]:
        """Get corresponding location on unregistered image and the required patch size.

        This function applies inverse transformation to the centre point of the region.
        The transformed centre point is used to obtain the transformed top left pixel
        of the region.

        Args:
            location (tuple(int)):
                (x, y) tuple giving the top left pixel in the baseline (level 0)
                reference frame.
            size (tuple(int)):
                (width, height) tuple giving the desired output image size.
            level (int):
                Pyramid level/resolution layer.

        Returns:
            tuple:
                - :py:obj:`tuple` - Transformed location (top left pixel).
                    - :py:obj:`int` - X coordinate
                    - :py:obj:`int` - Y coordinate
                - :py:obj:`tuple` - Maximum size suitable for transformation.
                    - :py:obj:`int` - Width
                    - :py:obj:`int` - Height

        """
        inv_transform = inv(self.transform_level0)
        size_level0 = [x * (2**level) for x in size]
        center_level0 = [x + size_level0[i] / 2 for i, x in enumerate(location)]
        center_level0_arr = np.expand_dims(np.array(center_level0), axis=0)
        center_level0_arr = self.transform_points(center_level0_arr, inv_transform)[0]

        transformed_size = self.get_patch_dimensions(size, inv_transform)
        transformed_location = (
            int(center_level0_arr[0] - (transformed_size[0] * (2**level)) / 2),
            int(center_level0_arr[1] - (transformed_size[1] * (2**level)) / 2),
        )
        return transformed_location, transformed_size

    def transform_patch(
        self: AffineWSITransformer,
        patch: np.ndarray,
        size: tuple[int, int],
    ) -> np.ndarray:
        """Apply transformation to the given patch.

        This function applies the transformation matrix after removing the translation.

        Args:
            patch (:class:`numpy.ndarray`):
                A region of whole slide image.
            size (tuple(int)):
                (width, height) tuple giving the desired output image size.

        Returns:
            :class:`numpy.ndarray`:
                A transformed region/patch.

        """
        transform = self.transform_level0 * [[1, 1, 0], [1, 1, 0], [1, 1, 1]]
        translation = (-size[0] / 2 + 0.5, -size[1] / 2 + 0.5)
        forward_translation = np.array(
            [[1, 0, translation[0]], [0, 1, translation[1]], [0, 0, 1]],
        )
        inverse_translation = np.linalg.inv(forward_translation)
        transform = inverse_translation @ transform @ forward_translation
        return cv2.warpAffine(patch, transform[0:-1][:], patch.shape[:2][::-1])

    def read_rect(
        self: AffineWSITransformer,
        location: tuple[int, int],
        size: tuple[int, int],
        resolution: Resolution,
        units: Units,
    ) -> np.ndarray:
        """Read a transformed region of the transformed whole slide image.

        Location is in terms of the baseline image (level 0 / maximum resolution),
        and size is the output image size.

        Args:
            location (tuple(int)):
                (x, y) tuple giving the top left pixel in the baseline (level 0)
                reference frame.
            size (tuple(int)):
                (width, height) tuple giving the desired output image size.
            resolution (Resolution):
                Resolution used for reading the image.
            units (Units):
                Units of resolution used for reading the image.

        Returns:
            :class:`numpy.ndarray`:
                A transformed region/patch.

        """
        (
            read_level,
            _level_location,
            level_size,
            post_read_scale,
            _baseline_read_size,
        ) = self.wsi_reader.find_read_rect_params(
            location=location,
            size=size,
            resolution=resolution,
            units=units,
        )
        transformed_location: tuple[int, int]
        max_size: tuple[int, int]
        transformed_location, max_size = self.get_transformed_location(
            location,
            level_size,
            read_level,
        )

        # Read at optimal level and corrected read size
        patch = self.wsi_reader.read_region(transformed_location, read_level, max_size)
        patch = np.array(patch)

        # Apply transformation
        transformed_patch = self.transform_patch(patch, max_size)

        # Crop to get rid of black borders due to rotation
        start_row = int(max_size[1] / 2) - int(level_size[1] / 2)
        end_row = int(max_size[1] / 2) + int(level_size[1] / 2)
        start_col = int(max_size[0] / 2) - int(level_size[0] / 2)
        end_col = int(max_size[0] / 2) + int(level_size[0] / 2)
        transformed_patch = transformed_patch[start_row:end_row, start_col:end_col, :]

        # Resize to desired size
        return imresize(
            img=transformed_patch,
            scale_factor=post_read_scale,
            output_size=size,
            interpolation="optimise",
        )<|MERGE_RESOLUTION|>--- conflicted
+++ resolved
@@ -510,11 +510,6 @@
         first_min = feature_dist[seq, ind_first_min]
         mask = np.zeros_like(feature_dist)
         mask[seq, ind_first_min] = 1
-<<<<<<< HEAD
-        masked: np.ndarray = np.ma.masked_array(feature_dist, mask)
-=======
-        masked: np.ma.MaskedArray = np.ma.masked_array(feature_dist, mask)
->>>>>>> b68c9ce2
         second_min = np.amin(masked, axis=1)
         return np.array([seq, ind_first_min]).transpose(), np.array(
             second_min / first_min,
