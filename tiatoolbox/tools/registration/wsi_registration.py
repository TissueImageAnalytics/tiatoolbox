import itertools
import warnings
from numbers import Number
from typing import Dict, Tuple, Union

import cv2
import numpy as np
import SimpleITK as sitk  # noqa: N813
import torch
import torchvision
from numpy.linalg import inv
from skimage import exposure, filters
from skimage.registration import phase_cross_correlation
from skimage.util import img_as_float

from tiatoolbox.tools.patchextraction import PatchExtractor
from tiatoolbox.utils.metrics import dice
from tiatoolbox.utils.transforms import imresize
from tiatoolbox.wsicore.wsireader import VirtualWSIReader, WSIReader

Resolution = Union[Number, Tuple[Number, Number], np.ndarray]
<<<<<<< HEAD
=======
IntBounds = Tuple[int, int, int, int]
>>>>>>> 3a315862


def _check_dims(
    fixed_img: np.ndarray,
    moving_img: np.ndarray,
    fixed_mask: np.ndarray,
    moving_mask: np.ndarray,
) -> Tuple[np.ndarray, np.ndarray]:
    """Check the dimensionality of images and mask.

    This function verify the dimensionality of images and their corresponding masks.
    If the input images are RGB images, it converts them to grayscale images.

    Args:
        fixed_img (:class:`numpy.ndarray`):
            A fixed image.
        moving_img (:class:`numpy.ndarray`):
            A moving image.
        fixed_mask (:class:`numpy.ndarray`):
            A binary tissue mask for the fixed image.
        moving_mask (:class:`numpy.ndarray`):
            A binary tissue mask for the moving image.

    Returns:
        tuple:
            - :class:`numpy.ndarray` - A grayscale fixed image.
            - :class:`numpy.ndarray` - A grayscale moving image.

    """
    if len(np.unique(fixed_mask)) == 1 or len(np.unique(moving_mask)) == 1:
        raise ValueError("The foreground is missing in the mask.")

    if (
        fixed_img.shape[:2] != fixed_mask.shape
        or moving_img.shape[:2] != moving_mask.shape
    ):
        raise ValueError("Mismatch of shape between image and its corresponding mask.")

    if len(fixed_img.shape) == 3:
        fixed_img = cv2.cvtColor(fixed_img, cv2.COLOR_BGR2GRAY)

    if len(moving_img.shape) == 3:
        moving_img = cv2.cvtColor(moving_img, cv2.COLOR_BGR2GRAY)

    return fixed_img, moving_img


def compute_center_of_mass(mask: np.ndarray) -> tuple:
    """Compute center of mass.

    Args:
        mask: (:class:`numpy.ndarray`):
            A binary mask.

    Returns:
        :py:obj:`tuple` - x- and y- coordinates representing center of mass.
            - :py:obj:`int` - X coordinate.
            - :py:obj:`int` - Y coordinate.

    """
    moments = cv2.moments(mask)
    x_coord_center = moments["m10"] / moments["m00"]
    y_coord_center = moments["m01"] / moments["m00"]
    return (x_coord_center, y_coord_center)


def prealignment(
    fixed_img: np.ndarray,
    moving_img: np.ndarray,
    fixed_mask: np.ndarray,
    moving_mask: np.ndarray,
    dice_overlap: float = 0.5,
    rotation_step: int = 10,
) -> Tuple[np.ndarray, np.ndarray, np.ndarray, float]:
    """Coarse registration of an image pair.

    This function performs initial alignment of a moving image with respect to a
    fixed image. This can be used as a prealignment step before final refinement.

    Args:
        fixed_img (:class:`numpy.ndarray`):
            A fixed image.
        moving_img (:class:`numpy.ndarray`):
            A moving image.
        fixed_mask (:class:`numpy.ndarray`):
            A binary tissue mask for the fixed image.
        moving_mask (:class:`numpy.ndarray`):
            A binary tissue mask for the moving image.
        dice_overlap (float):
            Dice ratio used for the selection of the best
            transformation matrix.
        rotation_step (int):
            Rotation_step defines an increment in the rotation angles.

    Returns:
        tuple:
            - :class:`numpy.ndarray` - A rigid transform matrix.
            - :class:`numpy.ndarray` - Transformed moving image.
            - :class:`numpy.ndarray` - Transformed moving mask.
            - :py:obj:`float` - Dice overlap.

    Examples:
        >>> from tiatoolbox.tools.registration.wsi_registration import prealignment
        >>> transform, transformed_image, transformed_mask, dice_overlap = prealignment(
        ...     fixed_thumbnail, moving_thumbnail, fixed_mask, moving_mask
        ... )

    Examples:
        >>> from tiatoolbox.tools.registration.wsi_registration import prealignment
        >>> transform, transformed_image, transformed_mask, dice_overlap = prealignment(
        ...     fixed_thumbnail, moving_thumbnail, fixed_mask, moving_mask
        ... )

    """
    orig_fixed_img, orig_moving_img = fixed_img, moving_img

    if len(fixed_mask.shape) != 2:
        fixed_mask = fixed_mask[:, :, 0]
    if len(moving_mask.shape) != 2:
        moving_mask = moving_mask[:, :, 0]

    fixed_mask = np.uint8(fixed_mask > 0)
    moving_mask = np.uint8(moving_mask > 0)

    fixed_img = np.squeeze(fixed_img)
    moving_img = np.squeeze(moving_img)
    fixed_img, moving_img = _check_dims(fixed_img, moving_img, fixed_mask, moving_mask)

    if rotation_step < 10 or rotation_step > 20:
        raise ValueError("Please select the rotation step in between 10 and 20.")

    if dice_overlap < 0 or dice_overlap > 1:
        raise ValueError("The dice_overlap should be in between 0 and 1.0.")

    fixed_img = exposure.rescale_intensity(img_as_float(fixed_img), in_range=(0, 1))
    moving_img = exposure.rescale_intensity(img_as_float(moving_img), in_range=(0, 1))

    # Resizing of fixed and moving masks so that dice can be computed
    height = np.max((fixed_mask.shape[0], moving_mask.shape[0]))
    width = np.max((fixed_mask.shape[1], moving_mask.shape[1]))
    padded_fixed_mask = np.pad(
        fixed_mask,
        pad_width=[(0, height - fixed_mask.shape[0]), (0, width - fixed_mask.shape[1])],
        mode="constant",
    )
    padded_moving_mask = np.pad(
        moving_mask,
        pad_width=[
            (0, height - moving_mask.shape[0]),
            (0, width - moving_mask.shape[1]),
        ],
        mode="constant",
    )
    dice_before = dice(padded_fixed_mask, padded_moving_mask)

    fixed_com = compute_center_of_mass((1 - fixed_img) * fixed_mask)
    moving_com = compute_center_of_mass((1 - moving_img) * moving_mask)

    com_transform = np.array(
        [
            [1, 0, fixed_com[0] - moving_com[0]],
            [0, 1, fixed_com[1] - moving_com[1]],
            [0, 0, 1],
        ]
    )
    origin_transform_com_ = [[1, 0, -fixed_com[0]], [0, 1, -fixed_com[1]], [0, 0, 1]]
    origin_transform_com = [[1, 0, fixed_com[0]], [0, 1, fixed_com[1]], [0, 0, 1]]

    all_dice = []
    all_transform = []
    for angle in np.arange(0, 360, rotation_step).tolist():
        theta = np.radians(angle)
        c, s = np.cos(theta), np.sin(theta)
        rotation_matrix = np.array(((c, -s, 0), (s, c, 0), (0, 0, 1)))

        transform = np.matmul(
            np.matmul(
                np.matmul(origin_transform_com, rotation_matrix), origin_transform_com_
            ),
            com_transform,
        )

        # Apply transformation
        warped_moving_mask = cv2.warpAffine(
            moving_mask, transform[0:-1][:], fixed_img.shape[:2][::-1]
        )
        dice_com = dice(fixed_mask, warped_moving_mask)

        all_dice.append(dice_com)
        all_transform.append(transform)

    if max(all_dice) >= dice_overlap:
        dice_after = max(all_dice)
        pre_transform = all_transform[all_dice.index(dice_after)]

        # Apply transformation to both image and mask
        moving_img = cv2.warpAffine(
            orig_moving_img, pre_transform[0:-1][:], orig_fixed_img.shape[:2][::-1]
        )
        moving_mask = cv2.warpAffine(
            moving_mask, pre_transform[0:-1][:], fixed_img.shape[:2][::-1]
        )
        return pre_transform, moving_img, moving_mask, dice_after

    warnings.warn(
        "Not able to find the best transformation for pre-alignment. "
        "Try changing the values for 'dice_overlap' and 'rotation_step'."
    )
    return np.eye(3), moving_img, moving_mask, dice_before


def match_histograms(
    image_a: np.ndarray, image_b: np.ndarray, kernel_size: int = 7
) -> Tuple[np.ndarray, np.ndarray]:
    """Image normalization function.

    This function performs histogram equalization to unify the
    appearance of an image pair.

    Args:
        image_a (:class:`numpy.ndarray`):
            A grayscale image.
        image_b (:class:`numpy.ndarray`):
            A grayscale image.
        kernel_size (int):
            The size of the ellipse-shaped footprint.

    Returns:
        tuple:
            A normalized pair of images for performing registration.

            - :class:`numpy.ndarray` - A normalized grayscale image.
            - :class:`numpy.ndarray` - A normalized grayscale image.

    Examples:
        >>> from tiatoolbox.tools.registration.wsi_registration import match_histograms
        >>> norm_image_a, norm_image_b = match_histograms(gray_image_a, gray_image_b)

    """
    image_a, image_b = np.squeeze(image_a), np.squeeze(image_b)
    if len(image_a.shape) == 3 or len(image_b.shape) == 3:
        raise ValueError("The input images should be grayscale images.")

    kernel = cv2.getStructuringElement(cv2.MORPH_ELLIPSE, (kernel_size, kernel_size))
    entropy_a, entropy_b = filters.rank.entropy(image_a, kernel), filters.rank.entropy(
        image_b, kernel
    )
    if np.mean(entropy_a) > np.mean(entropy_b):
        image_b = exposure.match_histograms(image_b, image_a).astype(np.uint8)
    else:
        image_a = exposure.match_histograms(image_a, image_b).astype(np.uint8)

    return image_a, image_b


class DFBRFeatureExtractor(torch.nn.Module):
    """Feature extractor for Deep Feature based Registration (DFBR).

    This class extracts features from three different layers of VGG16.
    These features are processed in DFBRegister class for registration
    of a pair of images.

    """

    def __init__(self):
        super().__init__()
        output_layers_id: list[str] = ["16", "23", "30"]
        output_layers_key: list[str] = ["block3_pool", "block4_pool", "block5_pool"]
        self.features: dict = dict.fromkeys(output_layers_key, None)
        self.pretrained: torch.nn.Sequential = torchvision.models.vgg16(
            pretrained=True
        ).features
        self.f_hooks = []

        for i, l in enumerate(output_layers_id):
            self.f_hooks.append(
                getattr(self.pretrained, l).register_forward_hook(
                    self.forward_hook(output_layers_key[i])
                )
            )

    def forward_hook(self, layer_name: str) -> None:
        """Register a hook.

        Args:
            layer_name (str):
                User-defined name for a layer.

        Returns:
            None

        """

        def hook(
            _module: torch.nn.MaxPool2d,
            _module_input: Tuple[torch.Tensor],
            module_output: torch.Tensor,
        ) -> None:
            """Forward hook for feature extraction.

            Args:
                _module:
                    Unused argument for the module.
                _module_input:
                    Unused argument for the modules' input.
                module_output (torch.Tensor):
                    Output (features) of the module.

            Returns:
                None

            """
            self.features[layer_name] = module_output

        return hook

    def forward(self, x: torch.Tensor) -> Dict[str, torch.Tensor]:
        """Forward pass for feature extraction.

        Args:
            x (torch.Tensor):
                Batch of input images.

        Returns:
            dict:
                A dictionary containing the multiscale features.
                The expected format is {layer_name: features}.

        """
        _ = self.pretrained(x)
        return self.features


class DFBRegister:
    r"""Deep Feature based Registration (DFBR).

    This class implements a CNN feature based method for
    registering a pair of histology images, as presented
    in the paper [1]. This work is adapted from [2].

    References:
        [1] Awan, R., Raza, S.E.A., Lotz, J. and Rajpoot, N.M., 2022.
        `Deep Feature based Cross-slide Registration
        <https://arxiv.org/pdf/2202.09971.pdf>`_. arXiv preprint
        arXiv:2202.09971.

        [2] Yang, Z., Dan, T. and Yang, Y., 2018. Multi-temporal remote
        sensing image registration using deep convolutional features.
        Ieee Access, 6, pp.38544-38555.

    Examples:
        >>> from tiatoolbox.tools.registration.wsi_registration import DFBRegister
        >>> import cv2
        >>> df = DFBRegister()
        >>> fixed_image = np.repeat(np.expand_dims(fixed_gray, axis=2), 3, axis=2)
        >>> moving_image = np.repeat(np.expand_dims(moving_gray, axis=2), 3, axis=2)
        >>> transform = df.register(fixed_image, moving_image, fixed_mask, moving_mask)
        >>> registered = cv2.warpAffine(
        ...     moving_gray, transform[0:-1], fixed_gray.shape[:2][::-1]
        ... )

    """

    def __init__(self, patch_size: Tuple[int, int] = (224, 224)):
        self.patch_size = patch_size
        self.x_scale, self.y_scale = [], []
        self.feature_extractor = DFBRFeatureExtractor()

    # Make this function private when full pipeline is implemented.
    def extract_features(
        self, fixed_img: np.ndarray, moving_img: np.ndarray
    ) -> Dict[str, torch.Tensor]:
        """CNN based feature extraction for registration.

        This function extracts multiscale features from a pre-trained
        VGG-16 model for an image pair.

        Args:
            fixed_img (:class:`numpy.ndarray`):
                A fixed image.
            moving_img (:class:`numpy.ndarray`):
                A moving image.

        Returns:
            Dict:
                A dictionary containing the multiscale features.
                The expected format is {layer_name: features}.

        """
        self.x_scale = 1.0 * np.array(fixed_img.shape[:2]) / self.patch_size
        self.y_scale = 1.0 * np.array(moving_img.shape[:2]) / self.patch_size
        fixed_cnn = imresize(
            fixed_img, output_size=self.patch_size, interpolation="linear"
        )
        moving_cnn = imresize(
            moving_img, output_size=self.patch_size, interpolation="linear"
        )

        fixed_cnn = fixed_cnn / 255.0
        moving_cnn = moving_cnn / 255.0

        fixed_cnn = np.moveaxis(fixed_cnn, -1, 0)
        moving_cnn = np.moveaxis(moving_cnn, -1, 0)

        fixed_cnn = np.expand_dims(fixed_cnn, axis=0)
        moving_cnn = np.expand_dims(moving_cnn, axis=0)
        cnn_input = np.concatenate((fixed_cnn, moving_cnn), axis=0)

        x = torch.from_numpy(cnn_input).type(torch.float32)
        return self.feature_extractor(x)

    @staticmethod
    def finding_match(feature_dist: np.ndarray) -> Tuple[np.ndarray, np.ndarray]:
        """Computes matching points.

        This function computes all the possible matching points
        between fixed and moving images.

        Args:
            feature_dist (:class:`numpy.ndarray`):
                A feature distance array.

        Returns:
            tuple:
                - :class:`numpy.ndarray` - An array of matching points.
                - :class:`numpy.ndarray` - An array of floating numbers representing
                  quality of each matching point.

        """
        seq = np.arange(feature_dist.shape[0])
        ind_first_min = np.argmin(feature_dist, axis=1)
        first_min = feature_dist[seq, ind_first_min]
        mask = np.zeros_like(feature_dist)
        mask[seq, ind_first_min] = 1
        masked = np.ma.masked_array(feature_dist, mask)
        second_min = np.amin(masked, axis=1)
        return np.array([seq, ind_first_min]).transpose(), np.array(
            second_min / first_min
        )

    @staticmethod
    def compute_feature_distances(
        features_x: np.ndarray, features_y: np.ndarray, factor: int
    ) -> np.ndarray:
        """Compute feature distance.

        This function computes Euclidean distance between features of
        fixed and moving images.

        Args:
            features_x (:class:`numpy.ndarray`):
                Features computed for a fixed image.
            features_y (:class:`numpy.ndarray`):
                Features computed for a moving image.
            factor (int):
                A number multiplied by the feature size
                for getting the referenced feature size.

        Returns:
            :class:`numpy.ndarray`:
                A feature distance array.

        """
        feature_distance = np.linalg.norm(
            np.repeat(np.expand_dims(features_x, axis=0), features_y.shape[0], axis=0)
            - np.repeat(
                np.expand_dims(features_y, axis=1), features_x.shape[0], axis=1
            ),
            axis=len(features_x.shape),
        )

        feature_size_2d = np.int(np.sqrt(feature_distance.shape[0]))
        ref_feature_size_2d = factor * feature_size_2d
        feature_size, ref_feature_size = feature_size_2d**2, ref_feature_size_2d**2
        feature_grid = np.kron(
            np.arange(feature_size).reshape([feature_size_2d, feature_size_2d]),
            np.ones([factor, factor], dtype="int32"),
        )
        row_ind = np.repeat(
            feature_grid.reshape([ref_feature_size, 1]), ref_feature_size, axis=1
        )
        col_ind = np.repeat(
            feature_grid.reshape([1, ref_feature_size]), ref_feature_size, axis=0
        )
        return feature_distance[row_ind, col_ind]

    def feature_mapping(
        self, features: Dict[str, torch.Tensor], num_matching_points: int = 128
    ) -> Tuple[np.ndarray, np.ndarray, np.ndarray]:
        """Find mapping between CNN features.

        This function maps features of a fixed image to that of
        a moving image on the basis of Euclidean distance between
        them.

        Args:
            features (Dict):
                Multiscale CNN features.
            num_matching_points (int):
                Number of required matching points.

        Returns:
            tuple:
                Parameters for estimating transformation parameters.

                - :class:`numpy.ndarray` - A matching 2D point set in the fixed image.
                - :class:`numpy.ndarray` - A matching 2D point set in the moving image.
                - :class:`numpy.ndarray` - A 1D array, where each element represents
                  quality of each matching point.

        """
        if len(features) != 3:
            raise ValueError("The feature mapping step expects 3 blocks of features.")

        pool3_feat = features["block3_pool"].detach().numpy()
        pool4_feat = features["block4_pool"].detach().numpy()
        pool5_feat = features["block5_pool"].detach().numpy()
        ref_feature_size = pool3_feat.shape[2]

        fixed_feat1 = np.reshape(pool3_feat[0, :, :, :], [-1, 256])
        moving_feat1 = np.reshape(pool3_feat[1, :, :, :], [-1, 256])
        fixed_feat2 = np.reshape(pool4_feat[0, :, :, :], [-1, 512])
        moving_feat2 = np.reshape(pool4_feat[1, :, :, :], [-1, 512])
        fixed_feat3 = np.reshape(pool5_feat[0, :, :, :], [-1, 512])
        moving_feat3 = np.reshape(pool5_feat[1, :, :, :], [-1, 512])

        fixed_feat1 = fixed_feat1 / np.std(fixed_feat1)
        moving_feat1 = moving_feat1 / np.std(moving_feat1)
        fixed_feat2 = fixed_feat2 / np.std(fixed_feat2)
        moving_feat2 = moving_feat2 / np.std(moving_feat2)
        fixed_feat3 = fixed_feat3 / np.std(fixed_feat3)
        moving_feat3 = moving_feat3 / np.std(moving_feat3)

        feature_dist1 = self.compute_feature_distances(fixed_feat1, moving_feat1, 1)
        feature_dist2 = self.compute_feature_distances(fixed_feat2, moving_feat2, 2)
        feature_dist3 = self.compute_feature_distances(fixed_feat3, moving_feat3, 4)
        feature_dist = np.sqrt(2) * feature_dist1 + feature_dist2 + feature_dist3

        seq = np.array(
            [[i, j] for i in range(ref_feature_size) for j in range(ref_feature_size)],
            dtype="int32",
        )
        fixed_points = np.array(seq, dtype="float32") * 8.0 + 4.0
        moving_points = np.array(seq, dtype="float32") * 8.0 + 4.0

        fixed_points = (fixed_points - 112.0) / 224.0
        moving_points = (moving_points - 112.0) / 224.0

        matching_points, quality = self.finding_match(feature_dist)
        max_quality = np.max(quality)
        while np.where(quality >= max_quality)[0].shape[0] <= num_matching_points:
            max_quality -= 0.01

        matching_points = matching_points[np.where(quality >= max_quality)]
        count_matching_points = matching_points.shape[0]

        fixed_points, moving_points = (
            fixed_points[matching_points[:, 1]],
            moving_points[matching_points[:, 0]],
        )
        feature_dist = feature_dist[
            np.repeat(
                np.reshape(matching_points[:, 1], [count_matching_points, 1]),
                count_matching_points,
                axis=1,
            ),
            np.repeat(
                np.reshape(matching_points[:, 0], [1, count_matching_points]),
                count_matching_points,
                axis=0,
            ),
        ]

        fixed_points = ((fixed_points * 224.0) + 112.0) * self.x_scale
        moving_points = ((moving_points * 224.0) + 112.0) * self.y_scale
        fixed_points, moving_points = fixed_points[:, [1, 0]], moving_points[:, [1, 0]]
        return fixed_points, moving_points, np.amin(feature_dist, axis=1)

    @staticmethod
    def estimate_affine_transform(
        points_0: np.ndarray, points_1: np.ndarray
    ) -> np.ndarray:
        """Compute affine transformation matrix.

        This function estimates transformation parameters
        using linear least squares for a given set of matched
        points.

        Args:
            points_0 (:class:`numpy.ndarray`):
                An Nx2 array of points in a fixed image.
            points_1 (:class:`numpy.ndarray`):
                An Nx2 array of points in a moving image.

        Returns:
            :class:`numpy.ndarray`:
                A 3x3 transformation matrix.

        """
        num_points = min(len(points_0), len(points_1))
        x = np.hstack([points_0[:num_points], np.ones((num_points, 1))])
        y = np.hstack([points_1[:num_points], np.ones((num_points, 1))])

        matrix = np.linalg.lstsq(x, y, rcond=-1)[0].T
        matrix[-1, :] = [0, 0, 1]

        return matrix

    @staticmethod
    def get_tissue_regions(
        fixed_image: np.ndarray,
        fixed_mask: np.ndarray,
        moving_image: np.ndarray,
        moving_mask: np.ndarray,
    ) -> Tuple[np.array, np.array, np.array, np.array, IntBounds]:
        """Extract tissue region.

        This function uses binary mask for extracting tissue
        region from the image.

        Args:
            fixed_image (:class:`numpy.ndarray`):
                A fixed image.
            fixed_mask (:class:`numpy.ndarray`):
                A binary tissue mask for the fixed image.
            moving_image (:class:`numpy.ndarray`):
                A moving image.
            moving_mask (:class:`numpy.ndarray`):
                A binary tissue mask for the moving image.

        Returns:
            tuple:
                - :class:`numpy.ndarray` - A cropped image containing tissue region
                  from fixed image.
                - :class:`numpy.ndarray` - A cropped image containing tissue mask
                  from fixed image.
                - :class:`numpy.ndarray` - A cropped image containing tissue region
                  from moving image.
                - :class:`numpy.ndarray` - A cropped image containing tissue mask
                  from moving image.
                - :py:obj:`tuple` - Bounds of the tissue region.
                    - :py:obj:`int` - Top (start y value)
                    - :py:obj:`int` - Left (start x value)
                    - :py:obj:`int` - Bottom (end y value)
                    - :py:obj:`int` - Right (end x value)

        """
        fixed_minc, fixed_min_r, width, height = cv2.boundingRect(fixed_mask)
        fixed_max_c, fixed_max_r = fixed_minc + width, fixed_min_r + height
        moving_minc, moving_min_r, width, height = cv2.boundingRect(moving_mask)
        moving_max_c, moving_max_r = moving_minc + width, moving_min_r + height

        minc, max_c, min_r, max_r = (
            np.min([fixed_minc, moving_minc]),
            np.max([fixed_max_c, moving_max_c]),
            np.min([fixed_min_r, moving_min_r]),
            np.max([fixed_max_r, moving_max_r]),
        )

        fixed_tissue_image = fixed_image[min_r:max_r, minc:max_c]
        fixed_tissue_mask = fixed_mask[min_r:max_r, minc:max_c]
        moving_tissue_image = moving_image[min_r:max_r, minc:max_c]
        moving_tissue_mask = moving_mask[min_r:max_r, minc:max_c]
        moving_tissue_image[np.all(moving_tissue_image == (0, 0, 0), axis=-1)] = (
            243,
            243,
            243,
        )
        return (
            fixed_tissue_image,
            fixed_tissue_mask,
            moving_tissue_image,
            moving_tissue_mask,
            (min_r, minc, max_r, max_c),
        )

    @staticmethod
    def find_points_inside_boundary(mask: np.ndarray, points: np.ndarray) -> np.ndarray:
        """Find indices of points lying inside the boundary.

        This function returns indices of points which are
        enclosed by an area indicated by a binary mask.

        Args:
            mask (:class:`numpy.ndarray`):
                A binary tissue mask
            points (:class:`numpy.ndarray`):
                 (N, 2) array of point coordinates.

        Returns:
            :class:`numpy.ndarray`:
                Indices of points enclosed by a boundary.

        """
        kernel = np.ones((25, 25), np.uint8)
        mask = cv2.dilate(mask, kernel, iterations=1)
        mask_reader = VirtualWSIReader(mask)

        # convert coordinates of shape [N, 2] to [N, 4]
        end_x_y = points[:, 0:2] + 1
        bbox_coord = np.c_[points, end_x_y].astype(int)
        return PatchExtractor.filter_coordinates_fast(
            mask_reader, bbox_coord, 1.0, "baseline", 1.0
        )

    def filtering_matching_points(
        self,
        fixed_mask: np.ndarray,
        moving_mask: np.ndarray,
        fixed_matched_points: np.ndarray,
        moving_matched_points: np.ndarray,
        quality: np.ndarray,
    ) -> Tuple[np.ndarray, np.ndarray, np.ndarray]:
        """Filter the matching points.

        This function removes the duplicated points and the points
        which are identified outside the tissue region.

        Args:
            fixed_mask (:class:`numpy.ndarray`):
                A binary tissue mask for the fixed image.
            moving_mask (:class:`numpy.ndarray`):
                A binary tissue mask for the moving image.
            fixed_matched_points (:class:`numpy.ndarray`):
                (N, 2) array of coordinates.
            moving_matched_points (:class:`numpy.ndarray`):
                (N, 2) array of coordinates.
            quality (:class:`numpy.ndarray`):
                An array representing quality of each matching point.

        Returns:
            tuple:
                - np.ndarray - Filtered matching points for a fixed image.
                - np.ndarray - Filtered matching points for a moving image.
                - np.ndarray - Quality of matching points.

        """
        included_index = self.find_points_inside_boundary(
            fixed_mask, fixed_matched_points
        )
        fixed_matched_points, moving_matched_points, quality = (
            fixed_matched_points[included_index, :],
            moving_matched_points[included_index, :],
            quality[included_index],
        )
        included_index = self.find_points_inside_boundary(
            moving_mask, moving_matched_points
        )
        fixed_matched_points, moving_matched_points, quality = (
            fixed_matched_points[included_index, :],
            moving_matched_points[included_index, :],
            quality[included_index],
        )

        # remove duplicate matching points
        duplicate_ind = []
        unq, count = np.unique(fixed_matched_points, axis=0, return_counts=True)
        repeated_points = unq[count > 1]
        for repeated_point in repeated_points:
            repeated_idx = np.argwhere(
                np.all(fixed_matched_points == repeated_point, axis=1)
            )
            duplicate_ind = np.hstack([duplicate_ind, repeated_idx.ravel()])

        unq, count = np.unique(moving_matched_points, axis=0, return_counts=True)
        repeated_points = unq[count > 1]
        for repeated_point in repeated_points:
            repeated_idx = np.argwhere(
                np.all(moving_matched_points == repeated_point, axis=1)
            )
            duplicate_ind = np.hstack([duplicate_ind, repeated_idx.ravel()])

        if len(duplicate_ind) > 0:
            duplicate_ind = duplicate_ind.astype(int)
            fixed_matched_points = np.delete(
                fixed_matched_points, duplicate_ind, axis=0
            )
            moving_matched_points = np.delete(
                moving_matched_points, duplicate_ind, axis=0
            )
            quality = np.delete(quality, duplicate_ind)

        return fixed_matched_points, moving_matched_points, quality

    def perform_dfbregister(
        self,
        fixed_img: np.ndarray,
        moving_img: np.ndarray,
        fixed_mask: np.ndarray,
        moving_mask: np.ndarray,
    ) -> Tuple[np.ndarray, np.ndarray, np.ndarray]:
        """Perform DFBR to align a pair of image.

        This function aligns a pair of images using Deep
        Feature based Registration (DFBR) method.

        Args:
            fixed_img (:class:`numpy.ndarray`):
                A fixed image.
            moving_img (:class:`numpy.ndarray`):
                A moving image.
            fixed_mask (:class:`numpy.ndarray`):
                A binary tissue mask for the fixed image.
            moving_mask (:class:`numpy.ndarray`):
                A binary tissue mask for the moving image.

        Returns:
            tuple:
                - :class:`numpy.ndarray` - An affine transformation matrix.
                - :class:`numpy.ndarray` - A transformed moving image.
                - :class:`numpy.ndarray` - A transformed moving mask.

        """
        features = self.extract_features(fixed_img, moving_img)
        fixed_matched_points, moving_matched_points, quality = self.feature_mapping(
            features
        )

        (
            fixed_matched_points,
            moving_matched_points,
            quality,
        ) = self.filtering_matching_points(
            fixed_mask,
            moving_mask,
            fixed_matched_points,
            moving_matched_points,
            quality,
        )

        tissue_transform = DFBRegister.estimate_affine_transform(
            fixed_matched_points, moving_matched_points
        )

        # Apply transformation
        moving_img = cv2.warpAffine(
            moving_img, tissue_transform[0:-1][:], fixed_img.shape[:2][::-1]
        )
        moving_mask = cv2.warpAffine(
            moving_mask, tissue_transform[0:-1][:], fixed_img.shape[:2][::-1]
        )
        return tissue_transform, moving_img, moving_mask

    def perform_dfbregister_block_wise(
        self,
        fixed_img: np.ndarray,
        moving_img: np.ndarray,
        fixed_mask: np.ndarray,
        moving_mask: np.ndarray,
    ) -> Tuple[np.ndarray, np.ndarray, np.ndarray]:
        """Perform DFBR to align a pair of images in a block wise manner.

        This function divides the images into four equal parts and then
        perform feature matching for each part from the tissue and moving
        images. Matching features of all the parts are then concatenated
        for the estimation of affine transform.

        Args:
            fixed_img (:class:`numpy.ndarray`):
                A fixed image.
            moving_img (:class:`numpy.ndarray`):
                A moving image.
            fixed_mask (:class:`numpy.ndarray`):
                A binary tissue mask for the fixed image.
            moving_mask (:class:`numpy.ndarray`):
                A binary tissue mask for the moving image.

        Returns:
            tuple:
                - :class:`numpy.ndarray` - An affine transformation matrix.
                - :class:`numpy.ndarray` - A transformed moving image.
                - :class:`numpy.ndarray` - A transformed moving mask.

        """
        left_upper_bounding_bbox = [
            0,
            int(np.floor(fixed_img.shape[0] / 2)),
            0,
            int(np.floor(fixed_img.shape[1] / 2)),
        ]
        right_upper_bounding_bbox = [
            0,
            int(np.floor(fixed_img.shape[0] / 2)),
            int(np.ceil(fixed_img.shape[1] / 2)),
            fixed_img.shape[1],
        ]
        left_lower_bounding_bbox = [
            int(np.ceil(fixed_img.shape[0] / 2)),
            fixed_img.shape[0],
            0,
            int(np.floor(fixed_img.shape[1] / 2)),
        ]
        right_lower_bounding_bbox = [
            int(np.ceil(fixed_img.shape[0] / 2)),
            fixed_img.shape[0],
            int(np.ceil(fixed_img.shape[1] / 2)),
            fixed_img.shape[1],
        ]
        blocks_bounding_box = [
            left_upper_bounding_bbox,
            right_upper_bounding_bbox,
            left_lower_bounding_bbox,
            right_lower_bounding_bbox,
        ]

        fixed_matched_points, moving_matched_points, quality = [], [], []
        for _index, bounding_box in enumerate(blocks_bounding_box):
            fixed_block = fixed_img[
                bounding_box[0] : bounding_box[1], bounding_box[2] : bounding_box[3], :
            ]
            moving_block = moving_img[
                bounding_box[0] : bounding_box[1], bounding_box[2] : bounding_box[3], :
            ]
            features = self.extract_features(fixed_block, moving_block)
            (
                fixed_block_matched_points,
                moving_block_matched_points,
                block_quality,
            ) = self.feature_mapping(features)
            fixed_matched_points.append(
                fixed_block_matched_points + [bounding_box[2], bounding_box[0]]
            )
            moving_matched_points.append(
                moving_block_matched_points + [bounding_box[2], bounding_box[0]]
            )
            quality.append(block_quality)
        fixed_matched_points, moving_matched_points, quality = (
            np.concatenate(fixed_matched_points),
            np.concatenate(moving_matched_points),
            np.concatenate(quality),
        )
        (
            fixed_matched_points,
            moving_matched_points,
            _,
        ) = self.filtering_matching_points(
            fixed_mask,
            moving_mask,
            fixed_matched_points,
            moving_matched_points,
            quality,
        )

        block_transform = DFBRegister.estimate_affine_transform(
            fixed_matched_points, moving_matched_points
        )

        # Apply transformation
        moving_img = cv2.warpAffine(
            moving_img, block_transform[0:-1][:], fixed_img.shape[:2][::-1]
        )
        moving_mask = cv2.warpAffine(
            moving_mask, block_transform[0:-1][:], fixed_img.shape[:2][::-1]
        )

        return block_transform, moving_img, moving_mask

    def register(
        self,
        fixed_img: np.ndarray,
        moving_img: np.ndarray,
        fixed_mask: np.ndarray,
        moving_mask: np.ndarray,
        transform_initializer: np.ndarray = None,
    ) -> np.ndarray:
        """Perform whole slide image registration.

        This function aligns a pair of images using Deep
        Feature based Registration (DFBR) method.

        Args:
            fixed_img (:class:`numpy.ndarray`):
                A fixed image.
            moving_img (:class:`numpy.ndarray`):
                A moving image.
            fixed_mask (:class:`numpy.ndarray`):
                A binary tissue mask for the fixed image.
            moving_mask (:class:`numpy.ndarray`):
                A binary tissue mask for the moving image.
            transform_initializer (:class:`numpy.ndarray`):
                A rigid transformation matrix.

        Returns:
            :class:`numpy.ndarray`:
                An affine transformation matrix.

        """
        if len(fixed_img.shape) != 3 or len(moving_img.shape) != 3:
            raise ValueError(
                "The required shape for fixed and moving images is n x m x 3."
            )

        if fixed_img.shape[2] != 3 or moving_img.shape[2] != 3:
            raise ValueError("The input images are expected to have 3 channels.")

        if len(fixed_mask.shape) > 2:
            fixed_mask = fixed_mask[:, :, 0]
        if len(moving_mask.shape) > 2:
            moving_mask = moving_mask[:, :, 0]

        fixed_mask = np.uint8(fixed_mask > 0)
        moving_mask = np.uint8(moving_mask > 0)

        # Perform Pre-alignment
        if transform_initializer is None:
            transform_initializer, moving_img, moving_mask, before_dice = prealignment(
                fixed_img, moving_img, fixed_mask, moving_mask
            )
        else:
            # Apply transformation to both image and mask
            moving_img = cv2.warpAffine(
                moving_img, transform_initializer[0:-1][:], fixed_img.shape[:2][::-1]
            )
            moving_mask = cv2.warpAffine(
                moving_mask, transform_initializer[0:-1][:], fixed_img.shape[:2][::-1]
            )
            before_dice = dice(fixed_mask, moving_mask)

        # Estimate transform using tissue regions
        (
            fixed_tissue_img,
            fixed_tissue_mask,
            moving_tissue_img,
            moving_tissue_mask,
            tissue_top_left_coord,
        ) = self.get_tissue_regions(fixed_img, fixed_mask, moving_img, moving_mask)
        (
            tissue_transform,
            transform_tissue_img,
            transform_tissue_mask,
        ) = self.perform_dfbregister(
            fixed_tissue_img, moving_tissue_img, fixed_tissue_mask, moving_tissue_mask
        )

        # Use the estimated transform only if it improves DICE overlap
        after_dice = dice(fixed_tissue_mask, transform_tissue_mask)
        if after_dice > before_dice:
            moving_tissue_img, moving_tissue_mask = (
                transform_tissue_img,
                transform_tissue_mask,
            )
            before_dice = after_dice
        else:
            tissue_transform = np.eye(3, 3)

        # Perform transform using tissue regions in a block-wise manner
        (
            block_transform,
            transform_tissue_img,
            transform_tissue_mask,
        ) = self.perform_dfbregister_block_wise(
            fixed_tissue_img, moving_tissue_img, fixed_tissue_mask, moving_tissue_mask
        )

        # Use the estimated tissue transform only if it improves DICE overlap
        after_dice = dice(fixed_tissue_mask, transform_tissue_mask)
        if after_dice > before_dice:
            moving_tissue_img, moving_tissue_mask = (
                transform_tissue_img,
                transform_tissue_mask,
            )
            before_dice = after_dice
        else:
            block_transform = np.eye(3, 3)

        # Fix translation offset
<<<<<<< HEAD
        shift, _error, _diffphase = phase_cross_correlation(
=======
        shift, _error, _diff_phase = phase_cross_correlation(
>>>>>>> 3a315862
            fixed_tissue_img, moving_tissue_img
        )
        translation_offset = np.array([[1, 0, shift[1]], [0, 1, shift[0]], [0, 0, 1]])

        # Combining tissue and block transform
        tissue_transform = translation_offset @ block_transform @ tissue_transform

        # tissue_transform is computed for cropped images (tissue region only).
        # It is converted using the tissue crop coordinates, so that it can be
        # applied to the full image.
        forward_translation = np.array(
            [
                [1, 0, -tissue_top_left_coord[1]],
                [0, 1, -tissue_top_left_coord[0]],
                [0, 0, 1],
            ]
        )
        inverse_translation = np.array(
            [
                [1, 0, tissue_top_left_coord[1]],
                [0, 1, tissue_top_left_coord[0]],
                [0, 0, 1],
            ]
        )
        image_transform = inverse_translation @ tissue_transform @ forward_translation

        return image_transform @ transform_initializer


def estimate_bspline_transform(
    fixed_image: np.ndarray,
    moving_image: np.ndarray,
    fixed_mask: np.ndarray,
    moving_mask: np.ndarray,
    **kwargs,
) -> sitk.BSplineTransform:
    """Estimate B-spline transformation.

    This function performs registration using the `SimpleITK toolkit
    <https://simpleitk.readthedocs.io/_/downloads/en/v1.2.4/pdf/>`_. We employed
     a deformable registration using a multi-resolution B-spline approach. B-spline
     registration uses B-spline curves to compute the deformation field mapping pixels
     in a moving image to corresponding pixels in a fixed image.

    Args:
        fixed_image (:class:`numpy.ndarray`):
            A fixed image.
        moving_image (:class:`numpy.ndarray`):
            A moving image.
        fixed_mask (:class:`numpy.ndarray`):
            A binary tissue mask for the fixed image.
        moving_mask (:class:`numpy.ndarray`):
            A binary tissue mask for the moving image.
        **kwargs (dict):
            Key-word arguments for B-spline parameters.
                grid_space (float):
                    Grid_space (mm) to decide control points.
                scale_factors (list):
                    Scaling factor of each B-spline per level in a multi-level setting.
                shrink_factor (list):
                    Shrink factor per level to change the size and
                    complexity of the image.
                smooth_sigmas (list):
                    Standard deviation for gaussian smoothing per level.
                num_iterations (int):
                    Maximal number of iterations.
                sampling_percent (float):
                    Fraction of image used for metric evaluation.
                learning_rate (float):
                    Step size along traversal direction in parameter space.
                convergence_min_value (float):
                    Value for checking convergence together with energy
                    profile of the similarity metric.
                convergence_window_size (int):
                    Number of similarity metric values for estimating the
                    energy profile.

    Returns:
        2D deformation transformation represented by a grid of control points.

    Examples:
        >>> from tiatoolbox.tools.registration.wsi_registration import (
<<<<<<< HEAD
        >>>     estimate_bspline_transform, apply_bspline_transform
        >>> )
        >>> bspline_transform = estimate_bspline_transform(
        >>>     fixed_gray_thumbnail, moving_gray_thumbnail, fixed_mask, moving_mask,
        >>>     grid_space=50.0, sampling_percent=0.1,
        >>> )
        >>> bspline_registered_image = apply_bspline_transform(
        >>>     fixed_thumbnail, moving_thumbnail, bspline_transform
        >>> )
=======
        ...     estimate_bspline_transform, apply_bspline_transform
        ... )
        >>> bspline_transform = estimate_bspline_transform(
        ...     fixed_gray_thumbnail, moving_gray_thumbnail, fixed_mask, moving_mask,
        ...     grid_space=50.0, sampling_percent=0.1,
        ... )
        >>> bspline_registered_image = apply_bspline_transform(
        ...     fixed_thumbnail, moving_thumbnail, bspline_transform
        ... )
>>>>>>> 3a315862

    """
    bspline_params = {
        "grid_space": 50.0,
        "scale_factors": [1, 2, 5],
        "shrink_factor": [4, 2, 1],
        "smooth_sigmas": [4, 2, 1],
        "num_iterations": 100,
        "sampling_percent": 0.2,
        "learning_rate": 0.5,
        "convergence_min_value": 1e-4,
        "convergence_window_size": 5,
    }
    bspline_params.update(kwargs)

    fixed_image, moving_image = np.squeeze(fixed_image), np.squeeze(moving_image)
    if len(fixed_image.shape) > 3 or len(moving_image.shape) > 3:
        raise ValueError("The input images can only be grayscale or RGB images.")

    if (len(fixed_image.shape) == 3 and fixed_image.shape[2] != 3) or (
        len(moving_image.shape) == 3 and moving_image.shape[2] != 3
    ):
        raise ValueError("The input images can only have 3 channels.")

    # Inverting intensity values
    fixed_image_inv = np.invert(fixed_image)
    moving_image_inv = np.invert(moving_image)

    if len(fixed_mask.shape) > 2:
        fixed_mask = fixed_mask[:, :, 0]
    if len(moving_mask.shape) > 2:
        moving_mask = moving_mask[:, :, 0]
    fixed_mask = np.array(fixed_mask != 0, dtype=np.uint8)
    moving_mask = np.array(moving_mask != 0, dtype=np.uint8)

    # Background Removal
    fixed_image_inv = cv2.bitwise_and(fixed_image_inv, fixed_image_inv, mask=fixed_mask)
    moving_image_inv = cv2.bitwise_and(
        moving_image_inv, moving_image_inv, mask=moving_mask
    )

    # Getting SimpleITK Images from numpy arrays
    fixed_image_inv_sitk = sitk.GetImageFromArray(fixed_image_inv, isVector=True)
    moving_image_inv_sitk = sitk.GetImageFromArray(moving_image_inv, isVector=True)

    cast_filter = sitk.VectorIndexSelectionCastImageFilter()
    cast_filter.SetOutputPixelType(sitk.sitkFloat32)
    fixed_image_inv_sitk = cast_filter.Execute(fixed_image_inv_sitk)
    moving_image_inv_sitk = cast_filter.Execute(moving_image_inv_sitk)

    # Determine the number of B-spline control points using physical spacing
    grid_physical_spacing = 2 * [
        bspline_params["grid_space"]
    ]  # A control point every grid_space (mm)
    image_physical_size = [
        size * spacing
        for size, spacing in zip(
            fixed_image_inv_sitk.GetSize(), fixed_image_inv_sitk.GetSpacing()
        )
    ]
    mesh_size = [
        int(image_size / grid_spacing + 0.5)
        for image_size, grid_spacing in zip(image_physical_size, grid_physical_spacing)
    ]
    mesh_size = [int(sz / 4 + 0.5) for sz in mesh_size]

    tx = sitk.BSplineTransformInitializer(
        image1=fixed_image_inv_sitk, transformDomainMeshSize=mesh_size
    )
    print("Initial Number of B-spline Parameters:", tx.GetNumberOfParameters)

    registration_method = sitk.ImageRegistrationMethod()
    registration_method.SetInitialTransformAsBSpline(
        tx, inPlace=True, scaleFactors=bspline_params["scale_factors"]
    )
    registration_method.SetMetricAsMattesMutualInformation(50)
    registration_method.SetMetricSamplingStrategy(registration_method.RANDOM)
    registration_method.SetMetricSamplingPercentage(
        bspline_params["sampling_percent"], sitk.sitkWallClock
    )

    registration_method.SetShrinkFactorsPerLevel(bspline_params["shrink_factor"])
    registration_method.SetSmoothingSigmasPerLevel(bspline_params["smooth_sigmas"])
    registration_method.SetOptimizerAsGradientDescentLineSearch(
        learningRate=bspline_params["learning_rate"],
        numberOfIterations=bspline_params["num_iterations"],
        convergenceMinimumValue=bspline_params["convergence_min_value"],
        convergenceWindowSize=bspline_params["convergence_window_size"],
    )
    registration_method.SetInterpolator(sitk.sitkLinear)
    return registration_method.Execute(fixed_image_inv_sitk, moving_image_inv_sitk)


def apply_bspline_transform(
    fixed_image: np.ndarray, moving_image: np.ndarray, transform: sitk.BSplineTransform
) -> np.ndarray:
    """Apply the given B-spline transform to a moving image.

    Args:
        fixed_image (:class:`numpy.ndarray`):
            A fixed image.
        moving_image (:class:`numpy.ndarray`):
            A moving image.
        transform (sitk.BSplineTransform):
            A B-spline transform.

    Returns:
        :class:`numpy.ndarray`:
            A transformed moving image.

    """
    fixed_image_sitk = sitk.GetImageFromArray(fixed_image, isVector=True)
    moving_image_sitk = sitk.GetImageFromArray(moving_image, isVector=True)

    resampler = sitk.ResampleImageFilter()
    resampler.SetReferenceImage(fixed_image_sitk)
    resampler.SetInterpolator(sitk.sitkLinear)
    resampler.SetDefaultPixelValue(1)
    resampler.SetTransform(transform)

    sitk_registered_image_sitk = resampler.Execute(moving_image_sitk)
    return sitk.GetArrayFromImage(sitk_registered_image_sitk)


class AffineWSITransformer:
    """Resampling regions from a whole slide image.

    This class is used to resample tiles/patches from a whole slide image
    using transformation.

    Example:
        >>> from tiatoolbox.tools.registration.wsi_registration import (
<<<<<<< HEAD
        >>> AffineWSITransformer
        >>> )
=======
        ... AffineWSITransformer
        ... )
>>>>>>> 3a315862
        >>> from tiatoolbox.wsicore.wsireader import WSIReader
        >>> wsi_reader = WSIReader.open(input_img=sample_ome_tiff)
        >>> transform_level0 = np.eye(3)
        >>> tfm = AffineWSITransformer(wsi_reader, transform_level0)
        >>> output = tfm.read_rect(location, size, resolution=resolution, units="level")

    """

<<<<<<< HEAD
    def __init__(self, wsi_reader: WSIReader, transform: np.ndarray) -> None:
        """Initialize object.

        Args:
            wsi_reader (WSIReader):
                An object with base WSIReader as base class.
            transform (:class:`numpy.ndarray`):
                A 3x3 transformation matrix.

        """
        self.wsi_reader = wsi_reader
=======
    def __init__(self, reader: WSIReader, transform: np.ndarray) -> None:
        """Initialize object.

        Args:
            reader (WSIReader):
                An object with base WSIReader as base class.
            transform (:class:`numpy.ndarray`):
                A 3x3 transformation matrix. The inverse transformation will be applied.

        """
        self.wsi_reader = reader
>>>>>>> 3a315862
        self.transform_level0 = transform

    @staticmethod
    def transform_points(points: np.ndarray, transform: np.ndarray) -> np.ndarray:
        """Transform points using the given transformation matrix.

        Args:
            points (:class:`numpy.ndarray`):
                A set of points of shape (N, 2).
            transform (:class:`numpy.ndarray`):
                Transformation matrix of shape (3, 3).

        Returns:
            :class:`numpy.ndarray`:
                Warped points  of shape (N, 2).

        """
        points = np.array(points)
        # Pad the data with ones, so that our transformation can do translations
        points_pad = np.hstack([points, np.ones((points.shape[0], 1))])
        points_warp = np.dot(points_pad, transform.T)
        return points_warp[:, :-1]

    def get_patch_dimensions(
        self, size: Tuple[int, int], transform: np.ndarray
    ) -> Tuple[int, int]:
        """Compute patch size needed for transformation.

        Args:
            size (tuple(int)):
                (width, height) tuple giving the desired output image size.
            transform (:class:`numpy.ndarray`):
                Transformation matrix of shape (3, 3).

        Returns:
<<<<<<< HEAD
            :tuple(int) - Maximum patch size needed for transformation.
=======
            :py:obj:`tuple` - Maximum size of the patch needed for transformation.
                - :py:obj:`int` - Width
                - :py:obj:`int` - Height
>>>>>>> 3a315862

        """
        width, height = size[0], size[1]

        x = [
            np.linspace(1, width, width, endpoint=True),
            np.ones(height) * width,
            np.linspace(1, width, width, endpoint=True),
            np.ones(height),
        ]
        x = np.array(list(itertools.chain.from_iterable(x)))

        y = [
            np.ones(width),
            np.linspace(1, height, height, endpoint=True),
            np.ones(width) * height,
            np.linspace(1, height, height, endpoint=True),
        ]
        y = np.array(list(itertools.chain.from_iterable(y)))

        points = np.array([x, y]).transpose()
        transform_points = self.transform_points(points, transform)

        width = np.max(transform_points[:, 0]) - np.min(transform_points[:, 0]) + 1
        height = np.max(transform_points[:, 1]) - np.min(transform_points[:, 1]) + 1
        width, height = np.ceil(width).astype(int), np.ceil(height).astype(int)

        return (width, height)

    def get_transformed_location(
        self, location: Tuple[int, int], size: Tuple[int, int], level: int
    ) -> Tuple[int, int]:
        """Get corresponding location on unregistered image and the required patch size.

        This function applies inverse transformation to the centre point of the region.
        The transformed centre point is used to obtain the transformed top left pixel
        of the region.

        Args:
            location (tuple(int)):
                (x, y) tuple giving the top left pixel in the baseline (level 0)
                reference frame.
            size (tuple(int)):
                (width, height) tuple giving the desired output image size.
            level (int):
                Pyramid level/resolution layer.

        Returns:
            tuple:
<<<<<<< HEAD
                - tuple(int) - transformed location (top left pixel).
                - tuple(int) - maximum size suitable for transformation.
=======
                - :py:obj:`tuple` - Transformed location (top left pixel).
                    - :py:obj:`int` - X coordinate
                    - :py:obj:`int` - Y coordinate
                - :py:obj:`tuple` - Maximum size suitable for transformation.
                    - :py:obj:`int` - Width
                    - :py:obj:`int` - Height
>>>>>>> 3a315862

        """
        inv_transform = inv(self.transform_level0)
        size_level0 = [x * (2**level) for x in size]
        center_level0 = [x + size_level0[i] / 2 for i, x in enumerate(location)]
        center_level0 = np.expand_dims(np.array(center_level0), axis=0)
        center_level0 = self.transform_points(center_level0, inv_transform)[0]

        transformed_size = self.get_patch_dimensions(size, inv_transform)
        transformed_location = [
            center_level0[0] - (transformed_size[0] * (2**level)) / 2,
            center_level0[1] - (transformed_size[1] * (2**level)) / 2,
        ]
        transformed_location = tuple(
            np.round(x).astype(int) for x in transformed_location
        )
        return transformed_location, transformed_size

    def transform_patch(self, patch: np.ndarray, size: Tuple[int, int]) -> np.ndarray:
        """Apply transformation to the given patch.

        This function applies the transformation matrix after removing the translation.

        Args:
            patch (:class:`numpy.ndarray`):
                A region of whole slide image.
            size (tuple(int)):
                (width, height) tuple giving the desired output image size.

        Returns:
            :class:`numpy.ndarray`:
                A transformed region/patch.

        """
        transform = self.transform_level0 * [[1, 1, 0], [1, 1, 0], [1, 1, 1]]
<<<<<<< HEAD
        forward_translation = np.array(
            [[1, 0, -size[0] / 2], [0, 1, -size[1] / 2], [0, 0, 1]]
        )
        inverse_translation = np.array(
            [[1, 0, size[0] / 2], [0, 1, size[1] / 2], [0, 0, 1]]
        )
=======
        translation = (-size[0] / 2 + 0.5, -size[1] / 2 + 0.5)
        forward_translation = np.array(
            [[1, 0, translation[0]], [0, 1, translation[1]], [0, 0, 1]]
        )
        inverse_translation = np.linalg.inv(forward_translation)
>>>>>>> 3a315862
        transform = inverse_translation @ transform @ forward_translation
        return cv2.warpAffine(patch, transform[0:-1][:], patch.shape[:2][::-1])

    def read_rect(
        self,
        location: Tuple[int, int],
        size: Tuple[int, int],
        resolution: Resolution,
        units: str,
    ) -> np.ndarray:
        """Read a transformed region of the transformed whole slide image.

        Location is in terms of the baseline image (level 0 / maximum resolution),
        and size is the output image size.

        Args:
            location (tuple(int)):
                (x, y) tuple giving the top left pixel in the baseline (level 0)
                reference frame.
            size (tuple(int)):
                (width, height) tuple giving the desired output image size.
            resolution (float or tuple(float)):
                Pyramid level/resolution layer.
            units (str):
                Units of the scale.

        Returns:
            :class:`numpy.ndarray`:
                A transformed region/patch.

        """
        (
            read_level,
            _,
            _,
            _post_read_scale,
            _baseline_read_size,
        ) = self.wsi_reader.find_read_rect_params(
            location=location,
            size=size,
            resolution=resolution,
            units=units,
        )
        transformed_location, max_size = self.get_transformed_location(
            location, size, read_level
        )
        patch = self.wsi_reader.read_rect(
            transformed_location, max_size, resolution=resolution, units=units
        )
        transformed_patch = self.transform_patch(patch, max_size)

        start_row = int(max_size[1] / 2) - int(size[1] / 2)
        end_row = int(max_size[1] / 2) + int(size[1] / 2)
        start_col = int(max_size[0] / 2) - int(size[0] / 2)
        end_col = int(max_size[0] / 2) + int(size[0] / 2)
        return transformed_patch[start_row:end_row, start_col:end_col, :]<|MERGE_RESOLUTION|>--- conflicted
+++ resolved
@@ -19,10 +19,7 @@
 from tiatoolbox.wsicore.wsireader import VirtualWSIReader, WSIReader
 
 Resolution = Union[Number, Tuple[Number, Number], np.ndarray]
-<<<<<<< HEAD
-=======
 IntBounds = Tuple[int, int, int, int]
->>>>>>> 3a315862
 
 
 def _check_dims(
@@ -123,12 +120,6 @@
             - :class:`numpy.ndarray` - Transformed moving image.
             - :class:`numpy.ndarray` - Transformed moving mask.
             - :py:obj:`float` - Dice overlap.
-
-    Examples:
-        >>> from tiatoolbox.tools.registration.wsi_registration import prealignment
-        >>> transform, transformed_image, transformed_mask, dice_overlap = prealignment(
-        ...     fixed_thumbnail, moving_thumbnail, fixed_mask, moving_mask
-        ... )
 
     Examples:
         >>> from tiatoolbox.tools.registration.wsi_registration import prealignment
@@ -1089,11 +1080,7 @@
             block_transform = np.eye(3, 3)
 
         # Fix translation offset
-<<<<<<< HEAD
-        shift, _error, _diffphase = phase_cross_correlation(
-=======
         shift, _error, _diff_phase = phase_cross_correlation(
->>>>>>> 3a315862
             fixed_tissue_img, moving_tissue_img
         )
         translation_offset = np.array([[1, 0, shift[1]], [0, 1, shift[0]], [0, 0, 1]])
@@ -1176,17 +1163,6 @@
 
     Examples:
         >>> from tiatoolbox.tools.registration.wsi_registration import (
-<<<<<<< HEAD
-        >>>     estimate_bspline_transform, apply_bspline_transform
-        >>> )
-        >>> bspline_transform = estimate_bspline_transform(
-        >>>     fixed_gray_thumbnail, moving_gray_thumbnail, fixed_mask, moving_mask,
-        >>>     grid_space=50.0, sampling_percent=0.1,
-        >>> )
-        >>> bspline_registered_image = apply_bspline_transform(
-        >>>     fixed_thumbnail, moving_thumbnail, bspline_transform
-        >>> )
-=======
         ...     estimate_bspline_transform, apply_bspline_transform
         ... )
         >>> bspline_transform = estimate_bspline_transform(
@@ -1196,7 +1172,6 @@
         >>> bspline_registered_image = apply_bspline_transform(
         ...     fixed_thumbnail, moving_thumbnail, bspline_transform
         ... )
->>>>>>> 3a315862
 
     """
     bspline_params = {
@@ -1329,13 +1304,8 @@
 
     Example:
         >>> from tiatoolbox.tools.registration.wsi_registration import (
-<<<<<<< HEAD
-        >>> AffineWSITransformer
-        >>> )
-=======
         ... AffineWSITransformer
         ... )
->>>>>>> 3a315862
         >>> from tiatoolbox.wsicore.wsireader import WSIReader
         >>> wsi_reader = WSIReader.open(input_img=sample_ome_tiff)
         >>> transform_level0 = np.eye(3)
@@ -1344,19 +1314,6 @@
 
     """
 
-<<<<<<< HEAD
-    def __init__(self, wsi_reader: WSIReader, transform: np.ndarray) -> None:
-        """Initialize object.
-
-        Args:
-            wsi_reader (WSIReader):
-                An object with base WSIReader as base class.
-            transform (:class:`numpy.ndarray`):
-                A 3x3 transformation matrix.
-
-        """
-        self.wsi_reader = wsi_reader
-=======
     def __init__(self, reader: WSIReader, transform: np.ndarray) -> None:
         """Initialize object.
 
@@ -1368,7 +1325,6 @@
 
         """
         self.wsi_reader = reader
->>>>>>> 3a315862
         self.transform_level0 = transform
 
     @staticmethod
@@ -1404,13 +1360,9 @@
                 Transformation matrix of shape (3, 3).
 
         Returns:
-<<<<<<< HEAD
-            :tuple(int) - Maximum patch size needed for transformation.
-=======
             :py:obj:`tuple` - Maximum size of the patch needed for transformation.
                 - :py:obj:`int` - Width
                 - :py:obj:`int` - Height
->>>>>>> 3a315862
 
         """
         width, height = size[0], size[1]
@@ -1460,17 +1412,12 @@
 
         Returns:
             tuple:
-<<<<<<< HEAD
-                - tuple(int) - transformed location (top left pixel).
-                - tuple(int) - maximum size suitable for transformation.
-=======
                 - :py:obj:`tuple` - Transformed location (top left pixel).
                     - :py:obj:`int` - X coordinate
                     - :py:obj:`int` - Y coordinate
                 - :py:obj:`tuple` - Maximum size suitable for transformation.
                     - :py:obj:`int` - Width
                     - :py:obj:`int` - Height
->>>>>>> 3a315862
 
         """
         inv_transform = inv(self.transform_level0)
@@ -1506,20 +1453,11 @@
 
         """
         transform = self.transform_level0 * [[1, 1, 0], [1, 1, 0], [1, 1, 1]]
-<<<<<<< HEAD
-        forward_translation = np.array(
-            [[1, 0, -size[0] / 2], [0, 1, -size[1] / 2], [0, 0, 1]]
-        )
-        inverse_translation = np.array(
-            [[1, 0, size[0] / 2], [0, 1, size[1] / 2], [0, 0, 1]]
-        )
-=======
         translation = (-size[0] / 2 + 0.5, -size[1] / 2 + 0.5)
         forward_translation = np.array(
             [[1, 0, translation[0]], [0, 1, translation[1]], [0, 0, 1]]
         )
         inverse_translation = np.linalg.inv(forward_translation)
->>>>>>> 3a315862
         transform = inverse_translation @ transform @ forward_translation
         return cv2.warpAffine(patch, transform[0:-1][:], patch.shape[:2][::-1])
 
