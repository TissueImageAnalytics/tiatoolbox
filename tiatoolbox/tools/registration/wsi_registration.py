--- conflicted
+++ resolved
@@ -1,75 +1,39 @@
 import numpy as np
 from skimage import exposure, filters, morphology
 
-<<<<<<< HEAD
+
 def match_histograms(image_a, image_b, disk_radius=3):
-	"""Image normalization function.
-
-	This function performs histogram equalization to unify the
-	appearance of an image pair.
-
-	Args:
-		image_a (:class:`numpy.ndarray`):
-			A grayscale image.
-		image_b (:class:`numpy.ndarray`):
-			A grayscale image.
-		disk_radius (int):
-			The radius of the disk-shaped footprint.
-
-	Returns:
-		:class:`numpy.ndarray`:
-			A normalized grayscale image.
-		:class:`numpy.ndarray`:
-			A normalized grayscale image.
-
-	"""
-
-	image_a, image_b = np.squeeze(image_a), np.squeeze(image_b)
-	if len(image_a.shape) == 3 or len(image_b.shape) == 3:
-		raise ValueError("The input images should be grayscale images.")
-
-	entropy_a, entropy_b = filters.rank.entropy(
-		image_a, morphology.disk(disk_radius)
-	), filters.rank.entropy(image_b, morphology.disk(disk_radius))
-	if np.mean(entropy_a) > np.mean(entropy_b):
-		image_b = exposure.match_histograms(image_b, image_a)
-	else:
-		image_a = exposure.match_histograms(image_a, image_b)
-
-	return image_a, image_b
-=======
-
-def match_histograms(image_a, image_b, disk_size=3):
     """Image normalization function.
 
     This function performs histogram equalization to unify the
     appearance of an image pair.
 
     Args:
-        fixed_img (:class:`numpy.ndarray`):
-            A grayscale fixed image.
-        moving_img (:class:`numpy.ndarray`):
-            A grayscale moving image.
+            image_a (:class:`numpy.ndarray`):
+                    A grayscale image.
+            image_b (:class:`numpy.ndarray`):
+                    A grayscale image.
+            disk_radius (int):
+                    The radius of the disk-shaped footprint.
 
     Returns:
-        :class:`numpy.ndarray`:
-            A normalized grayscale fixed image.
-        :class:`numpy.ndarray`:
-            A normalized grayscale moving image.
+            :class:`numpy.ndarray`:
+                    A normalized grayscale image.
+            :class:`numpy.ndarray`:
+                    A normalized grayscale image.
 
     """
 
-    image_a, moving_img = np.squeeze(image_a), np.squeeze(image_b)
+    image_a, image_b = np.squeeze(image_a), np.squeeze(image_b)
     if len(image_a.shape) == 3 or len(image_b.shape) == 3:
         raise ValueError("The input images should be grayscale images.")
 
-    moving_entropy, fixed_entropy = filters.rank.entropy(
-        image_b, morphology.disk(disk_size)
-    ), filters.rank.entropy(image_a, morphology.disk(disk_size))
-    if np.mean(fixed_entropy) > np.mean(moving_entropy):
+    entropy_a, entropy_b = filters.rank.entropy(
+        image_a, morphology.disk(disk_radius)
+    ), filters.rank.entropy(image_b, morphology.disk(disk_radius))
+    if np.mean(entropy_a) > np.mean(entropy_b):
         image_b = exposure.match_histograms(image_b, image_a)
     else:
         image_a = exposure.match_histograms(image_a, image_b)
 
-    return image_a, image_b
->>>>>>> 36de6397
+    return image_a, image_b