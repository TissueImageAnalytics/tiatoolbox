--- conflicted
+++ resolved
@@ -53,8 +53,8 @@
     moving_img: np.ndarray,
     fixed_mask: np.ndarray,
     moving_mask: np.ndarray,
-    dice_overlap=0.5,
-    rotation_step=10,
+    dice_overlap: float = 0.5,
+    rotation_step: int = 10,
 ) -> np.ndarray:
     """Coarse registration of an image pair.
 
@@ -151,7 +151,7 @@
 
 
 def match_histograms(
-    image_a: np.ndarray, image_b: np.ndarray, kernel_size=7
+    image_a: np.ndarray, image_b: np.ndarray, kernel_size: int = 7
 ) -> np.ndarray:
     """Image normalization function.
 
@@ -190,13 +190,8 @@
     return image_a, image_b
 
 
-<<<<<<< HEAD
-class DFBRegistration:
-    r"""Deep Feature based Registration
-=======
 class DFBRegister:
-    r"""Deep Feature based Registration (DFBR)
->>>>>>> c478c066
+    r"""Deep Feature based Registration (DFBR).
 
     This class implements a CNN feature based registration,
     as proposed in a paper titled `Deep Feature based Cross-slide Registration
@@ -214,11 +209,7 @@
         )
 
     # Make this function private when full pipeline is implemented.
-<<<<<<< HEAD
-    def extract_features(self, fixed_img, moving_img):
-=======
     def extract_features(self, fixed_img: np.ndarray, moving_img: np.ndarray) -> dict:
->>>>>>> c478c066
         """CNN based feature extraction for registration.
 
         This function extracts multiscale features from a pre-trained
@@ -267,11 +258,7 @@
         return self.FeatureExtractor(x)
 
     @staticmethod
-<<<<<<< HEAD
-    def finding_match(feature_dist):
-=======
     def finding_match(feature_dist: np.ndarray) -> np.ndarray:
->>>>>>> c478c066
         """Computes matching points.
 
         This function computes all the possible matching points
@@ -301,13 +288,9 @@
         )
 
     @staticmethod
-<<<<<<< HEAD
-    def compute_feature_distance(feature_x, feature_y, factor):
-=======
     def compute_feature_distance(
         feature_x: np.ndarray, feature_y: np.ndarray, factor: int
     ) -> np.ndarray:
->>>>>>> c478c066
         """Computes feature distance.
 
         This function computes Euclidean distance between features of
@@ -348,11 +331,7 @@
         )
         return feature_distance[row_ind, col_ind]
 
-<<<<<<< HEAD
-    def feature_mapping(self, features, num_matching_points=128):
-=======
     def feature_mapping(self, features: dict, num_matching_points=128) -> np.ndarray:
->>>>>>> c478c066
         """Mapping of CNN features.
 
         This function maps features of a fixed image to that of
@@ -373,10 +352,7 @@
             :class:`numpy.ndarray`:
                 A 1D array, where each element represents quality
                 of each matching point.
-<<<<<<< HEAD
-=======
-
->>>>>>> c478c066
+
         """
         if len(features) != 3:
             raise ValueError("The feature mapping step expects 3 blocks of features.")
@@ -445,13 +421,9 @@
         return fixed_points, moving_points, np.amin(feature_dist, axis=1)
 
     @staticmethod
-<<<<<<< HEAD
-    def estimate_affine_transform(points_0, points_1):
-=======
     def estimate_affine_transform(
         points_0: np.ndarray, points_1: np.ndarray
     ) -> np.ndarray:
->>>>>>> c478c066
         """Compute affine transformation matrix.
 
         This function estimates transformation parameters
