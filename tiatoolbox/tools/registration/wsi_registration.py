import warnings

import cv2
import numpy as np
<<<<<<< HEAD
import torch
import torchvision
from skimage import exposure, filters, morphology
from torchvision.models._utils import IntermediateLayerGetter

from tiatoolbox.utils.transforms import imresize


class DFBRegistrtation:
    r"""Implements Deep Feature based Registration.

    This class implements a CNN feature based registration,
    as proposed in a paper titled `Deep Feature based Cross-slide Registration
    <https://arxiv.org/pdf/2202.09971.pdf>`_.

    """

    def __init__(self):
        self.patch_size = (224, 224)
        self.Xscale, self.Yscale = [], []
        model = torchvision.models.vgg16(True)
        return_layers = {"16": "block3_pool", "23": "block4_pool", "30": "block5_pool"}
        self.FeatureExtractor = IntermediateLayerGetter(
            model.features, return_layers=return_layers
        )

    # Make this function private when full pipeline is implemented.
    def extract_features(self, fixed_img, moving_img):
        """CNN based feature extraction for registration.

        This function extracts multiscale features from a pre-trained
        VGG-16 model for an image pair.

        Args:
            fixed_img (:class:`numpy.ndarray`):
                A fixed image.
            moving_img (:class:`numpy.ndarray`):
                A moving image.

        Returns:
            dict:
                A dictionary containing the multiscale features.
                The expected format is {layer_name: features}.

        """
        if len(fixed_img.shape) != 3 or len(moving_img.shape) != 3:
            raise ValueError(
                "The required shape for fixed and moving images is n x m x 3."
            )

        if fixed_img.shape[2] != 3 or moving_img.shape[2] != 3:
            raise ValueError("The input images are expected to have 3 channels.")

        self.Xscale = 1.0 * np.array(fixed_img.shape[:2]) / self.patch_size
        self.Yscale = 1.0 * np.array(moving_img.shape[:2]) / self.patch_size
        fixed_cnn = imresize(
            fixed_img, output_size=self.patch_size, interpolation="linear"
        )
        moving_cnn = imresize(
            moving_img, output_size=self.patch_size, interpolation="linear"
        )

        fixed_cnn = fixed_cnn / 255.0
        moving_cnn = moving_cnn / 255.0

        fixed_cnn = np.moveaxis(fixed_cnn, -1, 0)
        moving_cnn = np.moveaxis(moving_cnn, -1, 0)

        fixed_cnn = np.expand_dims(fixed_cnn, axis=0)
        moving_cnn = np.expand_dims(moving_cnn, axis=0)
        cnn_input = np.concatenate((fixed_cnn, moving_cnn), axis=0)

        x = torch.from_numpy(cnn_input).type(torch.float32)
        return self.FeatureExtractor(x)
=======
import scipy.ndimage as ndi
from skimage import exposure, filters
from skimage.util import img_as_float

from tiatoolbox.utils.metrics import dice


def _check_dims(fixed_img, moving_img, fixed_mask, moving_mask):
    """Check the dimensionality of images and mask.

    Args:
        fixed_img (:class:`numpy.ndarray`):
            A grayscale fixed image.
        moving_img (:class:`numpy.ndarray`):
            A grayscale moving image.
        fixed_mask (:class:`numpy.ndarray`):
            A binary tissue mask for the fixed image.
        moving_mask (:class:`numpy.ndarray`):
            A binary tissue mask for the moving image.

    Returns:
        None

    """
    if len(np.unique(fixed_mask)) == 1 or len(np.unique(fixed_mask)) == 1:
        raise ValueError("The foreground is missing in the mask.")

    if len(fixed_img.shape) != 2 or len(moving_img.shape) != 2:
        raise ValueError("The input images should be grayscale images.")

    if (
        fixed_img.shape[:] != fixed_mask.shape[:]
        or moving_img.shape[:] != moving_mask.shape[:]
    ):
        raise ValueError("Mismatch of shape between image and its corresponding mask.")


def prealignment(
    fixed_img, moving_img, fixed_mask, moving_mask, dice_overlap=0.5, rotation_step=10
):
    """Coarse registration of an image pair.

    This function performs initial alignment of a moving image with respect to a
    fixed image. This can be used as a prealignment step before final refinement.

    Args:
        fixed_img (:class:`numpy.ndarray`):
            A grayscale fixed image.
        moving_img (:class:`numpy.ndarray`):
            A grayscale moving image.
        fixed_mask (:class:`numpy.ndarray`):
            A binary tissue mask for the fixed image.
        moving_mask (:class:`numpy.ndarray`):
            A binary tissue mask for the moving image.
        dice_overlap (float):
            Dice ratio used for the selection of the best
            transformation matrix.
        rotation_step (int):
            Rotation_step defines an increment in the rotation angles.

    Returns:
        :class:`numpy.ndarray`:
            A transform matrix.

    """
    if len(fixed_mask.shape) != 2:
        fixed_mask = fixed_mask[:, :, 0]
    if len(moving_mask.shape) != 2:
        moving_mask = moving_mask[:, :, 0]

    fixed_img = np.squeeze(fixed_img)
    moving_img = np.squeeze(moving_img)

    fixed_mask = np.uint8(fixed_mask > 0)
    moving_mask = np.uint8(moving_mask > 0)

    _check_dims(fixed_img, moving_img, fixed_mask, moving_mask)

    if rotation_step < 10 or rotation_step > 20:
        raise ValueError("Please select the rotation step in between 10 and 20.")

    if dice_overlap < 0 or dice_overlap > 1:
        raise ValueError("The dice_overlap should be in between 0 and 1.0.")

    fixed_img = exposure.rescale_intensity(img_as_float(fixed_img), in_range=(0, 1))
    moving_img = exposure.rescale_intensity(img_as_float(moving_img), in_range=(0, 1))

    cy, cx = ndi.center_of_mass((1 - fixed_img) * fixed_mask)
    fixed_com = [cx, cy]

    cy, cx = ndi.center_of_mass((1 - moving_img) * moving_mask)
    moving_com = [cx, cy]

    com_transform = np.array(
        [
            [1, 0, fixed_com[0] - moving_com[0]],
            [0, 1, fixed_com[1] - moving_com[1]],
            [0, 0, 1],
        ]
    )
    origin_transform_com_ = [[1, 0, -fixed_com[0]], [0, 1, -fixed_com[1]], [0, 0, 1]]
    origin_transform_com = [[1, 0, fixed_com[0]], [0, 1, fixed_com[1]], [0, 0, 1]]

    all_dice = []
    all_transform = []
    for angle in np.arange(0, 360, rotation_step).tolist():
        theta = np.radians(angle)
        c, s = np.cos(theta), np.sin(theta)
        rotation_matrix = np.array(((c, -s, 0), (s, c, 0), (0, 0, 1)))

        transform = np.matmul(
            np.matmul(
                np.matmul(origin_transform_com, rotation_matrix), origin_transform_com_
            ),
            com_transform,
        )
        warped_moving_mask = cv2.warpAffine(
            moving_mask, transform[0:-1][:], fixed_img.shape[:2][::-1]
        )
        dice_com = dice(fixed_mask, warped_moving_mask)

        all_dice.append(dice_com)
        all_transform.append(transform)

    if max(all_dice) >= dice_overlap:
        return all_transform[all_dice.index(max(all_dice))]

    warnings.warn(
        "Not able to find the best transformation. Try changing the values for"
        " 'dice_overlap' and 'rotation_step'."
    )
    return None
>>>>>>> 810a0ee7


def match_histograms(image_a, image_b, kernel_size=7):
    """Image normalization function.

    This function performs histogram equalization to unify the
    appearance of an image pair.

    Args:
        image_a (:class:`numpy.ndarray`):
            A grayscale image.
        image_b (:class:`numpy.ndarray`):
            A grayscale image.
        kernel_size (int):
            The size of the ellipse-shaped footprint.

    Returns:
        :class:`numpy.ndarray`:
            A normalized grayscale image.
        :class:`numpy.ndarray`:
            A normalized grayscale image.

    """

    image_a, image_b = np.squeeze(image_a), np.squeeze(image_b)
    if len(image_a.shape) == 3 or len(image_b.shape) == 3:
        raise ValueError("The input images should be grayscale images.")

    kernel = cv2.getStructuringElement(cv2.MORPH_ELLIPSE, (kernel_size, kernel_size))
    entropy_a, entropy_b = filters.rank.entropy(image_a, kernel), filters.rank.entropy(
        image_b, kernel
    )
    if np.mean(entropy_a) > np.mean(entropy_b):
        image_b = exposure.match_histograms(image_b, image_a).astype(np.uint8)
    else:
        image_a = exposure.match_histograms(image_a, image_b).astype(np.uint8)

    return image_a, image_b<|MERGE_RESOLUTION|>--- conflicted
+++ resolved
@@ -2,87 +2,15 @@
 
 import cv2
 import numpy as np
-<<<<<<< HEAD
+import scipy.ndimage as ndi
 import torch
 import torchvision
-from skimage import exposure, filters, morphology
-from torchvision.models._utils import IntermediateLayerGetter
-
-from tiatoolbox.utils.transforms import imresize
-
-
-class DFBRegistrtation:
-    r"""Implements Deep Feature based Registration.
-
-    This class implements a CNN feature based registration,
-    as proposed in a paper titled `Deep Feature based Cross-slide Registration
-    <https://arxiv.org/pdf/2202.09971.pdf>`_.
-
-    """
-
-    def __init__(self):
-        self.patch_size = (224, 224)
-        self.Xscale, self.Yscale = [], []
-        model = torchvision.models.vgg16(True)
-        return_layers = {"16": "block3_pool", "23": "block4_pool", "30": "block5_pool"}
-        self.FeatureExtractor = IntermediateLayerGetter(
-            model.features, return_layers=return_layers
-        )
-
-    # Make this function private when full pipeline is implemented.
-    def extract_features(self, fixed_img, moving_img):
-        """CNN based feature extraction for registration.
-
-        This function extracts multiscale features from a pre-trained
-        VGG-16 model for an image pair.
-
-        Args:
-            fixed_img (:class:`numpy.ndarray`):
-                A fixed image.
-            moving_img (:class:`numpy.ndarray`):
-                A moving image.
-
-        Returns:
-            dict:
-                A dictionary containing the multiscale features.
-                The expected format is {layer_name: features}.
-
-        """
-        if len(fixed_img.shape) != 3 or len(moving_img.shape) != 3:
-            raise ValueError(
-                "The required shape for fixed and moving images is n x m x 3."
-            )
-
-        if fixed_img.shape[2] != 3 or moving_img.shape[2] != 3:
-            raise ValueError("The input images are expected to have 3 channels.")
-
-        self.Xscale = 1.0 * np.array(fixed_img.shape[:2]) / self.patch_size
-        self.Yscale = 1.0 * np.array(moving_img.shape[:2]) / self.patch_size
-        fixed_cnn = imresize(
-            fixed_img, output_size=self.patch_size, interpolation="linear"
-        )
-        moving_cnn = imresize(
-            moving_img, output_size=self.patch_size, interpolation="linear"
-        )
-
-        fixed_cnn = fixed_cnn / 255.0
-        moving_cnn = moving_cnn / 255.0
-
-        fixed_cnn = np.moveaxis(fixed_cnn, -1, 0)
-        moving_cnn = np.moveaxis(moving_cnn, -1, 0)
-
-        fixed_cnn = np.expand_dims(fixed_cnn, axis=0)
-        moving_cnn = np.expand_dims(moving_cnn, axis=0)
-        cnn_input = np.concatenate((fixed_cnn, moving_cnn), axis=0)
-
-        x = torch.from_numpy(cnn_input).type(torch.float32)
-        return self.FeatureExtractor(x)
-=======
-import scipy.ndimage as ndi
 from skimage import exposure, filters
 from skimage.util import img_as_float
+from torchvision.models._utils import IntermediateLayerGetter
 
 from tiatoolbox.utils.metrics import dice
+from tiatoolbox.utils.transforms import imresize
 
 
 def _check_dims(fixed_img, moving_img, fixed_mask, moving_mask):
@@ -210,7 +138,6 @@
         " 'dice_overlap' and 'rotation_step'."
     )
     return None
->>>>>>> 810a0ee7
 
 
 def match_histograms(image_a, image_b, kernel_size=7):
@@ -248,4 +175,72 @@
     else:
         image_a = exposure.match_histograms(image_a, image_b).astype(np.uint8)
 
-    return image_a, image_b+    return image_a, image_b
+
+
+class DFBRegistrtation:
+    r"""Implements Deep Feature based Registration.
+
+    This class implements a CNN feature based registration,
+    as proposed in a paper titled `Deep Feature based Cross-slide Registration
+    <https://arxiv.org/pdf/2202.09971.pdf>`_.
+
+    """
+
+    def __init__(self):
+        self.patch_size = (224, 224)
+        self.Xscale, self.Yscale = [], []
+        model = torchvision.models.vgg16(True)
+        return_layers = {"16": "block3_pool", "23": "block4_pool", "30": "block5_pool"}
+        self.FeatureExtractor = IntermediateLayerGetter(
+            model.features, return_layers=return_layers
+        )
+
+    # Make this function private when full pipeline is implemented.
+    def extract_features(self, fixed_img, moving_img):
+        """CNN based feature extraction for registration.
+
+        This function extracts multiscale features from a pre-trained
+        VGG-16 model for an image pair.
+
+        Args:
+            fixed_img (:class:`numpy.ndarray`):
+                A fixed image.
+            moving_img (:class:`numpy.ndarray`):
+                A moving image.
+
+        Returns:
+            dict:
+                A dictionary containing the multiscale features.
+                The expected format is {layer_name: features}.
+
+        """
+        if len(fixed_img.shape) != 3 or len(moving_img.shape) != 3:
+            raise ValueError(
+                "The required shape for fixed and moving images is n x m x 3."
+            )
+
+        if fixed_img.shape[2] != 3 or moving_img.shape[2] != 3:
+            raise ValueError("The input images are expected to have 3 channels.")
+
+        self.Xscale = 1.0 * np.array(fixed_img.shape[:2]) / self.patch_size
+        self.Yscale = 1.0 * np.array(moving_img.shape[:2]) / self.patch_size
+        fixed_cnn = imresize(
+            fixed_img, output_size=self.patch_size, interpolation="linear"
+        )
+        moving_cnn = imresize(
+            moving_img, output_size=self.patch_size, interpolation="linear"
+        )
+
+        fixed_cnn = fixed_cnn / 255.0
+        moving_cnn = moving_cnn / 255.0
+
+        fixed_cnn = np.moveaxis(fixed_cnn, -1, 0)
+        moving_cnn = np.moveaxis(moving_cnn, -1, 0)
+
+        fixed_cnn = np.expand_dims(fixed_cnn, axis=0)
+        moving_cnn = np.expand_dims(moving_cnn, axis=0)
+        cnn_input = np.concatenate((fixed_cnn, moving_cnn), axis=0)
+
+        x = torch.from_numpy(cnn_input).type(torch.float32)
+        return self.FeatureExtractor(x)