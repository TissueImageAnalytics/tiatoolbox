--- conflicted
+++ resolved
@@ -26,11 +26,6 @@
 
 from tiatoolbox.annotation.storage import AnnotationStore
 from tiatoolbox.utils.transforms import imresize, locsize2bounds
-<<<<<<< HEAD
-from tiatoolbox.wsicore.wsireader import WSIReader, WSIMeta
-from tiatoolbox.annotation.storage import AnnotationStore
-=======
->>>>>>> 07466e77
 from tiatoolbox.utils.visualization import AnnotationRenderer
 from tiatoolbox.wsicore.wsireader import WSIMeta, WSIReader
 
@@ -605,17 +600,6 @@
         bounds = locsize2bounds(coord, [self.tile_size * scale] * 2)
         bound_geom = Polygon.from_bounds(*bounds)
         rgb = self.render_annotations(rgb, bound_geom, scale, coord)
-<<<<<<< HEAD
-
-        return Image.fromarray(rgb)
-
-    def render_annotations(self, rgb, bound_geom, scale, tl):
-        """get annotations as bbox or geometry according to zoom level,
-        and decimate large collections of small annotations if appropriate"""
-        r = self.renderer
-        big_thresh = 0.01 * (self.tile_size * scale) ** 2
-        decimate = int(scale / self.renderer.max_scale)
-=======
 
         return Image.fromarray(rgb)
 
@@ -624,29 +608,18 @@
         and decimate large collections of small annotations if appropriate
         """
         r = self.renderer
-        big_thresh = 0.01 * (self.tile_size * scale) ** 2
+        big_thresh = 0.001 * (self.tile_size * scale) ** 2
         decimate = int(scale / self.renderer.max_scale) + 1
->>>>>>> 07466e77
         if scale > 100:
             decimate = decimate * 2
 
         if scale > self.renderer.max_scale:
-<<<<<<< HEAD
-            anns_dict = self.store.keyed_query(
-                bound_geom, self.renderer.where, bbox_only=True
-            )
-            if len(anns_dict) < 40:
-                decimate = 1
-            i = 0
-            for key, ann in anns_dict.items():
-=======
             anns_dict = self.store.bquery(bound_geom, self.renderer.where)
             if len(anns_dict) < 40:
                 decimate = 1
             i = 0
             for key, bounds in anns_dict.items():
                 ann = Polygon.from_bounds(*bounds)
->>>>>>> 07466e77
                 i += 1
                 if ann.geometry.area > big_thresh:
                     ann = self.store[key]
@@ -671,13 +644,8 @@
                     else:
                         print("unknown geometry")
         else:
-<<<<<<< HEAD
-            anns = self.store.query(bound_geom, self.renderer.where, bbox_only=False)
-            for ann in anns:
-=======
             anns_dict = self.store.query(bound_geom, self.renderer.where)
             for ann in anns_dict.values():
->>>>>>> 07466e77
                 if ann.geometry.geom_type == "Point":
                     r.render_pt(rgb, ann, tl, scale)
                     continue
