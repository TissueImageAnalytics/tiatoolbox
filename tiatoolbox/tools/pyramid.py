"""Tile pyramid generation in standard formats.

Included methods are DeepZoom and Zoomify in addition to a generic
method.

These are generally intended for serialisation or streaming via a web
UI. The `get_tile` method returns a Pillow Image object which can be
easily serialised via the use of an io.BytesIO object or saved directly
to disk.

"""

import tarfile
import time
import warnings
import zipfile
from functools import lru_cache
from io import BytesIO
from pathlib import Path
from typing import Iterable, Tuple, Union

import defusedxml
import numpy as np
from PIL import Image
from shapely.geometry import Polygon

from tiatoolbox.utils.transforms import imresize, locsize2bounds
from tiatoolbox.wsicore.wsireader import WSIReader, WSIMeta
from tiatoolbox.annotation.storage import AnnotationStore
from tiatoolbox.utils.visualization import AnnotationRenderer

defusedxml.defuse_stdlib()


class TilePyramidGenerator:
    r"""Generic tile pyramid generator with sensible defaults.

    Args:
        wsi (WSIReader):
            The WSI reader object. Must implement
            `tiatoolbox.wsicore.wsi_Reader.WSIReader.read_rect`.
        tile_size (int):
            The size of tiles to generate. Default is 256. Note that the
            output tile size will be :math:`\text{tile size} + 2
            \times\text{overlap}`.
        downsample (int):
            The downsample factor between levels. Default is 2.
        overlap (int):
            The number of extra pixel to add to each edge of the tile.
            Default is 0.

    """

    def __init__(
        self,
        wsi: WSIReader,
        tile_size: int = 256,
        downsample: int = 2,
        overlap: int = 0,
    ):
        self.wsi = wsi
        self.tile_size = tile_size
        self.overlap = overlap
        self.downsample = downsample

    @property
    def output_tile_size(self) -> int:
        r"""The size of the tile which will be returned.

        This is equivalent to :math:`\text{tile size} + 2*\text{overlay}`.

        """
        return self.tile_size + 2 * self.overlap

    @lru_cache(maxsize=None)
    def level_downsample(self, level: int) -> float:
        """Find the downsample factor for a level."""
        return 2 ** (self.level_count - level - 1)

    @lru_cache(maxsize=None)
    def level_dimensions(self, level: int) -> Tuple[int, int]:
        """The total pixel dimensions of the tile pyramid at a given level.

        Args:
            level (int):
                The level to calculate the dimensions for.

        """
        baseline_dims = self.wsi.info.slide_dimensions
        level_dims = np.ceil(
            np.divide(baseline_dims, self.level_downsample(level))
        ).astype(int)
        return tuple(level_dims)

    @lru_cache(maxsize=None)
    def tile_grid_size(self, level: int) -> Tuple[int, int]:
        """Width and height of the minimal grid of tiles to cover the slide.

        Args:
            level (int):
                The level to calculate the grid size for.

        """
        if level < 0 or level >= self.level_count:
            raise IndexError("Invalid level.")
        return tuple(
            np.ceil(np.divide(self.level_dimensions(level), self.tile_size)).astype(int)
        )

    @property
    def sub_tile_level_count(self):
        return 0

    @property
    def level_count(self) -> int:
        """Number of levels in the tile pyramid.

        The number of levels is such that level_count - 1 is a 1:1 of
        the slide baseline resolution (level 0 of the WSI).

        """
        wsi_to_tile_ratio = np.divide(self.wsi.info.slide_dimensions, self.tile_size)
        # Levels where a tile contains only part of the wsi
        super_level_count = np.ceil(np.log2(wsi_to_tile_ratio)).max()
        total_level_count = super_level_count + 1 + self.sub_tile_level_count
        return int(total_level_count)

    def get_thumb_tile(self) -> Image:
        """Return a thumbnail which fits the whole slide in one tile.

        The thumbnail output size has the longest edge equal to the tile
        size. The other edge preserves the original aspect ratio.

        """
        slide_dims = np.array(self.wsi.info.slide_dimensions)
        tile_dim = self.tile_size + self.overlap
        out_dims = np.round(slide_dims / slide_dims.max() * tile_dim).astype(int)
        bounds = (0, 0, *slide_dims)
        thumb = self.wsi.read_bounds(
            bounds, resolution=self.wsi.info.level_count - 1, units="level"
        )
        thumb = imresize(thumb, output_size=out_dims)
        return Image.fromarray(thumb)

    def get_tile(
        self,
        level: int,
        x: int,
        y: int,
        pad_mode: str = "constant",
        interpolation: str = "optimise",
    ) -> Image:
        """Get a tile at a given level and coordinate.

        Note that levels are in the reverse order of those in WSIReader.
        I.E. level 0 here corresponds to the lowest resolution whereas
        level 0 in WSIReader corresponds to the maximum resolution
        (baseline).

        Args:
            level (int):
                The pyramid level of the tile starting from 0 (the whole
                slide in one tile, 0-0-0).
            x (int):
                The tile index in the x direction.
            y (int):
                The tile index in the y direction.
            pad_mode (str):
                Method for padding when reading areas outside of the
                input image. Default is constant (0 padding). This is
                passed to `read_func` which defaults to
                :func:`safe_padded_read`. See :func:`safe_padded_read`
                for supported pad modes. Setting to "none" or None will
                result in no padding being applied.
            interpolation (str):
                Interpolation mode to use. Defaults to optimise.
                Possible values are: linear, cubic, lanczos, nearest,
                area, optimise. Linear most closely matches OpenSlide.

        Returns:
            Image:
                Pillow image of the tile.

        Example:
            >>> from tiatoolbox.tools.pyramid import TilePyramidGenerator
            >>> from tiatoolbox.wsicore.wsireader import get_wsireader
            >>> wsi = get_wsireader("sample.svs")
            >>> tile_generator = TilePyramidGenerator(
            ...   wsi=reader,
            ...   tile_size=256,
            ... )
            >>> tile_0_0_0 = tile_generator.get_tile(level=0, x=0, y=0)

        """
        if level < 0:
            raise IndexError
        if level > self.level_count:
            raise IndexError("Invalid level.")

        scale = self.level_downsample(level)
        baseline_x = (x * self.tile_size * scale) - (self.overlap * scale)
        baseline_y = (y * self.tile_size * scale) - (self.overlap * scale)
        output_size = [self.output_tile_size] * 2
        coord = [baseline_x, baseline_y]
        if level < self.sub_tile_level_count:
            output_size = self.output_tile_size // 2 ** (
                self.sub_tile_level_count - level
            )
            output_size = np.repeat(output_size, 2).astype(int)
            thumb = self.get_thumb_tile()
            thumb.thumbnail(output_size)
            return thumb
        slide_dimensions = np.array(self.wsi.info.slide_dimensions)
        if all(slide_dimensions < [baseline_x, baseline_y]):
            raise IndexError

        # Don't print out any warnings about interpolation etc.
        with warnings.catch_warnings():
            warnings.simplefilter("ignore")
            rgb = self.wsi.read_rect(
                coord,
                size=output_size,
                resolution=1 / scale,
                units="baseline",
                pad_mode=pad_mode,
                interpolation=interpolation,
            )
        return Image.fromarray(rgb)

    def tile_path(self, level: int, x: int, y: int) -> Path:
        """Generate the path for a specified tile.

        Args:
            level (int):
                The pyramid level of the tile starting from 0 (the whole
                slide in one tile, 0-0-0).
            x (int):
                The tile index in the x direction.
            y (int):
                The tile index in the y direction.

        Returns:
            Path:
                A pathlib path object with two parts.

        """
        raise NotImplementedError

    def dump(  # noqa: CCR001
        self, path: Union[str, Path], container=None, compression=None
    ):
        """Write all tiles to disk.

        Arguments:
            path (str or Path):
                The path to write the tiles to.
            container (str):
                Container to use. Defaults to None which saves to a
                directory. Possible values are "zip", "tar".
            compression (str):
                Compression method. Defaults to None. Possible values
                are None, "deflate", "gzip", "bz2", "lzma". Note that
                tar does not support deflate and zip does not support
                gzip.

        Examples:
            >>> from tiatoolbox.tools.pyramid import TilePyramidGenerator
            >>> from tiatoolbox.wsicore.wsireader import get_wsireader
            >>> wsi = get_wsireader("sample.svs")
            >>> tile_generator = TilePyramidGenerator(
            ...   wsi=reader,
            ...   tile_size=256,
            ... )
            >>>  tile_generator.dump(
            ...    path="sample.gz.zip",
            ...    container="zip",
            ...    compression="gzip",
            ...  )

        """
        path = Path(path)
        if container not in [None, "zip", "tar"]:
            raise ValueError("Unsupported container.")

        if container is None:
            path.mkdir(parents=False)
            if compression is not None:
                raise ValueError("Unsupported compression for container None.")

            def save_tile(tile_path: Path, tile: Image.Image) -> None:
                """Write the tile to the output directory."""
                full_path = path / tile_path
                full_path.parent.mkdir(parents=True, exist_ok=True)
                tile.save(full_path)

        elif container == "zip":
            compression2enum = {
                None: zipfile.ZIP_STORED,
                "deflate": zipfile.ZIP_DEFLATED,
                "bz2": zipfile.ZIP_BZIP2,
                "lzma": zipfile.ZIP_LZMA,
            }
            if compression not in compression2enum:
                raise ValueError("Unsupported compression for zip.")

            archive = zipfile.ZipFile(
                path, mode="w", compression=compression2enum[compression]
            )

            def save_tile(tile_path: Path, tile: Image.Image) -> None:
                """Write the tile to the output tar."""
                bio = BytesIO()
                tile.save(bio, format="jpeg")
                bio.seek(0)
                data = bio.read()
                archive.writestr(
                    str(tile_path),
                    data,
                    compress_type=compression2enum[compression],
                )

        else:  # container == "tar":
            compression2mode = {
                None: "w",
                "gzip": "w:gz",
                "bz2": "w:bz2",
                "lzma": "w:xz",
            }
            if compression not in compression2mode:
                raise ValueError("Unsupported compression for tar.")

            archive = tarfile.TarFile.open(path, mode=compression2mode[compression])

            def save_tile(tile_path: Path, tile: Image.Image) -> None:
                """Write the tile to the output zip."""
                bio = BytesIO()
                tile.save(bio, format="jpeg")
                bio.seek(0)
                tar_info = tarfile.TarInfo(name=str(tile_path))
                tar_info.mtime = time.time()
                tar_info.size = bio.tell()
                archive.addfile(tarinfo=tar_info, fileobj=bio)

        for level in range(self.level_count):
            for x, y in np.ndindex(self.tile_grid_size(level)):
                tile = self.get_tile(level=level, x=x, y=y)
                tile_path = self.tile_path(level, x, y)
                save_tile(tile_path, tile)

        if container is not None:
            archive.close()

    def __len__(self) -> int:
        return sum(
            np.prod(self.tile_grid_size(level)) for level in range(self.level_count)
        )

    def __iter__(self) -> Iterable:
        for level in range(self.level_count):
            for x, y in np.ndindex(self.tile_grid_size(level)):
                yield self.get_tile(level=level, x=x, y=y)


class ZoomifyGenerator(TilePyramidGenerator):
    r"""Pyramid tile generator with extra Zoomify specific methods.

    Zoomify splits tiles into groups of 256 (due to old file system
    limitations). The extra `tile_group` method here is for calculating
    these tile groups when generating tile paths.

    An old description of the Zoomify format can be found `here`_.

    .. _here:
        https://ecommons.cornell.edu/bitstream/handle/1813/5410/Introducing_Zoomify_Image.pdf

    Args:
        wsi (WSIReader):
            The WSI reader object. Must implement
            `tiatoolbox.wsicore.wsi_Reader.WSIReader.read_rect`.
        tile_size (int):
            The size of tiles to generate. Default is 256. Note that the
            output tile size will be :math:`\text{tile size} + 2
            \times\text{overlap}`.
        downsample (int):
            The downsample factor between levels. Default is 2.
        tile_overlap (int):
            The number of extra pixel to add to each edge of the tile.
            Default is 0.

    """

    @lru_cache(maxsize=None)
    def tile_group(self, level: int, x: int, y: int):
        """Find the tile group for a tile index.

        Tile groups are numbered from level 0 (tile 0-0-0) and increment
        every 256 tiles in ZXY axis order.

        Args:
            level (int):
                The pyramid level of the tile starting from 0 (the whole
                slide in one tile, 0-0-0).
            x (int):
                The tile index in the x direction.
            y (int):
                The tile index in the y direction.

        Returns:
            int:
                The tile group for the specified tile.

        """
        grid_size = np.array(self.tile_grid_size(level))
        if any(grid_size <= [x, y]):
            raise IndexError
        cumsum = sum(np.prod(self.tile_grid_size(n)) for n in range(level))
        index_in_level = np.ravel_multi_index((y, x), self.tile_grid_size(level)[::-1])
        tile_index = cumsum + index_in_level
        return tile_index // 256  # the tile group

    @lru_cache(maxsize=None)
    def tile_path(self, level: int, x: int, y: int) -> Path:
        """Generate the Zoomify path for a specified tile.

        Args:
            level (int):
                The pyramid level of the tile starting from 0 (the whole
                slide in one tile, 0-0-0).
            x (int):
                The tile index in the x direction.
            y (int):
                The tile index in the y direction.

        Returns:
            Path:
                A pathlib path object with two parts.

        """
        g = self.tile_group(level, x, y)
        z = level
        return Path(f"TileGroup{g}") / f"{z}-{x}-{y}.jpg"


class AnnotationTileGenerator(ZoomifyGenerator):
    r"""Tile generator using an AnnotationRenderer to render tiles
    showing annotations held in an AnnotationStore

    Args:
        info (WSIMeta):
            An WSIMeta Object storing the metadata of the slide this
            generator is rendering tiles for
        Store (AnnotationStore):
            An AnnotationStore Object containing annotations to be rendered
            for given slide
        renderer (AnnotationRenderer):
            An AnnotationRenderer Object which will render annotations belonging
            to a tile according to specified parameters
        tile_size (int):
            The size of tiles to generate. Default is 256. Note that the
            output tile size will be :math:`\text{tile size} + 2
            \times\text{overlap}`.
        downsample (int):
            The downsample factor between levels. Default is 2.
        overlap (int):
            The number of extra pixel to add to each edge of the tile.
            Default is 0.

    """

    def __init__(
        self,
        info: WSIMeta,
        store: AnnotationStore,
        renderer: AnnotationRenderer = None,
        tile_size: int = 256,
        downsample: int = 2,
        overlap: int = 0,
    ):
        super().__init__(None, tile_size, downsample, overlap)
        self.info = info
        self.store = store
        if renderer is None:
            renderer = AnnotationRenderer()
        self.renderer = renderer

    def get_thumb_tile(self) -> Image:
        """Return a thumbnail which fits the whole slide in one tile.

        The thumbnail output size has the longest edge equal to the tile
        size. The other edge preserves the original aspect ratio.

        """
        slide_dims = np.array(self.info.slide_dimensions)
        tile_dim = self.tile_size + self.overlap
        scale = self.level_downsample(self.info.level_count - 1)
        out_dims = np.round(slide_dims / slide_dims.max() * tile_dim).astype(int)
        bounds = (0, 0, *slide_dims)
        rgb = np.zeros((*out_dims, 4), dtype=np.uint8)
        bound_geom = Polygon.from_bounds(*bounds)
        rgb = self.render_annotations(rgb, bound_geom, scale, (0, 0))
        return Image.fromarray(rgb)

    @lru_cache(maxsize=None)
    def level_dimensions(self, level: int) -> Tuple[int, int]:
        """The total pixel dimensions of the tile pyramid at a given level.

        Args:
            level (int):
                The level to calculate the dimensions for.

        """
        baseline_dims = self.info.slide_dimensions
        level_dims = np.ceil(
            np.divide(baseline_dims, self.level_downsample(level))
        ).astype(int)
        return tuple(level_dims)

    @property
    def level_count(self) -> int:
        """Number of levels in the tile pyramid.

        The number of levels is such that level_count - 1 is a 1:1 of
        the slide baseline resolution (level 0 of the WSI).

        """
        wsi_to_tile_ratio = np.divide(self.info.slide_dimensions, self.tile_size)
        # Levels where a tile contains only part of the wsi
        super_level_count = np.ceil(np.log2(wsi_to_tile_ratio)).max()
        total_level_count = super_level_count + 1 + self.sub_tile_level_count
        return int(total_level_count)

    def get_tile(
        self,
        level: int,
        x: int,
        y: int,
        pad_mode: str = None,
        interpolation: str = None,
    ) -> Image:
        """Render a tile at a given level and coordinate.

        Note that levels are in the reverse order of those in WSIReader.
        I.E. level 0 here corresponds to the lowest resolution whereas
        level 0 in WSIReader corresponds to the maximum resolution
        (baseline).

        Args:
            level (int):
                The pyramid level of the tile starting from 0 (the whole
                slide in one tile, 0-0-0).
            x (int):
                The tile index in the x direction.
            y (int):
                The tile index in the y direction.

        Returns:
            Image:
                Pillow image of the tile.

        Example:
            >>> from tiatoolbox.tools.pyramid import AnnotationTileGenerator
            >>> from tiatoolbox.wsicore.wsireader import WSIReader
            >>> from tiatoolbox.annotation.storage import SQLiteStore
            >>> wsi = WSIReader.open("sample.svs")
            >>> SQ=SQLiteStore.from_geojson(geo_path)
            >>> tile_generator = AnnotationTileGenerator(
            ...   info=wsi.info,
            ...   store=SQ,
            ... )
            >>> tile_0_0_0 = tile_generator.get_tile(level=0, x=0, y=0)

        """
        if pad_mode is not None or interpolation is not None:
            warnings.warn(
                "interpolation, pad_mode are unused by AnnotationTileGenerator"
            )
        if level < 0:
            raise IndexError
        if level > self.level_count:
            raise IndexError("Invalid level.")

        scale = self.level_downsample(level)
        baseline_x = (x * self.tile_size * scale) - (self.overlap * scale)
        baseline_y = (y * self.tile_size * scale) - (self.overlap * scale)
        output_size = [self.output_tile_size] * 2
        coord = [baseline_x, baseline_y]
        if level < self.sub_tile_level_count:
            output_size = self.output_tile_size // 2 ** (
                self.sub_tile_level_count - level
            )
            output_size = np.repeat(output_size, 2).astype(int)
            thumb = self.get_thumb_tile()
            thumb.thumbnail(output_size)
            return thumb
        slide_dimensions = np.array(self.info.slide_dimensions)
        if all(slide_dimensions < [baseline_x, baseline_y]):
            raise IndexError

        rgb = np.zeros((*output_size, 4), dtype=np.uint8)
        bounds = locsize2bounds(coord, [self.tile_size * scale] * 2)
        bound_geom = Polygon.from_bounds(*bounds)
        rgb = self.render_annotations(rgb, bound_geom, scale, coord)

        return Image.fromarray(rgb)

    def render_annotations(self, rgb, bound_geom, scale, tl):
        """get annotations as bbox or geometry according to zoom level,
        and decimate large collections of small annotations if appropriate
        """
        r = self.renderer
        big_thresh = 0.01 * (self.tile_size * scale) ** 2
<<<<<<< HEAD
        decimate = int(scale / self.renderer.max_scale)
=======
        decimate = int(scale / self.renderer.max_scale) + 1
>>>>>>> bc3acbcc
        if scale > 100:
            decimate = decimate * 2

        if scale > self.renderer.max_scale:
            anns_dict = self.store.keyed_query(
                bound_geom, self.renderer.where, bbox_only=True
            )
            if len(anns_dict) < 40:
                decimate = 1
            i = 0
            for key, ann in anns_dict.items():
                i += 1
                if ann.geometry.area > big_thresh:
                    ann = self.store[key]
                    ann_bounded = ann.geometry.intersection(bound_geom)
                    if ann_bounded.geom_type == "Polygon":
                        r.render_poly(rgb, ann, ann_bounded, tl, scale)
                    elif "Line" in ann_bounded.geom_type:
                        r.render_line(rgb, ann, ann_bounded, tl, scale)
                    else:
                        print("unknown geometry")
                    continue
                if i % decimate == 0:
                    if ann.geometry.geom_type == "Point":
                        r.render_pt(rgb, ann, tl, scale)
                        continue
                    ann_bounded = ann.geometry.intersection(bound_geom)
                    if ann_bounded.geom_type == "Polygon":
                        r.render_rect(rgb, ann, ann_bounded, tl, scale)
                    elif "Line" in ann_bounded.geom_type:
                        ann_bounded = ann.geometry.intersection(bound_geom)
                        r.render_line(rgb, ann, ann_bounded, tl, scale)
                    else:
                        print("unknown geometry")
        else:
            anns = self.store.query(bound_geom, self.renderer.where, bbox_only=False)
            for ann in anns:
                if ann.geometry.geom_type == "Point":
                    r.render_pt(rgb, ann, tl, scale)
                    continue
                ann_bounded = ann.geometry.intersection(bound_geom)
                if ann_bounded.geom_type == "Polygon":
                    r.render_poly(rgb, ann, ann_bounded, tl, scale)
                elif "Line" in ann_bounded.geom_type:
                    r.render_line(rgb, ann, ann_bounded, tl, scale)
                else:
                    print("unknown geometry")

        return rgb<|MERGE_RESOLUTION|>--- conflicted
+++ resolved
@@ -24,10 +24,10 @@
 from PIL import Image
 from shapely.geometry import Polygon
 
+from tiatoolbox.annotation.storage import AnnotationStore
 from tiatoolbox.utils.transforms import imresize, locsize2bounds
-from tiatoolbox.wsicore.wsireader import WSIReader, WSIMeta
-from tiatoolbox.annotation.storage import AnnotationStore
 from tiatoolbox.utils.visualization import AnnotationRenderer
+from tiatoolbox.wsicore.wsireader import WSIMeta, WSIReader
 
 defusedxml.defuse_stdlib()
 
@@ -609,11 +609,7 @@
         """
         r = self.renderer
         big_thresh = 0.01 * (self.tile_size * scale) ** 2
-<<<<<<< HEAD
-        decimate = int(scale / self.renderer.max_scale)
-=======
         decimate = int(scale / self.renderer.max_scale) + 1
->>>>>>> bc3acbcc
         if scale > 100:
             decimate = decimate * 2
 
