--- conflicted
+++ resolved
@@ -21,11 +21,7 @@
 # All rights reserved.
 # ***** END GPL LICENSE BLOCK *****
 
-<<<<<<< HEAD
-"""Stain normalisation classes for TIAToolbox."""
-=======
 """Stain normalisation classes."""
->>>>>>> 04c6c22a
 import numpy as np
 import cv2
 
@@ -42,12 +38,8 @@
 
 class StainNormaliser:
     """Stain normalisation base class.
-<<<<<<< HEAD
-=======
-
-    This class contains code inspired by StainTools
-    [https://github.com/Peter554/StainTools] written by Peter Byfield.
->>>>>>> 04c6c22a
+    This class contains code inspired by StainTools
+    [https://github.com/Peter554/StainTools] written by Peter Byfield.
 
     Attributes:
         extractor (CustomExtractor,RuifrokExtractor): method specific stain extractor.
@@ -148,12 +140,6 @@
 
 
 class RuifrokNormaliser(StainNormaliser):
-<<<<<<< HEAD
-    """Ruifrok stain normaliser.
-    Adapted from A.C. Ruifrok & D.A. Johnston 'Quantification of histochemical staining
-    by color deconvolution'. Analytical and quantitative cytology and histology the
-    International Academy of Cytology and American Society of Cytology.
-=======
     """Ruifrok & Johnston stain normaliser.
 
     Normalise a patch to the stain appearance of the target image using the method of:
@@ -164,7 +150,6 @@
 
     This class contains code inspired by StainTools
     [https://github.com/Peter554/StainTools] written by Peter Byfield.
->>>>>>> 04c6c22a
 
     Examples:
         >>> from tiatoolbox.tools.stainnorm import RuifrokNormaliser()
@@ -179,12 +164,6 @@
         self.extractor = RuifrokExtractor()
 
 
-<<<<<<< HEAD
-class ReinhardColourNormaliser:
-    """Reinhard Stain Normaliser.
-    Normalize a patch colour to the target image using the method of Reinhard et al.
-    "Color transfer between images." Computer graphics & applications.
-=======
 class MacenkoNormaliser(StainNormaliser):
     """Macenko stain normaliser.
 
@@ -245,7 +224,6 @@
 
     This class contains code inspired by StainTools
     [https://github.com/Peter554/StainTools] written by Peter Byfield.
->>>>>>> 04c6c22a
 
     Attributes:
         target_means (float): mean of each LAB channel.
@@ -363,24 +341,14 @@
     """Return a stain normaliser object with corresponding name.
 
     Args:
-<<<<<<< HEAD
         method_name (str) : name of stain norm method, must be one of "reinhard",
-         "custom" or "ruifrok".
-=======
-        method_name (str) : name of stain norm method, must be one of
-                            "reinhard", "custom", "ruifrok", "macenko" or "vahadane".
->>>>>>> 04c6c22a
+         "custom", "ruifrok", "macenko" or "vahadane".
         stain_matrix (ndarray or str, pathlib.Path) : user-defined stain matrix.
          This must either be a numpy array or a path to either a .csv or .npy file.
          This is only utilised if using "custom" method name.
 
-<<<<<<< HEAD
-    Return:
-        StainNormaliser : an object with base 'StainNormaliser' as base class
-=======
     Returns:
         StainNormaliser : an object with base 'StainNormaliser' as base class.
->>>>>>> 04c6c22a
 
     Examples:
         >>> from tiatoolbox.tools.stainnorm import get_normaliser
