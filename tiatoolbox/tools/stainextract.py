# ***** BEGIN GPL LICENSE BLOCK *****
#
# This program is free software; you can redistribute it and/or
# modify it under the terms of the GNU General Public License
# as published by the Free Software Foundation; either version 2
# of the License, or (at your option) any later version.
#
# This program is distributed in the hope that it will be useful,
# but WITHOUT ANY WARRANTY; without even the implied warranty of
# MERCHANTABILITY or FITNESS FOR A PARTICULAR PURPOSE.  See the
# GNU General Public License for more details.
#
# You should have received a copy of the GNU General Public License
# along with this program; if not, write to the Free Software Foundation,
# Inc., 51 Franklin Street, Fifth Floor, Boston, MA 02110-1301, USA.
#
# This file contains code inspired by StainTools
# [https://github.com/Peter554/StainTools] written by Peter Byfield.
#
# The Original Code is Copyright (C) 2020, TIALab, University of Warwick
# All rights reserved.
# ***** END GPL LICENSE BLOCK *****

"""Stain matrix extraction for stain normalisation."""
import numpy as np
from sklearn.decomposition import DictionaryLearning

from tiatoolbox.utils.transforms import convert_RGB2OD
from tiatoolbox.utils.misc import get_luminosity_tissue_mask


def vectors_in_right_direction(e_vectors):
    """Points the eigen vectors in the right direction.

    Args:
        e_vectors (:class:`numpy.ndarray`): eigen vectors

    Returns:
        ndarray pointing in the correct direction

    """
    if e_vectors[0, 0] < 0:
        e_vectors[:, 0] *= -1
    if e_vectors[0, 1] < 0:
        e_vectors[:, 1] *= -1

    return e_vectors


def h_and_e_in_right_order(v1, v2):
    """Rearranges input vectors for H&E in correct order with H as first output.

    Args:
        v1 (:class:`numpy.ndarray`): Input vector for stain extraction.
        v2 (:class:`numpy.ndarray`): Input vector for stain extraction.

    Returns:
        input vectors in the correct order.

    """
    if v1[0] > v2[0]:
        he = np.array([v1, v2])
    else:
        he = np.array([v2, v1])

    return he


def dl_output_for_h_and_e(dictionary):
    """Return correct value for H and E from dictionary learning output.

    Args:
        dictionary (:class:`numpy.ndarray`):
         :class:`sklearn.decomposition.DictionaryLearning` output

    Returns:
        ndarray with correct values for H and E

    """
    if dictionary[0, 0] < dictionary[1, 0]:
        dictionary = dictionary[[1, 0], :]

    return dictionary


class CustomExtractor:
    """Get the user-defined stain matrix.

    This class contains code inspired by StainTools
    [https://github.com/Peter554/StainTools] written by Peter Byfield.

    Examples:
        >>> from tiatoolbox.tools.stainextract import CustomExtractor()
<<<<<<< HEAD
        >>> from tiatoolbox.utils.misc import imread
=======
>>>>>>> eb53afcd
        >>> extractor = CustomExtractor(stain_matrix)
        >>> img = imread('path/to/image')
        >>> stain_matrix = extractor.get_stain_matrix(img)

    """

    def __init__(self, stain_matrix):
        self.stain_matrix = stain_matrix
        if self.stain_matrix.shape not in [(2, 3), (3, 3)]:
            raise ValueError("Stain matrix must be either (2,3) or (3,3)")

    def get_stain_matrix(self, _):
        """Get the user defined stain matrix.

        Returns:
            :class:`numpy.ndarray`: user defined stain matrix.

        """
        return self.stain_matrix


class RuifrokExtractor:
    """Reuifrok stain extractor.

    Get the stain matrix as defined in:

    Ruifrok, Arnout C., and Dennis A. Johnston. "Quantification of
    histochemical staining by color deconvolution." Analytical and
    quantitative cytology and histology 23.4 (2001): 291-299.

    This class contains code inspired by StainTools
    [https://github.com/Peter554/StainTools] written by Peter Byfield.

    Examples:
        >>> from tiatoolbox.tools.stainextract import RuifrokExtractor()
<<<<<<< HEAD
        >>> from tiatoolbox.utils.misc import imread
=======
>>>>>>> eb53afcd
        >>> extractor = RuifrokExtractor()
        >>> img = imread('path/to/image')
        >>> stain_matrix = extractor.get_stain_matrix(img)

    """

    @staticmethod
    def get_stain_matrix(_):
        """Get the pre-defined stain matrix.

        Returns:
            ndarray: pre-defined  stain matrix.

        """
        return np.array([[0.65, 0.70, 0.29], [0.07, 0.99, 0.11]])


class MacenkoExtractor:
    """Macenko stain extractor.

    Get the stain matrix as defined in:

    Macenko, Marc, et al. "A method for normalizing histology
    slides for quantitative analysis." 2009 IEEE International
    Symposium on Biomedical Imaging: From Nano to Macro. IEEE, 2009.

    This class contains code inspired by StainTools
    [https://github.com/Peter554/StainTools] written by Peter Byfield.

    Examples:
        >>> from tiatoolbox.tools.stainextract import MacenkoExtractor()
<<<<<<< HEAD
        >>> from tiatoolbox.utils.misc import imread
=======
>>>>>>> eb53afcd
        >>> extractor = MacenkoExtractor()
        >>> img = imread('path/to/image')
        >>> stain_matrix = extractor.get_stain_matrix(img)

    """

    @staticmethod
    def get_stain_matrix(img, luminosity_threshold=0.8, angular_percentile=99):
        """Stain matrix estimation.

        Args:
            img (:class:`numpy.ndarray`): input image used for stain matrix estimation
            luminosity_threshold (float): threshold used for tissue area selection
            angular_percentile (int):

        Returns:
            :class:`numpy.ndarray`: estimated stain matrix.

        """
        img = img.astype("uint8")  # ensure input image is uint8
        # convert to OD and ignore background
        tissue_mask = get_luminosity_tissue_mask(
            img, threshold=luminosity_threshold
        ).reshape((-1,))
        img_od = convert_RGB2OD(img).reshape((-1, 3))
        img_od = img_od[tissue_mask]

        # eigenvectors of cov in OD space (orthogonal as cov symmetric)
        _, e_vects = np.linalg.eigh(np.cov(img_od, rowvar=False))

        # the two principle eigenvectors
        e_vects = e_vects[:, [2, 1]]

        # make sure vectors are pointing the right way
        e_vects = vectors_in_right_direction(e_vectors=e_vects)

        # project on this basis.
        proj = np.dot(img_od, e_vects)

        # angular coordinates with repect to the prinicple, orthogonal eigenvectors
        phi = np.arctan2(proj[:, 1], proj[:, 0])

        # min and max angles
        min_phi = np.percentile(phi, 100 - angular_percentile)
        max_phi = np.percentile(phi, angular_percentile)

        # the two principle colors
        v1 = np.dot(e_vects, np.array([np.cos(min_phi), np.sin(min_phi)]))
        v2 = np.dot(e_vects, np.array([np.cos(max_phi), np.sin(max_phi)]))

        # order of H&E - H first row
        he = h_and_e_in_right_order(v1, v2)

        normalised_rows = he / np.linalg.norm(he, axis=1)[:, None]
        return normalised_rows


class VahadaneExtractor:
    """Vahadane stain extractor.

    Get the stain matrix as defined in:

    Vahadane, Abhishek, et al. "Structure-preserving color normalization
    and sparse stain separation for histological images."
    IEEE transactions on medical imaging 35.8 (2016): 1962-1971.

    This class contains code inspired by StainTools
    [https://github.com/Peter554/StainTools] written by Peter Byfield.

    Examples:
        >>> from tiatoolbox.tools.stainextract import VahadaneExtractor()
<<<<<<< HEAD
        >>> from tiatoolbox.utils.misc import imread
=======
>>>>>>> eb53afcd
        >>> extractor = VahadaneExtractor()
        >>> img = imread('path/to/image')
        >>> stain_matrix = extractor.get_stain_matrix(img)

    """

    @staticmethod
    def get_stain_matrix(img, luminosity_threshold=0.8, regulariser=0.1):
        """Stain matrix estimation.

        Args:
            img (:class:`numpy.ndarray`): input image used for stain matrix estimation
            luminosity_threshold (float): threshold used for tissue area selection
            regulariser (float): regulariser used in dictionary learning

        Returns:
            :class:`numpy.ndarray`: estimated stain matrix.

        """
        img = img.astype("uint8")  # ensure input image is uint8
        # convert to OD and ignore background
        tissue_mask = get_luminosity_tissue_mask(
            img, threshold=luminosity_threshold
        ).reshape((-1,))
        img_od = convert_RGB2OD(img).reshape((-1, 3))
        img_od = img_od[tissue_mask]

        # do the dictionary learning
        dl = DictionaryLearning(
            n_components=2,
            alpha=regulariser,
            transform_alpha=regulariser,
            fit_algorithm="lars",
            transform_algorithm="lasso_lars",
            positive_dict=True,
            verbose=False,
            max_iter=3,
            transform_max_iter=1000,
        )
        dictionary = dl.fit_transform(X=img_od.T).T

        # order H and E.
        # H on first row.
        dictionary = dl_output_for_h_and_e(dictionary)

        normalised_rows = dictionary / np.linalg.norm(dictionary, axis=1)[:, None]

        return normalised_rows<|MERGE_RESOLUTION|>--- conflicted
+++ resolved
@@ -91,10 +91,7 @@
 
     Examples:
         >>> from tiatoolbox.tools.stainextract import CustomExtractor()
-<<<<<<< HEAD
-        >>> from tiatoolbox.utils.misc import imread
-=======
->>>>>>> eb53afcd
+        >>> from tiatoolbox.utils.misc import imread
         >>> extractor = CustomExtractor(stain_matrix)
         >>> img = imread('path/to/image')
         >>> stain_matrix = extractor.get_stain_matrix(img)
@@ -130,10 +127,7 @@
 
     Examples:
         >>> from tiatoolbox.tools.stainextract import RuifrokExtractor()
-<<<<<<< HEAD
-        >>> from tiatoolbox.utils.misc import imread
-=======
->>>>>>> eb53afcd
+        >>> from tiatoolbox.utils.misc import imread
         >>> extractor = RuifrokExtractor()
         >>> img = imread('path/to/image')
         >>> stain_matrix = extractor.get_stain_matrix(img)
@@ -165,10 +159,7 @@
 
     Examples:
         >>> from tiatoolbox.tools.stainextract import MacenkoExtractor()
-<<<<<<< HEAD
-        >>> from tiatoolbox.utils.misc import imread
-=======
->>>>>>> eb53afcd
+        >>> from tiatoolbox.utils.misc import imread
         >>> extractor = MacenkoExtractor()
         >>> img = imread('path/to/image')
         >>> stain_matrix = extractor.get_stain_matrix(img)
@@ -240,10 +231,7 @@
 
     Examples:
         >>> from tiatoolbox.tools.stainextract import VahadaneExtractor()
-<<<<<<< HEAD
-        >>> from tiatoolbox.utils.misc import imread
-=======
->>>>>>> eb53afcd
+        >>> from tiatoolbox.utils.misc import imread
         >>> extractor = VahadaneExtractor()
         >>> img = imread('path/to/image')
         >>> stain_matrix = extractor.get_stain_matrix(img)
