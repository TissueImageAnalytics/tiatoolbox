--- conflicted
+++ resolved
@@ -470,15 +470,9 @@
         if "x" not in graph:
             raise ValueError("Graph must contain key `x`.")
         if "edge_index" not in graph:
-<<<<<<< HEAD
             raise ValueError("Graph must contain key `edge_index`.")
-        if "coords" not in graph:
-            raise ValueError("Graph must contain key `coords`.")
-=======
-            raise ValueError("Graph must contain edge_index")
         if "coordinates" not in graph:
-            raise ValueError("Graph must contain coordinates")
->>>>>>> fbce1b75
+            raise ValueError("Graph must contain key `coordinates`")
         if ax is None:
             _, ax = plt.subplots()
         if color is None:
