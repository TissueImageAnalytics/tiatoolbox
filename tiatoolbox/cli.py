--- conflicted
+++ resolved
@@ -297,13 +297,8 @@
     default=None,
 )
 @click.option(
-<<<<<<< HEAD
-    "--output_dir",
-    help="output directory for stain normalisation",
-=======
     "--output_path",
     help="Output directory for stain normalisation",
->>>>>>> 83ced365
     default="stainorm_output",
 )
 @click.option(
