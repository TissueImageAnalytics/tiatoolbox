--- conflicted
+++ resolved
@@ -26,19 +26,14 @@
 from tiatoolbox.tools import stainnorm as sn, tissuemask
 from tiatoolbox import utils
 from tiatoolbox.utils.exceptions import MethodNotSupported
-<<<<<<< HEAD
-=======
 from tiatoolbox.models.classification.pretrained_info import _pretrained_model
 from tiatoolbox.models.classification.patch_predictor import CNNPatchPredictor
 from tiatoolbox.models.dataset.classification import PatchDataset
->>>>>>> ad17a562
 
 import json
 import sys
 import click
 import os
-
-# import json
 import pathlib
 from PIL import Image
 
@@ -83,31 +78,19 @@
     default=True,
     help="Print output, default=True",
 )
-<<<<<<< HEAD
-def slide_info(wsi_input, output_dir, file_types, mode, verbose):
-=======
 def slide_info(img_input, output_dir, file_types, mode, verbose):
->>>>>>> ad17a562
     """Display or save WSI metadata."""
     file_types = tuple(file_types.split(", "))
 
     if isinstance(output_dir, str):
         output_dir = pathlib.Path(output_dir)
 
-<<<<<<< HEAD
-    if os.path.isdir(wsi_input):
-=======
     if os.path.isdir(img_input):
->>>>>>> ad17a562
         files_all = utils.misc.grab_files_from_dir(
             input_path=img_input, file_types=file_types
         )
         if output_dir is None and mode == "save":
-<<<<<<< HEAD
-            input_dir = pathlib.Path(wsi_input).parent
-=======
             input_dir = pathlib.Path(img_input).parent
->>>>>>> ad17a562
             output_dir = input_dir / "meta"
 
     elif os.path.isfile(img_input):
@@ -115,11 +98,7 @@
             img_input,
         ]
         if output_dir is None and mode == "save":
-<<<<<<< HEAD
-            input_dir = pathlib.Path(wsi_input).parent
-=======
             input_dir = pathlib.Path(img_input).parent
->>>>>>> ad17a562
             output_dir = input_dir.parent / "meta"
     else:
         raise FileNotFoundError
@@ -152,11 +131,7 @@
 @click.option(
     "--output_path",
     help="Path to output file to save the image region in save mode,"
-<<<<<<< HEAD
-    " default=wsi_input_dir/../im_region.jpg",
-=======
     " default=img_input_dir/../im_region.jpg",
->>>>>>> ad17a562
 )
 @click.option(
     "--region",
@@ -188,17 +163,10 @@
         region = [0, 0, 2000, 2000]
 
     if output_path is None and mode == "save":
-<<<<<<< HEAD
-        input_dir = pathlib.Path(wsi_input).parent
-        output_path = str(input_dir.parent / "im_region.jpg")
-
-    wsi = wsicore.wsireader.get_wsireader(input_img=wsi_input)
-=======
         input_dir = pathlib.Path(img_input).parent
         output_path = str(input_dir.parent / "im_region.jpg")
 
     wsi = wsicore.wsireader.get_wsireader(input_img=img_input)
->>>>>>> ad17a562
 
     im_region = wsi.read_bounds(
         region,
@@ -218,11 +186,7 @@
 @click.option(
     "--output_path",
     help="Path to output file to save the image region in save mode,"
-<<<<<<< HEAD
-    " default=wsi_input_dir/../slide_thumb.jpg",
-=======
     " default=img_input_dir/../slide_thumb.jpg",
->>>>>>> ad17a562
 )
 @click.option(
     "--mode",
@@ -233,17 +197,10 @@
 def slide_thumbnail(img_input, output_path, mode):
     """Read whole slide image thumbnail."""
     if output_path is None and mode == "save":
-<<<<<<< HEAD
-        input_dir = pathlib.Path(wsi_input).parent
-        output_path = str(input_dir.parent / "slide_thumb.jpg")
-
-    wsi = wsicore.wsireader.get_wsireader(input_img=wsi_input)
-=======
         input_dir = pathlib.Path(img_input).parent
         output_path = str(input_dir.parent / "slide_thumb.jpg")
 
     wsi = wsicore.wsireader.get_wsireader(input_img=img_input)
->>>>>>> ad17a562
 
     slide_thumb = wsi.slide_thumbnail()
 
@@ -385,11 +342,7 @@
 
 
 @main.command()
-<<<<<<< HEAD
-@click.option("--wsi_input", help="Path to WSI file")
-=======
 @click.option("--img_input", help="Path to WSI file")
->>>>>>> ad17a562
 @click.option(
     "--output_path",
     help="Path to output file to save the image region in save mode,"
@@ -432,25 +385,12 @@
     default="*.svs, *.ndpi, *.jp2, *.png, *.jpg, *.tif, *.tiff",
 )
 def tissue_mask(
-<<<<<<< HEAD
-    wsi_input, output_path, method, resolution, units, kernel_size, mode, file_types
-=======
     img_input, output_path, method, resolution, units, kernel_size, mode, file_types
->>>>>>> ad17a562
 ):
     """Generate tissue mask for a WSI."""
 
     file_types = tuple(file_types.split(", "))
     output_path = pathlib.Path(output_path)
-<<<<<<< HEAD
-    if os.path.isdir(wsi_input):
-        files_all = utils.misc.grab_files_from_dir(
-            input_path=wsi_input, file_types=file_types
-        )
-    elif os.path.isfile(wsi_input):
-        files_all = [
-            wsi_input,
-=======
     if os.path.isdir(img_input):
         files_all = utils.misc.grab_files_from_dir(
             input_path=img_input, file_types=file_types
@@ -458,7 +398,6 @@
     elif os.path.isfile(img_input):
         files_all = [
             img_input,
->>>>>>> ad17a562
         ]
     else:
         raise FileNotFoundError
@@ -497,8 +436,6 @@
                 output_path.joinpath(pathlib.Path(curr_file).stem + ".png"),
                 mask[0].astype(np.uint8) * 255,
             )
-<<<<<<< HEAD
-=======
 
 
 @main.command()
@@ -590,7 +527,6 @@
     output = {k: v.tolist() for k, v in output.items()}
     with open(output_file_path, "w") as handle:
         json.dump(output, handle)
->>>>>>> ad17a562
 
 
 if __name__ == "__main__":
