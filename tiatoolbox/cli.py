# ***** BEGIN GPL LICENSE BLOCK *****
#
# This program is free software; you can redistribute it and/or
# modify it under the terms of the GNU General Public License
# as published by the Free Software Foundation; either version 2
# of the License, or (at your option) any later version.
#
# This program is distributed in the hope that it will be useful,
# but WITHOUT ANY WARRANTY; without even the implied warranty of
# MERCHANTABILITY or FITNESS FOR A PARTICULAR PURPOSE.  See the
# GNU General Public License for more details.
#
# You should have received a copy of the GNU General Public License
# along with this program; if not, write to the Free Software Foundation,
# Inc., 51 Franklin Street, Fifth Floor, Boston, MA 02110-1301, USA.
#
# The Original Code is Copyright (C) 2021, TIALab, University of Warwick
# All rights reserved.
# ***** END GPL LICENSE BLOCK *****

"""Console script for tiatoolbox."""
import numpy as np

from tiatoolbox import __version__
from tiatoolbox import wsicore
from tiatoolbox.tools import stainnorm as sn, tissuemask
from tiatoolbox import utils
from tiatoolbox.utils.exceptions import MethodNotSupported
from tiatoolbox.models.classification.pretrained_info import _pretrained_model
from tiatoolbox.models.classification.patch_predictor import CNNPatchPredictor
from tiatoolbox.models.dataset.classification import PatchDataset
<<<<<<< HEAD
from tiatoolbox.utils.misc import save_json
=======
>>>>>>> ad17a562

import json
import sys
import click
import os

# import json
import pathlib
from PIL import Image


def version_msg():
    """Return a string with tiatoolbox package version and python version."""
    python_version = sys.version[:3]
    location = os.path.dirname(os.path.dirname(os.path.abspath(__file__)))
    message = "tiatoolbox %(version)s from {} (Python {})"
    return message.format(location, python_version)


@click.group(context_settings=dict(help_option_names=["-h", "--help"]))
@click.version_option(
    __version__, "--version", "-V", help="Version", message=version_msg()
)
def main():
    """Computational pathology toolbox by TIA LAB."""
    return 0


@main.command()
@click.option("--img_input", help="input path to WSI file or directory path")
@click.option(
    "--output_dir",
    help="Path to output directory to save the output, default=img_input/../meta",
)
@click.option(
    "--file_types",
    help="file types to capture from directory, default='*.ndpi', '*.svs', '*.mrxs'",
    default="*.ndpi, *.svs, *.mrxs, *.jp2",
)
@click.option(
    "--mode",
    default="show",
    help="'show' to display meta information only or 'save' to save "
    "the meta information, default=show",
)
@click.option(
    "--verbose",
    type=bool,
    default=True,
    help="Print output, default=True",
)
def slide_info(img_input, output_dir, file_types, mode, verbose):
    """Display or save WSI metadata."""
    file_types = tuple(file_types.split(", "))

    if isinstance(output_dir, str):
        output_dir = pathlib.Path(output_dir)

    if os.path.isdir(img_input):
        files_all = utils.misc.grab_files_from_dir(
            input_path=img_input, file_types=file_types
        )
        if output_dir is None and mode == "save":
            input_dir = pathlib.Path(img_input).parent
            output_dir = input_dir / "meta"

    elif os.path.isfile(img_input):
        files_all = [
            img_input,
        ]
        if output_dir is None and mode == "save":
            input_dir = pathlib.Path(img_input).parent
            output_dir = input_dir.parent / "meta"
    else:
        raise FileNotFoundError

    print(files_all)

    if mode == "save":
        output_dir.mkdir(parents=True, exist_ok=True)

    for curr_file in files_all:
        slide_param = wsicore.slide_info.slide_info(
            input_path=curr_file, verbose=verbose
        )
        if mode == "show":
            print(slide_param.as_dict())

        if mode == "save":
            out_path = pathlib.Path(
                output_dir, slide_param.file_path.with_suffix(".yaml").name
            )
            utils.misc.save_yaml(
                slide_param.as_dict(),
                out_path,
            )
            print("Meta files saved at " + str(output_dir))


@main.command()
@click.option("--img_input", help="Path to WSI file")
@click.option(
    "--output_path",
    help="Path to output file to save the image region in save mode,"
    " default=img_input_dir/../im_region.jpg",
)
@click.option(
    "--region",
    type=int,
    nargs=4,
    help="image region in the whole slide image to read, default=0 0 2000 2000",
)
@click.option(
    "--resolution",
    type=float,
    default=0,
    help="resolution to read the image at, default=0",
)
@click.option(
    "--units",
    default="level",
    type=click.Choice(["mpp", "power", "level", "baseline"], case_sensitive=False),
    help="resolution units, default=level",
)
@click.option(
    "--mode",
    default="show",
    help="'show' to display image region or 'save' to save at the output path"
    ", default=show",
)
def read_bounds(img_input, region, resolution, units, output_path, mode):
    """Read a region in an whole slide image as specified."""
    if not region:
        region = [0, 0, 2000, 2000]

    if output_path is None and mode == "save":
        input_dir = pathlib.Path(img_input).parent
        output_path = str(input_dir.parent / "im_region.jpg")

    wsi = wsicore.wsireader.get_wsireader(input_img=img_input)

    im_region = wsi.read_bounds(
        region,
        resolution=resolution,
        units=units,
    )
    if mode == "show":
        im_region = Image.fromarray(im_region)
        im_region.show()

    if mode == "save":
        utils.misc.imwrite(output_path, im_region)


@main.command()
@click.option("--img_input", help="Path to WSI file")
@click.option(
    "--output_path",
    help="Path to output file to save the image region in save mode,"
    " default=img_input_dir/../slide_thumb.jpg",
)
@click.option(
    "--mode",
    default="show",
    help="'show' to display image region or 'save' to save at the output path"
    ", default=show",
)
def slide_thumbnail(img_input, output_path, mode):
    """Read whole slide image thumbnail."""
    if output_path is None and mode == "save":
        input_dir = pathlib.Path(img_input).parent
        output_path = str(input_dir.parent / "slide_thumb.jpg")

    wsi = wsicore.wsireader.get_wsireader(input_img=img_input)

    slide_thumb = wsi.slide_thumbnail()

    if mode == "show":
        im_region = Image.fromarray(slide_thumb)
        im_region.show()

    if mode == "save":
        utils.misc.imwrite(output_path, slide_thumb)


@main.command()
@click.option("--img_input", help="input path to WSI file or directory path")
@click.option(
    "--output_dir",
    default="tiles",
    help="Path to output directory to save the output, default=tiles",
)
@click.option(
    "--file_types",
    help="file types to capture from directory, default='*.ndpi', '*.svs', '*.mrxs'",
    default="*.ndpi, *.svs, *.mrxs, *.jp2",
)
@click.option(
    "--tile_objective_value",
    type=int,
    default=20,
    help="objective value at which tile is generated- default=20",
)
@click.option(
    "--tile_read_size",
    type=int,
    nargs=2,
    default=[5000, 5000],
    help="tile width, height default=5000 5000",
)
@click.option(
    "--verbose",
    type=bool,
    default=True,
    help="Print output, default=True",
)
def save_tiles(
    img_input,
    output_dir,
    file_types,
    tile_objective_value,
    tile_read_size,
    verbose=True,
):
    """Display or save WSI metadata."""
    file_types = tuple(file_types.split(", "))
    if os.path.isdir(img_input):
        files_all = utils.misc.grab_files_from_dir(
            input_path=img_input, file_types=file_types
        )
    elif os.path.isfile(img_input):
        files_all = [
            img_input,
        ]
    else:
        raise FileNotFoundError

    print(files_all)

    for curr_file in files_all:
        wsicore.save_tiles.save_tiles(
            input_path=curr_file,
            output_dir=output_dir,
            tile_objective_value=tile_objective_value,
            tile_read_size=tile_read_size,
            verbose=verbose,
        )


@main.command()
@click.option(
    "--source_input",
    help="input path to the source image or a directory of source images",
)
@click.option("--target_input", help="input path to the target image")
@click.option(
    "--method",
    help="Stain normlisation method to use. Choose from 'reinhard', 'custom',"
    "'ruifrok', 'macenko, 'vahadane'",
    default="reinhard",
)
@click.option(
    "--stain_matrix",
    help="stain matrix to use in custom normaliser. This can either be a numpy array"
    ", a path to a npy file or a path to a csv file. If using a path to a csv file, "
    "there must not be any column headers.",
    default=None,
)
@click.option(
    "--output_path",
    help="Output directory for stain normalisation",
    default="stainorm_output",
)
@click.option(
    "--file_types",
    help="file types to capture from directory"
    "default='*.png', '*.jpg', '*.tif', '*.tiff'",
    default="*.png, *.jpg, *.tif, *.tiff",
)
def stainnorm(
    source_input, target_input, method, stain_matrix, output_path, file_types
):
    """Stain normalise an input image/directory of input images."""
    file_types = tuple(file_types.split(", "))
    if os.path.isdir(source_input):
        files_all = utils.misc.grab_files_from_dir(
            input_path=source_input, file_types=file_types
        )
    elif os.path.isfile(source_input):
        files_all = [
            source_input,
        ]
    else:
        raise FileNotFoundError

    if method not in ["reinhard", "custom", "ruifrok", "macenko", "vahadane"]:
        raise MethodNotSupported

    # init stain normalisation method
    norm = sn.get_normaliser(method, stain_matrix)

    # get stain information of target image
    norm.fit(utils.misc.imread(target_input))

    if not os.path.isdir(output_path):
        os.makedirs(output_path)

    for curr_file in files_all:
        basename = os.path.basename(curr_file)
        # transform source image
        transform = norm.transform(utils.misc.imread(curr_file))
        utils.misc.imwrite(os.path.join(output_path, basename), transform)


@main.command()
@click.option("--img_input", help="Path to WSI file")
@click.option(
    "--output_path",
    help="Path to output file to save the image region in save mode,"
    " default=tissue_mask",
    default="tissue_mask",
)
@click.option(
    "--method",
    help="Tissue masking method to use. Choose from 'Otsu', 'Morphological',"
    " default=Otsu",
    default="Otsu",
)
@click.option(
    "--resolution",
    type=float,
    default=1.25,
    help="resolution to read the image at, default=1.25",
)
@click.option(
    "--units",
    default="power",
    help="resolution units, default=power",
)
@click.option(
    "--kernel_size",
    type=int,
    nargs=2,
    help="kernel size for morphological dilation, default=1, 1",
)
@click.option(
    "--mode",
    default="show",
    help="'show' to display tissue mask or 'save' to save at the output path"
    ", default=show",
)
@click.option(
    "--file_types",
    help="file types to capture from directory, "
    "default='*.svs, *.ndpi, *.jp2, *.png', '*.jpg', '*.tif', '*.tiff'",
    default="*.svs, *.ndpi, *.jp2, *.png, *.jpg, *.tif, *.tiff",
)
def tissue_mask(
    img_input, output_path, method, resolution, units, kernel_size, mode, file_types
):
    """Generate tissue mask for a WSI."""

    file_types = tuple(file_types.split(", "))
    output_path = pathlib.Path(output_path)
    if os.path.isdir(img_input):
        files_all = utils.misc.grab_files_from_dir(
            input_path=img_input, file_types=file_types
        )
    elif os.path.isfile(img_input):
        files_all = [
            img_input,
        ]
    else:
        raise FileNotFoundError

    if mode == "save" and not output_path.is_dir():
        os.makedirs(output_path)

    if method == "Otsu":
        masker = tissuemask.OtsuTissueMasker()
    elif method == "Morphological":
        if not kernel_size:
            if units == "mpp":
                masker = tissuemask.MorphologicalMasker(mpp=resolution)
            elif units == "power":
                masker = tissuemask.MorphologicalMasker(power=resolution)
            else:
                raise MethodNotSupported(
                    "Specified units not supported for tissue masking."
                )
        else:
            masker = tissuemask.MorphologicalMasker(kernel_size=kernel_size)
    else:
        raise MethodNotSupported

    for curr_file in files_all:
        wsi = wsicore.wsireader.get_wsireader(input_img=curr_file)
        wsi_thumb = wsi.slide_thumbnail(resolution=1.25, units="power")
        mask = masker.fit_transform(wsi_thumb[np.newaxis, :])

        if mode == "show":
            im_region = Image.fromarray(mask[0])
            im_region.show()

        if mode == "save":
            utils.misc.imwrite(
                output_path.joinpath(pathlib.Path(curr_file).stem + ".png"),
                mask[0].astype(np.uint8) * 255,
            )


@main.command()
@click.option(
<<<<<<< HEAD
    "--pretrained_model",
    help="Pretrained model used to process the data. the format is "
=======
    "--predefined_model",
    help="Predefined model used to process the data. the format is "
>>>>>>> ad17a562
    "<model_name>_<dataset_trained_on>. For example, `resnet18-kather100K` "
    "is a resnet18 model trained on the kather dataset.",
    default="resnet18-kather100K",
)
@click.option(
    "--pretrained_weight",
    help="Path to the model weight file. If not supplied, the default "
    "pretrained weight will be used.",
    default=None,
)
@click.option(
    "--img_input",
    help="Path to the input directory containing images to process or an "
    "individual file.",
)
@click.option(
    "--output_path",
    help="Output directory where model predictions will be saved.",
    default="patch_prediction",
)
@click.option(
    "--batch_size",
    help="Number of images to feed into the model each time.",
    default=16,
)
@click.option(
<<<<<<< HEAD
    "--mode",
    help="Whether to use `patch`, `tile` or `wsi` mode.",
    default="wsi",
)
@click.option(
=======
>>>>>>> ad17a562
    "--return_probabilities",
    help="Whether to return raw model probabilities.",
    default=False,
)
@click.option(
    "--file_types",
    help="File types to capture from directory. "
    "default='*.png', '*.jpg', '*.jpeg', '*.tif', '*.tiff'",
    default="*.png, *.jpg, *.jpeg, *.tif, *.tiff",
)
def patch_predictor(
<<<<<<< HEAD
    pretrained_model,
=======
    predefined_model,
>>>>>>> ad17a562
    pretrained_weight,
    img_input,
    output_path,
    batch_size,
<<<<<<< HEAD
    mode,
=======
>>>>>>> ad17a562
    return_probabilities,
    file_types,
):
    """Process an image/directory of input images with a patch classification CNN."""
    file_types = tuple(file_types.split(", "))
    output_path = pathlib.Path(output_path)

    if os.path.isdir(img_input):
        img_files = utils.misc.grab_files_from_dir(
            input_path=img_input, file_types=file_types
        )
    elif os.path.isfile(img_input):
        img_files = [
            img_input,
        ]
    else:
        raise FileNotFoundError

<<<<<<< HEAD
    if pretrained_model.lower() not in _pretrained_model:
        raise ValueError("Pretrained model `%s` does not exist." % pretrained_model)
=======
    if predefined_model.lower() not in _pretrained_model:
        raise ValueError("Predefined model `%s` does not exist." % predefined_model)
>>>>>>> ad17a562

    if len(img_files) < batch_size:
        batch_size = len(img_files)

<<<<<<< HEAD
    predictor = CNNPatchPredictor(
        pretrained_model=pretrained_model,
=======
    dataset = PatchDataset(img_files)

    predictor = CNNPatchPredictor(
        predefined_model=predefined_model,
>>>>>>> ad17a562
        pretrained_weight=pretrained_weight,
        batch_size=batch_size,
    )

    output = predictor.predict(
<<<<<<< HEAD
        img_files, mode, return_probabilities=return_probabilities, on_gpu=False
=======
        dataset, return_probabilities=return_probabilities, on_gpu=False
>>>>>>> ad17a562
    )

    output_file_path = os.path.join(output_path, "results.json")
    if not output_path.is_dir():
        os.makedirs(output_path)
<<<<<<< HEAD

    save_json(output, output_file_path)
=======
    # convert output, otherwise can't dump via json
    output = {k: v.tolist() for k, v in output.items()}
    with open(output_file_path, "w") as handle:
        json.dump(output, handle)
>>>>>>> ad17a562


if __name__ == "__main__":
    sys.exit(main())  # pragma: no cover<|MERGE_RESOLUTION|>--- conflicted
+++ resolved
@@ -29,10 +29,6 @@
 from tiatoolbox.models.classification.pretrained_info import _pretrained_model
 from tiatoolbox.models.classification.patch_predictor import CNNPatchPredictor
 from tiatoolbox.models.dataset.classification import PatchDataset
-<<<<<<< HEAD
-from tiatoolbox.utils.misc import save_json
-=======
->>>>>>> ad17a562
 
 import json
 import sys
@@ -446,13 +442,8 @@
 
 @main.command()
 @click.option(
-<<<<<<< HEAD
-    "--pretrained_model",
-    help="Pretrained model used to process the data. the format is "
-=======
     "--predefined_model",
     help="Predefined model used to process the data. the format is "
->>>>>>> ad17a562
     "<model_name>_<dataset_trained_on>. For example, `resnet18-kather100K` "
     "is a resnet18 model trained on the kather dataset.",
     default="resnet18-kather100K",
@@ -479,14 +470,6 @@
     default=16,
 )
 @click.option(
-<<<<<<< HEAD
-    "--mode",
-    help="Whether to use `patch`, `tile` or `wsi` mode.",
-    default="wsi",
-)
-@click.option(
-=======
->>>>>>> ad17a562
     "--return_probabilities",
     help="Whether to return raw model probabilities.",
     default=False,
@@ -498,19 +481,11 @@
     default="*.png, *.jpg, *.jpeg, *.tif, *.tiff",
 )
 def patch_predictor(
-<<<<<<< HEAD
-    pretrained_model,
-=======
     predefined_model,
->>>>>>> ad17a562
     pretrained_weight,
     img_input,
     output_path,
     batch_size,
-<<<<<<< HEAD
-    mode,
-=======
->>>>>>> ad17a562
     return_probabilities,
     file_types,
 ):
@@ -529,50 +504,31 @@
     else:
         raise FileNotFoundError
 
-<<<<<<< HEAD
-    if pretrained_model.lower() not in _pretrained_model:
-        raise ValueError("Pretrained model `%s` does not exist." % pretrained_model)
-=======
     if predefined_model.lower() not in _pretrained_model:
         raise ValueError("Predefined model `%s` does not exist." % predefined_model)
->>>>>>> ad17a562
 
     if len(img_files) < batch_size:
         batch_size = len(img_files)
 
-<<<<<<< HEAD
-    predictor = CNNPatchPredictor(
-        pretrained_model=pretrained_model,
-=======
     dataset = PatchDataset(img_files)
 
     predictor = CNNPatchPredictor(
         predefined_model=predefined_model,
->>>>>>> ad17a562
         pretrained_weight=pretrained_weight,
         batch_size=batch_size,
     )
 
     output = predictor.predict(
-<<<<<<< HEAD
-        img_files, mode, return_probabilities=return_probabilities, on_gpu=False
-=======
         dataset, return_probabilities=return_probabilities, on_gpu=False
->>>>>>> ad17a562
     )
 
     output_file_path = os.path.join(output_path, "results.json")
     if not output_path.is_dir():
         os.makedirs(output_path)
-<<<<<<< HEAD
-
-    save_json(output, output_file_path)
-=======
     # convert output, otherwise can't dump via json
     output = {k: v.tolist() for k, v in output.items()}
     with open(output_file_path, "w") as handle:
         json.dump(output, handle)
->>>>>>> ad17a562
 
 
 if __name__ == "__main__":
