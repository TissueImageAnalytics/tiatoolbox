# ***** BEGIN GPL LICENSE BLOCK *****
#
# This program is free software; you can redistribute it and/or
# modify it under the terms of the GNU General Public License
# as published by the Free Software Foundation; either version 2
# of the License, or (at your option) any later version.
#
# This program is distributed in the hope that it will be useful,
# but WITHOUT ANY WARRANTY; without even the implied warranty of
# MERCHANTABILITY or FITNESS FOR A PARTICULAR PURPOSE.  See the
# GNU General Public License for more details.
#
# You should have received a copy of the GNU General Public License
# along with this program; if not, write to the Free Software Foundation,
# Inc., 51 Franklin Street, Fifth Floor, Boston, MA 02110-1301, USA.
#
# The Original Code is Copyright (C) 2020, TIALab, University of Warwick
# All rights reserved.
# ***** END GPL LICENSE BLOCK *****

"""Console script for tiatoolbox."""
from tiatoolbox import __version__
from tiatoolbox import dataloader
from tiatoolbox import utils
from tiatoolbox.utils.exceptions import FileNotSupported

import sys
import click
import os
import pathlib
from PIL import Image


def version_msg():
    """Return a string with tiatoolbox package version and python version."""
    python_version = sys.version[:3]
    location = os.path.dirname(os.path.dirname(os.path.abspath(__file__)))
    message = "tiatoolbox %(version)s from {} (Python {})"
    return message.format(location, python_version)


@click.group(context_settings=dict(help_option_names=["-h", "--help"]))
@click.version_option(
    __version__, "--version", "-V", help="Version", message=version_msg()
)
def main():
    """Computational pathology toolbox developed by TIA LAB"""
    return 0


@main.command()
@click.option("--wsi_input", help="input path to WSI file or directory path")
@click.option(
    "--output_dir",
    help="Path to output directory to save the output, default=wsi_input/../meta",
)
@click.option(
    "--file_types",
    help="file types to capture from directory, default='*.ndpi', '*.svs', '*.mrxs'",
    default="*.ndpi, *.svs, *.mrxs, *.jp2",
)
@click.option(
    "--mode",
    default="show",
    help="'show' to display meta information only or 'save' to save "
    "the meta information, default=show",
)
@click.option(
<<<<<<< HEAD
    "--workers",
    type=int,
    help="num of cpu cores to use for multiprocessing, "
    "default=multiprocessing.cpu_count()",
)
@click.option(
=======
>>>>>>> 693534bd
    "--verbose", type=bool, default=True, help="Print output, default=True",
)
def slide_info(wsi_input, output_dir, file_types, mode, verbose=True):
    """Displays or saves WSI metadata"""
    file_types = tuple(file_types.split(", "))

    if os.path.isdir(wsi_input):
        files_all = utils.misc.grab_files_from_dir(
            input_path=wsi_input, file_types=file_types
        )
        if output_dir is None and mode == "save":
            input_dir, _, _ = utils.misc.split_path_name_ext(wsi_input)
            output_dir = pathlib.Path(input_dir).joinpath("meta")

    elif os.path.isfile(wsi_input):
        files_all = [
            wsi_input,
        ]
        if output_dir is None and mode == "save":
            input_dir, _, _ = utils.misc.split_path_name_ext(wsi_input)
            output_dir = pathlib.Path(input_dir).joinpath("..").joinpath("meta")
    else:
        raise FileNotFoundError

    print(files_all)

    if mode == "save":
        output_dir.mkdir(parents=True, exist_ok=True)

    for curr_file in files_all:
        slide_param = dataloader.slide_info.slide_info(
            input_path=curr_file, verbose=verbose
        )
        if mode == "show":
            print(slide_param.as_dict())

        if mode == "save":
            out_path = pathlib.Path(
                output_dir, slide_param.file_path.with_suffix(".yaml").name
            )
            utils.misc.save_yaml(
                slide_param.as_dict(), out_path,
            )
            print("Meta files saved at " + str(output_dir))


@main.command()
@click.option("--wsi_input", help="Path to WSI file")
@click.option(
    "--output_path",
    help="Path to output file to save the image region in save mode,"
    " default=wsi_input_dir/../im_region",
)
@click.option(
    "--region",
    type=int,
    nargs=4,
    help="image region in the whole slide image to read, default=0 0 2000 2000",
)
@click.option(
    "--level", type=int, default=0, help="pyramid level to read the image, default=0",
)
@click.option(
    "--mode",
    default="show",
    help="'show' to display image region or 'save' to save at the output path"
    ", default=show",
)
def read_region(wsi_input, region, level, output_path, mode):
    """Reads a region in an whole slide image as specified"""
    if not region:
        region = [0, 0, 2000, 2000]

    input_dir, file_name, file_type = utils.misc.split_path_name_ext(
        full_path=wsi_input
    )
    if output_path is None and mode == "save":
        output_path = str(pathlib.Path(input_dir).joinpath("../im_region.jpg"))

    wsi_obj = None
    if file_type in (".svs", ".ndpi", ".mrxs"):
        wsi_obj = dataloader.wsireader.OpenSlideWSIReader(
            input_dir=input_dir, file_name=file_name + file_type
        )

    elif file_type in (".jp2",):
        wsi_obj = dataloader.wsireader.OmnyxJP2WSIReader(
            input_dir=input_dir, file_name=file_name + file_type
        )

    if wsi_obj is not None:
        im_region = wsi_obj.read_region(
            region[0], region[1], region[2], region[3], level
        )
        if mode == "show":
            im_region = Image.fromarray(im_region)
            im_region.show()

        if mode == "save":
            utils.misc.imwrite(output_path, im_region)
    else:
        raise FileNotSupported


@main.command()
@click.option("--wsi_input", help="Path to WSI file")
@click.option(
    "--output_path",
    help="Path to output file to save the image region in save mode,"
    " default=wsi_input_dir/../im_region",
)
@click.option(
    "--mode",
    default="show",
    help="'show' to display image region or 'save' to save at the output path"
    ", default=show",
)
def slide_thumbnail(wsi_input, output_path, mode):
    """Reads whole slide image thumbnail"""

    input_dir, file_name, file_type = utils.misc.split_path_name_ext(
        full_path=wsi_input
    )
    if output_path is None and mode == "save":
        output_path = str(pathlib.Path(input_dir).joinpath("../im_region.jpg"))
    wsi_obj = None
    if file_type in (".svs", ".ndpi", ".mrxs"):
        wsi_obj = dataloader.wsireader.OpenSlideWSIReader(
            input_dir=input_dir, file_name=file_name + file_type
        )
    elif file_type in (".jp2",):
        wsi_obj = dataloader.wsireader.OmnyxJP2WSIReader(
            input_dir=input_dir, file_name=file_name + file_type
        )

    if wsi_obj is not None:
        slide_thumb = wsi_obj.slide_thumbnail()

        if mode == "show":
            im_region = Image.fromarray(slide_thumb)
            im_region.show()

        if mode == "save":
            utils.misc.imwrite(output_path, slide_thumb)
    else:
        raise FileNotSupported


@main.command()
@click.option("--wsi_input", help="input path to WSI file or directory path")
@click.option(
    "--output_dir",
    default="tiles",
    help="Path to output directory to save the output, default=tiles",
)
@click.option(
    "--file_types",
    help="file types to capture from directory, default='*.ndpi', '*.svs', '*.mrxs'",
    default="*.ndpi, *.svs, *.mrxs, *.jp2",
)
@click.option(
    "--tile_objective_value",
    type=int,
    default=20,
    help="objective value at which tile is generated, " "default=20",
)
@click.option(
    "--tile_read_size_w", type=int, default=5000, help="tile width, default=5000",
)
@click.option(
    "--tile_read_size_h", type=int, default=5000, help="tile height, " "default=5000",
)
@click.option(
<<<<<<< HEAD
    "--workers",
    type=int,
    help="num of cpu cores to use for multiprocessing, "
    "default=multiprocessing.cpu_count()",
)
@click.option(
=======
>>>>>>> 693534bd
    "--verbose", type=bool, default=True, help="Print output, default=True",
)
def save_tiles(
    wsi_input,
    output_dir,
    file_types,
    tile_objective_value,
    tile_read_size_w,
    tile_read_size_h,
    verbose=True,
):
    """Displays or saves WSI metadata"""
    file_types = tuple(file_types.split(", "))
    if os.path.isdir(wsi_input):
        files_all = utils.misc.grab_files_from_dir(
            input_path=wsi_input, file_types=file_types
        )
    elif os.path.isfile(wsi_input):
        files_all = [
            wsi_input,
        ]
    else:
        raise FileNotFoundError

<<<<<<< HEAD
    dataloader.save_tiles.save_tiles(
        input_path=files_all,
        output_dir=output_dir,
        tile_objective_value=tile_objective_value,
        tile_read_size_w=tile_read_size_w,
        tile_read_size_h=tile_read_size_h,
        verbose=verbose,
        workers=workers,
    )
=======
    print(files_all)

    for curr_file in files_all:
        dataloader.save_tiles.save_tiles(
            input_path=curr_file,
            output_dir=output_dir,
            tile_objective_value=tile_objective_value,
            tile_read_size_w=tile_read_size_w,
            tile_read_size_h=tile_read_size_h,
            verbose=verbose,
        )
>>>>>>> 693534bd


if __name__ == "__main__":
    sys.exit(main())  # pragma: no cover<|MERGE_RESOLUTION|>--- conflicted
+++ resolved
@@ -66,15 +66,6 @@
     "the meta information, default=show",
 )
 @click.option(
-<<<<<<< HEAD
-    "--workers",
-    type=int,
-    help="num of cpu cores to use for multiprocessing, "
-    "default=multiprocessing.cpu_count()",
-)
-@click.option(
-=======
->>>>>>> 693534bd
     "--verbose", type=bool, default=True, help="Print output, default=True",
 )
 def slide_info(wsi_input, output_dir, file_types, mode, verbose=True):
@@ -248,15 +239,6 @@
     "--tile_read_size_h", type=int, default=5000, help="tile height, " "default=5000",
 )
 @click.option(
-<<<<<<< HEAD
-    "--workers",
-    type=int,
-    help="num of cpu cores to use for multiprocessing, "
-    "default=multiprocessing.cpu_count()",
-)
-@click.option(
-=======
->>>>>>> 693534bd
     "--verbose", type=bool, default=True, help="Print output, default=True",
 )
 def save_tiles(
@@ -281,17 +263,6 @@
     else:
         raise FileNotFoundError
 
-<<<<<<< HEAD
-    dataloader.save_tiles.save_tiles(
-        input_path=files_all,
-        output_dir=output_dir,
-        tile_objective_value=tile_objective_value,
-        tile_read_size_w=tile_read_size_w,
-        tile_read_size_h=tile_read_size_h,
-        verbose=verbose,
-        workers=workers,
-    )
-=======
     print(files_all)
 
     for curr_file in files_all:
@@ -303,7 +274,6 @@
             tile_read_size_h=tile_read_size_h,
             verbose=verbose,
         )
->>>>>>> 693534bd
 
 
 if __name__ == "__main__":
