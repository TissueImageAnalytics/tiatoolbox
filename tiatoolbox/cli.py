# ***** BEGIN GPL LICENSE BLOCK *****
#
# This program is free software; you can redistribute it and/or
# modify it under the terms of the GNU General Public License
# as published by the Free Software Foundation; either version 2
# of the License, or (at your option) any later version.
#
# This program is distributed in the hope that it will be useful,
# but WITHOUT ANY WARRANTY; without even the implied warranty of
# MERCHANTABILITY or FITNESS FOR A PARTICULAR PURPOSE.  See the
# GNU General Public License for more details.
#
# You should have received a copy of the GNU General Public License
# along with this program; if not, write to the Free Software Foundation,
# Inc., 51 Franklin Street, Fifth Floor, Boston, MA 02110-1301, USA.
#
# The Original Code is Copyright (C) 2020, TIALab, University of Warwick
# All rights reserved.
# ***** END GPL LICENSE BLOCK *****

"""Console script for tiatoolbox."""
from tiatoolbox import __version__
from tiatoolbox import dataloader
from tiatoolbox import utils
from tiatoolbox.utils.exceptions import FileNotSupported

import sys
import click
import os
import pathlib
from PIL import Image


def version_msg():
    """Return a string with tiatoolbox package version and python version."""
    python_version = sys.version[:3]
    location = os.path.dirname(os.path.dirname(os.path.abspath(__file__)))
    message = "tiatoolbox %(version)s from {} (Python {})"
    return message.format(location, python_version)


@click.group(context_settings=dict(help_option_names=["-h", "--help"]))
@click.version_option(
    __version__, "--version", "-V", help="Version", message=version_msg()
)
def main():
    """Computational pathology toolbox developed by TIA LAB"""
    return 0


@main.command()
@click.option("--wsi_input", help="input path to WSI file or directory path")
@click.option(
    "--output_dir",
    help="Path to output directory to save the output, default=wsi_input/../meta",
)
@click.option(
    "--file_types",
    help="file types to capture from directory, default='*.ndpi', '*.svs', '*.mrxs'",
    default="*.ndpi, *.svs, *.mrxs",
)
@click.option(
    "--mode",
    default="show",
    help="'show' to display meta information only or 'save' to save "
    "the meta information, default=show",
)
@click.option(
    "--verbose", type=bool, default=True, help="Print output, default=True",
)
def slide_info(wsi_input, output_dir, file_types, mode, verbose=True):
    """Displays or saves WSI metadata"""
    file_types = tuple(file_types.split(", "))

    if os.path.isdir(wsi_input):
        files_all = utils.misc.grab_files_from_dir(
            input_path=wsi_input, file_types=file_types
        )
        if output_dir is None and mode == "save":
            input_dir, _, _ = utils.misc.split_path_name_ext(wsi_input)
            output_dir = pathlib.Path(input_dir).joinpath("meta")

    elif os.path.isfile(wsi_input):
        files_all = [
            wsi_input,
        ]
        if output_dir is None and mode == "save":
            input_dir, _, _ = utils.misc.split_path_name_ext(wsi_input)
            output_dir = pathlib.Path(input_dir).joinpath("..").joinpath("meta")
    else:
        raise FileNotFoundError

    print(files_all)

    if mode == "save":
        output_dir.mkdir(parents=True, exist_ok=True)
<<<<<<< HEAD
        for slide_param in slide_params:
            utils.misc.save_yaml(
                slide_param,
                pathlib.Path(output_dir).joinpath(slide_param["file_name"] + ".yaml"),
            )
        print("Meta files saved at " + str(output_dir))
=======

    for curr_file in files_all:
        slide_param = dataloader.slide_info.slide_info(
            input_path=curr_file, verbose=verbose
        )
        if mode == "show":
            print(slide_param.as_dict())

        if mode == "save":
            out_path = pathlib.Path(
                output_dir, slide_param.file_path.with_suffix(".yaml").name
            )
            utils.misc.save_yaml(
                slide_param.as_dict(), out_path,
            )
            print("Meta files saved at " + str(output_dir))
>>>>>>> 693534bd


@main.command()
@click.option("--wsi_input", help="Path to WSI file")
@click.option(
    "--output_path",
    help="Path to output file to save the image region in save mode,"
    " default=wsi_input_dir/../im_region",
)
@click.option(
    "--region",
    type=int,
    nargs=4,
    help="image region in the whole slide image to read" "default=0 0 2000 2000",
)
@click.option(
    "--level",
    type=int,
    default=0,
    help="pyramid level to read the image, " "default=0",
)
@click.option(
    "--mode",
    default="show",
    help="'show' to display image region or 'save' to save at the output path"
    ", default=show",
)
def read_region(wsi_input, region, level, output_path, mode):
    """Reads a region in an whole slide image as specified"""
    if not region:
        region = [0, 0, 2000, 2000]

    input_dir, file_name, file_type = utils.misc.split_path_name_ext(
        full_path=wsi_input
    )
    if output_path is None and mode == "save":
        output_path = str(pathlib.Path(input_dir).joinpath("../im_region.jpg"))

    wsi_obj = None
    if file_type in (".svs", ".ndpi", ".mrxs"):
        wsi_obj = dataloader.wsireader.OpenSlideWSIReader(
            input_dir=input_dir, file_name=file_name + file_type
        )

    if wsi_obj is not None:
        im_region = wsi_obj.read_region(
            region[0], region[1], region[2], region[3], level
        )
        if mode == "show":
            im_region = Image.fromarray(im_region)
            im_region.show()

        if mode == "save":
            utils.misc.imwrite(output_path, im_region)
    else:
        raise FileNotSupported


@main.command()
@click.option("--wsi_input", help="Path to WSI file")
@click.option(
    "--output_path",
    help="Path to output file to save the image region in save mode,"
    " default=wsi_input_dir/../im_region",
)
@click.option(
    "--mode",
    default="show",
    help="'show' to display image region or 'save' to save at the output path"
    ", default=show",
)
def slide_thumbnail(wsi_input, output_path, mode):
    """Reads whole slide image thumbnail"""

    input_dir, file_name, file_type = utils.misc.split_path_name_ext(
        full_path=wsi_input
    )
    if output_path is None and mode == "save":
        output_path = str(pathlib.Path(input_dir).joinpath("../im_region.jpg"))
    wsi_obj = None
    if file_type in (".svs", ".ndpi", ".mrxs"):
        wsi_obj = dataloader.wsireader.OpenSlideWSIReader(
            input_dir=input_dir, file_name=file_name + file_type
        )
    if wsi_obj is not None:
        slide_thumb = wsi_obj.slide_thumbnail()

        if mode == "show":
            im_region = Image.fromarray(slide_thumb)
            im_region.show()

        if mode == "save":
            utils.misc.imwrite(output_path, slide_thumb)
    else:
        raise FileNotSupported


@main.command()
@click.option("--wsi_input", help="input path to WSI file or directory path")
@click.option(
    "--output_dir",
    default="tiles",
    help="Path to output directory to save the output, default=tiles",
)
@click.option(
    "--file_types",
    help="file types to capture from directory, default='*.ndpi', '*.svs', '*.mrxs'",
    default="*.ndpi, *.svs, *.mrxs",
)
@click.option(
    "--tile_objective_value",
    type=int,
    default=20,
    help="objective value at which tile is generated, " "default=20",
)
@click.option(
    "--tile_read_size_w", type=int, default=5000, help="tile width, " "default=5000",
)
@click.option(
    "--tile_read_size_h", type=int, default=5000, help="tile height, " "default=5000",
)
@click.option(
    "--verbose", type=bool, default=True, help="Print output, default=True",
)
def save_tiles(
    wsi_input,
    output_dir,
    file_types,
    tile_objective_value,
    tile_read_size_w,
    tile_read_size_h,
    verbose=True,
):
    """Displays or saves WSI metadata"""
    file_types = tuple(file_types.split(", "))
    if os.path.isdir(wsi_input):
        files_all = utils.misc.grab_files_from_dir(
            input_path=wsi_input, file_types=file_types
        )
    elif os.path.isfile(wsi_input):
        files_all = [
            wsi_input,
        ]
    else:
        raise FileNotFoundError

    print(files_all)

    for curr_file in files_all:
        dataloader.save_tiles.save_tiles(
            input_path=curr_file,
            output_dir=output_dir,
            tile_objective_value=tile_objective_value,
            tile_read_size_w=tile_read_size_w,
            tile_read_size_h=tile_read_size_h,
            verbose=verbose,
        )


@main.command()
@click.option("--wsi_input", help="Path to WSI file")
@click.option(
    "--output_path",
    help="Path to output file to save the image region in save mode,"
    " default=wsi_input_dir/../im_region",
)
@click.option(
    "--mode",
    default="show",
    help="'show' to display image region or 'save' to save at the output path"
    ", default=show",
)
def slide_thumbnail(wsi_input, output_path, mode):
    """Reads whole slide image thumbnail"""

    input_dir, file_name, ext = utils.misc.split_path_name_ext(full_path=wsi_input)
    if output_path is None and mode == "save":
        output_path = str(pathlib.Path(input_dir).joinpath("../im_region.jpg"))
    wsi_obj = dataloader.wsireader.WSIReader(
        input_dir=input_dir, file_name=file_name + ext
    )

    slide_thumb = wsi_obj.slide_thumbnail()

    if mode == "show":
        im_region = Image.fromarray(slide_thumb)
        im_region.show()

    if mode == "save":
        utils.misc.imwrite(output_path, slide_thumb)


@main.command()
@click.option("--wsi_input", help="input path to WSI file or directory path")
@click.option(
    "--output_dir",
    default="tiles",
    help="Path to output directory to save the output, default=tiles",
)
@click.option(
    "--file_types",
    help="file types to capture from directory, default='*.ndpi', '*.svs', '*.mrxs'",
    default="*.ndpi, *.svs, *.mrxs",
)
@click.option(
    "--tile_objective_value",
    type=int,
    default=20,
    help="objective value at which tile is generated, " "default=20",
)
@click.option(
    "--tile_read_size_w", type=int, default=5000, help="tile width, " "default=5000",
)
@click.option(
    "--tile_read_size_h", type=int, default=5000, help="tile height, " "default=5000",
)
@click.option(
    "--workers",
    type=int,
    help="num of cpu cores to use for multiprocessing, "
    "default=multiprocessing.cpu_count()",
)
def save_tiles(
    wsi_input,
    output_dir,
    file_types,
    tile_objective_value,
    tile_read_size_w,
    tile_read_size_h,
    workers=None,
):
    """Displays or saves WSI metadata"""
    file_types = tuple(file_types.split(", "))
    if os.path.isdir(wsi_input):
        files_all = utils.misc.grab_files_from_dir(
            input_path=wsi_input, file_types=file_types
        )
    elif os.path.isfile(wsi_input):
        files_all = [
            wsi_input,
        ]
    else:
        raise ValueError("wsi_input path is not valid")

    print(files_all)

    dataloader.save_tiles.save_tiles(
        input_path=files_all,
        output_dir=output_dir,
        tile_objective_value=tile_objective_value,
        tile_read_size_w=tile_read_size_w,
        tile_read_size_h=tile_read_size_h,
        workers=workers,
    )


if __name__ == "__main__":
    sys.exit(main())  # pragma: no cover<|MERGE_RESOLUTION|>--- conflicted
+++ resolved
@@ -94,14 +94,6 @@
 
     if mode == "save":
         output_dir.mkdir(parents=True, exist_ok=True)
-<<<<<<< HEAD
-        for slide_param in slide_params:
-            utils.misc.save_yaml(
-                slide_param,
-                pathlib.Path(output_dir).joinpath(slide_param["file_name"] + ".yaml"),
-            )
-        print("Meta files saved at " + str(output_dir))
-=======
 
     for curr_file in files_all:
         slide_param = dataloader.slide_info.slide_info(
@@ -118,7 +110,6 @@
                 slide_param.as_dict(), out_path,
             )
             print("Meta files saved at " + str(output_dir))
->>>>>>> 693534bd
 
 
 @main.command()
