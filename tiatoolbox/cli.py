# ***** BEGIN GPL LICENSE BLOCK *****
#
# This program is free software; you can redistribute it and/or
# modify it under the terms of the GNU General Public License
# as published by the Free Software Foundation; either version 2
# of the License, or (at your option) any later version.
#
# This program is distributed in the hope that it will be useful,
# but WITHOUT ANY WARRANTY; without even the implied warranty of
# MERCHANTABILITY or FITNESS FOR A PARTICULAR PURPOSE.  See the
# GNU General Public License for more details.
#
# You should have received a copy of the GNU General Public License
# along with this program; if not, write to the Free Software Foundation,
# Inc., 51 Franklin Street, Fifth Floor, Boston, MA 02110-1301, USA.
#
# The Original Code is Copyright (C) 2020, TIALab, University of Warwick
# All rights reserved.
# ***** END GPL LICENSE BLOCK *****

"""Console script for tiatoolbox."""
from tiatoolbox import __version__
from tiatoolbox import dataloader
from tiatoolbox import utils
from tiatoolbox.utils.exceptions import FileNotSupported

import sys
import click
import os
import pathlib
from PIL import Image


def version_msg():
    """Return a string with tiatoolbox package version and python version."""
    python_version = sys.version[:3]
    location = os.path.dirname(os.path.dirname(os.path.abspath(__file__)))
    message = "tiatoolbox %(version)s from {} (Python {})"
    return message.format(location, python_version)


@click.group(context_settings=dict(help_option_names=["-h", "--help"]))
@click.version_option(
    __version__, "--version", "-V", help="Version", message=version_msg()
)
def main():
    """Computational pathology toolbox developed by TIA LAB"""
    return 0


@main.command()
@click.option("--wsi_input", help="input path to WSI file or directory path")
@click.option(
    "--output_dir",
    help="Path to output directory to save the output, default=wsi_input/../meta",
)
@click.option(
    "--file_types",
    help="file types to capture from directory, default='*.ndpi', '*.svs', '*.mrxs'",
    default="*.ndpi, *.svs, *.mrxs",
)
@click.option(
    "--mode",
    default="show",
    help="'show' to display meta information only or 'save' to save "
    "the meta information, default=show",
)
@click.option(
    "--verbose", type=bool, default=True, help="Print output, default=True",
)
<<<<<<< HEAD
@click.option(
    "--verbose", type=bool, default=True, help="Print output, default=True",
)
def slide_info(wsi_input, output_dir, file_types, mode, workers=None, verbose=True):
=======
def slide_info(wsi_input, output_dir, file_types, mode, verbose=True):
>>>>>>> 2401d762
    """Displays or saves WSI metadata"""
    file_types = tuple(file_types.split(", "))

    if os.path.isdir(wsi_input):
        files_all = utils.misc.grab_files_from_dir(
            input_path=wsi_input, file_types=file_types
        )
        if output_dir is None and mode == "save":
            input_dir, _, _ = utils.misc.split_path_name_ext(wsi_input)
            output_dir = pathlib.Path(input_dir).joinpath("meta")

    elif os.path.isfile(wsi_input):
        files_all = [
            wsi_input,
        ]
        if output_dir is None and mode == "save":
            input_dir, _, _ = utils.misc.split_path_name_ext(wsi_input)
            output_dir = pathlib.Path(input_dir).joinpath("..").joinpath("meta")
    else:
        raise FileNotFoundError

    print(files_all)

<<<<<<< HEAD
    file_name, slide_params = dataloader.slide_info.slide_info(
        input_path=files_all, workers=workers, verbose=verbose
    )
=======
    if mode == "save":
        output_dir.mkdir(parents=True, exist_ok=True)
>>>>>>> 2401d762

    for curr_file in files_all:
        slide_param = dataloader.slide_info.slide_info(
            input_path=curr_file, verbose=verbose
        )
        if mode == "show":
            print(slide_param.as_dict())

        if mode == "save":
            utils.misc.save_yaml(
                slide_param.as_dict(),
                pathlib.Path(output_dir).joinpath(slide_param.file_name + ".yaml"),
            )
            print("Meta files saved at " + str(output_dir))


@main.command()
@click.option("--wsi_input", help="Path to WSI file")
@click.option(
    "--output_path",
    help="Path to output file to save the image region in save mode,"
    " default=wsi_input_dir/../im_region",
)
@click.option(
    "--region",
    type=int,
    nargs=4,
    help="image region in the whole slide image to read" "default=0 0 2000 2000",
)
@click.option(
    "--level",
    type=int,
    default=0,
    help="pyramid level to read the image, " "default=0",
)
@click.option(
    "--mode",
    default="show",
    help="'show' to display image region or 'save' to save at the output path"
    ", default=show",
)
def read_region(wsi_input, region, level, output_path, mode):
    """Reads a region in an whole slide image as specified"""
    if not region:
        region = [0, 0, 2000, 2000]

    input_dir, file_name, file_type = utils.misc.split_path_name_ext(
        full_path=wsi_input
    )
    if output_path is None and mode == "save":
        output_path = str(pathlib.Path(input_dir).joinpath("../im_region.jpg"))

    wsi_obj = None
    if file_type in (".svs", ".ndpi", ".mrxs"):
        wsi_obj = dataloader.wsireader.OpenSlideWSIReader(
            input_dir=input_dir, file_name=file_name + file_type
        )

    if wsi_obj is not None:
        im_region = wsi_obj.read_region(
            region[0], region[1], region[2], region[3], level
        )
        if mode == "show":
            im_region = Image.fromarray(im_region)
            im_region.show()

        if mode == "save":
            utils.misc.imwrite(output_path, im_region)
    else:
        raise FileNotSupported


@main.command()
@click.option("--wsi_input", help="Path to WSI file")
@click.option(
    "--output_path",
    help="Path to output file to save the image region in save mode,"
    " default=wsi_input_dir/../im_region",
)
@click.option(
    "--mode",
    default="show",
    help="'show' to display image region or 'save' to save at the output path"
    ", default=show",
)
def slide_thumbnail(wsi_input, output_path, mode):
    """Reads whole slide image thumbnail"""

    input_dir, file_name, file_type = utils.misc.split_path_name_ext(
        full_path=wsi_input
    )
    if output_path is None and mode == "save":
        output_path = str(pathlib.Path(input_dir).joinpath("../im_region.jpg"))
    wsi_obj = None
    if file_type in (".svs", ".ndpi", ".mrxs"):
        wsi_obj = dataloader.wsireader.OpenSlideWSIReader(
            input_dir=input_dir, file_name=file_name + file_type
        )
    if wsi_obj is not None:
        slide_thumb = wsi_obj.slide_thumbnail()

        if mode == "show":
            im_region = Image.fromarray(slide_thumb)
            im_region.show()

        if mode == "save":
            utils.misc.imwrite(output_path, slide_thumb)
    else:
        raise FileNotSupported


@main.command()
@click.option("--wsi_input", help="input path to WSI file or directory path")
@click.option(
    "--output_dir",
    default="tiles",
    help="Path to output directory to save the output, default=tiles",
)
@click.option(
    "--file_types",
    help="file types to capture from directory, default='*.ndpi', '*.svs', '*.mrxs'",
    default="*.ndpi, *.svs, *.mrxs",
)
@click.option(
    "--tile_objective_value",
    type=int,
    default=20,
    help="objective value at which tile is generated, " "default=20",
)
@click.option(
    "--tile_read_size_w", type=int, default=5000, help="tile width, " "default=5000",
)
@click.option(
    "--tile_read_size_h", type=int, default=5000, help="tile height, " "default=5000",
)
@click.option(
<<<<<<< HEAD
    "--workers",
    type=int,
    help="num of cpu cores to use for multiprocessing, "
    "default=multiprocessing.cpu_count()",
)
@click.option(
=======
>>>>>>> 2401d762
    "--verbose", type=bool, default=True, help="Print output, default=True",
)
def save_tiles(
    wsi_input,
    output_dir,
    file_types,
    tile_objective_value,
    tile_read_size_w,
    tile_read_size_h,
    verbose=True,
):
    """Displays or saves WSI metadata"""
    file_types = tuple(file_types.split(", "))
    if os.path.isdir(wsi_input):
        files_all = utils.misc.grab_files_from_dir(
            input_path=wsi_input, file_types=file_types
        )
    elif os.path.isfile(wsi_input):
        files_all = [
            wsi_input,
        ]
    else:
        raise FileNotFoundError

    print(files_all)

    for curr_file in files_all:
        dataloader.save_tiles.save_tiles(
            input_path=curr_file,
            output_dir=output_dir,
            tile_objective_value=tile_objective_value,
            tile_read_size_w=tile_read_size_w,
            tile_read_size_h=tile_read_size_h,
            verbose=verbose,
        )


if __name__ == "__main__":
    sys.exit(main())  # pragma: no cover<|MERGE_RESOLUTION|>--- conflicted
+++ resolved
@@ -68,14 +68,7 @@
 @click.option(
     "--verbose", type=bool, default=True, help="Print output, default=True",
 )
-<<<<<<< HEAD
-@click.option(
-    "--verbose", type=bool, default=True, help="Print output, default=True",
-)
-def slide_info(wsi_input, output_dir, file_types, mode, workers=None, verbose=True):
-=======
 def slide_info(wsi_input, output_dir, file_types, mode, verbose=True):
->>>>>>> 2401d762
     """Displays or saves WSI metadata"""
     file_types = tuple(file_types.split(", "))
 
@@ -99,17 +92,11 @@
 
     print(files_all)
 
-<<<<<<< HEAD
-    file_name, slide_params = dataloader.slide_info.slide_info(
-        input_path=files_all, workers=workers, verbose=verbose
-    )
-=======
     if mode == "save":
         output_dir.mkdir(parents=True, exist_ok=True)
->>>>>>> 2401d762
 
     for curr_file in files_all:
-        slide_param = dataloader.slide_info.slide_info(
+        file_name, slide_param = dataloader.slide_info.slide_info(
             input_path=curr_file, verbose=verbose
         )
         if mode == "show":
@@ -118,7 +105,7 @@
         if mode == "save":
             utils.misc.save_yaml(
                 slide_param.as_dict(),
-                pathlib.Path(output_dir).joinpath(slide_param.file_name + ".yaml"),
+                pathlib.Path(output_dir).joinpath(file_name + ".yaml"),
             )
             print("Meta files saved at " + str(output_dir))
 
@@ -243,15 +230,6 @@
     "--tile_read_size_h", type=int, default=5000, help="tile height, " "default=5000",
 )
 @click.option(
-<<<<<<< HEAD
-    "--workers",
-    type=int,
-    help="num of cpu cores to use for multiprocessing, "
-    "default=multiprocessing.cpu_count()",
-)
-@click.option(
-=======
->>>>>>> 2401d762
     "--verbose", type=bool, default=True, help="Print output, default=True",
 )
 def save_tiles(
