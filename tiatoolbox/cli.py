# ***** BEGIN GPL LICENSE BLOCK *****
#
# This program is free software; you can redistribute it and/or
# modify it under the terms of the GNU General Public License
# as published by the Free Software Foundation; either version 2
# of the License, or (at your option) any later version.
#
# This program is distributed in the hope that it will be useful,
# but WITHOUT ANY WARRANTY; without even the implied warranty of
# MERCHANTABILITY or FITNESS FOR A PARTICULAR PURPOSE.  See the
# GNU General Public License for more details.
#
# You should have received a copy of the GNU General Public License
# along with this program; if not, write to the Free Software Foundation,
# Inc., 51 Franklin Street, Fifth Floor, Boston, MA 02110-1301, USA.
#
# The Original Code is Copyright (C) 2020, TIALab, University of Warwick
# All rights reserved.
# ***** END GPL LICENSE BLOCK *****

"""Console script for tiatoolbox."""
from tiatoolbox import __version__
from tiatoolbox import dataloader
from tiatoolbox.tools import stainnorm as sn
from tiatoolbox import utils
from tiatoolbox.utils.exceptions import FileNotSupported, MethodNotSupported

import sys
import click
import os
import pathlib
from PIL import Image


def version_msg():
    """Return a string with tiatoolbox package version and python version."""
    python_version = sys.version[:3]
    location = os.path.dirname(os.path.dirname(os.path.abspath(__file__)))
    message = "tiatoolbox %(version)s from {} (Python {})"
    return message.format(location, python_version)


@click.group(context_settings=dict(help_option_names=["-h", "--help"]))
@click.version_option(
    __version__, "--version", "-V", help="Version", message=version_msg()
)
def main():
    """Computational pathology toolbox developed by TIA LAB"""
    return 0


@main.command()
@click.option("--wsi_input", help="input path to WSI file or directory path")
@click.option(
    "--output_dir",
    help="Path to output directory to save the output, default=wsi_input/../meta",
)
@click.option(
    "--file_types",
    help="file types to capture from directory, default='*.ndpi', '*.svs', '*.mrxs'",
    default="*.ndpi, *.svs, *.mrxs, *.jp2",
)
@click.option(
    "--mode",
    default="show",
    help="'show' to display meta information only or 'save' to save "
    "the meta information, default=show",
)
@click.option(
    "--verbose",
    type=bool,
    default=True,
    help="Print output, default=True",
)
def slide_info(wsi_input, output_dir, file_types, mode, verbose=True):
    """Displays or saves WSI metadata"""
    file_types = tuple(file_types.split(", "))

    if os.path.isdir(wsi_input):
        files_all = utils.misc.grab_files_from_dir(
            input_path=wsi_input, file_types=file_types
        )
        if output_dir is None and mode == "save":
            input_dir, _, _ = utils.misc.split_path_name_ext(wsi_input)
            output_dir = pathlib.Path(input_dir).joinpath("meta")

    elif os.path.isfile(wsi_input):
        files_all = [
            wsi_input,
        ]
        if output_dir is None and mode == "save":
            input_dir, _, _ = utils.misc.split_path_name_ext(wsi_input)
            output_dir = pathlib.Path(input_dir).joinpath("..").joinpath("meta")
    else:
        raise FileNotFoundError

    print(files_all)

    if mode == "save":
        output_dir.mkdir(parents=True, exist_ok=True)

    for curr_file in files_all:
        slide_param = dataloader.slide_info.slide_info(
            input_path=curr_file, verbose=verbose
        )
        if mode == "show":
            print(slide_param.as_dict())

        if mode == "save":
            out_path = pathlib.Path(
                output_dir, slide_param.file_path.with_suffix(".yaml").name
            )
            utils.misc.save_yaml(
                slide_param.as_dict(),
                out_path,
            )
            print("Meta files saved at " + str(output_dir))


@main.command()
@click.option("--wsi_input", help="Path to WSI file")
@click.option(
    "--output_path",
    help="Path to output file to save the image region in save mode,"
    " default=wsi_input_dir/../im_region",
)
@click.option(
    "--region",
    type=int,
    nargs=4,
    help="image region in the whole slide image to read, default=0 0 2000 2000",
)
@click.option(
    "--level", type=int, default=0, help="pyramid level to read the image, default=0",
)
@click.option(
    "--mode",
    default="show",
    help="'show' to display image region or 'save' to save at the output path"
    ", default=show",
)
def read_region(wsi_input, region, level, output_path, mode):
    """Reads a region in an whole slide image as specified"""
    if not region:
        region = [0, 0, 2000, 2000]

    input_dir, file_name, file_type = utils.misc.split_path_name_ext(
        full_path=wsi_input
    )
    if output_path is None and mode == "save":
        output_path = str(pathlib.Path(input_dir).joinpath("../im_region.jpg"))

    wsi = None
    if file_type in (".svs", ".ndpi", ".mrxs"):
        wsi = dataloader.wsireader.OpenSlideWSIReader(input_path=wsi_input)

    elif file_type in (".jp2",):
        wsi = dataloader.wsireader.OmnyxJP2WSIReader(input_path=wsi_input)

    if wsi is not None:
        im_region = wsi.read_region(region[0], region[1], region[2], region[3], level)
        if mode == "show":
            im_region = Image.fromarray(im_region)
            im_region.show()

        if mode == "save":
            utils.misc.imwrite(output_path, im_region)
    else:
        raise FileNotSupported


@main.command()
@click.option("--wsi_input", help="Path to WSI file")
@click.option(
    "--output_path",
    help="Path to output file to save the image region in save mode,"
    " default=wsi_input_dir/../im_region",
)
@click.option(
    "--mode",
    default="show",
    help="'show' to display image region or 'save' to save at the output path"
    ", default=show",
)
def slide_thumbnail(wsi_input, output_path, mode):
    """Reads whole slide image thumbnail"""

    input_dir, file_name, file_type = utils.misc.split_path_name_ext(
        full_path=wsi_input
    )
    if output_path is None and mode == "save":
        output_path = str(pathlib.Path(input_dir).joinpath("../im_region.jpg"))
    wsi = None
    if file_type in (".svs", ".ndpi", ".mrxs"):
        wsi = dataloader.wsireader.OpenSlideWSIReader(input_path=wsi_input)
    elif file_type in (".jp2",):
        wsi = dataloader.wsireader.OmnyxJP2WSIReader(input_path=wsi_input)

    if wsi is not None:
        slide_thumb = wsi.slide_thumbnail()

        if mode == "show":
            im_region = Image.fromarray(slide_thumb)
            im_region.show()

        if mode == "save":
            utils.misc.imwrite(output_path, slide_thumb)
    else:
        raise FileNotSupported


@main.command()
@click.option("--wsi_input", help="input path to WSI file or directory path")
@click.option(
    "--output_dir",
    default="tiles",
    help="Path to output directory to save the output, default=tiles",
)
@click.option(
    "--file_types",
    help="file types to capture from directory, default='*.ndpi', '*.svs', '*.mrxs'",
    default="*.ndpi, *.svs, *.mrxs, *.jp2",
)
@click.option(
    "--tile_objective_value",
    type=int,
    default=20,
    help="objective value at which tile is generated- default=20",
)
@click.option(
<<<<<<< HEAD
    "--tile_read_size_w",
    type=int,
    default=5000,
    help="tile width, " "default=5000",
=======
    "--tile_read_size_w", type=int, default=5000, help="tile width, default=5000",
>>>>>>> ab2a3ad5
)
@click.option(
    "--tile_read_size_h",
    type=int,
    default=5000,
    help="tile height, " "default=5000",
)
@click.option(
    "--verbose",
    type=bool,
    default=True,
    help="Print output, default=True",
)
def save_tiles(
    wsi_input,
    output_dir,
    file_types,
    tile_objective_value,
    tile_read_size_w,
    tile_read_size_h,
    verbose=True,
):
    """Displays or saves WSI metadata"""
    file_types = tuple(file_types.split(", "))
    if os.path.isdir(wsi_input):
        files_all = utils.misc.grab_files_from_dir(
            input_path=wsi_input, file_types=file_types
        )
    elif os.path.isfile(wsi_input):
        files_all = [
            wsi_input,
        ]
    else:
        raise FileNotFoundError

    print(files_all)

    for curr_file in files_all:
        dataloader.save_tiles.save_tiles(
            input_path=curr_file,
            output_dir=output_dir,
            tile_objective_value=tile_objective_value,
            tile_read_size_w=tile_read_size_w,
            tile_read_size_h=tile_read_size_h,
            verbose=verbose,
        )


@main.command()
@click.option(
    "--source_input",
    help="input path to the source image or a directory of source images",
)
@click.option("--target_input", help="input path to the target image")
@click.option(
    "--method",
    help="Stain normlisation method to use. Choose from 'reinhard', 'custom',"
    "'ruifrok'",
    default="reinhard",
)
@click.option(
    "--stain_matrix",
    help="stain matrix to use in custom normaliser. This can either be a numpy array"
    ", a path to a npy file or a path to a csv file. If using a path to a csv file, "
    "there must not be any column headers.",
    default=None,
)
@click.option(
    "--output_dir",
    help="Output directory for stain normalisation",
    default="stainorm_output",
)
@click.option(
    "--file_types",
    help="file types to capture from directory"
    "default='*.png', '*.jpg', '*.tif', '*.tiff'",
    default="*.png, '*.jpg', '*.tif', '*.tiff'",
)
def stainnorm(source_input, target_input, method, stain_matrix, output_dir, file_types):
    """Stain normalise an input image/directory of input images"""
    file_types = tuple(file_types.split(", "))
    if os.path.isdir(source_input):
        files_all = utils.misc.grab_files_from_dir(
            input_path=source_input, file_types=file_types
        )
    elif os.path.isfile(source_input):
        files_all = [
            source_input,
        ]
    else:
        raise FileNotFoundError

    print(files_all)

    if method not in ["reinhard", "custom", "ruifrok"]:
        raise MethodNotSupported

    # init stain normalisation method
    norm = sn.get_normaliser(method, stain_matrix)

    # get stain information of target image
    norm.fit(utils.misc.imread(target_input))

    for curr_file in files_all:
        basename = os.path.basename(curr_file)
        # transform source image
        transform = norm.transform(utils.misc.imread(curr_file))
        utils.misc.imwrite(os.path.join(output_dir, basename), transform)


if __name__ == "__main__":
    sys.exit(main())  # pragma: no cover<|MERGE_RESOLUTION|>--- conflicted
+++ resolved
@@ -228,14 +228,7 @@
     help="objective value at which tile is generated- default=20",
 )
 @click.option(
-<<<<<<< HEAD
-    "--tile_read_size_w",
-    type=int,
-    default=5000,
-    help="tile width, " "default=5000",
-=======
     "--tile_read_size_w", type=int, default=5000, help="tile width, default=5000",
->>>>>>> ab2a3ad5
 )
 @click.option(
     "--tile_read_size_h",
