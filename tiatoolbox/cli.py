--- conflicted
+++ resolved
@@ -2,11 +2,6 @@
 from tiatoolbox import __version__
 from tiatoolbox import dataloader
 from tiatoolbox import utils
-<<<<<<< HEAD
-import sys
-import click
-import os
-=======
 
 import sys
 import click
@@ -14,7 +9,6 @@
 import pathlib
 from PIL import Image
 
->>>>>>> d9d92510
 
 def version_msg():
     """Return a string with tiatoolbox package version and python version."""
@@ -23,16 +17,6 @@
     message = "tiatoolbox %(version)s from {} (Python {})"
     return message.format(location, python_version)
 
-<<<<<<< HEAD
-def version_msg():
-    """Return a string with tiatoolbox package version and python version."""
-    python_version = sys.version[:3]
-    location = os.path.dirname(os.path.dirname(os.path.abspath(__file__)))
-    message = "tiatoolbox %(version)s from {} (Python {})"
-    return message.format(location, python_version)
-
-=======
->>>>>>> d9d92510
 
 @click.group(context_settings=dict(help_option_names=["-h", "--help"]))
 @click.version_option(
@@ -56,10 +40,7 @@
 )
 @click.option(
     "--mode",
-<<<<<<< HEAD
-=======
     default="show",
->>>>>>> d9d92510
     help="'show' to display meta information only or 'save' to save "
     "the meta information, default=show",
 )
@@ -72,8 +53,6 @@
 def slide_info(wsi_input, output_dir, file_types, mode, workers=None):
     """Displays or saves WSI metadata"""
     file_types = tuple(file_types.split(", "))
-<<<<<<< HEAD
-=======
 
     if os.path.isdir(wsi_input):
         files_all = utils.misc.grab_files_from_dir(
@@ -232,7 +211,6 @@
 ):
     """Displays or saves WSI metadata"""
     file_types = tuple(file_types.split(", "))
->>>>>>> d9d92510
     if os.path.isdir(wsi_input):
         files_all = utils.misc.grab_files_from_dir(
             input_path=wsi_input, file_types=file_types
@@ -246,10 +224,6 @@
 
     print(files_all)
 
-<<<<<<< HEAD
-    dataloader.slide_info.slide_info(
-        input_path=files_all, output_dir=output_dir, mode=mode, workers=workers,
-=======
     dataloader.save_tiles.save_tiles(
         input_path=files_all,
         output_dir=output_dir,
@@ -257,7 +231,6 @@
         tile_read_size_w=tile_read_size_w,
         tile_read_size_h=tile_read_size_h,
         workers=workers,
->>>>>>> d9d92510
     )
 
 
