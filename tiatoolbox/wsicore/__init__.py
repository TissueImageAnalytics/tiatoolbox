"""Package to read whole slide images"""
<<<<<<< HEAD
from tiatoolbox.wsicore import metadata, slide_info, wsimeta, wsireader

# Top level imports
WSIReader = wsireader.WSIReader
WSIMeta = wsimeta.WSIMeta
=======
from tiatoolbox.wsicore import metadata, wsimeta, wsireader
>>>>>>> bf5f7c65
<|MERGE_RESOLUTION|>--- conflicted
+++ resolved
@@ -1,10 +1,6 @@
 """Package to read whole slide images"""
-<<<<<<< HEAD
-from tiatoolbox.wsicore import metadata, slide_info, wsimeta, wsireader
+from tiatoolbox.wsicore import metadata, wsimeta, wsireader
 
 # Top level imports
 WSIReader = wsireader.WSIReader
-WSIMeta = wsimeta.WSIMeta
-=======
-from tiatoolbox.wsicore import metadata, wsimeta, wsireader
->>>>>>> bf5f7c65
+WSIMeta = wsimeta.WSIMeta