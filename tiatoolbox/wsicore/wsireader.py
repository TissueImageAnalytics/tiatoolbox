--- conflicted
+++ resolved
@@ -10,11 +10,7 @@
 import re
 from datetime import datetime
 from numbers import Number
-<<<<<<< HEAD
-from typing import TYPE_CHECKING, Iterable, List, Optional, Tuple, Union
-=======
 from typing import TYPE_CHECKING, Iterable
->>>>>>> fba7680f
 
 import numpy as np
 import openslide
@@ -33,14 +29,11 @@
 from tiatoolbox.utils.visualization import AnnotationRenderer
 from tiatoolbox.wsicore.wsimeta import WSIMeta
 
-<<<<<<< HEAD
-if TYPE_CHECKING:
+if TYPE_CHECKING:  # pragma: no cover
     import glymur
-=======
-if TYPE_CHECKING:  # pragma: no cover
+
     from tiatoolbox.typing import Bounds, IntBounds, IntPair, NumPair, Resolution, Units
     from tiatoolbox.wsicore.metadata.ngff import Multiscales
->>>>>>> fba7680f
 
 pixman_warning()
 
@@ -2600,8 +2593,8 @@
 
     @staticmethod
     def _get_jp2_boxes(
-        jp2: "glymur.jp2.Jp2k",
-    ) -> dict[str, "glymur.jp2box.Jp2kBox"]:
+        jp2: glymur.jp2.Jp2k,
+    ) -> dict[str, glymur.jp2box.Jp2kBox]:
         """Get JP2 boxes.
 
         Args:
@@ -2622,9 +2615,9 @@
         """
 
         def find_box(
-            box: Optional["glymur.jp2box.Jp2kBox"],
+            box: glymur.jp2box.Jp2kBox | None,
             box_id: str,
-        ) -> Optional["glymur.jp2box.Jp2kBox"]:
+        ) -> glymur.jp2box.Jp2kBox | None:
             """Find a box by its ID.
 
             Args:
@@ -2651,7 +2644,8 @@
         capture_resolution_box = find_box(resolution_box, "resc")
         xml_box = find_box(jp2, "xml ")
         if image_header is None:
-            raise ValueError("Metadata: JP2 image header missing!")
+            msg = "Metadata: JP2 image header missing!"
+            raise ValueError(msg)
         result = {}
         if xml_box is not None:
             result["xml"] = xml_box
