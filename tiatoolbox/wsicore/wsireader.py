--- conflicted
+++ resolved
@@ -289,14 +289,9 @@
 
         if last_suffix in (".zarr",):
             if not is_ngff(input_path):
-<<<<<<< HEAD
                 msg = f"File {input_path} does not appear to be a v0.4 NGFF zarr."
                 raise FileNotSupportedError(
                     msg,
-=======
-                raise FileNotSupportedError(
-                    f"File {input_path} does not appear to be a v0.4 NGFF zarr."
->>>>>>> 5231a9d4
                 )
             return NGFFWSIReader(input_path, mpp=mpp, power=power)
 
@@ -363,14 +358,9 @@
             ".zarr",
             ".db",
         ]:
-<<<<<<< HEAD
             msg = f"File {input_path} is not a supported file format."
             raise FileNotSupportedError(
                 msg,
-=======
-            raise FileNotSupportedError(
-                f"File {input_path} is not a supported file format."
->>>>>>> 5231a9d4
             )
 
     def __init__(
