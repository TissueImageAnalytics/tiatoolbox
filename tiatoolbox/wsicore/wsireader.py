"""This module defines classes which can read image data from WSI formats."""
import copy
import json
import math
import os
import pathlib
import re
import warnings
from datetime import datetime
from numbers import Number
from typing import Iterable, Optional, Tuple, Union

import numpy as np
import openslide
import pandas as pd
import tifffile
import zarr

from tiatoolbox import utils
from tiatoolbox.tools import tissuemask
from tiatoolbox.utils.env_detection import pixman_warning
from tiatoolbox.utils.exceptions import FileNotSupported
from tiatoolbox.wsicore.metadata.ngff import Multiscales
from tiatoolbox.wsicore.wsimeta import WSIMeta

pixman_warning()

NumPair = Tuple[Number, Number]
IntPair = Tuple[int, int]
Bounds = Tuple[Number, Number, Number, Number]
IntBounds = Tuple[int, int, int, int]
Resolution = Union[Number, Tuple[Number, Number], np.ndarray]


def is_dicom(path: pathlib.Path) -> bool:
    """Check if the input is a DICOM file.

    Args:
        path (pathlib.Path): Path to the file to check.

    Returns:
        bool: True if the file is a DICOM file.

    """
    path = pathlib.Path(path)
    is_dcm = path.suffix.lower() == ".dcm"
    is_dcm_dir = path.is_dir() and any(
        p.suffix.lower() == ".dcm" for p in path.iterdir()
    )
    return is_dcm or is_dcm_dir


def is_tiled_tiff(path: pathlib.Path) -> bool:
    """Check if the input is a tiled TIFF file.

    Args:
        path (pathlib.Path):
            Path to the file to check.

    Returns:
        bool:
            True if the file is a tiled TIFF file.

    """
    path = pathlib.Path(path)
    try:
        tif = tifffile.TiffFile(path)
    except tifffile.TiffFileError:
        return False
    return tif.pages[0].is_tiled


def is_zarr(path: pathlib.Path) -> bool:
    """Check if the input is a Zarr file.

    Args:
        path (pathlib.Path):
            Path to the file to check.

    Returns:
        bool:
            True if the file is a Zarr file.

    """
    path = pathlib.Path(path)
    try:
        _ = zarr.open(path, mode="r")
        return True
    # skipcq: PYL-W0703
    except Exception:  # noqa: PIE786
        return False


def is_ngff(path: pathlib.Path, min_version: Tuple[int, ...] = (0, 4)) -> bool:
    """Check if the input is a NGFF file.

    Args:
        path (pathlib.Path):
            Path to the file to check.
        min_version (Tuple[int, ...]):
            Minimum version of the NGFF file to be considered valid.

    Returns:
        bool:
            True if the file is a NGFF file.

    """
    path = pathlib.Path(path)
    zattrs_path = path / ".zattrs"
    with open(zattrs_path, "rb") as fh:
        group_attrs = json.load(fh)
    try:
        multiscales: Multiscales = group_attrs["multiscales"]
        omero = group_attrs["omero"]
        _ARRAY_DIMENSIONS = group_attrs["_ARRAY_DIMENSIONS"]  # noqa N806
        if not all(
            [
                isinstance(multiscales, list),
                isinstance(_ARRAY_DIMENSIONS, list),
                isinstance(omero, dict),
                all(isinstance(m, dict) for m in multiscales),
            ]
        ):
            return False
    except KeyError:
        return False
    multiscales_versions = tuple(
        tuple(int(part) for part in scale.get("version", "").split("."))
        for scale in multiscales
    )
    omero_version = tuple(int(part) for part in omero.get("version", "").split("."))
    if any(version < min_version for version in multiscales_versions):
        return False
    if omero_version < min_version:
        return False
    return is_zarr(path)


class WSIReader:
    """Base whole slide image (WSI) reader class.

    This class defines functions for reading pixel data and metadata
    from whole slide image (WSI) files.

    Attributes:
        input_img (pathlib.Path):
            Input path to WSI file.

    Args:
        input_img (:obj:`str` or :obj:`pathlib.Path` or :class:`numpy.ndarray`):
            Input path to WSI.
        mpp (:obj:`tuple` or :obj:`list` or :obj:`None`, optional):
            The MPP of the WSI. If not provided, the MPP is approximated
            from the objective power.
        power (:obj:`float` or :obj:`None`, optional):
            The objective power of the WSI. If not provided, the power
            is approximated from the MPP.

    """

    @staticmethod  # noqa: A003
    def open(  # noqa: A003
        input_img: Union[str, pathlib.Path, np.ndarray],
        mpp: Optional[Tuple[Number, Number]] = None,
        power: Optional[Number] = None,
    ) -> "WSIReader":
        """Return an appropriate :class:`.WSIReader` object.

        Args:
            input_img (str, pathlib.Path, :class:`numpy.ndarray`, or :obj:WSIReader):
                Input to create a WSI object from. Supported types of
                input are: `str` and `pathlib.Path` which point to the
                location on the disk where image is stored,
                :class:`numpy.ndarray` in which the input image in the
                form of numpy array (HxWxC) is stored, or :obj:WSIReader
                which is an already created tiatoolbox WSI handler. In
                the latter case, the function directly passes the
                input_imge to the output.
            mpp (tuple):
                (x, y) tuple of the MPP in the units of the input image.
            power (float):
                Objective power of the input image.

        Returns:
            WSIReader:
                An object with base :class:`.WSIReader` as base class.

        Examples:
            >>> from tiatoolbox.wsicore.wsireader import WSIReader
            >>> wsi = WSIReader.open(input_img="./sample.svs")

        """

        if not isinstance(input_img, (WSIReader, np.ndarray, str, pathlib.Path)):
            raise TypeError(
                "Invalid input: Must be a WSIRead, numpy array, string or pathlib.Path"
            )

        if isinstance(input_img, np.ndarray):
            return VirtualWSIReader(input_img, mpp=mpp, power=power)

        if isinstance(input_img, WSIReader):
            return input_img

        if is_dicom(input_img):
            return DICOMWSIReader(input_img, mpp=mpp, power=power)

        _, _, suffixes = utils.misc.split_path_name_ext(input_img)

        if suffixes[-1] not in [
            ".svs",
            ".npy",
            ".ndpi",
            ".mrxs",
            ".tif",
            ".tiff",
            ".jp2",
            ".png",
            ".jpg",
            ".jpeg",
            ".zarr",
        ]:
            raise FileNotSupported(f"File {input_img} is not a supported file format.")

        if suffixes[-1] in (".zarr",):
            if not is_ngff(input_img):
                raise FileNotSupported(
                    f"File {input_img} does not appear to be a v0.4 NGFF zarr."
                )
            return NGFFWSIReader(input_img, mpp=mpp, power=power)

        if suffixes[-1] in (".npy",):
            input_img = np.load(input_img)
            return VirtualWSIReader(input_img, mpp=mpp, power=power)

        if suffixes[-2:] in ([".ome", ".tiff"],):
            return TIFFWSIReader(input_img, mpp=mpp, power=power)

        if suffixes[-1] in (".tif", ".tiff") and is_tiled_tiff(input_img):
            try:
                return OpenSlideWSIReader(input_img, mpp=mpp, power=power)
            except openslide.OpenSlideError:
                return TIFFWSIReader(input_img, mpp=mpp, power=power)

        if suffixes[-1] in (".jpg", ".jpeg", ".png", ".tif", ".tiff"):
            return VirtualWSIReader(input_img, mpp=mpp, power=power)

        if suffixes[-1] in (".jp2",):
            return OmnyxJP2WSIReader(input_img, mpp=mpp, power=power)

        return OpenSlideWSIReader(input_img, mpp=mpp, power=power)

    def __init__(
        self,
        input_img: Union[str, pathlib.Path, np.ndarray],
        mpp: Optional[Tuple[Number, Number]] = None,
        power: Optional[Number] = None,
    ) -> None:
        if isinstance(input_img, np.ndarray):
            self.input_path = None
        else:
            self.input_path = pathlib.Path(input_img)
        self._m_info = None

        # Set a manual mpp value
        if mpp and isinstance(mpp, Number):
            mpp = (mpp, mpp)
        if mpp and (not hasattr(mpp, "__len__") or len(mpp) != 2):
            raise TypeError("`mpp` must be a number or iterable of length 2.")
        self._manual_mpp = tuple(mpp) if mpp else None

        # Set a manual power value
        if power and not isinstance(power, Number):
            raise TypeError("`power` must be a number.")
        self._manual_power = power

    @property
    def info(self) -> WSIMeta:
        """WSI metadata property.

        This property is cached and only generated on the first call.

        Returns:
            WSIMeta:
                An object containing normalized slide metadata

        """
        # In Python>=3.8 this could be replaced with functools.cached_property
        if self._m_info is not None:
            return copy.deepcopy(self._m_info)
        self._m_info = self._info()
        if self._manual_mpp:
            self._m_info.mpp = np.array(self._manual_mpp)
        if self._manual_power:
            self._m_info.objective_power = self._manual_power
        return self._m_info

    @info.setter
    def info(self, meta: WSIMeta) -> None:
        """WSI metadata setter.

        Args:
            meta (WSIMeta): Metadata object.

        """
        self._m_info = meta

    def _info(self) -> WSIMeta:
        """WSI metadata internal getter used to update info property.

        Missing values for MPP and objective power are approximated and
        a warning raised. Objective power is calculated as the mean of
        the :func:utils.transforms.mpp2common_objective_power in x and
        y. MPP (x and y) is approximated using objective power via
        :func:utils.transforms.objective_power2mpp.

        Returns:
            WSIMeta:
                An object containing normalized slide metadata.

        """
        raise NotImplementedError

    def _find_optimal_level_and_downsample(
        self, resolution: Resolution, units: str, precision: int = 3
    ) -> Tuple[int, np.ndarray]:
        """Find the optimal level to read at for a desired resolution and units.

        The optimal level is the most downscaled level of the image
        pyramid (or multi-resolution layer) which is larger than the
        desired target resolution. The returned scale is the downsample
        factor required, post read, to achieve the desired resolution.

        Args:
            resolution (float or tuple(float)):
                Resolution to find optimal read parameters for
            units (str):
                Units of the scale. Allowed values are the same as for
                `WSIReader._relative_level_scales`
            precision (int or optional):
                Decimal places to use when finding optimal scale. This
                can be adjusted to avoid errors when an unnecessary
                precision is used. E.g. 1.1e-10 > 1 is insignificant in
                most cases. Defaults to 3.

        Returns:
            tuple:
                Optimal read level and scale factor between the optimal
                level and the target scale (usually <= 1):
                - :py:obj:`int` - Optimal read level.
                - :class:`numpy.ndarray` - Scale factor in X and Y.

        """
        level_scales = self.info.relative_level_scales(resolution, units)
        level_resolution_sufficient = [
            all(np.round(x, decimals=precision) <= 1) for x in level_scales
        ]
        # Check if level 0 is lower resolution than required (scale > 1)
        if not any(level_resolution_sufficient):
            level = 0
        else:
            # Find the first level with relative scale >= 1.
            # Note: np.argmax finds the index of the first True element.
            # Here it is used on a reversed list to find the first
            # element <=1, which is the same element as the last <=1
            # element when counting forward in the regular list.
            reverse_index = np.argmax(level_resolution_sufficient[::-1])
            # Convert the index from the reversed list to the regular index (level)
            level = (len(level_scales) - 1) - reverse_index
        scale = level_scales[level]

        # Check for requested resolution > than baseline resolution
        if any(np.array(scale) > 1):
            warnings.warn(
                "Read: Scale > 1."
                "This means that the desired resolution is higher"
                " than the WSI baseline (maximum encoded resolution)."
                " Interpolation of read regions may occur."
            )
        return level, scale

    def find_read_rect_params(
        self,
        location: IntPair,
        size: IntPair,
        resolution: Resolution,
        units: str,
        precision: int = 3,
    ) -> Tuple[int, IntPair, IntPair, NumPair, IntPair]:
        """Find optimal parameters for reading a rect at a given resolution.

        Reading the image at full baseline resolution and re-sampling to
        the desired resolution would require a large amount of memory
        and be very slow. This function checks the other resolutions
        stored in the WSI's pyramid of resolutions to find the lowest
        resolution (smallest level) which is higher resolution (a larger
        level) than the requested output resolution.

        In addition to finding this 'optimal level', the scale factor to
        apply after reading in order to obtain the desired resolution is
        found along with conversions of the location and size into level
        and baseline coordinates.

        Args:
            location (tuple(int)):
                Location in terms of the baseline image (level 0)
                resolution.
            size (tuple(int)):
                Desired output size in pixels (width, height) tuple.
            resolution (float):
                Desired output resolution.
            units (str):
                Units of scale, default = "level". Supported units are:
                - microns per pixel ('mpp')
                - objective power ('power')
                - pyramid / resolution level ('level')
                - pixels per baseline pixel ("baseline")
            precision (int, optional):
                Decimal places to use when finding optimal scale. See
                :func:`find_optimal_level_and_downsample` for more.

        Returns:
            tuple:
                Parameters for reading the requested region
                - :py:obj:`int` - Optimal read level.
                - :py:obj:`tuple` - Read location in level coordinates.
                    - :py:obj:`int` - X location.
                    - :py:obj:`int` - Y location.
                - :py:obj:`tuple` - Region size in level coordinates.
                    - :py:obj:`int` - Width.
                    - :py:obj:`int` - Height.
                - :py:obj:`tuple` - Scaling to apply after level read to
                  achieve desired output resolution.
                    - :py:obj:`float` - X scale factor.
                    - :py:obj:`float` - Y scale factor.
                - :py:obj:`tuple` - Region size in baseline coordinates.
                    - :py:obj:`int` - Width.
                    - :py:obj:`int` - Height.

        """
        read_level, post_read_scale_factor = self._find_optimal_level_and_downsample(
            resolution, units, precision
        )
        info = self.info
        level_downsample = info.level_downsamples[read_level]
        baseline_read_size = np.round(
            np.array(size) * level_downsample / post_read_scale_factor
        ).astype(int)
        level_read_size = np.round(np.array(size) / post_read_scale_factor).astype(int)
        level_location = np.round(np.array(location) / level_downsample).astype(int)
        return (
            read_level,
            level_location,
            level_read_size,
            post_read_scale_factor,
            baseline_read_size,
        )

    def _find_read_params_at_resolution(
        self, location: IntPair, size: IntPair, resolution: Resolution, units: str
    ) -> Tuple[int, NumPair, IntPair, IntPair, IntPair, IntPair]:
        """Works similarly to `_find_read_rect_params`.

        Return the information necessary for scaling. While
        `_find_read_rect_params` assumes location to be at baseline.
        This function assumes location to be at requested resolution.

        Args:
            location (tuple(int)):
                Location in the requested resolution system.
            size (tuple(int)):
                Desired output size in pixels (width, height) tuple and
                in the requested resolution system.
            resolution (float):
                Desired output resolution.
            units (str):
                Units of scale, default = "level". Supported units are:
                - microns per pixel ('mpp') - objective power ('power')
                - pyramid / resolution level ('level') - pixels per
                baseline pixel ("baseline")

        Returns:
            tuple:
                Parameters for reading the requested region:
                - :py:obj:`int` - Optimal read level.
                - :py:obj:`tuple` - Scaling to apply after level read to
                  achieve desired output resolution.
                    - :py:obj:`float` - X scale factor.
                    - :py:obj:`float` - Y scale factor.
                - :py:obj:`tuple` - Region size in read level
                  coordinates.
                    - :py:obj:`int` - Width.
                    - :py:obj:`int` - Height.
                - :py:obj:`tuple` - Region location in read level
                  coordinates.
                    - :py:obj:`int` - X location.
                    - :py:obj:`int` - Y location.
                - :py:obj:`tuple` - Region size in level 0 coordinates.
                    - :py:obj:`int` - Width.
                    - :py:obj:`int` - Height.
                - :py:obj:`tuple` - Region location level 0 coordinates.
                    - :py:obj:`int` - X location.
                    - :py:obj:`int` - Y location.

        """
        (
            read_level,
            # read_level to requested resolution (full)
            read_level_to_resolution_scale_factor,
        ) = self._find_optimal_level_and_downsample(
            resolution,
            units,
        )
        info = self.info

        # Do we need sanity check for input form ?
        requested_location = np.array(location)
        requested_size = np.array(size)
        baseline_to_read_level_scale_factor = 1 / info.level_downsamples[read_level]

        baseline_to_resolution_scale_factor = (
            baseline_to_read_level_scale_factor * read_level_to_resolution_scale_factor
        )

        size_at_baseline = requested_size / baseline_to_resolution_scale_factor
        location_at_baseline = (
            requested_location.astype(np.float32) / baseline_to_resolution_scale_factor
        )
        size_at_read_level = requested_size / read_level_to_resolution_scale_factor
        location_at_read_level = (
            requested_location.astype(np.float32)
            / read_level_to_resolution_scale_factor
        )
        output = (
            size_at_read_level,
            location_at_read_level,
            size_at_baseline,
            location_at_baseline,
        )
        output = tuple([np.ceil(v).astype(np.int64) for v in output])
        return (
            read_level,
            read_level_to_resolution_scale_factor,
        ) + output

    def _bounds_at_resolution_to_baseline(
        self, bounds: Bounds, resolution: Resolution, units: str
    ) -> Bounds:
        """Find corresponding bounds in baseline.

        Find corresponding bounds in baseline given the input is at
        requested resolution.

        """
        bounds_at_resolution = np.array(bounds)
        tl_at_resolution = bounds_at_resolution[:2]  # is in XY
        br_at_resolution = bounds_at_resolution[2:]
        size_at_resolution = br_at_resolution - tl_at_resolution
        # Find parameters for optimal read
        (
            _,  # read_level,
            _,  # read_level_to_requested_scale_factor,
            _,  # size_at_read_level,
            _,  # location_at_read_level,
            size_at_baseline,
            location_at_baseline,
        ) = self._find_read_params_at_resolution(
            tl_at_resolution, size_at_resolution, resolution, units
        )
        tl_at_baseline = location_at_baseline
        br_at_baseline = tl_at_baseline + size_at_baseline
        return np.concatenate([tl_at_baseline, br_at_baseline])  # bounds at baseline

    def slide_dimensions(
        self, resolution: Resolution, units: str, precisions: int = 3
    ) -> IntPair:
        """Return the size of WSI at requested resolution.

        Args:
            resolution (int or float or tuple(float)):
                Resolution to read thumbnail at, default = 1.25
                (objective power).
            units (str):
                resolution units, default="power".

        Returns:
            :py:obj:`tuple`:
                Size of the WSI in (width, height).

        Examples:
            >>> from tiatoolbox.wsicore.wsireader import WSIReader
            >>> wsi = WSIReader.open(input_img="./CMU-1.ndpi")
            >>> slide_shape = wsi.slide_dimensions(0.55, 'mpp')

        """
        wsi_shape_at_baseline = self.info.slide_dimensions
        # Find parameters for optimal read
        (_, _, wsi_shape_at_resolution, _,) = self._find_read_bounds_params(
            [0, 0] + list(wsi_shape_at_baseline), resolution, units, precisions
        )
        return wsi_shape_at_resolution

    def _find_read_bounds_params(
        self, bounds: Bounds, resolution: Resolution, units: str, precision: int = 3
    ) -> Tuple[int, IntBounds, IntPair, IntPair, np.ndarray]:
        """Find optimal parameters for reading bounds at a given resolution.

        Args:
            bounds (tuple(int)):
                Tuple of (start_x, start_y, end_x, end_y) i.e. (left,
                top, right, bottom) of the region in baseline reference
                frame.
            resolution (float):
                desired output resolution
            units (str):
                units of scale, default = "level". Supported units are:
                microns per pixel (mpp), objective power (power),
                pyramid / resolution level (level), pixels per baseline
                pixel (baseline).
            precision (int, optional):
                Decimal places to use when finding optimal scale. See
                :func:`find_optimal_level_and_downsample` for more.

        Returns:
            tuple:
                Parameters for reading the requested bounds area:
                - :py:obj:`int` - Optimal read level
                - :py:obj:`tuple` - Bounds of the region in level coordinates
                    - :py:obj:`int` - Left (start x value)
                    - :py:obj:`int` - Top (start y value)
                    - :py:obj:`int` - Right (end x value)
                    - :py:obj:`int` - Bottom (end y value)
                - :py:obj:`tuple` - Expected size of the output image
                    - :py:obj:`int` - Width
                    - :py:obj:`int` - Height
                - np.ndarray - Scale factor of re-sampling to apply after reading.

        """
        start_x, start_y, end_x, end_y = bounds
        read_level, post_read_scale_factor = self._find_optimal_level_and_downsample(
            resolution, units, precision
        )
        info = self.info
        level_downsample = info.level_downsamples[read_level]
        location = np.array([start_x, start_y])
        size = np.array([end_x - start_x, end_y - start_y])
        level_size = np.round(np.array(size) / level_downsample).astype(int)
        level_location = np.round(location / level_downsample).astype(int)
        level_bounds = (*level_location, *(level_location + level_size))
        output_size = np.round(level_size * post_read_scale_factor).astype(int)
        return (read_level, level_bounds, output_size, post_read_scale_factor)

    def convert_resolution_units(self, input_res, input_unit, output_unit=None):
        """Converts resolution value between different units.

        This function accepts a resolution and its units in the input
        and converts it to all other units ('mpp', 'power', 'baseline').
        To achieve resolution in 'mpp' and 'power' units in the output,
        WSI meta data should contain `mpp` and `objective_power`
        information, respectively.

        Args:
            input_res (float):
                the resolution which we want to convert to the other
                units.
            input_unit (str):
                The unit of the input resolution (`input_res`).
                Acceptable input_units are 'mpp', 'power', 'baseline',
                and 'level'. output_unit (str): the desired unit to
                which we want to convert the `input_res`. Acceptable
                values for `output_unit` are: 'mpp', 'power', and
                'baseline'. If `output_unit` is not provided, all of the
                conversions to all of the mentioned units will be
                returned in a dictionary.


        Returns:
            output_res (float or dictionary):
                Either a float which is the converted `input_res` to the
                desired `output_unit` or a dictionary containing the
                converted `input_res` to all acceptable units (`'mpp'`,
                `'power'`, `'baseline'`). If there is not enough meta
                data to calculate a unit (like `mpp` or `power`), they
                will be set to None in the dictionary.

        """
        baseline_mpp = self.info.mpp
        baseline_power = self.info.objective_power
        if input_unit not in {"mpp", "power", "level", "baseline"}:
            raise ValueError(
                "Invalid input_unit: argument accepts only one of the following "
                " options: `'mpp'`, `'power'`, `'level'`, `'baseline'`."
            )
        if output_unit not in {"mpp", "power", "baseline", None}:
            raise ValueError(
                "Invalid output_unit: argument accepts only one of the following"
                " options: `'mpp'`, `'power'`, `'baseline'`, or None (to return"
                " all units)."
            )
        if baseline_mpp is None and input_unit == "mpp":
            raise ValueError(
                "Missing 'mpp': `input_unit` has been set to 'mpp' while there "
                "is no information about 'mpp' in WSI meta data."
            )
        if baseline_power is None and input_unit == "power":
            raise ValueError(
                "Missing 'objective_power': `input_unit` has been set to 'power' while "
                "there is no information about 'objective_power' in WSI meta data."
            )

        # calculate the output_res based on input_unit and resolution
        output_dict = {
            "mpp": None,
            "power": None,
            "baseline": None,
        }
        if input_unit == "mpp":
            if isinstance(input_res, (list, tuple, np.ndarray)):
                output_dict["mpp"] = np.array(input_res)
            else:
                output_dict["mpp"] = np.array([input_res, input_res])
            output_dict["baseline"] = baseline_mpp[0] / output_dict["mpp"][0]
            if baseline_power is not None:
                output_dict["power"] = output_dict["baseline"] * baseline_power
        elif input_unit == "power":
            output_dict["baseline"] = input_res / baseline_power
            output_dict["power"] = input_res
            if baseline_mpp is not None:
                output_dict["mpp"] = baseline_mpp / output_dict["baseline"]
        elif input_unit == "level":
            level_scales = self.info.relative_level_scales(input_res, input_unit)
            output_dict["baseline"] = level_scales[0]
            if baseline_mpp is not None:
                output_dict["mpp"] = baseline_mpp / output_dict["baseline"]
            if baseline_power is not None:
                output_dict["power"] = output_dict["baseline"] * baseline_power
        else:  # input_unit == 'baseline'
            output_dict["baseline"] = input_res
            if baseline_mpp is not None:
                output_dict["mpp"] = baseline_mpp / output_dict["baseline"]
            if baseline_power is not None:
                output_dict["power"] = baseline_power * output_dict["baseline"]
        out_res = output_dict[output_unit] if output_unit is not None else output_dict
        if out_res is None:
            warnings.warn(
                "Although unit conversion from input_unit has been done, the requested "
                "output_unit is returned as None. Probably due to missing 'mpp' or "
                "'objective_power' in slide's meta data.",
                UserWarning,
            )
        return out_res

    def _find_tile_params(
        self, tile_objective_value: Number
    ) -> Tuple[int, IntPair, int, Number]:
        """Find the params for save tiles."""
        rescale = self.info.objective_power / tile_objective_value
        if not rescale.is_integer():
            raise ValueError(
                "Tile objective value must be an integer multiple of the "
                "objective power of the slide."
            )
        try:
            level = np.log2(rescale)
            if not level.is_integer():
                raise ValueError
            level = np.int(level)
            slide_dimension = self.info.level_dimensions[level]
            rescale = 1
        # Raise index error if desired pyramid level not embedded
        # in level_dimensions
        except IndexError:
            level = 0
            slide_dimension = self.info.level_dimensions[level]
            rescale = np.int(rescale)
            warnings.warn(
                "Reading WSI at level 0. Desired tile_objective_value"
                + str(tile_objective_value)
                + "not available.",
                UserWarning,
            )
        except ValueError:
            level = 0
            slide_dimension = self.info.level_dimensions[level]
            rescale = 1
            warnings.warn(
                "Reading WSI at level 0. Reading at tile_objective_value"
                + str(tile_objective_value)
                + "not allowed.",
                UserWarning,
            )
            tile_objective_value = self.info.objective_power

        return level, slide_dimension, rescale, tile_objective_value

    def _read_rect_at_resolution(
        self,
        location: NumPair,
        size: NumPair,
        resolution: Resolution = 0,
        units: str = "level",
        interpolation: str = "optimise",
        pad_mode: str = "constant",
        pad_constant_values: Union[Number, Iterable[NumPair]] = 0,
        **kwargs,
    ) -> np.ndarray:
        """Internal helper to perform `read_rect` at resolution.

        In actuality, `read_rect` at resolution is synonymous with
        calling `read_bound` at resolution because `size` has always
        been within the resolution system.

        """
        tl = np.array(location)
        br = location + np.array(size)
        bounds = np.concatenate([tl, br])
        return self.read_bounds(
            bounds,
            resolution=resolution,
            units=units,
            interpolation=interpolation,
            pad_mode=pad_mode,
            pad_constant_values=pad_constant_values,
            coord_space="resolution",
            **kwargs,
        )

    def read_rect(
        self,
        location: IntPair,
        size: IntPair,
        resolution: Resolution = 0,
        units: str = "level",
        interpolation: str = "optimise",
        pad_mode: str = "constant",
        pad_constant_values: Union[Number, Iterable[NumPair]] = 0,
        coord_space: str = "baseline",
        **kwargs,
    ) -> np.ndarray:
        """Read a region of the whole slide image at a location and size.

        Location is in terms of the baseline image (level 0  / maximum
        resolution), and size is the output image size.

        Reads can be performed at different resolutions by supplying a
        pair of arguments for the resolution and the units of
        resolution. If meta data does not specify `mpp` or
        `objective_power` then `baseline` units should be selected with
        resolution 1.0

        The field of view varies with resolution. For a fixed field of
        view see :func:`read_bounds`.

        Args:
            location (tuple(int)):
                (x, y) tuple giving the top left pixel in the baseline
                (level 0) reference frame.
            size (tuple(int)):
                (width, height) tuple giving the desired output image
                size.
            resolution (int or float or tuple(float)):
                Resolution at which to read the image, default = 0.
                Either a single number or a sequence of two numbers for
                x and y are valid. This value is in terms of the
                corresponding units. For example: resolution=0.5 and
                units="mpp" will read the slide at 0.5 microns
                per-pixel, and resolution=3, units="level" will read at
                level at pyramid level / resolution layer 3.
            units (str):
                The units of resolution, default = "level". Supported
                units are: microns per pixel (mpp), objective power
                (power), pyramid / resolution level (level), pixels per
                baseline pixel (baseline).
            interpolation (str):
                Method to use when resampling the output image. Possible
                values are "linear", "cubic", "lanczos", "area", and
                "optimise". Defaults to 'optimise' which will use cubic
                interpolation for upscaling and area interpolation for
                downscaling to avoid moiré patterns.
            pad_mode (str):
                Method to use when padding at the edges of the image.
                Defaults to 'constant'. See :func:`numpy.pad` for
                available modes.
            coord_space (str):
                Defaults to "baseline". This is a flag to indicate if
                the input `bounds` is in the baseline coordinate system
                ("baseline") or is in the requested resolution system
                ("resolution").
            **kwargs (dict):
                Extra key-word arguments for reader specific parameters.
                Currently only used by VirtualWSIReader. See class
                docstrings for more information.

        Returns:
            :class:`numpy.ndarray`:
                Array of size MxNx3 M=size[0], N=size[1]

        Example:
            >>> from tiatoolbox.wsicore.wsireader import WSIReader
            >>> # Load a WSI image
            >>> wsi = WSIReader.open(input_img="./CMU-1.ndpi")
            >>> location = (0, 0)
            >>> size = (256, 256)
            >>> # Read a region at level 0 (baseline / full resolution)
            >>> img = wsi.read_rect(location, size)
            >>> # Read a region at 0.5 microns per pixel (mpp)
            >>> img = wsi.read_rect(location, size, 0.5, "mpp")
            >>> # This could also be written more verbosely as follows
            >>> img = wsi.read_rect(
            ...     location,
            ...     size,
            ...     resolution=(0.5, 0.5),
            ...     units="mpp",
            ... )

        Note: The field of view varies with resolution when using
        :func:`read_rect`.

        .. figure:: ../images/read_rect_tissue.png
            :width: 512
            :alt: Diagram illustrating read_rect

        As the location is in the baseline reference frame but the size
        (width and height) is the output image size, the field of view
        therefore changes as resolution changes.

        If the WSI does not have a resolution layer corresponding
        exactly to the requested resolution (shown above in white with a
        dashed outline), a larger resolution is downscaled to achieve
        the correct requested output resolution.

        If the requested resolution is higher than the baseline (maximum
        resultion of the image), then bicubic interpolation is applied
        to the output image.

        .. figure:: ../images/read_rect-interpolated-reads.png
            :width: 512
            :alt: Diagram illustrating read_rect interpolting between levels

        When reading between the levels stored in the WSI, the
        coordinates of the requested region are projected to the next
        highest resolution. This resolution is then decoded and
        downsampled to produce the desired output. This is a major
        source of variability in the time take to perform a read
        operation. Reads which require reading a large region before
        downsampling will be significantly slower than reading at a
        fixed level.

        Examples:

            >>> from tiatoolbox.wsicore.wsireader import WSIReader
            >>> # Load a WSI image
            >>> wsi = WSIReader.open(input_img="./CMU-1.ndpi")
            >>> location = (0, 0)
            >>> size = (256, 256)
            >>> # The resolution can be different in x and y, e.g.
            >>> img = wsi.read_rect(
            ...     location,
            ...     size,
            ...     resolution=(0.5, 0.75),
            ...     units="mpp",
            ... )
            >>> # Several units can be used including: objective power,
            >>> # microns per pixel, pyramid/resolution level, and
            >>> # fraction of baseline.
            >>> # E.g. Read a region at an objective power of 10x
            >>> img = wsi.read_rect(
            ...     location,
            ...     size,
            ...     resolution=10,
            ...     units="power",
            ... )
            >>> # Read a region at pyramid / resolution level 1
            >>> img = wsi.read_rect(
            ...     location,
            ...     size,
            ...     resolution=1,
            ...     units="level",
            ... )
            >>> # Read at a fractional level, this will linearly
            >>> # interpolate the downsampling factor between levels.
            >>> # E.g. if levels 0 and 1 have a downsampling of 1x and
            >>> # 2x of baseline, then level 0.5 will correspond to a
            >>> # downsampling factor 1.5x of baseline.
            >>> img = wsi.read_rect(
            ...     location,
            ...     size,
            ...     resolution=0.5,
            ...     units="level",
            ... )
            >>> # Read a region at half of the full / baseline
            >>> # resolution.
            >>> img = wsi.read_rect(
            ...     location,
            ...     size,
            ...     resolution=0.5,
            ...     units="baseline",
            ... )
            >>> # Read at a higher resolution than the baseline
            >>> # (interpolation applied to output)
            >>> img = wsi.read_rect(
            ...     location,
            ...     size,
            ...     resolution=1.25,
            ...     units="baseline",
            ... )
            >>> # Assuming the image has a native mpp of 0.5,
            >>> # interpolation will be applied here.
            >>> img = wsi.read_rect(
            ...     location,
            ...     size,
            ...     resolution=0.25,
            ...     units="mpp",
            ... )

        """
        raise NotImplementedError

    def read_bounds(
        self,
        bounds: Bounds,
        resolution: Resolution = 0,
        units: str = "level",
        interpolation: str = "optimise",
        pad_mode: str = "constant",
        pad_constant_values: Union[Number, Iterable[NumPair]] = 0,
        coord_space: str = "baseline",
        **kwargs,
    ) -> np.ndarray:
        """Read a region of the whole slide image within given bounds.

        Bounds are in terms of the baseline image (level 0  / maximum
        resolution).

        Reads can be performed at different resolutions by supplying a
        pair of arguments for the resolution and the units of
        resolution. If meta data does not specify `mpp` or
        `objective_power` then `baseline` units should be selected with
        resolution 1.0

        The output image size may be different to the width and height
        of the bounds as the resolution will affect this. To read a
        region with a fixed output image size see :func:`read_rect`.

        Args:
            bounds (tuple(int)):
                By default, this is a tuple of (start_x, start_y, end_x,
                end_y) i.e. (left, top, right, bottom) of the region in
                baseline reference frame. However, with
                `coord_space="resolution"`, the bound is expected to be
                at the requested resolution system.
            resolution (int or float or tuple(float)):
                Resolution at which to read the image, default = 0.
                Either a single number or a sequence of two numbers for
                x and y are valid. This value is in terms of the
                corresponding units. For example: resolution=0.5 and
                units="mpp" will read the slide at 0.5 microns
                per-pixel, and resolution=3, units="level" will read at
                level at pyramid level / resolution layer 3.
            units (str):
                Units of resolution, default="level". Supported units
                are: microns per pixel (mpp), objective power (power),
                pyramid / resolution level (level), pixels per baseline
                pixel (baseline).
            interpolation (str):
                Method to use when resampling the output image. Possible
                values are "linear", "cubic", "lanczos", "area", and
                "optimise". Defaults to 'optimise' which will use cubic
                interpolation for upscaling and area interpolation for
                downscaling to avoid moiré patterns.
            pad_mode (str):
                Method to use when padding at the edges of the image.
                Defaults to 'constant'. See :func:`numpy.pad` for
                available modes.
            coord_space (str):
                Defaults to "baseline". This is a flag to indicate if
                the input `bounds` is in the baseline coordinate system
                ("baseline") or is in the requested resolution system
                ("resolution").
            **kwargs (dict):
                Extra key-word arguments for reader specific parameters.
                Currently only used by :obj:`VirtualWSIReader`. See
                class docstrings for more information.

        Returns:
            :class:`numpy.ndarray`:
                Array of size MxNx3 M=end_h-start_h, N=end_w-start_w

        Examples:
            >>> from tiatoolbox.wsicore.wsireader import WSIReader
            >>> from matplotlib import pyplot as plt
            >>> wsi = WSIReader.open(input_img="./CMU-1.ndpi")
            >>> # Read a region at level 0 (baseline / full resolution)
            >>> bounds = [1000, 2000, 2000, 3000]
            >>> img = wsi.read_bounds(bounds)
            >>> plt.imshow(img)
            >>> # This could also be written more verbosely as follows
            >>> img = wsi.read_bounds(
            ...     bounds,
            ...     resolution=0,
            ...     units="level",
            ... )
            >>> plt.imshow(img)

        Note: The field of view remains the same as resolution is varied
        when using :func:`read_bounds`.

        .. figure:: ../images/read_bounds_tissue.png
            :width: 512
            :alt: Diagram illustrating read_bounds

        This is because the bounds are in the baseline (level 0)
        reference frame. Therefore, varying the resolution does not
        change what is visible within the output image.

        If the WSI does not have a resolution layer corresponding
        exactly to the requested resolution (shown above in white with a
        dashed outline), a larger resolution is downscaled to achieve
        the correct requested output resolution.

        If the requested resolution is higher than the baseline (maximum
        resultion of the image), then bicubic interpolation is applied
        to the output image.

        """
        raise NotImplementedError

    def read_region(self, location: NumPair, level: int, size: IntPair) -> np.ndarray:
        """Read a region of the whole slide image (OpenSlide format args).

        This function is to help with writing code which is backwards
        compatible with OpenSlide. As such, it has the same arguments.

        This internally calls :func:`read_rect` which should be
        implemented by any :class:`WSIReader` subclass. Therefore, some
        WSI formats which are not supported by OpenSlide, such as Omnyx
        JP2 files, may also be readable with the same syntax.

        Args:
            location (tuple(int)):
                (x, y) tuple giving the top left pixel in the level 0
                reference frame.
            level (int):
                The level number.
            size (tuple(int)):
                (width, height) tuple giving the region size.

        Returns:
            :class:`numpy.ndarray`:
                Array of size MxNx3.

        """
        return self.read_rect(
            location=location, size=size, resolution=level, units="level"
        )

    def slide_thumbnail(self, resolution: Resolution = 1.25, units: str = "power"):
        """Read the whole slide image thumbnail (1.25x by default).

        For more information on resolution and units see
        :func:`read_rect`

        Args:
            resolution (int or float or tuple(float)):
                Resolution to read thumbnail at, default = 1.25
                (objective power)
            units (str):
                Resolution units, default="power".

        Returns:
            :class:`numpy.ndarray`:
                Thumbnail image.

        Examples:
            >>> from tiatoolbox.wsicore.wsireader import WSIReader
            >>> wsi = WSIReader.open(input_img="./CMU-1.ndpi")
            >>> slide_thumbnail = wsi.slide_thumbnail()

        """
        slide_dimensions = self.info.slide_dimensions
        bounds = (0, 0, *slide_dimensions)
        return self.read_bounds(bounds, resolution=resolution, units=units)

    def tissue_mask(
        self,
        method: str = "otsu",
        resolution: Resolution = 1.25,
        units: str = "power",
        **masker_kwargs,
    ) -> "VirtualWSIReader":
        """Create a tissue mask and wrap it in a VirtualWSIReader.

        For the morphological method, mpp is used for calculating the
        scale of the morphological operations. If no mpp is available,
        objective power is used instead to estimate a good scale. This
        can be overridden with a custom size, via passing a
        `kernel_size` key-word argument in `masker_kwargs`, see
        :class:`tissuemask.MorphologicalMasker` for more.


        Args:
            method (str):
                Method to use for creating the mask. Defaults
                to 'otsu'. Methods are: otsu, morphological.
            resolution (float):
                Resolution to produce the mask at.
                Defaults to 1.25.
            units (str):
                Units of resolution. Defaults to "power".
            **masker_kwargs:
                Extra kwargs passed to the masker class.

        """
        thumbnail = self.slide_thumbnail(resolution, units)
        if method not in ["otsu", "morphological"]:
            raise ValueError(f"Invalid tissue masking method: {method}.")
        if method == "otsu":
            masker = tissuemask.OtsuTissueMasker(**masker_kwargs)
        if method == "morphological":
            mpp = None
            power = None
            if units == "power":
                power = resolution
            if units == "mpp":
                mpp = resolution
            masker = tissuemask.MorphologicalMasker(
                mpp=mpp, power=power, **masker_kwargs
            )
        mask_img = masker.fit_transform([thumbnail])[0]
        return VirtualWSIReader(mask_img.astype(np.uint8), info=self.info, mode="bool")

    def save_tiles(
        self,
        output_dir: Union[str, pathlib.Path],
        tile_objective_value: int,
        tile_read_size: Tuple[int, int],
        tile_format: str = ".jpg",
        verbose: bool = True,
    ) -> None:
        """Generate image tiles from whole slide images.

        Args:
            output_dir(str or pathlib.Path):
                Output directory to save the tiles.
            tile_objective_value (int):
                Objective value at which tile is generated.
            tile_read_size (tuple(int)):
                Tile (width, height).
            tile_format (str):
                File format to save image tiles, defaults to ".jpg".
            verbose (bool):
                Print output, default to True.

        Examples:
            >>> from tiatoolbox.wsicore.wsireader import WSIReader
            >>> wsi = WSIReader.open(input_img="./CMU-1.ndpi")
            >>> wsi.save_tiles(output_dir='./dev_test',
            ...     tile_objective_value=10,
            ...     tile_read_size=(2000, 2000))

            >>> from tiatoolbox.wsicore.wsireader import WSIReader
            >>> wsi = WSIReader.open(input_img="./CMU-1.ndpi")
            >>> slide_param = wsi.info

        """
        output_dir = pathlib.Path(output_dir, self.input_path.name)

        level, slide_dimension, rescale, tile_objective_value = self._find_tile_params(
            tile_objective_value
        )

        tile_read_size = np.multiply(tile_read_size, rescale)
        slide_h = slide_dimension[1]
        slide_w = slide_dimension[0]
        tile_h = tile_read_size[1]
        tile_w = tile_read_size[0]

        iter_tot = 0
        output_dir = pathlib.Path(output_dir)
        output_dir.mkdir(parents=True)
        data = []

        vertical_tiles = int(math.ceil((slide_h - tile_h) / tile_h + 1))
        horizontal_tiles = int(math.ceil((slide_w - tile_w) / tile_w + 1))
        for iter_tot, (h, w) in enumerate(np.ndindex(vertical_tiles, horizontal_tiles)):
            start_h = h * tile_h
            end_h = (h * tile_h) + tile_h
            start_w = w * tile_w
            end_w = (w * tile_w) + tile_w

            end_h = min(end_h, slide_h)
            end_w = min(end_w, slide_w)

            # convert to baseline reference frame
            bounds = start_w, start_h, end_w, end_h
            baseline_bounds = tuple([bound * (2**level) for bound in bounds])
            # Read image region
            im = self.read_bounds(baseline_bounds, level)

            if verbose:
                format_str = (
                    "Tile%d:  start_w:%d, end_w:%d, "
                    "start_h:%d, end_h:%d, "
                    "width:%d, height:%d"
                )

                print(
                    format_str
                    % (
                        iter_tot,
                        start_w,
                        end_w,
                        start_h,
                        end_h,
                        end_w - start_w,
                        end_h - start_h,
                    ),
                    flush=True,
                )

            # Rescale to the correct objective value
            if rescale != 1:
                im = utils.transforms.imresize(img=im, scale_factor=rescale)

            img_save_name = (
                "_".join(
                    [
                        "Tile",
                        str(tile_objective_value),
                        str(int(start_w / rescale)),
                        str(int(start_h / rescale)),
                    ]
                )
                + tile_format
            )

            utils.misc.imwrite(image_path=output_dir.joinpath(img_save_name), img=im)

            data.append(
                [
                    iter_tot,
                    img_save_name,
                    start_w,
                    end_w,
                    start_h,
                    end_h,
                    im.shape[0],
                    im.shape[1],
                ]
            )

        # Save information on each slide to relate to the whole slide image
        df = pd.DataFrame(
            data,
            columns=[
                "iter",
                "Tile_Name",
                "start_w",
                "end_w",
                "start_h",
                "end_h",
                "size_w",
                "size_h",
            ],
        )
        df.to_csv(output_dir.joinpath("Output.csv"), index=False)

        # Save slide thumbnail
        slide_thumb = self.slide_thumbnail()
        utils.misc.imwrite(
            output_dir.joinpath("slide_thumbnail" + tile_format), img=slide_thumb
        )


class OpenSlideWSIReader(WSIReader):
    """Reader for OpenSlide supported whole-slide images.

    Supported WSI formats:

    - Aperio (.svs, .tif)
    - Hamamatsu (.vms, .vmu, .ndpi)
    - Leica (.scn)
    - MIRAX (.mrxs)
    - Philips (.tiff)
    - Sakura (.svslide)
    - Trestle (.tif)
    - Ventana (.bif, .tif)
    - Generic tiled TIFF (.tif)


    Attributes:
        openslide_wsi (:obj:`openslide.OpenSlide`)

    """

    def __init__(
        self,
        input_img: Union[str, pathlib.Path, np.ndarray],
        mpp: Optional[Tuple[Number, Number]] = None,
        power: Optional[Number] = None,
    ) -> None:
        super().__init__(input_img=input_img, mpp=mpp, power=power)
        self.openslide_wsi = openslide.OpenSlide(filename=str(self.input_path))

    def read_rect(
        self,
        location,
        size,
        resolution=0,
        units="level",
        interpolation="optimise",
        pad_mode="constant",
        pad_constant_values=0,
        coord_space="baseline",
        **kwargs,
    ):
        if coord_space == "resolution":
            return self._read_rect_at_resolution(
                location,
                size,
                resolution=resolution,
                units=units,
                interpolation=interpolation,
                pad_mode=pad_mode,
                pad_constant_values=pad_constant_values,
            )

        # Find parameters for optimal read
        (
            read_level,
            level_location,
            level_size,
            post_read_scale,
            _,
        ) = self.find_read_rect_params(
            location=location,
            size=size,
            resolution=resolution,
            units=units,
        )

        wsi = self.openslide_wsi

        # Read at optimal level and corrected read size
        im_region = wsi.read_region(location, read_level, level_size)
        im_region = np.array(im_region)

        # Apply padding outside of the slide area
        im_region = utils.image.crop_and_pad_edges(
            bounds=utils.transforms.locsize2bounds(level_location, level_size),
            max_dimensions=self.info.level_dimensions[read_level],
            region=im_region,
            pad_mode=pad_mode,
            pad_constant_values=pad_constant_values,
        )

        # Resize to correct scale if required
        im_region = utils.transforms.imresize(
            img=im_region,
            scale_factor=post_read_scale,
            output_size=size,
            interpolation=interpolation,
        )

        return utils.transforms.background_composite(image=im_region)

    def read_bounds(
        self,
        bounds,
        resolution=0,
        units="level",
        interpolation="optimise",
        pad_mode="constant",
        pad_constant_values=0,
        coord_space="baseline",
        **kwargs,
    ):
        # convert from requested to `baseline`
        bounds_at_baseline = bounds
        if coord_space == "resolution":
            bounds_at_baseline = self._bounds_at_resolution_to_baseline(
                bounds, resolution, units
            )
            _, size_at_requested = utils.transforms.bounds2locsize(bounds)
            # don't use the `output_size` (`size_at_requested`) here
            # because the rounding error at `bounds_at_baseline` leads to
            # different `size_at_requested` (keeping same read resolution
            # but base image is of different scale)
            (
                read_level,
                bounds_at_read_level,
                _,
                post_read_scale,
            ) = self._find_read_bounds_params(
                bounds_at_baseline, resolution=resolution, units=units
            )
        else:  # duplicated portion with VirtualReader, factoring out ?
            # Find parameters for optimal read
            (
                read_level,
                bounds_at_read_level,
                size_at_requested,
                post_read_scale,
            ) = self._find_read_bounds_params(
                bounds_at_baseline, resolution=resolution, units=units
            )

        wsi = self.openslide_wsi

        # Read at optimal level and corrected read size
        location_at_baseline = bounds_at_baseline[:2]
        _, size_at_read_level = utils.transforms.bounds2locsize(bounds_at_read_level)
        im_region = wsi.read_region(
            location=location_at_baseline, level=read_level, size=size_at_read_level
        )
        im_region = np.array(im_region)

        # Apply padding outside of the slide area
        im_region = utils.image.crop_and_pad_edges(
            bounds=bounds_at_read_level,
            max_dimensions=self.info.level_dimensions[read_level],
            region=im_region,
            pad_mode=pad_mode,
            pad_constant_values=pad_constant_values,
        )

        # Resize to correct scale if required
        if coord_space == "resolution":
            im_region = utils.transforms.imresize(
                img=im_region,
                output_size=size_at_requested,
                interpolation=interpolation,
            )
        else:
            im_region = utils.transforms.imresize(
                img=im_region,
                scale_factor=post_read_scale,
                output_size=size_at_requested,
                interpolation=interpolation,
            )

        return utils.transforms.background_composite(image=im_region)

    def _info(self):
        """Openslide WSI meta data reader.

        Returns:
            WSIMeta:
                Metadata information.

        """
        props = self.openslide_wsi.properties
        if openslide.PROPERTY_NAME_OBJECTIVE_POWER in props:
            objective_power = float(props[openslide.PROPERTY_NAME_OBJECTIVE_POWER])
        else:
            objective_power = None

        slide_dimensions = self.openslide_wsi.level_dimensions[0]
        level_count = self.openslide_wsi.level_count
        level_dimensions = self.openslide_wsi.level_dimensions
        level_downsamples = self.openslide_wsi.level_downsamples
        vendor = props.get(openslide.PROPERTY_NAME_VENDOR)

        # Find microns per pixel (mpp)
        # Initialise to None (value if cannot be determined)
        mpp = None
        # Check OpenSlide for mpp metadata first
        try:
            mpp_x = float(props[openslide.PROPERTY_NAME_MPP_X])
            mpp_y = float(props[openslide.PROPERTY_NAME_MPP_Y])
            mpp = (mpp_x, mpp_y)
        # Fallback to TIFF resolution units and convert to mpp
        except KeyError:
            tiff_res_units = props.get("tiff.ResolutionUnit")
            try:
                x_res = float(props["tiff.XResolution"])
                y_res = float(props["tiff.YResolution"])
                mpp_x = utils.misc.ppu2mpp(x_res, tiff_res_units)
                mpp_y = utils.misc.ppu2mpp(y_res, tiff_res_units)
                mpp = [mpp_x, mpp_y]
                warnings.warn(
                    "Metadata: Falling back to TIFF resolution tag"
                    " for microns-per-pixel (MPP)."
                )
            except KeyError:
                warnings.warn("Metadata: Unable to determine microns-per-pixel (MPP).")

        # Fallback to calculating objective power from mpp
        if objective_power is None:
            if mpp is not None:
                objective_power = utils.misc.mpp2common_objective_power(
                    float(np.mean(mpp))
                )
                warnings.warn(
                    "Metadata: Objective power inferred from microns-per-pixel (MPP)."
                )
            else:
                warnings.warn("Metadata: Unable to determine objective power.")

        return WSIMeta(
            file_path=self.input_path,
            axes="YXS",
            objective_power=objective_power,
            slide_dimensions=slide_dimensions,
            level_count=level_count,
            level_dimensions=level_dimensions,
            level_downsamples=level_downsamples,
            vendor=vendor,
            mpp=mpp,
            raw=dict(**props),
        )


class OmnyxJP2WSIReader(WSIReader):
    """Class for reading Omnyx JP2 images.

    Supported WSI formats:

    - Omnyx JPEG-2000 (.jp2)

    Attributes:
        glymur_wsi (:obj:`glymur.Jp2k`)

    """

    def __init__(
        self,
        input_img: Union[str, pathlib.Path, np.ndarray],
        mpp: Optional[Tuple[Number, Number]] = None,
        power: Optional[Number] = None,
    ) -> None:
        super().__init__(input_img=input_img, mpp=mpp, power=power)
        import glymur

        glymur.set_option("lib.num_threads", os.cpu_count() or 1)
        self.glymur_wsi = glymur.Jp2k(filename=str(self.input_path))

    def read_rect(
        self,
        location,
        size,
        resolution=0,
        units="level",
        interpolation="optimise",
        pad_mode="constant",
        pad_constant_values=0,
        coord_space="baseline",
        **kwargs,
    ):
        if coord_space == "resolution":
            return self._read_rect_at_resolution(
                location,
                size,
                resolution=resolution,
                units=units,
                interpolation=interpolation,
                pad_mode=pad_mode,
                pad_constant_values=pad_constant_values,
            )

        # Find parameters for optimal read
        (
            read_level,
            _,
            _,
            post_read_scale,
            baseline_read_size,
        ) = self.find_read_rect_params(
            location=location,
            size=size,
            resolution=resolution,
            units=units,
        )

        stride = 2**read_level
        glymur_wsi = self.glymur_wsi
        bounds = utils.transforms.locsize2bounds(
            location=location, size=baseline_read_size
        )
        im_region = utils.image.safe_padded_read(
            image=glymur_wsi,
            bounds=bounds,
            stride=stride,
            pad_mode=pad_mode,
            pad_constant_values=pad_constant_values,
        )

        im_region = utils.transforms.imresize(
            img=im_region,
            scale_factor=post_read_scale,
            output_size=size,
            interpolation=interpolation,
        )

        return utils.transforms.background_composite(image=im_region)

    def read_bounds(
        self,
        bounds,
        resolution=0,
        units="level",
        interpolation="optimise",
        pad_mode="constant",
        pad_constant_values=0,
        coord_space="baseline",
        **kwargs,
    ):

        bounds_at_baseline = bounds
        if coord_space == "resolution":
            bounds_at_baseline = self._bounds_at_resolution_to_baseline(
                bounds, resolution, units
            )
            _, size_at_requested = utils.transforms.bounds2locsize(bounds)
            # don't use the `output_size` (`size_at_requested`) here
            # because the rounding error at `bounds_at_baseline` leads to
            # different `size_at_requested` (keeping same read resolution
            # but base image is of different scale)
            (read_level, _, _, post_read_scale,) = self._find_read_bounds_params(
                bounds_at_baseline, resolution=resolution, units=units
            )
        else:  # duplicated portion with VirtualReader, factoring out ?
            # Find parameters for optimal read
            (
                read_level,
                _,  # bounds_at_read_level,
                size_at_requested,
                post_read_scale,
            ) = self._find_read_bounds_params(
                bounds_at_baseline, resolution=resolution, units=units
            )
        glymur_wsi = self.glymur_wsi

        stride = 2**read_level

        im_region = utils.image.safe_padded_read(
            image=glymur_wsi,
            bounds=bounds_at_baseline,
            stride=stride,
            pad_mode=pad_mode,
            pad_constant_values=pad_constant_values,
        )

        # Resize to correct scale if required
        if coord_space == "resolution":
            im_region = utils.transforms.imresize(
                img=im_region,
                output_size=size_at_requested,
                interpolation=interpolation,
            )
        else:
            im_region = utils.transforms.imresize(
                img=im_region,
                scale_factor=post_read_scale,
                output_size=size_at_requested,
                interpolation=interpolation,
            )

        return utils.transforms.background_composite(image=im_region)

    def _info(self):
        """JP2 metadata reader.

        Returns:
            WSIMeta:
                Metadata information.

        """
        import glymur

        glymur_wsi = self.glymur_wsi
        box = glymur_wsi.box
        description = box[3].xml.find("description")
        m = re.search(r"(?<=AppMag = )\d\d", description.text)
        objective_power = np.int(m.group(0))
        image_header = box[2].box[0]
        slide_dimensions = (image_header.width, image_header.height)

        # Determine level_count
        cod = None
        for segment in glymur_wsi.codestream.segment:
            if isinstance(segment, glymur.codestream.CODsegment):
                cod = segment

        if cod is None:
            warnings.warn(
                "Metadata: JP2 codestream missing COD segment! "
                "Cannot determine number of decompositions (levels)"
            )
            level_count = 1
        else:
            level_count = cod.num_res

        level_downsamples = [2**n for n in range(level_count)]

        level_dimensions = [
            (int(slide_dimensions[0] / 2**n), int(slide_dimensions[1] / 2**n))
            for n in range(level_count)
        ]

        vendor = "Omnyx JP2"
        m = re.search(r"(?<=MPP = )\d*\.\d+", description.text)
        mpp_x = float(m.group(0))
        mpp_y = float(m.group(0))
        mpp = [mpp_x, mpp_y]

        return WSIMeta(
            file_path=self.input_path,
            axes="YXS",
            objective_power=objective_power,
            slide_dimensions=slide_dimensions,
            level_count=level_count,
            level_dimensions=level_dimensions,
            level_downsamples=level_downsamples,
            vendor=vendor,
            mpp=mpp,
            raw=self.glymur_wsi.box,
        )


class VirtualWSIReader(WSIReader):
    """Class for reading non-pyramidal images e.g., visual fields.

    Supported formats:

    - .jpg
    - .png
    - :class:`numpy.ndarray`

    This reader uses :func:`tiatoolbox.utils.image.sub_pixel_read` to
    allow reading low resolution images as if they are larger i.e. with
    'virtual' pyramid resolutions. This is useful for reading low
    resolution masks as if they were stretched to overlay a higher
    resolution WSI.

    Extra key-word arguments given to :func:`~WSIReader.read_region` and
    :func:`~WSIReader.read_bounds` will be passed to
    :func:`~tiatoolbox.utils.image.sub_pixel_read`.

    Attributes:
        img (:class:`numpy.ndarray`)
        mode (str)

    Args:
        input_img (str, pathlib.Path, ndarray):
            Input path to WSI.
        info (WSIMeta):
            Metadata for the virtual wsi.
        mode (str):
            Mode of the input image. Default is 'rgb'. Allowed values
            are: rgb, bool.

    """

    def __init__(
        self,
        input_img: Union[str, pathlib.Path, np.ndarray],
        mpp: Optional[Tuple[Number, Number]] = None,
        power: Optional[Number] = None,
        info: WSIMeta = None,
        mode="rgb",
    ) -> None:
        super().__init__(
            input_img=input_img,
            mpp=mpp,
            power=power,
        )
        if mode.lower() not in ["rgb", "bool"]:
            raise ValueError("Invalid mode.")
        self.mode = mode.lower()
        if isinstance(input_img, np.ndarray):
            self.img = input_img
        else:
            self.img = utils.misc.imread(self.input_path)

        if info is not None:
            self._m_info = info

    def _info(self):
        """Visual Field meta data getter.

        This generates a WSIMeta object for the slide if none exists.
        There is 1 level with dimensions equal to the image and no mpp,
        objective power, or vendor data.


        Returns:
            WSIMeta:
                Metadata information.

        """
        param = WSIMeta(
            file_path=self.input_path,
            axes="YSX",
            objective_power=None,
            # align to XY to match with OpenSlide
            slide_dimensions=self.img.shape[:2][::-1],
            level_count=1,
            level_dimensions=(self.img.shape[:2][::-1],),
            level_downsamples=[1.0],
            vendor=None,
            mpp=None,
            raw=None,
        )
        if self._m_info is None:
            self._m_info = param
        return self._m_info

    def _find_params_from_baseline(self, location, baseline_read_size):
        """Convert read parameters from (virtual) baseline coordinates.

        Args:
            location (tuple(int)):
                Location of the location to read in (virtual) baseline
                coordinates.
            baseline_read_size (tuple(int)):
                Size of the region to read in (virtual) baseline
                coordinates.

        """
        baseline_size = np.array(self.info.slide_dimensions)
        image_size = np.array(self.img.shape[:2][::-1])
        size_ratio = image_size / baseline_size
        image_location = np.array(location, dtype=np.float32) * size_ratio
        read_size = np.array(baseline_read_size) * size_ratio
        return image_location, read_size

    def read_rect(
        self,
        location,
        size,
        resolution=0,
        units="level",
        interpolation="optimise",
        pad_mode="constant",
        pad_constant_values=0,
        coord_space="baseline",
        **kwargs,
    ):
        if coord_space == "resolution":
            return self._read_rect_at_resolution(
                location,
                size,
                resolution=resolution,
                units=units,
                interpolation=interpolation,
                pad_mode=pad_mode,
                pad_constant_values=pad_constant_values,
            )

        # Find parameters for optimal read
        (_, _, _, _, baseline_read_size,) = self.find_read_rect_params(
            location=location,
            size=size,
            resolution=resolution,
            units=units,
        )

        image_location, image_read_size = self._find_params_from_baseline(
            location, baseline_read_size
        )

        bounds = utils.transforms.locsize2bounds(
            location=image_location,
            size=image_read_size,
        )

        if interpolation in [None, "none"]:
            output_size = None
        else:
            output_size = size

        im_region = utils.image.sub_pixel_read(
            self.img,
            bounds,
            output_size=output_size,
            interpolation=interpolation,
            pad_mode=pad_mode,
            pad_constant_values=pad_constant_values,
            read_kwargs=kwargs,
        )

        if self.mode == "rgb":
            return utils.transforms.background_composite(image=im_region)
        return im_region

    def read_bounds(
        self,
        bounds,
        resolution=0,
        units="level",
        interpolation="optimise",
        pad_mode="constant",
        pad_constant_values=0,
        coord_space="baseline",
        **kwargs,
    ):

        # convert from requested to `baseline`
        bounds_at_baseline = bounds
        if coord_space == "resolution":
            bounds_at_baseline = self._bounds_at_resolution_to_baseline(
                bounds, resolution, units
            )
            _, size_at_requested = utils.transforms.bounds2locsize(bounds)
            # * Find parameters for optimal read
            # don't use the `output_size` (`size_at_requested`) here
            # because the rounding error at `bounds_at_baseline` leads to
            # different `size_at_requested` (keeping same read resolution
            # but base image is of different scale)
            _, _, _, post_read_scale = self._find_read_bounds_params(
                bounds_at_baseline,
                resolution=resolution,
                units=units,
            )
        else:
            # * Find parameters for optimal read
            _, _, size_at_requested, post_read_scale = self._find_read_bounds_params(
                bounds_at_baseline,
                resolution=resolution,
                units=units,
            )

        location_at_read, size_at_read = self._find_params_from_baseline(
            *utils.transforms.bounds2locsize(bounds_at_baseline)
        )
        bounds_at_read = utils.transforms.locsize2bounds(location_at_read, size_at_read)

        if interpolation in [None, "none"]:
            interpolation = None

        im_region = utils.image.sub_pixel_read(
            self.img,
            bounds_at_read,
            output_size=size_at_requested,
            interpolation=interpolation,
            pad_mode=pad_mode,
            pad_constant_values=pad_constant_values,
            read_kwargs=kwargs,
        )

        if coord_space == "resolution":
            # do this to enforce output size is as defined by input bounds
            im_region = utils.transforms.imresize(
                img=im_region, output_size=size_at_requested
            )
        else:
            im_region = utils.transforms.imresize(
                img=im_region,
                scale_factor=post_read_scale,
                output_size=size_at_requested,
            )

        if self.mode == "rgb":
            return utils.transforms.background_composite(image=im_region)
        return im_region


class ArrayView:
    """An object for viewing a zarr array with a different index ordering.

    Used to allow YXS index order reads for arrays with axes in other
    orders such as SYX. Currently supported axes are:
    - YXS
    - SYX

    """

    def __init__(self, array: zarr.Array, axes: str) -> None:
        """Initialise the view object.

        Args:
            array (zarr.Array):
                Zarr Array to read from.
            axes (str):
                Axes ordering string. Allowed values are YXS and SYX.

        """
        self.array = array
        self.axes = axes
        self._shape = dict(zip(self.axes, self.array.shape))

    @property
    def shape(self):
        try:
            return tuple(self._shape[c] for c in "YXC")
        except KeyError:
            return tuple(self._shape[c] for c in "YXS")

    def __getitem__(self, index):
        # Normalize to a tuple of length = len(self.axes)
        if not isinstance(index, tuple):
            index = (index,)
        while len(index) < len(self.axes):
            index = (*index, slice(None))

        if self.axes in ("YXS", "YXC"):
            return self.array[index]
        if self.axes in ("SYX", "CYX"):
            y, x, s = index
            index = (s, y, x)
            return np.rollaxis(self.array[index], 0, 3)
        raise Exception(f"Unsupported axes `{self.axes}`.")


class TIFFWSIReader(WSIReader):
    def __init__(
        self,
        input_img: Union[str, pathlib.Path, np.ndarray],
        mpp: Optional[Tuple[Number, Number]] = None,
        power: Optional[Number] = None,
        series="auto",
        cache_size=2**28,
    ) -> None:
        super().__init__(input_img=input_img, mpp=mpp, power=power)
        self.tiff = tifffile.TiffFile(self.input_path)
        self._axes = self.tiff.pages[0].axes
        # Flag which is True if the image is a simple single page tile TIFF
        is_single_page_tiled = all(
            [
                self.tiff.pages[0].is_tiled,
                # Not currently supporting multi-page images
                not self.tiff.is_multipage,
                # Currently only supporting single page generic tiled TIFF
                len(self.tiff.pages) == 1,
            ]
        )
        if not any([self.tiff.is_svs, self.tiff.is_ome, is_single_page_tiled]):
            raise ValueError("Unsupported TIFF WSI format.")

        self.series_n = series
        if self.tiff.series is None or len(self.tiff.series) == 0:  # pragma: no cover
            raise Exception("TIFF does not contain any valid series.")
        # Find the largest series if series="auto"
        if self.series_n == "auto":
            all_series = self.tiff.series or []

            def page_area(page: tifffile.TiffPage) -> float:
                """Calculate the area of a page."""
                return np.prod(self._canonical_shape(page.shape)[:2])

            series_areas = [page_area(s.pages[0]) for s in all_series]  # skipcq
            self.series_n = np.argmax(series_areas)
        self._tiff_series = self.tiff.series[self.series_n]
        self._zarr_store = tifffile.imread(
            self.input_path, series=self.series_n, aszarr=True
        )
        self._zarr_lru_cache = zarr.LRUStoreCache(self._zarr_store, max_size=cache_size)
        self._zarr_group = zarr.open(self._zarr_lru_cache)
        if not isinstance(self._zarr_group, zarr.hierarchy.Group):
            group = zarr.hierarchy.group()
            group[0] = self._zarr_group
            self._zarr_group = group
        self.level_arrays = {
            int(key): ArrayView(array, axes=self.info.axes)
            for key, array in self._zarr_group.items()
        }

    def _canonical_shape(self, shape):
        """Make a level shape tuple in YXS order.

        Args:
            shape (tuple(int)):
                Input shape tuple.

        Returns:
            tuple:
                Shape in YXS order.

        """
        if self._axes == "YXS":
            return shape
        if self._axes == "SYX":
            return np.roll(shape, -1)
        raise Exception(f"Unsupported axes `{self._axes}`.")

    def _parse_svs_metadata(self) -> dict:
        """Extract SVS specific metadata.

        Returns:
            dict:
                Dictionary of kwargs for WSIMeta.

        """
        raw = {}
        mpp = None
        objective_power = None
        vendor = "Aperio"

        description = self.tiff.pages[0].description
        raw["Description"] = description
        parts = description.split("|")
        description_headers, key_value_pairs = parts[0], parts[1:]
        description_headers = description_headers.split(";")

        software, photometric_info = description_headers[0].splitlines()
        raw["Software"] = software
        raw["Photometric Info"] = photometric_info

        def parse_svs_tag(string: str) -> Tuple[str, Union[Number, str]]:
            """Parse SVS key-value string.

            Infers types of data by trial and error with a fallback to
            the original string type.

            Args:
                string (str):
                    Key-value string in SVS format: "key=value".

            Returns:
                tuple:
                    Key-value pair.

            """
            pair = string.split("=")
            if len(pair) != 2:
                raise ValueError(
                    "Invalid metadata. Expected string of the format 'key=value'."
                )
            key, value_string = pair
            key = key.strip()
            value_string = value_string.strip()
            value = value_string.strip()

            def us_date(string: str) -> datetime:
                return datetime.strptime(string, r"%m/%d/%y")

            def time(string: str) -> datetime:
                return datetime.strptime(string, r"%H:%M:%S")

            casting_precedence = [us_date, time, int, float]
            value = value_string
            for cast in casting_precedence:
                try:
                    value = cast(value_string)
                    return key, value
                except ValueError:
                    continue

            return key, value

        svs_tags = dict(parse_svs_tag(string) for string in key_value_pairs)
        raw["SVS Tags"] = svs_tags
        mpp = svs_tags.get("MPP")
        if mpp is not None:
            mpp = [mpp] * 2
        objective_power = svs_tags.get("AppMag")

        return {
            "objective_power": objective_power,
            "vendor": vendor,
            "mpp": mpp,
            "raw": raw,
        }

    def _parse_ome_metadata(self) -> dict:
        # The OME-XML should be in each IFD but is optional. It must be
        # present in the first IFD. We simply get the description from
        # the first IFD.
        from defusedxml.ElementTree import fromstring as et_from_string

        description = self.tiff.pages[0].description
        xml = et_from_string(description)
        namespaces = {"ome": "http://www.openmicroscopy.org/Schemas/OME/2016-06"}
        xml_series = xml.findall("ome:Image", namespaces)[self.series_n]

        raw = {
            "Description": description,
            "OME-XML": xml,
        }

        objective_power = None
        mpp = None
        vendor = None

        xml_pixels = xml_series.find("ome:Pixels", namespaces)
        mppx = xml_pixels.attrib.get("PhysicalSizeX")
        mppy = xml_pixels.attrib.get("PhysicalSizeY")
        if mppx is not None and mppy is not None:
            mpp = [mppx, mppy]
        elif mppx is not None or mppy is not None:
            warnings.warn("Only one MPP value found. Using it for both X  and Y.")
            mpp = [mppx or mppy] * 2

        instrument_ref = xml_series.find("ome:InstrumentRef", namespaces)
        objective_settings = xml_series.find("ome:ObjectiveSettings", namespaces)
        instrument_ref_id = instrument_ref.attrib["ID"]
        objective_settings_id = objective_settings.attrib["ID"]
        instruments = {
            instrument.attrib["ID"]: instrument
            for instrument in xml.findall("ome:Instrument", namespaces)
        }
        objectives = {
            (instrument_id, objective.attrib["ID"]): objective
            for instrument_id, instrument in instruments.items()
            for objective in instrument.findall("ome:Objective", namespaces)
        }

        try:
            objective = objectives[(instrument_ref_id, objective_settings_id)]
            objective_power = float(objective.attrib.get("NominalMagnification"))
        except KeyError:
            raise KeyError("No matching Instrument for image InstrumentRef in OME-XML.")

        return {
            "objective_power": objective_power,
            "vendor": vendor,
            "mpp": mpp,
            "raw": raw,
        }

    def _parse_generic_tiled_metadata(self) -> dict:
        """Extract generic tiled metadata.

        Returns:
            dict: Dictionary of kwargs for WSIMeta.

        """
        raw = {}
        mpp = None
        objective_power = None
        vendor = "Generic"

        description = self.tiff.pages[0].description
        raw["Description"] = description

        # Check for MPP in the tiff resolution tags
        # res_units: 1 = undefined, 2 = inch, 3 = centimeter
        res_units = self.tiff.pages[0].tags.get("ResolutionUnit")
        res_x = self.tiff.pages[0].tags.get("XResolution")
        res_y = self.tiff.pages[0].tags.get("YResolution")
        if (
            all(x is not None for x in [res_units, res_x, res_y])
            and res_units.value != 1
        ):
            mpp = [
                utils.misc.ppu2mpp(res_x.value[0], res_units.value),
                utils.misc.ppu2mpp(res_y.value[0], res_units.value),
            ]

        return {
            "objective_power": objective_power,
            "vendor": vendor,
            "mpp": mpp,
            "raw": raw,
        }

    def _info(self):
        """TIFF metadata constructor.

        Returns:
            WSIMeta:
                Containing metadata.

        """
        level_count = len(self._zarr_group)
        level_dimensions = [
            np.array(self._canonical_shape(p.shape)[:2][::-1])
            for p in self._zarr_group.values()
        ]
        slide_dimensions = level_dimensions[0]
        level_downsamples = [(level_dimensions[0] / x)[0] for x in level_dimensions]
        # The tags attribute object will not pickle or deepcopy,
        # so a copy with only python values or tifffile enums is made.
        tifffile_tags = self.tiff.pages[0].tags.items()
        tiff_tags = {
            code: {
                "code": code,
                "value": tag.value,
                "name": tag.name,
                "count": tag.count,
                "type": tag.dtype,
            }
            for code, tag in tifffile_tags
        }

        if self.tiff.is_svs:
            filetype_params = self._parse_svs_metadata()
        if self.tiff.is_ome:
            filetype_params = self._parse_ome_metadata()
        if self.tiff.pages[0].is_tiled:
            filetype_params = self._parse_generic_tiled_metadata()
        filetype_params["raw"]["TIFF Tags"] = tiff_tags

        return WSIMeta(
            file_path=self.input_path,
            slide_dimensions=slide_dimensions,
            axes=self._axes,
            level_count=level_count,
            level_dimensions=level_dimensions,
            level_downsamples=level_downsamples,
            **filetype_params,
        )

    def read_rect(
        self,
        location,
        size,
        resolution=0,
        units="level",
        interpolation="optimise",
        pad_mode="constant",
        pad_constant_values=0,
        coord_space="baseline",
        **kwargs,
    ):
        if coord_space == "resolution":
            im_region = self._read_rect_at_resolution(
                location,
                size,
                resolution=resolution,
                units=units,
                interpolation=interpolation,
                pad_mode=pad_mode,
                pad_constant_values=pad_constant_values,
            )
            return utils.transforms.background_composite(im_region)

        # Find parameters for optimal read
        (
            read_level,
            _,
            _,
            post_read_scale,
            baseline_read_size,
        ) = self.find_read_rect_params(
            location=location,
            size=size,
            resolution=resolution,
            units=units,
        )

        bounds = utils.transforms.locsize2bounds(
            location=location, size=baseline_read_size
        )
        im_region = utils.image.safe_padded_read(
            image=self.level_arrays[read_level],
            bounds=bounds,
            pad_mode=pad_mode,
            pad_constant_values=pad_constant_values,
        )

        im_region = utils.transforms.imresize(
            img=im_region,
            scale_factor=post_read_scale,
            output_size=size,
            interpolation=interpolation,
        )

        return utils.transforms.background_composite(image=im_region)

    def read_bounds(
        self,
        bounds,
        resolution=0,
        units="level",
        interpolation="optimise",
        pad_mode="constant",
        pad_constant_values=0,
        coord_space="baseline",
        **kwargs,
    ):
        bounds_at_baseline = bounds
        if coord_space == "resolution":
            bounds_at_baseline = self._bounds_at_resolution_to_baseline(
                bounds, resolution, units
            )
            _, size_at_requested = utils.transforms.bounds2locsize(bounds)
            # don't use the `output_size` (`size_at_requested`) here
            # because the rounding error at `bounds_at_baseline` leads to
            # different `size_at_requested` (keeping same read resolution
            # but base image is of different scale)
            (read_level, _, _, post_read_scale,) = self._find_read_bounds_params(
                bounds_at_baseline, resolution=resolution, units=units
            )
        else:  # duplicated portion with VirtualReader, factoring out ?
            # Find parameters for optimal read
            (
                read_level,
                _,
                size_at_requested,
                post_read_scale,
            ) = self._find_read_bounds_params(
                bounds_at_baseline, resolution=resolution, units=units
            )

        im_region = utils.image.sub_pixel_read(
            image=self.level_arrays[read_level],
            bounds=bounds_at_baseline,
            output_size=size_at_requested,
            interpolation=interpolation,
            pad_mode=pad_mode,
            pad_constant_values=pad_constant_values,
            read_kwargs=kwargs,
        )

        if coord_space == "resolution":
            # do this to enforce output size is as defined by input bounds
            im_region = utils.transforms.imresize(
                img=im_region, output_size=size_at_requested
            )
        else:
            im_region = utils.transforms.imresize(
                img=im_region,
                scale_factor=post_read_scale,
                output_size=size_at_requested,
            )

        return im_region


class DICOMWSIReader(WSIReader):
    wsidicom = None

    def __init__(
        self,
        input_img: Union[str, pathlib.Path, np.ndarray],
        mpp: Optional[Tuple[Number, Number]] = None,
        power: Optional[Number] = None,
    ) -> None:
        from wsidicom import WsiDicom

        super().__init__(input_img, mpp, power)
        self.wsi = WsiDicom.open(input_img)

    def _info(self) -> WSIMeta:

        level_dimensions = [
            (level.size.width, level.size.height) for level in self.wsi.levels
        ]
        level_downsamples = [
            np.mean(
                [
                    level_dimensions[0][0] / level.size.width,
                    level_dimensions[0][1] / level.size.height,
                ]
            )
            for level in self.wsi.levels
        ]
        dataset = self.wsi.datasets[0]
        # Get pixel spacing in mm from DICOM file and convert to um/px (mpp)
        mm_per_pixel = dataset.pixel_spacing
        mpp = (mm_per_pixel.width * 1e3, mm_per_pixel.height * 1e3)

        return WSIMeta(
            slide_dimensions=level_dimensions[0],
            level_dimensions=level_dimensions,
            level_downsamples=level_downsamples,
            axes="YXS",
            mpp=mpp,
            level_count=len(level_dimensions),
            vendor=dataset.Manufacturer,
        )

    def read_rect(
        self,
        location,
        size,
        resolution=0,
        units="level",
        interpolation="optimise",
        pad_mode="constant",
        pad_constant_values=0,
        coord_space="baseline",
        **kwargs,
    ):
        if coord_space == "resolution":
            return self._read_rect_at_resolution(
                location,
                size,
                resolution=resolution,
                units=units,
                interpolation=interpolation,
                pad_mode=pad_mode,
                pad_constant_values=pad_constant_values,
            )

        # Find parameters for optimal read
        (
            read_level,
            level_location,
            level_read_size,
            post_read_scale,
            _,
        ) = self.find_read_rect_params(
            location=location,
            size=size,
            resolution=resolution,
            units=units,
        )

        wsi = self.wsi

        # Read at optimal level and corrected read size
        level_size = self.info.level_dimensions[read_level]
        constrained_read_bounds = utils.image.find_overlap(
            read_location=level_location,
            read_size=level_read_size,
            image_size=level_size,
        )
        _, constrained_read_size = utils.transforms.bounds2locsize(
            constrained_read_bounds
        )
        im_region = wsi.read_region(location, read_level, constrained_read_size)
        im_region = np.array(im_region)

        # Apply padding outside of the slide area
        level_read_bounds = utils.transforms.locsize2bounds(
            level_location, level_read_size
        )
        im_region = utils.image.crop_and_pad_edges(
            bounds=level_read_bounds,
            max_dimensions=level_size,
            region=im_region,
            pad_mode=pad_mode,
            pad_constant_values=pad_constant_values,
        )

        # Resize to correct scale if required
        im_region = utils.transforms.imresize(
            img=im_region,
            scale_factor=post_read_scale,
            output_size=tuple(np.array(size).astype(int)),
            interpolation=interpolation,
        )

        return utils.transforms.background_composite(image=im_region)

    def read_bounds(
        self,
        bounds,
        resolution=0,
        units="level",
        interpolation="optimise",
        pad_mode="constant",
        pad_constant_values=0,
        coord_space="baseline",
        **kwargs,
    ):
        # convert from requested to `baseline`
        bounds_at_baseline = bounds
        if coord_space == "resolution":
            bounds_at_baseline = self._bounds_at_resolution_to_baseline(
                bounds, resolution, units
            )
            _, size_at_requested = utils.transforms.bounds2locsize(bounds)
            # don't use the `output_size` (`size_at_requested`) here
            # because the rounding error at `bounds_at_baseline` leads to
            # different `size_at_requested` (keeping same read resolution
            # but base image is of different scale)
            (
                read_level,
                bounds_at_read_level,
                _,
                post_read_scale,
            ) = self._find_read_bounds_params(
                bounds_at_baseline, resolution=resolution, units=units
            )
        else:  # duplicated portion with VirtualReader, factoring out ?
            # Find parameters for optimal read
            (
                read_level,
                bounds_at_read_level,
                size_at_requested,
                post_read_scale,
            ) = self._find_read_bounds_params(
                bounds_at_baseline, resolution=resolution, units=units
            )

        wsi = self.wsi

        # Read at optimal level and corrected read size
        location_at_baseline = bounds_at_baseline[:2]
        level_location, size_at_read_level = utils.transforms.bounds2locsize(
            bounds_at_read_level
        )
        level_size = self.info.level_dimensions[read_level]
        read_bounds = utils.image.find_overlap(
            level_location, size_at_read_level, level_size
        )
        _, read_size = utils.transforms.bounds2locsize(read_bounds)
        im_region = wsi.read_region(
            location=location_at_baseline, level=read_level, size=read_size
        )
        im_region = np.array(im_region)

        # Apply padding outside of the slide area
        im_region = utils.image.crop_and_pad_edges(
            bounds=bounds_at_read_level,
            max_dimensions=self.info.level_dimensions[read_level],
            region=im_region,
            pad_mode=pad_mode,
            pad_constant_values=pad_constant_values,
        )

        # Resize to correct scale if required
        if coord_space == "resolution":
            im_region = utils.transforms.imresize(
                img=im_region,
                output_size=size_at_requested,
                interpolation=interpolation,
            )
        else:
            im_region = utils.transforms.imresize(
                img=im_region,
                scale_factor=post_read_scale,
                output_size=size_at_requested,
                interpolation=interpolation,
            )

<<<<<<< HEAD
        return utils.transforms.background_composite(image=im_region)


class NGFFWSIReader(WSIReader):
    """Reader for NGFF WSI zarrs.

    Support is currently experimental. This supports reading from
    NGFF version 0.4.

    """

    def __init__(self, path, **kwargs):
        super().__init__(path, **kwargs)
        from imagecodecs import numcodecs

        from tiatoolbox.wsicore.metadata import ngff

        numcodecs.register_codecs()
        self._zarr_group: zarr.hierarchy.Group = zarr.open(path, mode="r")
        attrs = self._zarr_group.attrs
        multiscales = attrs["multiscales"][0]
        axes = multiscales["axes"]
        datasets = multiscales["datasets"]
        omero = attrs["omero"]
        self.zattrs = ngff.Zattrs(
            _creator=ngff.Creator(
                name=attrs.get("name"),
                version=attrs.get("version"),
            ),
            multiscales=ngff.Multiscales(
                version=multiscales.get("version"),
                axes=[ngff.Axis(**axis) for axis in axes],
                datasets=[ngff.Dataset(**dataset) for dataset in datasets],
            ),
            omero=ngff.Omero(
                name=omero.get("name"),
                id=omero.get("id"),
                channels=[ngff.Channel(**channel) for channel in omero["channels"]],
                rdefs=ngff.RDefs(**omero["rdefs"]),
                version=omero.get("version"),
            ),
            _ARRAY_DIMENSIONS=attrs["_ARRAY_DIMENSIONS"],
        )
        self.level_arrays = {
            int(key): ArrayView(array, axes=self.info.axes)
            for key, array in self._zarr_group.arrays()
        }

    def _info(self):
        return WSIMeta(
            axes="".join(axis.name.upper() for axis in self.zattrs.multiscales.axes),
            level_dimensions=[
                array.shape[:2][::-1]
                for _, array in sorted(self._zarr_group.arrays(), key=lambda x: x[0])
            ],
            slide_dimensions=self._zarr_group[0].shape[:2][::-1],
            vendor=self.zattrs._creator.name,  # skipcq
            raw=self._zarr_group.attrs,
        )

    def read_rect(
        self,
        location,
        size,
        resolution=0,
        units="level",
        interpolation="optimise",
        pad_mode="constant",
        pad_constant_values=0,
        coord_space="baseline",
        **kwargs,
    ):
        if coord_space == "resolution":
            im_region = self._read_rect_at_resolution(
                location,
                size,
                resolution=resolution,
                units=units,
                interpolation=interpolation,
                pad_mode=pad_mode,
                pad_constant_values=pad_constant_values,
            )
            return utils.transforms.background_composite(image=im_region)

        # Find parameters for optimal read
        (
            read_level,
            _,
            _,
            post_read_scale,
            baseline_read_size,
        ) = self.find_read_rect_params(
            location=location,
            size=size,
            resolution=resolution,
            units=units,
        )

        bounds = utils.transforms.locsize2bounds(
            location=location, size=baseline_read_size
        )
        im_region = utils.image.safe_padded_read(
            image=self.level_arrays[read_level],
            bounds=bounds,
            pad_mode=pad_mode,
            pad_constant_values=pad_constant_values,
        )

        im_region = utils.transforms.imresize(
            img=im_region,
            scale_factor=post_read_scale,
            output_size=size,
            interpolation=interpolation,
        )

        return utils.transforms.background_composite(image=im_region)

    def read_bounds(
        self,
        bounds,
        resolution=0,
        units="level",
        interpolation="optimise",
        pad_mode="constant",
        pad_constant_values=0,
        coord_space="baseline",
        **kwargs,
    ):
        bounds_at_baseline = bounds
        if coord_space == "resolution":
            bounds_at_baseline = self._bounds_at_resolution_to_baseline(
                bounds, resolution, units
            )
            _, size_at_requested = utils.transforms.bounds2locsize(bounds)
            # don't use the `output_size` (`size_at_requested`) here
            # because the rounding error at `bounds_at_baseline` leads to
            # different `size_at_requested` (keeping same read resolution
            # but base image is of different scale)
            (read_level, _, _, post_read_scale,) = self._find_read_bounds_params(
                bounds_at_baseline, resolution=resolution, units=units
            )
        else:  # duplicated portion with VirtualReader, factoring out ?
            # Find parameters for optimal read
            (
                read_level,
                _,
                size_at_requested,
                post_read_scale,
            ) = self._find_read_bounds_params(
                bounds_at_baseline, resolution=resolution, units=units
            )

        im_region = utils.image.sub_pixel_read(
            image=self.level_arrays[read_level],
            bounds=bounds_at_baseline,
            output_size=size_at_requested,
            interpolation=interpolation,
            pad_mode=pad_mode,
            pad_constant_values=pad_constant_values,
            read_kwargs=kwargs,
        )

        if coord_space == "resolution":
            # do this to enforce output size is as defined by input bounds
            im_region = utils.transforms.imresize(
                img=im_region, output_size=size_at_requested
            )
        else:
            im_region = utils.transforms.imresize(
                img=im_region,
                scale_factor=post_read_scale,
                output_size=size_at_requested,
            )

        return im_region


def get_wsireader(input_img):
    """Return an appropriate :class:`.WSIReader` object.

    Args:
        input_img (str, pathlib.Path, :class:`numpy.ndarray`, or :obj:WSIReader):
          Input to create a WSI object from. Supported types of input
          are: `str` and `pathlib.Path` which point to the location on
          the disk where image is stored, :class:`numpy.ndarray` in
          which the input image in the form of numpy array (HxWxC) is
          stored, or :obj:WSIReader which is an already created
          tiatoolbox WSI handler. In the latter case, the function
          directly passes the input_imge to the output.

    Returns:
        WSIReader:
            An object with base :class:`.WSIReader` as base class.

    Examples:
        >>> from tiatoolbox.wsicore.wsireader import WSIReader
        >>> wsi = WSIReader.open(input_img="./sample.svs")

    """
    warnings.warn(
        "get_wsireader is deprecated. Please use WSIReader.open instead",
        DeprecationWarning,
    )
    return WSIReader.open(input_img)
=======
        return utils.transforms.background_composite(image=im_region)
>>>>>>> 8647a779
<|MERGE_RESOLUTION|>--- conflicted
+++ resolved
@@ -2708,7 +2708,6 @@
                 interpolation=interpolation,
             )
 
-<<<<<<< HEAD
         return utils.transforms.background_composite(image=im_region)
 
 
@@ -2883,36 +2882,4 @@
                 output_size=size_at_requested,
             )
 
-        return im_region
-
-
-def get_wsireader(input_img):
-    """Return an appropriate :class:`.WSIReader` object.
-
-    Args:
-        input_img (str, pathlib.Path, :class:`numpy.ndarray`, or :obj:WSIReader):
-          Input to create a WSI object from. Supported types of input
-          are: `str` and `pathlib.Path` which point to the location on
-          the disk where image is stored, :class:`numpy.ndarray` in
-          which the input image in the form of numpy array (HxWxC) is
-          stored, or :obj:WSIReader which is an already created
-          tiatoolbox WSI handler. In the latter case, the function
-          directly passes the input_imge to the output.
-
-    Returns:
-        WSIReader:
-            An object with base :class:`.WSIReader` as base class.
-
-    Examples:
-        >>> from tiatoolbox.wsicore.wsireader import WSIReader
-        >>> wsi = WSIReader.open(input_img="./sample.svs")
-
-    """
-    warnings.warn(
-        "get_wsireader is deprecated. Please use WSIReader.open instead",
-        DeprecationWarning,
-    )
-    return WSIReader.open(input_img)
-=======
-        return utils.transforms.background_composite(image=im_region)
->>>>>>> 8647a779
+        return im_region