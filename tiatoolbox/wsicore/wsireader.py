--- conflicted
+++ resolved
@@ -41,12 +41,8 @@
 from tiatoolbox.utils.exceptions import FileNotSupported
 from tiatoolbox.wsicore.wsimeta import WSIMeta
 
-<<<<<<< HEAD
-=======
 glymur.set_option("lib.num_threads", os.cpu_count() or 1)
 
-
->>>>>>> 4de98192
 NumPair = Tuple[Number, Number]
 IntPair = Tuple[int, int]
 Bounds = Tuple[Number, Number, Number, Number]
