--- conflicted
+++ resolved
@@ -911,7 +911,7 @@
             level = np.log2(rescale)
             if not level.is_integer():
                 raise ValueError
-            level = np.int_(level)
+            level = np.int(level)
             slide_dimension = self.info.level_dimensions[level]
             rescale = 1
         # Raise index error if desired pyramid level not embedded
@@ -919,21 +919,11 @@
         except IndexError:
             level = 0
             slide_dimension = self.info.level_dimensions[level]
-<<<<<<< HEAD
-            rescale = np.int_(rescale)
-            warnings.warn(
-                "Reading WSI at level 0. Desired tile_objective_value"
-                + str(tile_objective_value)
-                + "not available.",
-                UserWarning,
-                stacklevel=2,
-=======
             rescale = np.int(rescale)
             logger.warning(
                 "Reading WSI at level 0. Desired tile_objective_value %s "
                 "not available.",
                 str(tile_objective_value),
->>>>>>> 2ddf3467
             )
         except ValueError:
             level = 0
@@ -2495,7 +2485,7 @@
         box = glymur_wsi.box
         description = box[3].xml.find("description")
         matches = re.search(r"(?<=AppMag = )\d\d", description.text)
-        objective_power = np.int_(matches[0])
+        objective_power = np.int(matches[0])
         image_header = box[2].box[0]
         slide_dimensions = (image_header.width, image_header.height)
 
