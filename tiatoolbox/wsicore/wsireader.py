--- conflicted
+++ resolved
@@ -402,14 +402,10 @@
         if suffixes[-2:] in ([".ome", ".tiff"],) or suffixes[-2:] in (
             [".ome", ".tif"],
         ):
-<<<<<<< HEAD
             return TIFFWSIReader(input_path, mpp=mpp, power=power, post_proc=post_proc)
 
         if last_suffix == ".qptiff":
             return TIFFWSIReader(input_path, mpp=mpp, power=power, post_proc=post_proc)
-=======
-            return TIFFWSIReader(input_path, mpp=mpp, power=power)
->>>>>>> dccf4db6
 
         if last_suffix in (".tif", ".tiff"):
             tiff_wsi = _handle_tiff_wsi(
