--- conflicted
+++ resolved
@@ -719,14 +719,9 @@
                 (objective power).
             units (Units):
                 resolution units, default="power".
-<<<<<<< HEAD
             precision (int, optional):
                 Decimal places to use when finding optimal scale. See
                 :func:`find_optimal_level_and_downsample` for more.
-=======
-            precisions (int):
-
->>>>>>> 336d5e53
 
         Returns:
             :py:obj:`tuple`:
