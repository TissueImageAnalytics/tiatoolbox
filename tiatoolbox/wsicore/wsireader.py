"""This module defines classes which can read image data from WSI formats."""
import copy
import math
import os
import pathlib
import re
import warnings
from datetime import datetime
from numbers import Number
from typing import Iterable, Optional, Tuple, Union

import numpy as np
import openslide
import pandas as pd
import tifffile
import zarr

from tiatoolbox import utils
from tiatoolbox.tools import tissuemask
from tiatoolbox.utils.env_detection import pixman_warning
from tiatoolbox.utils.exceptions import FileNotSupported
from tiatoolbox.wsicore.wsimeta import WSIMeta

pixman_warning()

NumPair = Tuple[Number, Number]
IntPair = Tuple[int, int]
Bounds = Tuple[Number, Number, Number, Number]
IntBounds = Tuple[int, int, int, int]
Resolution = Union[Number, Tuple[Number, Number], np.ndarray]


def is_dicom(path: pathlib.Path) -> bool:
    """Check if the input is a DICOM file.

    Args:
        path (pathlib.Path): Path to the file to check.

    Returns:
        bool: True if the file is a DICOM file.

    """
    path = pathlib.Path(path)
    is_dcm = path.suffix.lower() == ".dcm"
    is_dcm_dir = path.is_dir() and any(
        p.suffix.lower() == ".dcm" for p in path.iterdir()
    )
    return is_dcm or is_dcm_dir


def is_tiled_tiff(path: pathlib.Path) -> bool:
    """Check if the input is a tiled TIFF file.

    Args:
        path (pathlib.Path):
            Path to the file to check.

    Returns:
        bool:
            True if the file is a tiled TIFF file.

    """
    path = pathlib.Path(path)
    try:
        tif = tifffile.TiffFile(path)
    except tifffile.TiffFileError:
        return False
    return tif.pages[0].is_tiled


class WSIReader:
    """Base whole slide image (WSI) reader class.

    This class defines functions for reading pixel data and metadata
    from whole slide image (WSI) files.

    Attributes:
        input_img (pathlib.Path):
            Input path to WSI file.

    Args:
        input_img (:obj:`str` or :obj:`pathlib.Path` or :class:`numpy.ndarray`):
            Input path to WSI.
        mpp (:obj:`tuple` or :obj:`list` or :obj:`None`, optional):
            The MPP of the WSI. If not provided, the MPP is approximated
            from the objective power.
        power (:obj:`float` or :obj:`None`, optional):
            The objective power of the WSI. If not provided, the power
            is approximated from the MPP.

    """

    @staticmethod  # noqa: A003
    def open(
        input_img: Union[str, pathlib.Path, np.ndarray],
        mpp: Optional[Tuple[Number, Number]] = None,
        power: Optional[Number] = None,
    ) -> "WSIReader":
        """Return an appropriate :class:`.WSIReader` object.

        Args:
            input_img (str, pathlib.Path, :class:`numpy.ndarray`, or :obj:WSIReader):
                Input to create a WSI object from. Supported types of
                input are: `str` and `pathlib.Path` which point to the
                location on the disk where image is stored,
                :class:`numpy.ndarray` in which the input image in the
                form of numpy array (HxWxC) is stored, or :obj:WSIReader
                which is an already created tiatoolbox WSI handler. In
                the latter case, the function directly passes the
                input_imge to the output.
            mpp (tuple):
                (x, y) tuple of the MPP in the units of the input image.
            power (float):
                Objective power of the input image.

        Returns:
            WSIReader:
                An object with base :class:`.WSIReader` as base class.

        Examples:
            >>> from tiatoolbox.wsicore.wsireader import WSIReader
            >>> wsi = WSIReader.open(input_img="./sample.svs")

        """

        if not isinstance(input_img, (WSIReader, np.ndarray, str, pathlib.Path)):
            raise TypeError(
                "Invalid input: Must be a WSIRead, numpy array, string or pathlib.Path"
            )

        if isinstance(input_img, np.ndarray):
            return VirtualWSIReader(input_img, mpp=mpp, power=power)

        if isinstance(input_img, WSIReader):
            return input_img

        if is_dicom(input_img):
            return DICOMWSIReader(input_img, mpp=mpp, power=power)

        _, _, suffixes = utils.misc.split_path_name_ext(input_img)

        if suffixes[-1] not in [
            ".svs",
            ".npy",
            ".ndpi",
            ".mrxs",
            ".tif",
            ".tiff",
            ".jp2",
            ".png",
            ".jpg",
            ".jpeg",
        ]:
            raise FileNotSupported(f"File {input_img} is not a supported file format.")

        if suffixes[-1] in (".npy",):
            input_img = np.load(input_img)
            return VirtualWSIReader(input_img, mpp=mpp, power=power)

        if suffixes[-2:] in ([".ome", ".tiff"],):
            return TIFFWSIReader(input_img, mpp=mpp, power=power)

<<<<<<< HEAD
        if suffixes[-1] in (".tif", ".tiff"):
            try:
                # try opening with this incase its a big tiff
                return OpenSlideWSIReader(input_img, mpp=mpp, power=power)
            except:
                return VirtualWSIReader(input_img, mpp=mpp, power=power)
=======
        if suffixes[-1] in (".tif", ".tiff") and is_tiled_tiff(input_img):
            try:
                return OpenSlideWSIReader(input_img, mpp=mpp, power=power)
            except openslide.OpenSlideError:
                return TIFFWSIReader(input_img, mpp=mpp, power=power)
>>>>>>> c7fe7851

        if suffixes[-1] in (".jpg", ".jpeg", ".png", ".tif", ".tiff"):
            return VirtualWSIReader(input_img, mpp=mpp, power=power)

        if suffixes[-1] in (".jp2",):
            return OmnyxJP2WSIReader(input_img, mpp=mpp, power=power)

        return OpenSlideWSIReader(input_img, mpp=mpp, power=power)

    def __init__(
        self,
        input_img: Union[str, pathlib.Path, np.ndarray],
        mpp: Optional[Tuple[Number, Number]] = None,
        power: Optional[Number] = None,
    ) -> None:
        if isinstance(input_img, np.ndarray):
            self.input_path = None
        else:
            self.input_path = pathlib.Path(input_img)
        self._m_info = None

        # Set a manual mpp value
        if mpp and isinstance(mpp, Number):
            mpp = (mpp, mpp)
        if mpp and (not hasattr(mpp, "__len__") or len(mpp) != 2):
            raise TypeError("`mpp` must be a number or iterable of length 2.")
        self._manual_mpp = tuple(mpp) if mpp else None

        # Set a manual power value
        if power and not isinstance(power, Number):
            raise TypeError("`power` must be a number.")
        self._manual_power = power

    @property
    def info(self) -> WSIMeta:
        """WSI metadata property.

        This property is cached and only generated on the first call.

        Returns:
            WSIMeta:
                An object containing normalized slide metadata

        """
        # In Python>=3.8 this could be replaced with functools.cached_property
        if self._m_info is not None:
            return copy.deepcopy(self._m_info)
        self._m_info = self._info()
        if self._manual_mpp:
            self._m_info.mpp = np.array(self._manual_mpp)
        if self._manual_power:
            self._m_info.objective_power = self._manual_power
        return self._m_info

    @info.setter
    def info(self, meta: WSIMeta) -> None:
        """WSI metadata setter.

        Args:
            meta (WSIMeta): Metadata object.

        """
        self._m_info = meta

    def _info(self) -> WSIMeta:
        """WSI metadata internal getter used to update info property.

        Missing values for MPP and objective power are approximated and
        a warning raised. Objective power is calculated as the mean of
        the :func:utils.transforms.mpp2common_objective_power in x and
        y. MPP (x and y) is approximated using objective power via
        :func:utils.transforms.objective_power2mpp.

        Returns:
            WSIMeta:
                An object containing normalized slide metadata.

        """
        raise NotImplementedError

    def _find_optimal_level_and_downsample(
        self, resolution: Resolution, units: str, precision: int = 3
    ) -> Tuple[int, np.ndarray]:
        """Find the optimal level to read at for a desired resolution and units.

        The optimal level is the most downscaled level of the image
        pyramid (or multi-resolution layer) which is larger than the
        desired target resolution. The returned scale is the downsample
        factor required, post read, to achieve the desired resolution.

        Args:
            resolution (float or tuple(float)):
                Resolution to find optimal read parameters for
            units (str):
                Units of the scale. Allowed values are the same as for
                `WSIReader._relative_level_scales`
            precision (int or optional):
                Decimal places to use when finding optimal scale. This
                can be adjusted to avoid errors when an unnecessary
                precision is used. E.g. 1.1e-10 > 1 is insignificant in
                most cases. Defaults to 3.

        Returns:
            tuple:
                Optimal read level and scale factor between the optimal
                level and the target scale (usually <= 1):
                - :py:obj:`int` - Optimal read level.
                - :class:`numpy.ndarray` - Scale factor in X and Y.

        """
        level_scales = self.info.relative_level_scales(resolution, units)
        level_resolution_sufficient = [
            all(np.round(x, decimals=precision) <= 1) for x in level_scales
        ]
        # Check if level 0 is lower resolution than required (scale > 1)
        if not any(level_resolution_sufficient):
            level = 0
        else:
            # Find the first level with relative scale >= 1.
            # Note: np.argmax finds the index of the first True element.
            # Here it is used on a reversed list to find the first
            # element <=1, which is the same element as the last <=1
            # element when counting forward in the regular list.
            reverse_index = np.argmax(level_resolution_sufficient[::-1])
            # Convert the index from the reversed list to the regular index (level)
            level = (len(level_scales) - 1) - reverse_index
        scale = level_scales[level]

        # Check for requested resolution > than baseline resolution
        if any(np.array(scale) > 1):
            warnings.warn(
                "Read: Scale > 1."
                "This means that the desired resolution is higher"
                " than the WSI baseline (maximum encoded resolution)."
                " Interpolation of read regions may occur."
            )
        return level, scale

    def find_read_rect_params(
        self,
        location: IntPair,
        size: IntPair,
        resolution: Resolution,
        units: str,
        precision: int = 3,
    ) -> Tuple[int, IntPair, IntPair, NumPair, IntPair]:
        """Find optimal parameters for reading a rect at a given resolution.

        Reading the image at full baseline resolution and re-sampling to
        the desired resolution would require a large amount of memory
        and be very slow. This function checks the other resolutions
        stored in the WSI's pyramid of resolutions to find the lowest
        resolution (smallest level) which is higher resolution (a larger
        level) than the requested output resolution.

        In addition to finding this 'optimal level', the scale factor to
        apply after reading in order to obtain the desired resolution is
        found along with conversions of the location and size into level
        and baseline coordinates.

        Args:
            location (tuple(int)):
                Location in terms of the baseline image (level 0)
                resolution.
            size (tuple(int)):
                Desired output size in pixels (width, height) tuple.
            resolution (float):
                Desired output resolution.
            units (str):
                Units of scale, default = "level". Supported units are:
                - microns per pixel ('mpp')
                - objective power ('power')
                - pyramid / resolution level ('level')
                - pixels per baseline pixel ("baseline")
            precision (int, optional):
                Decimal places to use when finding optimal scale. See
                :func:`find_optimal_level_and_downsample` for more.

        Returns:
            tuple:
                Parameters for reading the requested region
                - :py:obj:`int` - Optimal read level.
                - :py:obj:`tuple` - Read location in level coordinates.
                    - :py:obj:`int` - X location.
                    - :py:obj:`int` - Y location.
                - :py:obj:`tuple` - Region size in level coordinates.
                    - :py:obj:`int` - Width.
                    - :py:obj:`int` - Height.
                - :py:obj:`tuple` - Scaling to apply after level read to
                  achieve desired output resolution.
                    - :py:obj:`float` - X scale factor.
                    - :py:obj:`float` - Y scale factor.
                - :py:obj:`tuple` - Region size in baseline coordinates.
                    - :py:obj:`int` - Width.
                    - :py:obj:`int` - Height.

        """
        read_level, post_read_scale_factor = self._find_optimal_level_and_downsample(
            resolution, units, precision
        )
        info = self.info
        level_downsample = info.level_downsamples[read_level]
        baseline_read_size = np.round(
            np.array(size) * level_downsample / post_read_scale_factor
        ).astype(int)
        level_read_size = np.round(np.array(size) / post_read_scale_factor).astype(int)
        level_location = np.round(np.array(location) / level_downsample).astype(int)
        return (
            read_level,
            level_location,
            level_read_size,
            post_read_scale_factor,
            baseline_read_size,
        )

    def _find_read_params_at_resolution(
        self, location: IntPair, size: IntPair, resolution: Resolution, units: str
    ) -> Tuple[int, NumPair, IntPair, IntPair, IntPair, IntPair]:
        """Works similarly to `_find_read_rect_params`.

        Return the information necessary for scaling. While
        `_find_read_rect_params` assumes location to be at baseline.
        This function assumes location to be at requested resolution.

        Args:
            location (tuple(int)):
                Location in the requested resolution system.
            size (tuple(int)):
                Desired output size in pixels (width, height) tuple and
                in the requested resolution system.
            resolution (float):
                Desired output resolution.
            units (str):
                Units of scale, default = "level". Supported units are:
                - microns per pixel ('mpp') - objective power ('power')
                - pyramid / resolution level ('level') - pixels per
                baseline pixel ("baseline")

        Returns:
            tuple:
                Parameters for reading the requested region:
                - :py:obj:`int` - Optimal read level.
                - :py:obj:`tuple` - Scaling to apply after level read to
                  achieve desired output resolution.
                    - :py:obj:`float` - X scale factor.
                    - :py:obj:`float` - Y scale factor.
                - :py:obj:`tuple` - Region size in read level
                  coordinates.
                    - :py:obj:`int` - Width.
                    - :py:obj:`int` - Height.
                - :py:obj:`tuple` - Region location in read level
                  coordinates.
                    - :py:obj:`int` - X location.
                    - :py:obj:`int` - Y location.
                - :py:obj:`tuple` - Region size in level 0 coordinates.
                    - :py:obj:`int` - Width.
                    - :py:obj:`int` - Height.
                - :py:obj:`tuple` - Region location level 0 coordinates.
                    - :py:obj:`int` - X location.
                    - :py:obj:`int` - Y location.

        """
        (
            read_level,
            # read_level to requested resolution (full)
            read_level_to_resolution_scale_factor,
        ) = self._find_optimal_level_and_downsample(
            resolution,
            units,
        )
        info = self.info

        # Do we need sanity check for input form ?
        requested_location = np.array(location)
        requested_size = np.array(size)
        baseline_to_read_level_scale_factor = 1 / info.level_downsamples[read_level]

        baseline_to_resolution_scale_factor = (
            baseline_to_read_level_scale_factor * read_level_to_resolution_scale_factor
        )

        size_at_baseline = requested_size / baseline_to_resolution_scale_factor
        location_at_baseline = (
            requested_location.astype(np.float32) / baseline_to_resolution_scale_factor
        )
        size_at_read_level = requested_size / read_level_to_resolution_scale_factor
        location_at_read_level = (
            requested_location.astype(np.float32)
            / read_level_to_resolution_scale_factor
        )
        output = (
            size_at_read_level,
            location_at_read_level,
            size_at_baseline,
            location_at_baseline,
        )
        output = tuple([np.ceil(v).astype(np.int64) for v in output])
        return (
            read_level,
            read_level_to_resolution_scale_factor,
        ) + output

    def _bounds_at_resolution_to_baseline(
        self, bounds: Bounds, resolution: Resolution, units: str
    ) -> Bounds:
        """Find corresponding bounds in baseline.

        Find corresponding bounds in baseline given the input is at
        requested resolution.

        """
        bounds_at_resolution = np.array(bounds)
        tl_at_resolution = bounds_at_resolution[:2]  # is in XY
        br_at_resolution = bounds_at_resolution[2:]
        size_at_resolution = br_at_resolution - tl_at_resolution
        # Find parameters for optimal read
        (
            _,  # read_level,
            _,  # read_level_to_requested_scale_factor,
            _,  # size_at_read_level,
            _,  # location_at_read_level,
            size_at_baseline,
            location_at_baseline,
        ) = self._find_read_params_at_resolution(
            tl_at_resolution, size_at_resolution, resolution, units
        )
        tl_at_baseline = location_at_baseline
        br_at_baseline = tl_at_baseline + size_at_baseline
        return np.concatenate([tl_at_baseline, br_at_baseline])  # bounds at baseline

    def slide_dimensions(
        self, resolution: Resolution, units: str, precisions: int = 3
    ) -> IntPair:
        """Return the size of WSI at requested resolution.

        Args:
            resolution (int or float or tuple(float)):
                Resolution to read thumbnail at, default = 1.25
                (objective power).
            units (str):
                resolution units, default="power".

        Returns:
            :py:obj:`tuple`:
                Size of the WSI in (width, height).

        Examples:
            >>> from tiatoolbox.wsicore.wsireader import WSIReader
            >>> wsi = WSIReader.open(input_img="./CMU-1.ndpi")
            >>> slide_shape = wsi.slide_dimensions(0.55, 'mpp')

        """
        wsi_shape_at_baseline = self.info.slide_dimensions
        # Find parameters for optimal read
        (_, _, wsi_shape_at_resolution, _,) = self._find_read_bounds_params(
            [0, 0] + list(wsi_shape_at_baseline), resolution, units, precisions
        )
        return wsi_shape_at_resolution

    def _find_read_bounds_params(
        self, bounds: Bounds, resolution: Resolution, units: str, precision: int = 3
    ) -> Tuple[int, IntBounds, IntPair, IntPair, np.ndarray]:
        """Find optimal parameters for reading bounds at a given resolution.

        Args:
            bounds (tuple(int)):
                Tuple of (start_x, start_y, end_x, end_y) i.e. (left,
                top, right, bottom) of the region in baseline reference
                frame.
            resolution (float):
                desired output resolution
            units (str):
                units of scale, default = "level". Supported units are:
                microns per pixel (mpp), objective power (power),
                pyramid / resolution level (level), pixels per baseline
                pixel (baseline).
            precision (int, optional):
                Decimal places to use when finding optimal scale. See
                :func:`find_optimal_level_and_downsample` for more.

        Returns:
            tuple:
                Parameters for reading the requested bounds area:
                - :py:obj:`int` - Optimal read level
                - :py:obj:`tuple` - Bounds of the region in level coordinates
                    - :py:obj:`int` - Left (start x value)
                    - :py:obj:`int` - Top (start y value)
                    - :py:obj:`int` - Right (end x value)
                    - :py:obj:`int` - Bottom (end y value)
                - :py:obj:`tuple` - Expected size of the output image
                    - :py:obj:`int` - Width
                    - :py:obj:`int` - Height
                - np.ndarray - Scale factor of re-sampling to apply after reading.

        """
        start_x, start_y, end_x, end_y = bounds
        read_level, post_read_scale_factor = self._find_optimal_level_and_downsample(
            resolution, units, precision
        )
        info = self.info
        level_downsample = info.level_downsamples[read_level]
        location = np.array([start_x, start_y])
        size = np.array([end_x - start_x, end_y - start_y])
        level_size = np.round(np.array(size) / level_downsample).astype(int)
        level_location = np.round(location / level_downsample).astype(int)
        level_bounds = (*level_location, *(level_location + level_size))
        output_size = np.round(level_size * post_read_scale_factor).astype(int)
        return (read_level, level_bounds, output_size, post_read_scale_factor)

    def convert_resolution_units(self, input_res, input_unit, output_unit=None):
        """Converts resolution value between different units.

        This function accepts a resolution and its units in the input
        and converts it to all other units ('mpp', 'power', 'baseline').
        To achieve resolution in 'mpp' and 'power' units in the output,
        WSI meta data should contain `mpp` and `objective_power`
        information, respectively.

        Args:
            input_res (float):
                the resolution which we want to convert to the other
                units.
            input_unit (str):
                The unit of the input resolution (`input_res`).
                Acceptable input_units are 'mpp', 'power', 'baseline',
                and 'level'. output_unit (str): the desired unit to
                which we want to convert the `input_res`. Acceptable
                values for `output_unit` are: 'mpp', 'power', and
                'baseline'. If `output_unit` is not provided, all of the
                conversions to all of the mentioned units will be
                returned in a dictionary.


        Returns:
            output_res (float or dictionary):
                Either a float which is the converted `input_res` to the
                desired `output_unit` or a dictionary containing the
                converted `input_res` to all acceptable units (`'mpp'`,
                `'power'`, `'baseline'`). If there is not enough meta
                data to calculate a unit (like `mpp` or `power`), they
                will be set to None in the dictionary.

        """
        baseline_mpp = self.info.mpp
        baseline_power = self.info.objective_power
        if input_unit not in {"mpp", "power", "level", "baseline"}:
            raise ValueError(
                "Invalid input_unit: argument accepts only one of the following "
                " options: `'mpp'`, `'power'`, `'level'`, `'baseline'`."
            )
        if output_unit not in {"mpp", "power", "baseline", None}:
            raise ValueError(
                "Invalid output_unit: argument accepts only one of the following"
                " options: `'mpp'`, `'power'`, `'baseline'`, or None (to return"
                " all units)."
            )
        if baseline_mpp is None and input_unit == "mpp":
            raise ValueError(
                "Missing 'mpp': `input_unit` has been set to 'mpp' while there "
                "is no information about 'mpp' in WSI meta data."
            )
        if baseline_power is None and input_unit == "power":
            raise ValueError(
                "Missing 'objective_power': `input_unit` has been set to 'power' while "
                "there is no information about 'objective_power' in WSI meta data."
            )

        # calculate the output_res based on input_unit and resolution
        output_dict = {
            "mpp": None,
            "power": None,
            "baseline": None,
        }
        if input_unit == "mpp":
            if isinstance(input_res, (list, tuple, np.ndarray)):
                output_dict["mpp"] = np.array(input_res)
            else:
                output_dict["mpp"] = np.array([input_res, input_res])
            output_dict["baseline"] = baseline_mpp[0] / output_dict["mpp"][0]
            if baseline_power is not None:
                output_dict["power"] = output_dict["baseline"] * baseline_power
        elif input_unit == "power":
            output_dict["baseline"] = input_res / baseline_power
            output_dict["power"] = input_res
            if baseline_mpp is not None:
                output_dict["mpp"] = baseline_mpp / output_dict["baseline"]
        elif input_unit == "level":
            level_scales = self.info.relative_level_scales(input_res, input_unit)
            output_dict["baseline"] = level_scales[0]
            if baseline_mpp is not None:
                output_dict["mpp"] = baseline_mpp / output_dict["baseline"]
            if baseline_power is not None:
                output_dict["power"] = output_dict["baseline"] * baseline_power
        else:  # input_unit == 'baseline'
            output_dict["baseline"] = input_res
            if baseline_mpp is not None:
                output_dict["mpp"] = baseline_mpp / output_dict["baseline"]
            if baseline_power is not None:
                output_dict["power"] = baseline_power * output_dict["baseline"]
        out_res = output_dict[output_unit] if output_unit is not None else output_dict
        if out_res is None:
            warnings.warn(
                "Although unit conversion from input_unit has been done, the requested "
                "output_unit is returned as None. Probably due to missing 'mpp' or "
                "'objective_power' in slide's meta data.",
                UserWarning,
            )
        return out_res

    def _find_tile_params(
        self, tile_objective_value: Number
    ) -> Tuple[int, IntPair, int, Number]:
        """Find the params for save tiles."""
        rescale = self.info.objective_power / tile_objective_value
        if not rescale.is_integer():
            raise ValueError(
                "Tile objective value must be an integer multiple of the "
                "objective power of the slide."
            )
        try:
            level = np.log2(rescale)
            if not level.is_integer():
                raise ValueError
            level = np.int(level)
            slide_dimension = self.info.level_dimensions[level]
            rescale = 1
        # Raise index error if desired pyramid level not embedded
        # in level_dimensions
        except IndexError:
            level = 0
            slide_dimension = self.info.level_dimensions[level]
            rescale = np.int(rescale)
            warnings.warn(
                "Reading WSI at level 0. Desired tile_objective_value"
                + str(tile_objective_value)
                + "not available.",
                UserWarning,
            )
        except ValueError:
            level = 0
            slide_dimension = self.info.level_dimensions[level]
            rescale = 1
            warnings.warn(
                "Reading WSI at level 0. Reading at tile_objective_value"
                + str(tile_objective_value)
                + "not allowed.",
                UserWarning,
            )
            tile_objective_value = self.info.objective_power

        return level, slide_dimension, rescale, tile_objective_value

    def _read_rect_at_resolution(
        self,
        location: NumPair,
        size: NumPair,
        resolution: Resolution = 0,
        units: str = "level",
        interpolation: str = "optimise",
        pad_mode: str = "constant",
        pad_constant_values: Union[Number, Iterable[NumPair]] = 0,
        **kwargs,
    ) -> np.ndarray:
        """Internal helper to perform `read_rect` at resolution.

        In actuality, `read_rect` at resolution is synonymous with
        calling `read_bound` at resolution because `size` has always
        been within the resolution system.

        """
        tl = np.array(location)
        br = location + np.array(size)
        bounds = np.concatenate([tl, br])
        return self.read_bounds(
            bounds,
            resolution=resolution,
            units=units,
            interpolation=interpolation,
            pad_mode=pad_mode,
            pad_constant_values=pad_constant_values,
            coord_space="resolution",
            **kwargs,
        )

    def read_rect(
        self,
        location: IntPair,
        size: IntPair,
        resolution: Resolution = 0,
        units: str = "level",
        interpolation: str = "optimise",
        pad_mode: str = "constant",
        pad_constant_values: Union[Number, Iterable[NumPair]] = 0,
        coord_space: str = "baseline",
        **kwargs,
    ) -> np.ndarray:
        """Read a region of the whole slide image at a location and size.

        Location is in terms of the baseline image (level 0  / maximum
        resolution), and size is the output image size.

        Reads can be performed at different resolutions by supplying a
        pair of arguments for the resolution and the units of
        resolution. If meta data does not specify `mpp` or
        `objective_power` then `baseline` units should be selected with
        resolution 1.0

        The field of view varies with resolution. For a fixed field of
        view see :func:`read_bounds`.

        Args:
            location (tuple(int)):
                (x, y) tuple giving the top left pixel in the baseline
                (level 0) reference frame.
            size (tuple(int)):
                (width, height) tuple giving the desired output image
                size.
            resolution (int or float or tuple(float)):
                Resolution at which to read the image, default = 0.
                Either a single number or a sequence of two numbers for
                x and y are valid. This value is in terms of the
                corresponding units. For example: resolution=0.5 and
                units="mpp" will read the slide at 0.5 microns
                per-pixel, and resolution=3, units="level" will read at
                level at pyramid level / resolution layer 3.
            units (str):
                The units of resolution, default = "level". Supported
                units are: microns per pixel (mpp), objective power
                (power), pyramid / resolution level (level), pixels per
                baseline pixel (baseline).
            interpolation (str):
                Method to use when resampling the output image. Possible
                values are "linear", "cubic", "lanczos", "area", and
                "optimise". Defaults to 'optimise' which will use cubic
                interpolation for upscaling and area interpolation for
                downscaling to avoid moiré patterns.
            pad_mode (str):
                Method to use when padding at the edges of the image.
                Defaults to 'constant'. See :func:`numpy.pad` for
                available modes.
            coord_space (str):
                Defaults to "baseline". This is a flag to indicate if
                the input `bounds` is in the baseline coordinate system
                ("baseline") or is in the requested resolution system
                ("resolution").
            **kwargs (dict):
                Extra key-word arguments for reader specific parameters.
                Currently only used by VirtualWSIReader. See class
                docstrings for more information.

        Returns:
            :class:`numpy.ndarray`:
                Array of size MxNx3 M=size[0], N=size[1]

        Example:
            >>> from tiatoolbox.wsicore.wsireader import WSIReader
            >>> # Load a WSI image
            >>> wsi = WSIReader.open(input_img="./CMU-1.ndpi")
            >>> location = (0, 0)
            >>> size = (256, 256)
            >>> # Read a region at level 0 (baseline / full resolution)
            >>> img = wsi.read_rect(location, size)
            >>> # Read a region at 0.5 microns per pixel (mpp)
            >>> img = wsi.read_rect(location, size, 0.5, "mpp")
            >>> # This could also be written more verbosely as follows
            >>> img = wsi.read_rect(
            ...     location,
            ...     size,
            ...     resolution=(0.5, 0.5),
            ...     units="mpp",
            ... )

        Note: The field of view varies with resolution when using
        :func:`read_rect`.

        .. figure:: ../images/read_rect_tissue.png
            :width: 512
            :alt: Diagram illustrating read_rect

        As the location is in the baseline reference frame but the size
        (width and height) is the output image size, the field of view
        therefore changes as resolution changes.

        If the WSI does not have a resolution layer corresponding
        exactly to the requested resolution (shown above in white with a
        dashed outline), a larger resolution is downscaled to achieve
        the correct requested output resolution.

        If the requested resolution is higher than the baseline (maximum
        resultion of the image), then bicubic interpolation is applied
        to the output image.

        .. figure:: ../images/read_rect-interpolated-reads.png
            :width: 512
            :alt: Diagram illustrating read_rect interpolting between levels

        When reading between the levels stored in the WSI, the
        coordinates of the requested region are projected to the next
        highest resolution. This resolution is then decoded and
        downsampled to produce the desired output. This is a major
        source of variability in the time take to perform a read
        operation. Reads which require reading a large region before
        downsampling will be significantly slower than reading at a
        fixed level.

        Examples:

            >>> from tiatoolbox.wsicore.wsireader import WSIReader
            >>> # Load a WSI image
            >>> wsi = WSIReader.open(input_img="./CMU-1.ndpi")
            >>> location = (0, 0)
            >>> size = (256, 256)
            >>> # The resolution can be different in x and y, e.g.
            >>> img = wsi.read_rect(
            ...     location,
            ...     size,
            ...     resolution=(0.5, 0.75),
            ...     units="mpp",
            ... )
            >>> # Several units can be used including: objective power,
            >>> # microns per pixel, pyramid/resolution level, and
            >>> # fraction of baseline.
            >>> # E.g. Read a region at an objective power of 10x
            >>> img = wsi.read_rect(
            ...     location,
            ...     size,
            ...     resolution=10,
            ...     units="power",
            ... )
            >>> # Read a region at pyramid / resolution level 1
            >>> img = wsi.read_rect(
            ...     location,
            ...     size,
            ...     resolution=1,
            ...     units="level",
            ... )
            >>> # Read at a fractional level, this will linearly
            >>> # interpolate the downsampling factor between levels.
            >>> # E.g. if levels 0 and 1 have a downsampling of 1x and
            >>> # 2x of baseline, then level 0.5 will correspond to a
            >>> # downsampling factor 1.5x of baseline.
            >>> img = wsi.read_rect(
            ...     location,
            ...     size,
            ...     resolution=0.5,
            ...     units="level",
            ... )
            >>> # Read a region at half of the full / baseline
            >>> # resolution.
            >>> img = wsi.read_rect(
            ...     location,
            ...     size,
            ...     resolution=0.5,
            ...     units="baseline",
            ... )
            >>> # Read at a higher resolution than the baseline
            >>> # (interpolation applied to output)
            >>> img = wsi.read_rect(
            ...     location,
            ...     size,
            ...     resolution=1.25,
            ...     units="baseline",
            ... )
            >>> # Assuming the image has a native mpp of 0.5,
            >>> # interpolation will be applied here.
            >>> img = wsi.read_rect(
            ...     location,
            ...     size,
            ...     resolution=0.25,
            ...     units="mpp",
            ... )

        """
        raise NotImplementedError

    def read_bounds(
        self,
        bounds: Bounds,
        resolution: Resolution = 0,
        units: str = "level",
        interpolation: str = "optimise",
        pad_mode: str = "constant",
        pad_constant_values: Union[Number, Iterable[NumPair]] = 0,
        coord_space: str = "baseline",
        **kwargs,
    ) -> np.ndarray:
        """Read a region of the whole slide image within given bounds.

        Bounds are in terms of the baseline image (level 0  / maximum
        resolution).

        Reads can be performed at different resolutions by supplying a
        pair of arguments for the resolution and the units of
        resolution. If meta data does not specify `mpp` or
        `objective_power` then `baseline` units should be selected with
        resolution 1.0

        The output image size may be different to the width and height
        of the bounds as the resolution will affect this. To read a
        region with a fixed output image size see :func:`read_rect`.

        Args:
            bounds (tuple(int)):
                By default, this is a tuple of (start_x, start_y, end_x,
                end_y) i.e. (left, top, right, bottom) of the region in
                baseline reference frame. However, with
                `coord_space="resolution"`, the bound is expected to be
                at the requested resolution system.
            resolution (int or float or tuple(float)):
                Resolution at which to read the image, default = 0.
                Either a single number or a sequence of two numbers for
                x and y are valid. This value is in terms of the
                corresponding units. For example: resolution=0.5 and
                units="mpp" will read the slide at 0.5 microns
                per-pixel, and resolution=3, units="level" will read at
                level at pyramid level / resolution layer 3.
            units (str):
                Units of resolution, default="level". Supported units
                are: microns per pixel (mpp), objective power (power),
                pyramid / resolution level (level), pixels per baseline
                pixel (baseline).
            interpolation (str):
                Method to use when resampling the output image. Possible
                values are "linear", "cubic", "lanczos", "area", and
                "optimise". Defaults to 'optimise' which will use cubic
                interpolation for upscaling and area interpolation for
                downscaling to avoid moiré patterns.
            pad_mode (str):
                Method to use when padding at the edges of the image.
                Defaults to 'constant'. See :func:`numpy.pad` for
                available modes.
            coord_space (str):
                Defaults to "baseline". This is a flag to indicate if
                the input `bounds` is in the baseline coordinate system
                ("baseline") or is in the requested resolution system
                ("resolution").
            **kwargs (dict):
                Extra key-word arguments for reader specific parameters.
                Currently only used by :obj:`VirtualWSIReader`. See
                class docstrings for more information.

        Returns:
            :class:`numpy.ndarray`:
                Array of size MxNx3 M=end_h-start_h, N=end_w-start_w

        Examples:
            >>> from tiatoolbox.wsicore.wsireader import WSIReader
            >>> from matplotlib import pyplot as plt
            >>> wsi = WSIReader.open(input_img="./CMU-1.ndpi")
            >>> # Read a region at level 0 (baseline / full resolution)
            >>> bounds = [1000, 2000, 2000, 3000]
            >>> img = wsi.read_bounds(bounds)
            >>> plt.imshow(img)
            >>> # This could also be written more verbosely as follows
            >>> img = wsi.read_bounds(
            ...     bounds,
            ...     resolution=0,
            ...     units="level",
            ... )
            >>> plt.imshow(img)

        Note: The field of view remains the same as resolution is varied
        when using :func:`read_bounds`.

        .. figure:: ../images/read_bounds_tissue.png
            :width: 512
            :alt: Diagram illustrating read_bounds

        This is because the bounds are in the baseline (level 0)
        reference frame. Therefore, varying the resolution does not
        change what is visible within the output image.

        If the WSI does not have a resolution layer corresponding
        exactly to the requested resolution (shown above in white with a
        dashed outline), a larger resolution is downscaled to achieve
        the correct requested output resolution.

        If the requested resolution is higher than the baseline (maximum
        resultion of the image), then bicubic interpolation is applied
        to the output image.

        """
        raise NotImplementedError

    def read_region(self, location: NumPair, level: int, size: IntPair) -> np.ndarray:
        """Read a region of the whole slide image (OpenSlide format args).

        This function is to help with writing code which is backwards
        compatible with OpenSlide. As such, it has the same arguments.

        This internally calls :func:`read_rect` which should be
        implemented by any :class:`WSIReader` subclass. Therefore, some
        WSI formats which are not supported by OpenSlide, such as Omnyx
        JP2 files, may also be readable with the same syntax.

        Args:
            location (tuple(int)):
                (x, y) tuple giving the top left pixel in the level 0
                reference frame.
            level (int):
                The level number.
            size (tuple(int)):
                (width, height) tuple giving the region size.

        Returns:
            :class:`numpy.ndarray`:
                Array of size MxNx3.

        """
        return self.read_rect(
            location=location, size=size, resolution=level, units="level"
        )

    def slide_thumbnail(self, resolution: Resolution = 1.25, units: str = "power"):
        """Read the whole slide image thumbnail (1.25x by default).

        For more information on resolution and units see
        :func:`read_rect`

        Args:
            resolution (int or float or tuple(float)):
                Resolution to read thumbnail at, default = 1.25
                (objective power)
            units (str):
                Resolution units, default="power".

        Returns:
            :class:`numpy.ndarray`:
                Thumbnail image.

        Examples:
            >>> from tiatoolbox.wsicore.wsireader import WSIReader
            >>> wsi = WSIReader.open(input_img="./CMU-1.ndpi")
            >>> slide_thumbnail = wsi.slide_thumbnail()

        """
        slide_dimensions = self.info.slide_dimensions
        bounds = (0, 0, *slide_dimensions)
        return self.read_bounds(bounds, resolution=resolution, units=units)

    def tissue_mask(
        self,
        method: str = "otsu",
        resolution: Resolution = 1.25,
        units: str = "power",
        **masker_kwargs,
    ) -> "VirtualWSIReader":
        """Create a tissue mask and wrap it in a VirtualWSIReader.

        For the morphological method, mpp is used for calculating the
        scale of the morphological operations. If no mpp is available,
        objective power is used instead to estimate a good scale. This
        can be overridden with a custom size, via passing a
        `kernel_size` key-word argument in `masker_kwargs`, see
        :class:`tissuemask.MorphologicalMasker` for more.


        Args:
            method (str):
                Method to use for creating the mask. Defaults
                to 'otsu'. Methods are: otsu, morphological.
            resolution (float):
                Resolution to produce the mask at.
                Defaults to 1.25.
            units (str):
                Units of resolution. Defaults to "power".
            **masker_kwargs:
                Extra kwargs passed to the masker class.

        """
        thumbnail = self.slide_thumbnail(resolution, units)
        if method not in ["otsu", "morphological"]:
            raise ValueError(f"Invalid tissue masking method: {method}.")
        if method == "otsu":
            masker = tissuemask.OtsuTissueMasker(**masker_kwargs)
        if method == "morphological":
            mpp = None
            power = None
            if units == "power":
                power = resolution
            if units == "mpp":
                mpp = resolution
            masker = tissuemask.MorphologicalMasker(
                mpp=mpp, power=power, **masker_kwargs
            )
        mask_img = masker.fit_transform([thumbnail])[0]
        return VirtualWSIReader(mask_img.astype(np.uint8), info=self.info, mode="bool")

    def save_tiles(
        self,
        output_dir: Union[str, pathlib.Path],
        tile_objective_value: int,
        tile_read_size: Tuple[int, int],
        tile_format: str = ".jpg",
        verbose: bool = True,
    ) -> None:
        """Generate image tiles from whole slide images.

        Args:
            output_dir(str or pathlib.Path):
                Output directory to save the tiles.
            tile_objective_value (int):
                Objective value at which tile is generated.
            tile_read_size (tuple(int)):
                Tile (width, height).
            tile_format (str):
                File format to save image tiles, defaults to ".jpg".
            verbose (bool):
                Print output, default to True.

        Examples:
            >>> from tiatoolbox.wsicore.wsireader import WSIReader
            >>> wsi = WSIReader.open(input_img="./CMU-1.ndpi")
            >>> wsi.save_tiles(output_dir='./dev_test',
            ...     tile_objective_value=10,
            ...     tile_read_size=(2000, 2000))

            >>> from tiatoolbox.wsicore.wsireader import WSIReader
            >>> wsi = WSIReader.open(input_img="./CMU-1.ndpi")
            >>> slide_param = wsi.info

        """
        output_dir = pathlib.Path(output_dir, self.input_path.name)

        level, slide_dimension, rescale, tile_objective_value = self._find_tile_params(
            tile_objective_value
        )

        tile_read_size = np.multiply(tile_read_size, rescale)
        slide_h = slide_dimension[1]
        slide_w = slide_dimension[0]
        tile_h = tile_read_size[1]
        tile_w = tile_read_size[0]

        iter_tot = 0
        output_dir = pathlib.Path(output_dir)
        output_dir.mkdir(parents=True)
        data = []

        vertical_tiles = int(math.ceil((slide_h - tile_h) / tile_h + 1))
        horizontal_tiles = int(math.ceil((slide_w - tile_w) / tile_w + 1))
        for iter_tot, (h, w) in enumerate(np.ndindex(vertical_tiles, horizontal_tiles)):
            start_h = h * tile_h
            end_h = (h * tile_h) + tile_h
            start_w = w * tile_w
            end_w = (w * tile_w) + tile_w

            end_h = min(end_h, slide_h)
            end_w = min(end_w, slide_w)

            # convert to baseline reference frame
            bounds = start_w, start_h, end_w, end_h
            baseline_bounds = tuple([bound * (2**level) for bound in bounds])
            # Read image region
            im = self.read_bounds(baseline_bounds, level)

            if verbose:
                format_str = (
                    "Tile%d:  start_w:%d, end_w:%d, "
                    "start_h:%d, end_h:%d, "
                    "width:%d, height:%d"
                )

                print(
                    format_str
                    % (
                        iter_tot,
                        start_w,
                        end_w,
                        start_h,
                        end_h,
                        end_w - start_w,
                        end_h - start_h,
                    ),
                    flush=True,
                )

            # Rescale to the correct objective value
            if rescale != 1:
                im = utils.transforms.imresize(img=im, scale_factor=rescale)

            img_save_name = (
                "_".join(
                    [
                        "Tile",
                        str(tile_objective_value),
                        str(int(start_w / rescale)),
                        str(int(start_h / rescale)),
                    ]
                )
                + tile_format
            )

            utils.misc.imwrite(image_path=output_dir.joinpath(img_save_name), img=im)

            data.append(
                [
                    iter_tot,
                    img_save_name,
                    start_w,
                    end_w,
                    start_h,
                    end_h,
                    im.shape[0],
                    im.shape[1],
                ]
            )

        # Save information on each slide to relate to the whole slide image
        df = pd.DataFrame(
            data,
            columns=[
                "iter",
                "Tile_Name",
                "start_w",
                "end_w",
                "start_h",
                "end_h",
                "size_w",
                "size_h",
            ],
        )
        df.to_csv(output_dir.joinpath("Output.csv"), index=False)

        # Save slide thumbnail
        slide_thumb = self.slide_thumbnail()
        utils.misc.imwrite(
            output_dir.joinpath("slide_thumbnail" + tile_format), img=slide_thumb
        )


class OpenSlideWSIReader(WSIReader):
    """Reader for OpenSlide supported whole-slide images.

    Supported WSI formats:

    - Aperio (.svs, .tif)
    - Hamamatsu (.vms, .vmu, .ndpi)
    - Leica (.scn)
    - MIRAX (.mrxs)
    - Philips (.tiff)
    - Sakura (.svslide)
    - Trestle (.tif)
    - Ventana (.bif, .tif)
    - Generic tiled TIFF (.tif)


    Attributes:
        openslide_wsi (:obj:`openslide.OpenSlide`)

    """

    def __init__(
        self,
        input_img: Union[str, pathlib.Path, np.ndarray],
        mpp: Optional[Tuple[Number, Number]] = None,
        power: Optional[Number] = None,
    ) -> None:
        super().__init__(input_img=input_img, mpp=mpp, power=power)
        self.openslide_wsi = openslide.OpenSlide(filename=str(self.input_path))

    def read_rect(
        self,
        location,
        size,
        resolution=0,
        units="level",
        interpolation="optimise",
        pad_mode="constant",
        pad_constant_values=0,
        coord_space="baseline",
        **kwargs,
    ):
        if coord_space == "resolution":
            return self._read_rect_at_resolution(
                location,
                size,
                resolution=resolution,
                units=units,
                interpolation=interpolation,
                pad_mode=pad_mode,
                pad_constant_values=pad_constant_values,
            )

        # Find parameters for optimal read
        (
            read_level,
            level_location,
            level_size,
            post_read_scale,
            _,
        ) = self.find_read_rect_params(
            location=location,
            size=size,
            resolution=resolution,
            units=units,
        )

        wsi = self.openslide_wsi

        # Read at optimal level and corrected read size
        im_region = wsi.read_region(location, read_level, level_size)
        im_region = np.array(im_region)

        # Apply padding outside of the slide area
        im_region = utils.image.crop_and_pad_edges(
            bounds=utils.transforms.locsize2bounds(level_location, level_size),
            max_dimensions=self.info.level_dimensions[read_level],
            region=im_region,
            pad_mode=pad_mode,
            pad_constant_values=pad_constant_values,
        )

        # Resize to correct scale if required
        im_region = utils.transforms.imresize(
            img=im_region,
            scale_factor=post_read_scale,
            output_size=size,
            interpolation=interpolation,
        )

        return utils.transforms.background_composite(image=im_region)

    def read_bounds(
        self,
        bounds,
        resolution=0,
        units="level",
        interpolation="optimise",
        pad_mode="constant",
        pad_constant_values=0,
        coord_space="baseline",
        **kwargs,
    ):
        # convert from requested to `baseline`
        bounds_at_baseline = bounds
        if coord_space == "resolution":
            bounds_at_baseline = self._bounds_at_resolution_to_baseline(
                bounds, resolution, units
            )
            _, size_at_requested = utils.transforms.bounds2locsize(bounds)
            # don't use the `output_size` (`size_at_requested`) here
            # because the rounding error at `bounds_at_baseline` leads to
            # different `size_at_requested` (keeping same read resolution
            # but base image is of different scale)
            (
                read_level,
                bounds_at_read_level,
                _,
                post_read_scale,
            ) = self._find_read_bounds_params(
                bounds_at_baseline, resolution=resolution, units=units
            )
        else:  # duplicated portion with VirtualReader, factoring out ?
            # Find parameters for optimal read
            (
                read_level,
                bounds_at_read_level,
                size_at_requested,
                post_read_scale,
            ) = self._find_read_bounds_params(
                bounds_at_baseline, resolution=resolution, units=units
            )

        wsi = self.openslide_wsi

        # Read at optimal level and corrected read size
        location_at_baseline = bounds_at_baseline[:2]
        _, size_at_read_level = utils.transforms.bounds2locsize(bounds_at_read_level)
        im_region = wsi.read_region(
            location=location_at_baseline, level=read_level, size=size_at_read_level
        )
        im_region = np.array(im_region)

        # Apply padding outside of the slide area
        im_region = utils.image.crop_and_pad_edges(
            bounds=bounds_at_read_level,
            max_dimensions=self.info.level_dimensions[read_level],
            region=im_region,
            pad_mode=pad_mode,
            pad_constant_values=pad_constant_values,
        )

        # Resize to correct scale if required
        if coord_space == "resolution":
            im_region = utils.transforms.imresize(
                img=im_region,
                output_size=size_at_requested,
                interpolation=interpolation,
            )
        else:
            im_region = utils.transforms.imresize(
                img=im_region,
                scale_factor=post_read_scale,
                output_size=size_at_requested,
                interpolation=interpolation,
            )

        return utils.transforms.background_composite(image=im_region)

    def _info(self):
        """Openslide WSI meta data reader.

        Returns:
            WSIMeta:
                Metadata information.

        """
        props = self.openslide_wsi.properties
        if openslide.PROPERTY_NAME_OBJECTIVE_POWER in props:
            objective_power = float(props[openslide.PROPERTY_NAME_OBJECTIVE_POWER])
        else:
            objective_power = None

        slide_dimensions = self.openslide_wsi.level_dimensions[0]
        level_count = self.openslide_wsi.level_count
        level_dimensions = self.openslide_wsi.level_dimensions
        level_downsamples = self.openslide_wsi.level_downsamples
        vendor = props.get(openslide.PROPERTY_NAME_VENDOR)

        # Find microns per pixel (mpp)
        # Initialise to None (value if cannot be determined)
        mpp = None
        # Check OpenSlide for mpp metadata first
        try:
            mpp_x = float(props[openslide.PROPERTY_NAME_MPP_X])
            mpp_y = float(props[openslide.PROPERTY_NAME_MPP_Y])
            mpp = (mpp_x, mpp_y)
        # Fallback to TIFF resolution units and convert to mpp
        except KeyError:
            tiff_res_units = props.get("tiff.ResolutionUnit")
            try:
                x_res = float(props["tiff.XResolution"])
                y_res = float(props["tiff.YResolution"])
                mpp_x = utils.misc.ppu2mpp(x_res, tiff_res_units)
                mpp_y = utils.misc.ppu2mpp(y_res, tiff_res_units)
                mpp = [mpp_x, mpp_y]
                warnings.warn(
                    "Metadata: Falling back to TIFF resolution tag"
                    " for microns-per-pixel (MPP)."
                )
            except KeyError:
                warnings.warn("Metadata: Unable to determine microns-per-pixel (MPP).")

        # Fallback to calculating objective power from mpp
        if objective_power is None:
            if mpp is not None:
                objective_power = utils.misc.mpp2common_objective_power(
                    float(np.mean(mpp))
                )
                warnings.warn(
                    "Metadata: Objective power inferred from microns-per-pixel (MPP)."
                )
            else:
                warnings.warn("Metadata: Unable to determine objective power.")

        return WSIMeta(
            file_path=self.input_path,
            axes="YXS",
            objective_power=objective_power,
            slide_dimensions=slide_dimensions,
            level_count=level_count,
            level_dimensions=level_dimensions,
            level_downsamples=level_downsamples,
            vendor=vendor,
            mpp=mpp,
            raw=dict(**props),
        )


class OmnyxJP2WSIReader(WSIReader):
    """Class for reading Omnyx JP2 images.

    Supported WSI formats:

    - Omnyx JPEG-2000 (.jp2)

    Attributes:
        glymur_wsi (:obj:`glymur.Jp2k`)

    """

    def __init__(
        self,
        input_img: Union[str, pathlib.Path, np.ndarray],
        mpp: Optional[Tuple[Number, Number]] = None,
        power: Optional[Number] = None,
    ) -> None:
        super().__init__(input_img=input_img, mpp=mpp, power=power)
        import glymur

        glymur.set_option("lib.num_threads", os.cpu_count() or 1)
        self.glymur_wsi = glymur.Jp2k(filename=str(self.input_path))

    def read_rect(
        self,
        location,
        size,
        resolution=0,
        units="level",
        interpolation="optimise",
        pad_mode="constant",
        pad_constant_values=0,
        coord_space="baseline",
        **kwargs,
    ):
        if coord_space == "resolution":
            return self._read_rect_at_resolution(
                location,
                size,
                resolution=resolution,
                units=units,
                interpolation=interpolation,
                pad_mode=pad_mode,
                pad_constant_values=pad_constant_values,
            )

        # Find parameters for optimal read
        (
            read_level,
            _,
            _,
            post_read_scale,
            baseline_read_size,
        ) = self.find_read_rect_params(
            location=location,
            size=size,
            resolution=resolution,
            units=units,
        )

        stride = 2**read_level
        glymur_wsi = self.glymur_wsi
        bounds = utils.transforms.locsize2bounds(
            location=location, size=baseline_read_size
        )
        im_region = utils.image.safe_padded_read(
            image=glymur_wsi,
            bounds=bounds,
            stride=stride,
            pad_mode=pad_mode,
            pad_constant_values=pad_constant_values,
        )

        im_region = utils.transforms.imresize(
            img=im_region,
            scale_factor=post_read_scale,
            output_size=size,
            interpolation=interpolation,
        )

        return utils.transforms.background_composite(image=im_region)

    def read_bounds(
        self,
        bounds,
        resolution=0,
        units="level",
        interpolation="optimise",
        pad_mode="constant",
        pad_constant_values=0,
        coord_space="baseline",
        **kwargs,
    ):

        bounds_at_baseline = bounds
        if coord_space == "resolution":
            bounds_at_baseline = self._bounds_at_resolution_to_baseline(
                bounds, resolution, units
            )
            _, size_at_requested = utils.transforms.bounds2locsize(bounds)
            # don't use the `output_size` (`size_at_requested`) here
            # because the rounding error at `bounds_at_baseline` leads to
            # different `size_at_requested` (keeping same read resolution
            # but base image is of different scale)
            (read_level, _, _, post_read_scale,) = self._find_read_bounds_params(
                bounds_at_baseline, resolution=resolution, units=units
            )
        else:  # duplicated portion with VirtualReader, factoring out ?
            # Find parameters for optimal read
            (
                read_level,
                _,  # bounds_at_read_level,
                size_at_requested,
                post_read_scale,
            ) = self._find_read_bounds_params(
                bounds_at_baseline, resolution=resolution, units=units
            )
        glymur_wsi = self.glymur_wsi

        stride = 2**read_level

        im_region = utils.image.safe_padded_read(
            image=glymur_wsi,
            bounds=bounds_at_baseline,
            stride=stride,
            pad_mode=pad_mode,
            pad_constant_values=pad_constant_values,
        )

        # Resize to correct scale if required
        if coord_space == "resolution":
            im_region = utils.transforms.imresize(
                img=im_region,
                output_size=size_at_requested,
                interpolation=interpolation,
            )
        else:
            im_region = utils.transforms.imresize(
                img=im_region,
                scale_factor=post_read_scale,
                output_size=size_at_requested,
                interpolation=interpolation,
            )

        return utils.transforms.background_composite(image=im_region)

    def _info(self):
        """JP2 metadata reader.

        Returns:
            WSIMeta:
                Metadata information.

        """
        import glymur

        glymur_wsi = self.glymur_wsi
        box = glymur_wsi.box
        description = box[3].xml.find("description")
        m = re.search(r"(?<=AppMag = )\d\d", description.text)
        objective_power = np.int(m.group(0))
        image_header = box[2].box[0]
        slide_dimensions = (image_header.width, image_header.height)

        # Determine level_count
        cod = None
        for segment in glymur_wsi.codestream.segment:
            if isinstance(segment, glymur.codestream.CODsegment):
                cod = segment

        if cod is None:
            warnings.warn(
                "Metadata: JP2 codestream missing COD segment! "
                "Cannot determine number of decompositions (levels)"
            )
            level_count = 1
        else:
            level_count = cod.num_res

        level_downsamples = [2**n for n in range(level_count)]

        level_dimensions = [
            (int(slide_dimensions[0] / 2**n), int(slide_dimensions[1] / 2**n))
            for n in range(level_count)
        ]

        vendor = "Omnyx JP2"
        m = re.search(r"(?<=MPP = )\d*\.\d+", description.text)
        mpp_x = float(m.group(0))
        mpp_y = float(m.group(0))
        mpp = [mpp_x, mpp_y]

        return WSIMeta(
            file_path=self.input_path,
            axes="YXS",
            objective_power=objective_power,
            slide_dimensions=slide_dimensions,
            level_count=level_count,
            level_dimensions=level_dimensions,
            level_downsamples=level_downsamples,
            vendor=vendor,
            mpp=mpp,
            raw=self.glymur_wsi.box,
        )


class VirtualWSIReader(WSIReader):
    """Class for reading non-pyramidal images e.g., visual fields.

    Supported formats:

    - .jpg
    - .png
    - :class:`numpy.ndarray`

    This reader uses :func:`tiatoolbox.utils.image.sub_pixel_read` to
    allow reading low resolution images as if they are larger i.e. with
    'virtual' pyramid resolutions. This is useful for reading low
    resolution masks as if they were stretched to overlay a higher
    resolution WSI.

    Extra key-word arguments given to :func:`~WSIReader.read_region` and
    :func:`~WSIReader.read_bounds` will be passed to
    :func:`~tiatoolbox.utils.image.sub_pixel_read`.

    Attributes:
        img (:class:`numpy.ndarray`)
        mode (str)

    Args:
        input_img (str, pathlib.Path, ndarray):
            Input path to WSI.
        info (WSIMeta):
            Metadata for the virtual wsi.
        mode (str):
            Mode of the input image. Default is 'rgb'. Allowed values
            are: rgb, bool.

    """

    def __init__(
        self,
        input_img: Union[str, pathlib.Path, np.ndarray],
        mpp: Optional[Tuple[Number, Number]] = None,
        power: Optional[Number] = None,
        info: WSIMeta = None,
        mode="rgb",
    ) -> None:
        super().__init__(
            input_img=input_img,
            mpp=mpp,
            power=power,
        )
        if mode.lower() not in ["rgb", "bool"]:
            raise ValueError("Invalid mode.")
        self.mode = mode.lower()
        if isinstance(input_img, np.ndarray):
            self.img = input_img
        else:
            self.img = utils.misc.imread(self.input_path)

        if info is not None:
            self._m_info = info

    def _info(self):
        """Visual Field meta data getter.

        This generates a WSIMeta object for the slide if none exists.
        There is 1 level with dimensions equal to the image and no mpp,
        objective power, or vendor data.


        Returns:
            WSIMeta:
                Metadata information.

        """
        param = WSIMeta(
            file_path=self.input_path,
            axes="YSX",
            objective_power=None,
            # align to XY to match with OpenSlide
            slide_dimensions=self.img.shape[:2][::-1],
            level_count=1,
            level_dimensions=(self.img.shape[:2][::-1],),
            level_downsamples=[1.0],
            vendor=None,
            mpp=None,
            raw=None,
        )
        if self._m_info is None:
            self._m_info = param
        return self._m_info

    def _find_params_from_baseline(self, location, baseline_read_size):
        """Convert read parameters from (virtual) baseline coordinates.

        Args:
            location (tuple(int)):
                Location of the location to read in (virtual) baseline
                coordinates.
            baseline_read_size (tuple(int)):
                Size of the region to read in (virtual) baseline
                coordinates.

        """
        baseline_size = np.array(self.info.slide_dimensions)
        image_size = np.array(self.img.shape[:2][::-1])
        size_ratio = image_size / baseline_size
        image_location = np.array(location, dtype=np.float32) * size_ratio
        read_size = np.array(baseline_read_size) * size_ratio
        return image_location, read_size

    def read_rect(
        self,
        location,
        size,
        resolution=0,
        units="level",
        interpolation="optimise",
        pad_mode="constant",
        pad_constant_values=0,
        coord_space="baseline",
        **kwargs,
    ):
        if coord_space == "resolution":
            return self._read_rect_at_resolution(
                location,
                size,
                resolution=resolution,
                units=units,
                interpolation=interpolation,
                pad_mode=pad_mode,
                pad_constant_values=pad_constant_values,
            )

        # Find parameters for optimal read
        (_, _, _, _, baseline_read_size,) = self.find_read_rect_params(
            location=location,
            size=size,
            resolution=resolution,
            units=units,
        )

        image_location, image_read_size = self._find_params_from_baseline(
            location, baseline_read_size
        )

        bounds = utils.transforms.locsize2bounds(
            location=image_location,
            size=image_read_size,
        )

        if interpolation in [None, "none"]:
            output_size = None
        else:
            output_size = size

        im_region = utils.image.sub_pixel_read(
            self.img,
            bounds,
            output_size=output_size,
            interpolation=interpolation,
            pad_mode=pad_mode,
            pad_constant_values=pad_constant_values,
            read_kwargs=kwargs,
        )

        if self.mode == "rgb":
            return utils.transforms.background_composite(image=im_region)
        return im_region

    def read_bounds(
        self,
        bounds,
        resolution=0,
        units="level",
        interpolation="optimise",
        pad_mode="constant",
        pad_constant_values=0,
        coord_space="baseline",
        **kwargs,
    ):

        # convert from requested to `baseline`
        bounds_at_baseline = bounds
        if coord_space == "resolution":
            bounds_at_baseline = self._bounds_at_resolution_to_baseline(
                bounds, resolution, units
            )
            _, size_at_requested = utils.transforms.bounds2locsize(bounds)
            # * Find parameters for optimal read
            # don't use the `output_size` (`size_at_requested`) here
            # because the rounding error at `bounds_at_baseline` leads to
            # different `size_at_requested` (keeping same read resolution
            # but base image is of different scale)
            _, _, _, post_read_scale = self._find_read_bounds_params(
                bounds_at_baseline,
                resolution=resolution,
                units=units,
            )
        else:
            # * Find parameters for optimal read
            _, _, size_at_requested, post_read_scale = self._find_read_bounds_params(
                bounds_at_baseline,
                resolution=resolution,
                units=units,
            )

        location_at_read, size_at_read = self._find_params_from_baseline(
            *utils.transforms.bounds2locsize(bounds_at_baseline)
        )
        bounds_at_read = utils.transforms.locsize2bounds(location_at_read, size_at_read)

        if interpolation in [None, "none"]:
            interpolation = None

        im_region = utils.image.sub_pixel_read(
            self.img,
            bounds_at_read,
            output_size=size_at_requested,
            interpolation=interpolation,
            pad_mode=pad_mode,
            pad_constant_values=pad_constant_values,
            read_kwargs=kwargs,
        )

        if coord_space == "resolution":
            # do this to enforce output size is as defined by input bounds
            im_region = utils.transforms.imresize(
                img=im_region, output_size=size_at_requested
            )
        else:
            im_region = utils.transforms.imresize(
                img=im_region,
                scale_factor=post_read_scale,
                output_size=size_at_requested,
            )

        if self.mode == "rgb":
            return utils.transforms.background_composite(image=im_region)
        return im_region


class ArrayView:
    """An object for viewing a zarr array with a different index ordering.

    Used to allow YXS index order reads for arrays with axes in other
    orders such as SYX. Currently supported axes are:
    - YXS
    - SYX

    """

    def __init__(self, array: zarr.Array, axes: str) -> None:
        """Initialise the view object.

        Args:
            array (zarr.Array):
                Zarr Array to read from.
            axes (str):
                Axes ordering string. Allowed values are YXS and SYX.

        """
        self.array = array
        self.axes = axes
        self._shape = dict(zip(self.axes, self.array.shape))

    @property
    def shape(self):
        return tuple(self._shape[c] for c in "YXS")

    def __getitem__(self, index):
        # Normalize to a tuple of length = len(self.axes)
        if not isinstance(index, tuple):
            index = (index,)
        while len(index) < len(self.axes):
            index = (*index, slice(None))

        if self.axes == "YXS":
            return self.array[index]
        if self.axes == "SYX":
            y, x, s = index
            index = (s, y, x)
            return np.rollaxis(self.array[index], 0, 3)
        raise Exception(f"Unsupported axes `{self.axes}`.")


class TIFFWSIReader(WSIReader):
    def __init__(
        self,
        input_img: Union[str, pathlib.Path, np.ndarray],
        mpp: Optional[Tuple[Number, Number]] = None,
        power: Optional[Number] = None,
        series="auto",
        cache_size=2**28,
    ) -> None:
        super().__init__(input_img=input_img, mpp=mpp, power=power)
        self.tiff = tifffile.TiffFile(self.input_path)
        self._axes = self.tiff.pages[0].axes
        # Flag which is True if the image is a simple single page tile TIFF
        is_single_page_tiled = all(
            [
                self.tiff.pages[0].is_tiled,
                # Not currently supporting multi-page images
                not self.tiff.is_multipage,
                # Currently only supporting single page generic tiled TIFF
                len(self.tiff.pages) == 1,
            ]
        )
        if not any([self.tiff.is_svs, self.tiff.is_ome, is_single_page_tiled]):
            raise ValueError("Unsupported TIFF WSI format.")

        self.series_n = series
        if self.tiff.series is None or len(self.tiff.series) == 0:  # pragma: no cover
            raise Exception("TIFF does not contain any valid series.")
        # Find the largest series if series="auto"
        if self.series_n == "auto":
            all_series = self.tiff.series or []

            def page_area(page: tifffile.TiffPage) -> float:
                """Calculate the area of a page."""
                return np.prod(self._canonical_shape(page.shape)[:2])

            series_areas = [page_area(s.pages[0]) for s in all_series]  # skipcq
            self.series_n = np.argmax(series_areas)
        self._tiff_series = self.tiff.series[self.series_n]
        self._zarr_store = tifffile.imread(
            self.input_path, series=self.series_n, aszarr=True
        )
        self._zarr_lru_cache = zarr.LRUStoreCache(self._zarr_store, max_size=cache_size)
        self._zarr_group = zarr.open(self._zarr_lru_cache)
        if not isinstance(self._zarr_group, zarr.hierarchy.Group):
            group = zarr.hierarchy.group()
            group[0] = self._zarr_group
            self._zarr_group = group
        self.level_arrays = {
            int(key): ArrayView(array, axes=self.info.axes)
            for key, array in self._zarr_group.items()
        }

    def _canonical_shape(self, shape):
        """Make a level shape tuple in YXS order.

        Args:
            shape (tuple(int)):
                Input shape tuple.

        Returns:
            tuple:
                Shape in YXS order.

        """
        if self._axes == "YXS":
            return shape
        if self._axes == "SYX":
            return np.roll(shape, -1)
        raise Exception(f"Unsupported axes `{self._axes}`.")

    def _parse_svs_metadata(self) -> dict:
        """Extract SVS specific metadata.

        Returns:
            dict:
                Dictionary of kwargs for WSIMeta.

        """
        raw = {}
        mpp = None
        objective_power = None
        vendor = "Aperio"

        description = self.tiff.pages[0].description
        raw["Description"] = description
        parts = description.split("|")
        description_headers, key_value_pairs = parts[0], parts[1:]
        description_headers = description_headers.split(";")

        software, photometric_info = description_headers[0].splitlines()
        raw["Software"] = software
        raw["Photometric Info"] = photometric_info

        def parse_svs_tag(string: str) -> Tuple[str, Union[Number, str]]:
            """Parse SVS key-value string.

            Infers types of data by trial and error with a fallback to
            the original string type.

            Args:
                string (str):
                    Key-value string in SVS format: "key=value".

            Returns:
                tuple:
                    Key-value pair.

            """
            pair = string.split("=")
            if len(pair) != 2:
                raise ValueError(
                    "Invalid metadata. Expected string of the format 'key=value'."
                )
            key, value_string = pair
            key = key.strip()
            value_string = value_string.strip()
            value = value_string.strip()

            def us_date(string: str) -> datetime:
                return datetime.strptime(string, r"%m/%d/%y")

            def time(string: str) -> datetime:
                return datetime.strptime(string, r"%H:%M:%S")

            casting_precedence = [us_date, time, int, float]
            value = value_string
            for cast in casting_precedence:
                try:
                    value = cast(value_string)
                    return key, value
                except ValueError:
                    continue

            return key, value

        svs_tags = dict(parse_svs_tag(string) for string in key_value_pairs)
        raw["SVS Tags"] = svs_tags
        mpp = svs_tags.get("MPP")
        if mpp is not None:
            mpp = [mpp] * 2
        objective_power = svs_tags.get("AppMag")

        return {
            "objective_power": objective_power,
            "vendor": vendor,
            "mpp": mpp,
            "raw": raw,
        }

    def _parse_ome_metadata(self) -> dict:
        # The OME-XML should be in each IFD but is optional. It must be
        # present in the first IFD. We simply get the description from
        # the first IFD.
        from defusedxml.ElementTree import fromstring as et_from_string

        description = self.tiff.pages[0].description
        xml = et_from_string(description)
        namespaces = {"ome": "http://www.openmicroscopy.org/Schemas/OME/2016-06"}
        xml_series = xml.findall("ome:Image", namespaces)[self.series_n]

        raw = {
            "Description": description,
            "OME-XML": xml,
        }

        objective_power = None
        mpp = None
        vendor = None

        xml_pixels = xml_series.find("ome:Pixels", namespaces)
        mppx = xml_pixels.attrib.get("PhysicalSizeX")
        mppy = xml_pixels.attrib.get("PhysicalSizeY")
        if mppx is not None and mppy is not None:
            mpp = [mppx, mppy]
        elif mppx is not None or mppy is not None:
            warnings.warn("Only one MPP value found. Using it for both X  and Y.")
            mpp = [mppx or mppy] * 2

        instrument_ref = xml_series.find("ome:InstrumentRef", namespaces)
        objective_settings = xml_series.find("ome:ObjectiveSettings", namespaces)
        instrument_ref_id = instrument_ref.attrib["ID"]
        objective_settings_id = objective_settings.attrib["ID"]
        instruments = {
            instrument.attrib["ID"]: instrument
            for instrument in xml.findall("ome:Instrument", namespaces)
        }
        objectives = {
            (instrument_id, objective.attrib["ID"]): objective
            for instrument_id, instrument in instruments.items()
            for objective in instrument.findall("ome:Objective", namespaces)
        }

        try:
            objective = objectives[(instrument_ref_id, objective_settings_id)]
            objective_power = float(objective.attrib.get("NominalMagnification"))
        except KeyError:
            raise KeyError("No matching Instrument for image InstrumentRef in OME-XML.")

        return {
            "objective_power": objective_power,
            "vendor": vendor,
            "mpp": mpp,
            "raw": raw,
        }

    def _parse_generic_tiled_metadata(self) -> dict:
        """Extract generic tiled metadata.

        Returns:
            dict: Dictionary of kwargs for WSIMeta.

        """
        raw = {}
        mpp = None
        objective_power = None
        vendor = "Generic"

        description = self.tiff.pages[0].description
        raw["Description"] = description

        # Check for MPP in the tiff resolution tags
        # res_units: 1 = undefined, 2 = inch, 3 = centimeter
        res_units = self.tiff.pages[0].tags.get("ResolutionUnit")
        res_x = self.tiff.pages[0].tags.get("XResolution")
        res_y = self.tiff.pages[0].tags.get("YResolution")
        if (
            all(x is not None for x in [res_units, res_x, res_y])
            and res_units.value != 1
        ):
            mpp = [
                utils.misc.ppu2mpp(res_x.value[0], res_units.value),
                utils.misc.ppu2mpp(res_y.value[0], res_units.value),
            ]

        return {
            "objective_power": objective_power,
            "vendor": vendor,
            "mpp": mpp,
            "raw": raw,
        }

    def _info(self):
        """TIFF metadata constructor.

        Returns:
            WSIMeta:
                Containing metadata.

        """
        level_count = len(self._zarr_group)
        level_dimensions = [
            np.array(self._canonical_shape(p.shape)[:2][::-1])
            for p in self._zarr_group.values()
        ]
        slide_dimensions = level_dimensions[0]
        level_downsamples = [(level_dimensions[0] / x)[0] for x in level_dimensions]
        # The tags attribute object will not pickle or deepcopy,
        # so a copy with only python values or tifffile enums is made.
        tifffile_tags = self.tiff.pages[0].tags.items()
        tiff_tags = {
            code: {
                "code": code,
                "value": tag.value,
                "name": tag.name,
                "count": tag.count,
                "type": tag.dtype,
            }
            for code, tag in tifffile_tags
        }

        if self.tiff.is_svs:
            filetype_params = self._parse_svs_metadata()
        if self.tiff.is_ome:
            filetype_params = self._parse_ome_metadata()
        if self.tiff.pages[0].is_tiled:
            filetype_params = self._parse_generic_tiled_metadata()
        filetype_params["raw"]["TIFF Tags"] = tiff_tags

        return WSIMeta(
            file_path=self.input_path,
            slide_dimensions=slide_dimensions,
            axes=self._axes,
            level_count=level_count,
            level_dimensions=level_dimensions,
            level_downsamples=level_downsamples,
            **filetype_params,
        )

    def read_rect(
        self,
        location,
        size,
        resolution=0,
        units="level",
        interpolation="optimise",
        pad_mode="constant",
        pad_constant_values=0,
        coord_space="baseline",
        **kwargs,
    ):
        if coord_space == "resolution":
            return self._read_rect_at_resolution(
                location,
                size,
                resolution=resolution,
                units=units,
                interpolation=interpolation,
                pad_mode=pad_mode,
                pad_constant_values=pad_constant_values,
            )

        # Find parameters for optimal read
        (
            read_level,
            _,
            _,
            post_read_scale,
            baseline_read_size,
        ) = self.find_read_rect_params(
            location=location,
            size=size,
            resolution=resolution,
            units=units,
        )

        bounds = utils.transforms.locsize2bounds(
            location=location, size=baseline_read_size
        )
        im_region = utils.image.safe_padded_read(
            image=self.level_arrays[read_level],
            bounds=bounds,
            pad_mode=pad_mode,
            pad_constant_values=pad_constant_values,
        )

        im_region = utils.transforms.imresize(
            img=im_region,
            scale_factor=post_read_scale,
            output_size=size,
            interpolation=interpolation,
        )

        return utils.transforms.background_composite(image=im_region)

    def read_bounds(
        self,
        bounds,
        resolution=0,
        units="level",
        interpolation="optimise",
        pad_mode="constant",
        pad_constant_values=0,
        coord_space="baseline",
        **kwargs,
    ):
        bounds_at_baseline = bounds
        if coord_space == "resolution":
            bounds_at_baseline = self._bounds_at_resolution_to_baseline(
                bounds, resolution, units
            )
            _, size_at_requested = utils.transforms.bounds2locsize(bounds)
            # don't use the `output_size` (`size_at_requested`) here
            # because the rounding error at `bounds_at_baseline` leads to
            # different `size_at_requested` (keeping same read resolution
            # but base image is of different scale)
            (read_level, _, _, post_read_scale,) = self._find_read_bounds_params(
                bounds_at_baseline, resolution=resolution, units=units
            )
        else:  # duplicated portion with VirtualReader, factoring out ?
            # Find parameters for optimal read
            (
                read_level,
                _,
                size_at_requested,
                post_read_scale,
            ) = self._find_read_bounds_params(
                bounds_at_baseline, resolution=resolution, units=units
            )

        im_region = utils.image.sub_pixel_read(
            image=self.level_arrays[read_level],
            bounds=bounds_at_baseline,
            output_size=size_at_requested,
            interpolation=interpolation,
            pad_mode=pad_mode,
            pad_constant_values=pad_constant_values,
            read_kwargs=kwargs,
        )

        if coord_space == "resolution":
            # do this to enforce output size is as defined by input bounds
            im_region = utils.transforms.imresize(
                img=im_region, output_size=size_at_requested
            )
        else:
            im_region = utils.transforms.imresize(
                img=im_region,
                scale_factor=post_read_scale,
                output_size=size_at_requested,
            )

        return im_region


class DICOMWSIReader(WSIReader):
    wsidicom = None

    def __init__(
        self,
        input_img: Union[str, pathlib.Path, np.ndarray],
        mpp: Optional[Tuple[Number, Number]] = None,
        power: Optional[Number] = None,
    ) -> None:
        from wsidicom import WsiDicom

        super().__init__(input_img, mpp, power)
        self.wsi = WsiDicom.open(input_img)

    def _info(self) -> WSIMeta:

        level_dimensions = [
            (level.size.width, level.size.height) for level in self.wsi.levels
        ]
        level_downsamples = [
            np.mean(
                [
                    level_dimensions[0][0] / level.size.width,
                    level_dimensions[0][1] / level.size.height,
                ]
            )
            for level in self.wsi.levels
        ]
        dataset = self.wsi.datasets[0]
        # Get pixel spacing in mm from DICOM file and convert to um/px (mpp)
        mm_per_pixel = dataset.pixel_spacing
        mpp = (mm_per_pixel.width * 1e3, mm_per_pixel.height * 1e3)

        return WSIMeta(
            slide_dimensions=level_dimensions[0],
            level_dimensions=level_dimensions,
            level_downsamples=level_downsamples,
            axes="YXS",
            mpp=mpp,
            level_count=len(level_dimensions),
            vendor=dataset.Manufacturer,
        )

    def read_rect(
        self,
        location,
        size,
        resolution=0,
        units="level",
        interpolation="optimise",
        pad_mode="constant",
        pad_constant_values=0,
        coord_space="baseline",
        **kwargs,
    ):
        if coord_space == "resolution":
            return self._read_rect_at_resolution(
                location,
                size,
                resolution=resolution,
                units=units,
                interpolation=interpolation,
                pad_mode=pad_mode,
                pad_constant_values=pad_constant_values,
            )

        # Find parameters for optimal read
        (
            read_level,
            level_location,
            level_read_size,
            post_read_scale,
            _,
        ) = self.find_read_rect_params(
            location=location,
            size=size,
            resolution=resolution,
            units=units,
        )

        wsi = self.wsi

        # Read at optimal level and corrected read size
        level_size = self.info.level_dimensions[read_level]
        constrained_read_bounds = utils.image.find_overlap(
            read_location=level_location,
            read_size=level_read_size,
            image_size=level_size,
        )
        _, constrained_read_size = utils.transforms.bounds2locsize(
            constrained_read_bounds
        )
        im_region = wsi.read_region(location, read_level, constrained_read_size)
        im_region = np.array(im_region)

        # Apply padding outside of the slide area
        level_read_bounds = utils.transforms.locsize2bounds(
            level_location, level_read_size
        )
        im_region = utils.image.crop_and_pad_edges(
            bounds=level_read_bounds,
            max_dimensions=level_size,
            region=im_region,
            pad_mode=pad_mode,
            pad_constant_values=pad_constant_values,
        )

        # Resize to correct scale if required
        im_region = utils.transforms.imresize(
            img=im_region,
            scale_factor=post_read_scale,
            output_size=tuple(np.array(size).astype(int)),
            interpolation=interpolation,
        )

        return utils.transforms.background_composite(image=im_region)

    def read_bounds(
        self,
        bounds,
        resolution=0,
        units="level",
        interpolation="optimise",
        pad_mode="constant",
        pad_constant_values=0,
        coord_space="baseline",
        **kwargs,
    ):
        # convert from requested to `baseline`
        bounds_at_baseline = bounds
        if coord_space == "resolution":
            bounds_at_baseline = self._bounds_at_resolution_to_baseline(
                bounds, resolution, units
            )
            _, size_at_requested = utils.transforms.bounds2locsize(bounds)
            # don't use the `output_size` (`size_at_requested`) here
            # because the rounding error at `bounds_at_baseline` leads to
            # different `size_at_requested` (keeping same read resolution
            # but base image is of different scale)
            (
                read_level,
                bounds_at_read_level,
                _,
                post_read_scale,
            ) = self._find_read_bounds_params(
                bounds_at_baseline, resolution=resolution, units=units
            )
        else:  # duplicated portion with VirtualReader, factoring out ?
            # Find parameters for optimal read
            (
                read_level,
                bounds_at_read_level,
                size_at_requested,
                post_read_scale,
            ) = self._find_read_bounds_params(
                bounds_at_baseline, resolution=resolution, units=units
            )

        wsi = self.wsi

        # Read at optimal level and corrected read size
        location_at_baseline = bounds_at_baseline[:2]
        level_location, size_at_read_level = utils.transforms.bounds2locsize(
            bounds_at_read_level
        )
        level_size = self.info.level_dimensions[read_level]
        read_bounds = utils.image.find_overlap(
            level_location, size_at_read_level, level_size
        )
        _, read_size = utils.transforms.bounds2locsize(read_bounds)
        im_region = wsi.read_region(
            location=location_at_baseline, level=read_level, size=read_size
        )
        im_region = np.array(im_region)

        # Apply padding outside of the slide area
        im_region = utils.image.crop_and_pad_edges(
            bounds=bounds_at_read_level,
            max_dimensions=self.info.level_dimensions[read_level],
            region=im_region,
            pad_mode=pad_mode,
            pad_constant_values=pad_constant_values,
        )

        # Resize to correct scale if required
        if coord_space == "resolution":
            im_region = utils.transforms.imresize(
                img=im_region,
                output_size=size_at_requested,
                interpolation=interpolation,
            )
        else:
            im_region = utils.transforms.imresize(
                img=im_region,
                scale_factor=post_read_scale,
                output_size=size_at_requested,
                interpolation=interpolation,
            )

        return utils.transforms.background_composite(image=im_region)


def get_wsireader(input_img):
    """Return an appropriate :class:`.WSIReader` object.

    Args:
        input_img (str, pathlib.Path, :class:`numpy.ndarray`, or :obj:WSIReader):
          Input to create a WSI object from. Supported types of input
          are: `str` and `pathlib.Path` which point to the location on
          the disk where image is stored, :class:`numpy.ndarray` in
          which the input image in the form of numpy array (HxWxC) is
          stored, or :obj:WSIReader which is an already created
          tiatoolbox WSI handler. In the latter case, the function
          directly passes the input_imge to the output.

    Returns:
        WSIReader:
            An object with base :class:`.WSIReader` as base class.

    Examples:
        >>> from tiatoolbox.wsicore.wsireader import WSIReader
        >>> wsi = WSIReader.open(input_img="./sample.svs")

    """
    warnings.warn(
        "get_wsireader is deprecated. Please use WSIReader.open instead",
        DeprecationWarning,
    )
    return WSIReader.open(input_img)<|MERGE_RESOLUTION|>--- conflicted
+++ resolved
@@ -160,20 +160,11 @@
         if suffixes[-2:] in ([".ome", ".tiff"],):
             return TIFFWSIReader(input_img, mpp=mpp, power=power)
 
-<<<<<<< HEAD
-        if suffixes[-1] in (".tif", ".tiff"):
-            try:
-                # try opening with this incase its a big tiff
-                return OpenSlideWSIReader(input_img, mpp=mpp, power=power)
-            except:
-                return VirtualWSIReader(input_img, mpp=mpp, power=power)
-=======
         if suffixes[-1] in (".tif", ".tiff") and is_tiled_tiff(input_img):
             try:
                 return OpenSlideWSIReader(input_img, mpp=mpp, power=power)
             except openslide.OpenSlideError:
                 return TIFFWSIReader(input_img, mpp=mpp, power=power)
->>>>>>> c7fe7851
 
         if suffixes[-1] in (".jpg", ".jpeg", ".png", ".tif", ".tiff"):
             return VirtualWSIReader(input_img, mpp=mpp, power=power)
