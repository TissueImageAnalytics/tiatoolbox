--- conflicted
+++ resolved
@@ -10,11 +10,7 @@
 import re
 from datetime import datetime
 from numbers import Number
-<<<<<<< HEAD
 from typing import TYPE_CHECKING, Iterable
-=======
-from typing import Iterable
->>>>>>> 296bd85c
 
 import numpy as np
 import openslide
@@ -268,11 +264,7 @@
                 "WSIRead, numpy array, string or pathlib.Path"
             )
             raise TypeError(
-<<<<<<< HEAD
                 msg,
-=======
-                "Invalid input: Must be a WSIRead, numpy array, string or pathlib.Path",
->>>>>>> 296bd85c
             )
         if isinstance(input_img, np.ndarray):
             return VirtualWSIReader(input_img, mpp=mpp, power=power)
@@ -299,11 +291,7 @@
             if not is_ngff(input_path):
                 msg = f"File {input_path} does not appear to be a v0.4 NGFF zarr."
                 raise FileNotSupportedError(
-<<<<<<< HEAD
                     msg,
-=======
-                    f"File {input_path} does not appear to be a v0.4 NGFF zarr.",
->>>>>>> 296bd85c
                 )
             return NGFFWSIReader(input_path, mpp=mpp, power=power)
 
@@ -372,11 +360,7 @@
         ]:
             msg = f"File {input_path} is not a supported file format."
             raise FileNotSupportedError(
-<<<<<<< HEAD
                 msg,
-=======
-                f"File {input_path} is not a supported file format.",
->>>>>>> 296bd85c
             )
 
     def __init__(
@@ -725,11 +709,7 @@
         self,
         resolution: Resolution,
         units: Units,
-<<<<<<< HEAD
         precision: int = 3,
-=======
-        precisions: int = 3,
->>>>>>> 296bd85c
     ) -> IntPair:
         """Return the size of WSI at requested resolution.
 
@@ -761,17 +741,10 @@
             wsi_shape_at_resolution,
             _,
         ) = self._find_read_bounds_params(
-<<<<<<< HEAD
             [0, 0, *list(wsi_shape_at_baseline)],
             resolution,
             units,
             precision,
-=======
-            [0, 0] + list(wsi_shape_at_baseline),
-            resolution,
-            units,
-            precisions,
->>>>>>> 296bd85c
         )
         return wsi_shape_at_resolution
 
@@ -861,12 +834,7 @@
                 "following options: `'mpp'`, `'power'`, `'level'`, `'baseline'`."
             )
             raise ValueError(
-<<<<<<< HEAD
                 msg,
-=======
-                "Invalid input_unit: argument accepts only one of the following "
-                " options: `'mpp'`, `'power'`, `'level'`, `'baseline'`.",
->>>>>>> 296bd85c
             )
         if output_unit not in {"mpp", "power", "baseline", None}:
             msg = (
@@ -875,13 +843,7 @@
                 "or None (to return all units)."
             )
             raise ValueError(
-<<<<<<< HEAD
                 msg,
-=======
-                "Invalid output_unit: argument accepts only one of the following"
-                " options: `'mpp'`, `'power'`, `'baseline'`, or None (to return"
-                " all units).",
->>>>>>> 296bd85c
             )
         if baseline_mpp is None and input_unit == "mpp":
             msg = (
@@ -889,12 +851,7 @@
                 "there is no information about 'mpp' in WSI meta data."
             )
             raise ValueError(
-<<<<<<< HEAD
                 msg,
-=======
-                "Missing 'mpp': `input_unit` has been set to 'mpp' while there "
-                "is no information about 'mpp' in WSI meta data.",
->>>>>>> 296bd85c
             )
         if baseline_power is None and input_unit == "power":
             msg = (
@@ -903,12 +860,7 @@
                 "in WSI meta data."
             )
             raise ValueError(
-<<<<<<< HEAD
                 msg,
-=======
-                "Missing 'objective_power': `input_unit` has been set to 'power' while "
-                "there is no information about 'objective_power' in WSI meta data.",
->>>>>>> 296bd85c
             )
 
     def _prepare_output_dict(
@@ -2736,11 +2688,7 @@
         input_img: str | pathlib.Path | np.ndarray,
         mpp: tuple[Number, Number] | None = None,
         power: Number | None = None,
-<<<<<<< HEAD
         info: WSIMeta | None = None,
-=======
-        info: WSIMeta = None,
->>>>>>> 296bd85c
         mode="rgb",
     ) -> None:
         """Initialize :class:`VirtualWSIReader`."""
@@ -3397,11 +3345,7 @@
             if len(pair) != 2:
                 msg = "Invalid metadata. Expected string of the format 'key=value'."
                 raise ValueError(
-<<<<<<< HEAD
                     msg,
-=======
-                    "Invalid metadata. Expected string of the format 'key=value'.",
->>>>>>> 296bd85c
                 )
             key, value_string = pair
             key = key.strip()
@@ -3519,11 +3463,7 @@
         except KeyError as e:
             msg = "No matching Instrument for image InstrumentRef in OME-XML."
             raise KeyError(
-<<<<<<< HEAD
                 msg,
-=======
-                "No matching Instrument for image InstrumentRef in OME-XML.",
->>>>>>> 296bd85c
             ) from e
 
     def _get_ome_mpp(
@@ -5116,13 +5056,8 @@
         self,
         store: AnnotationStore | str | pathlib.Path,
         info: WSIMeta | None = None,
-<<<<<<< HEAD
         renderer: AnnotationRenderer | None = None,
         base_wsi: WSIReader | str | None = None,
-=======
-        renderer: AnnotationRenderer = None,
-        base_wsi: WSIReader | str = None,
->>>>>>> 296bd85c
         alpha=1.0,
         **kwargs,
     ) -> None:
