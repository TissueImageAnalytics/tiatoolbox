"""This module defines classes which can read image data from WSI formats."""
import copy
import json
import math
import os
import pathlib
import re
import warnings
from datetime import datetime
from numbers import Number
from typing import Iterable, Optional, Tuple, Union

import numpy as np
import openslide
import pandas as pd
import tifffile
import zarr

from tiatoolbox import utils
from tiatoolbox.tools import tissuemask
from tiatoolbox.utils.env_detection import pixman_warning
from tiatoolbox.utils.exceptions import FileNotSupported
from tiatoolbox.wsicore.metadata.ngff import Multiscales
from tiatoolbox.wsicore.wsimeta import WSIMeta

pixman_warning()

NumPair = Tuple[Number, Number]
IntPair = Tuple[int, int]
Bounds = Tuple[Number, Number, Number, Number]
IntBounds = Tuple[int, int, int, int]
Resolution = Union[Number, Tuple[Number, Number], np.ndarray]


def is_dicom(path: pathlib.Path) -> bool:
    """Check if the input is a DICOM file.

    Args:
        path (pathlib.Path): Path to the file to check.

    Returns:
        bool: True if the file is a DICOM file.

    """
    path = pathlib.Path(path)
    is_dcm = path.suffix.lower() == ".dcm"
    is_dcm_dir = path.is_dir() and any(
        p.suffix.lower() == ".dcm" for p in path.iterdir()
    )
    return is_dcm or is_dcm_dir


def is_tiled_tiff(path: pathlib.Path) -> bool:
    """Check if the input is a tiled TIFF file.

    Args:
        path (pathlib.Path):
            Path to the file to check.

    Returns:
        bool:
            True if the file is a tiled TIFF file.

    """
    path = pathlib.Path(path)
    try:
        tif = tifffile.TiffFile(path)
    except tifffile.TiffFileError:
        return False
    return tif.pages[0].is_tiled


def is_zarr(path: pathlib.Path) -> bool:
    """Check if the input is a Zarr file.

    Args:
        path (pathlib.Path):
            Path to the file to check.

    Returns:
        bool:
            True if the file is a Zarr file.

    """
    path = pathlib.Path(path)
    try:
        _ = zarr.open(path, mode="r")
        return True
    # skipcq: PYL-W0703
    except Exception:  # noqa: PIE786
        return False


def is_ngff(path: pathlib.Path, min_version: Tuple[int, ...] = (0, 4)) -> bool:
    """Check if the input is a NGFF file.

    Args:
        path (pathlib.Path):
            Path to the file to check.
        min_version (Tuple[int, ...]):
            Minimum version of the NGFF file to be considered valid.

    Returns:
        bool:
            True if the file is a NGFF file.

    """
    path = pathlib.Path(path)
    zattrs_path = path / ".zattrs"
    with open(zattrs_path, "rb") as fh:
        group_attrs = json.load(fh)
    try:
        multiscales: Multiscales = group_attrs["multiscales"]
        omero = group_attrs["omero"]
        _ARRAY_DIMENSIONS = group_attrs["_ARRAY_DIMENSIONS"]  # noqa N806
        if not all(
            [
                isinstance(multiscales, list),
                isinstance(_ARRAY_DIMENSIONS, list),
                isinstance(omero, dict),
                all(isinstance(m, dict) for m in multiscales),
            ]
        ):
            return False
    except KeyError:
        return False
    multiscales_versions = tuple(
        tuple(int(part) for part in scale.get("version", "").split("."))
        for scale in multiscales
    )
    omero_version = tuple(int(part) for part in omero.get("version", "").split("."))
    if any(version < min_version for version in multiscales_versions):
        return False
    if omero_version < min_version:
        return False
    return is_zarr(path)


class WSIReader:
    """Base whole slide image (WSI) reader class.

    This class defines functions for reading pixel data and metadata
    from whole slide image (WSI) files.

    Attributes:
        input_img (pathlib.Path):
            Input path to WSI file.

    Args:
        input_img (:obj:`str` or :obj:`pathlib.Path` or :class:`numpy.ndarray`):
            Input path to WSI.
        mpp (:obj:`tuple` or :obj:`list` or :obj:`None`, optional):
            The MPP of the WSI. If not provided, the MPP is approximated
            from the objective power.
        power (:obj:`float` or :obj:`None`, optional):
            The objective power of the WSI. If not provided, the power
            is approximated from the MPP.

    """

<<<<<<< HEAD
    @staticmethod  # noqa: A003
=======
    @staticmethod
>>>>>>> 0f09251e
    def open(  # noqa: A003
        input_img: Union[str, pathlib.Path, np.ndarray],
        mpp: Optional[Tuple[Number, Number]] = None,
        power: Optional[Number] = None,
    ) -> "WSIReader":
        """Return an appropriate :class:`.WSIReader` object.

        Args:
            input_img (str, pathlib.Path, :class:`numpy.ndarray`, or :obj:WSIReader):
                Input to create a WSI object from. Supported types of
                input are: `str` and `pathlib.Path` which point to the
                location on the disk where image is stored,
                :class:`numpy.ndarray` in which the input image in the
                form of numpy array (HxWxC) is stored, or :obj:WSIReader
                which is an already created tiatoolbox WSI handler. In
                the latter case, the function directly passes the
                input_imge to the output.
            mpp (tuple):
                (x, y) tuple of the MPP in the units of the input image.
            power (float):
                Objective power of the input image.

        Returns:
            WSIReader:
                An object with base :class:`.WSIReader` as base class.

        Examples:
            >>> from tiatoolbox.wsicore.wsireader import WSIReader
            >>> wsi = WSIReader.open(input_img="./sample.svs")

        """
        if not isinstance(input_img, (WSIReader, np.ndarray, str, pathlib.Path)):
            raise TypeError(
                "Invalid input: Must be a WSIRead, numpy array, string or pathlib.Path"
            )

        if isinstance(input_img, np.ndarray):
            return VirtualWSIReader(input_img, mpp=mpp, power=power)

        if isinstance(input_img, WSIReader):
            return input_img

        if is_dicom(input_img):
            return DICOMWSIReader(input_img, mpp=mpp, power=power)

        _, _, suffixes = utils.misc.split_path_name_ext(input_img)

        if suffixes[-1] not in [
            ".svs",
            ".npy",
            ".ndpi",
            ".mrxs",
            ".tif",
            ".tiff",
            ".jp2",
            ".png",
            ".jpg",
            ".jpeg",
            ".zarr",
        ]:
            raise FileNotSupported(f"File {input_img} is not a supported file format.")

        if suffixes[-1] in (".zarr",):
            if not is_ngff(input_img):
                raise FileNotSupported(
                    f"File {input_img} does not appear to be a v0.4 NGFF zarr."
                )
            return NGFFWSIReader(input_img, mpp=mpp, power=power)

        if suffixes[-1] in (".npy",):
            input_img = np.load(input_img)
            return VirtualWSIReader(input_img, mpp=mpp, power=power)

        if suffixes[-2:] in ([".ome", ".tiff"],):
            return TIFFWSIReader(input_img, mpp=mpp, power=power)

        if suffixes[-1] in (".tif", ".tiff") and is_tiled_tiff(input_img):
            try:
                return OpenSlideWSIReader(input_img, mpp=mpp, power=power)
            except openslide.OpenSlideError:
                return TIFFWSIReader(input_img, mpp=mpp, power=power)

        if suffixes[-1] in (".jpg", ".jpeg", ".png", ".tif", ".tiff"):
            return VirtualWSIReader(input_img, mpp=mpp, power=power)

        if suffixes[-1] in (".jp2",):
            return OmnyxJP2WSIReader(input_img, mpp=mpp, power=power)

        return OpenSlideWSIReader(input_img, mpp=mpp, power=power)

    def __init__(
        self,
        input_img: Union[str, pathlib.Path, np.ndarray],
        mpp: Optional[Tuple[Number, Number]] = None,
        power: Optional[Number] = None,
    ) -> None:
        if isinstance(input_img, np.ndarray):
            self.input_path = None
        else:
            self.input_path = pathlib.Path(input_img)
        self._m_info = None

        # Set a manual mpp value
        if mpp and isinstance(mpp, Number):
            mpp = (mpp, mpp)
        if mpp and (not hasattr(mpp, "__len__") or len(mpp) != 2):
            raise TypeError("`mpp` must be a number or iterable of length 2.")
        self._manual_mpp = tuple(mpp) if mpp else None

        # Set a manual power value
        if power and not isinstance(power, Number):
            raise TypeError("`power` must be a number.")
        self._manual_power = power

    @property
    def info(self) -> WSIMeta:
        """WSI metadata property.

        This property is cached and only generated on the first call.

        Returns:
            WSIMeta:
                An object containing normalized slide metadata

        """
        # In Python>=3.8 this could be replaced with functools.cached_property
        if self._m_info is not None:
            return copy.deepcopy(self._m_info)
        self._m_info = self._info()
        if self._manual_mpp:
            self._m_info.mpp = np.array(self._manual_mpp)
        if self._manual_power:
            self._m_info.objective_power = self._manual_power
        return self._m_info

    @info.setter
    def info(self, meta: WSIMeta) -> None:
        """WSI metadata setter.

        Args:
            meta (WSIMeta): Metadata object.

        """
        self._m_info = meta

    def _info(self) -> WSIMeta:
        """WSI metadata internal getter used to update info property.

        Missing values for MPP and objective power are approximated and
        a warning raised. Objective power is calculated as the mean of
        the :func:utils.transforms.mpp2common_objective_power in x and
        y. MPP (x and y) is approximated using objective power via
        :func:utils.transforms.objective_power2mpp.

        Returns:
            WSIMeta:
                An object containing normalized slide metadata.

        """
        raise NotImplementedError

    def _find_optimal_level_and_downsample(
        self, resolution: Resolution, units: str, precision: int = 3
    ) -> Tuple[int, np.ndarray]:
        """Find the optimal level to read at for a desired resolution and units.

        The optimal level is the most downscaled level of the image
        pyramid (or multi-resolution layer) which is larger than the
        desired target resolution. The returned scale is the downsample
        factor required, post read, to achieve the desired resolution.

        Args:
            resolution (float or tuple(float)):
                Resolution to find optimal read parameters for
            units (str):
                Units of the scale. Allowed values are the same as for
                `WSIReader._relative_level_scales`
            precision (int or optional):
                Decimal places to use when finding optimal scale. This
                can be adjusted to avoid errors when an unnecessary
                precision is used. E.g. 1.1e-10 > 1 is insignificant in
                most cases. Defaults to 3.

        Returns:
            tuple:
                Optimal read level and scale factor between the optimal
                level and the target scale (usually <= 1):
                - :py:obj:`int` - Optimal read level.
                - :class:`numpy.ndarray` - Scale factor in X and Y.

        """
        level_scales = self.info.relative_level_scales(resolution, units)
        level_resolution_sufficient = [
            all(np.round(x, decimals=precision) <= 1) for x in level_scales
        ]
        # Check if level 0 is lower resolution than required (scale > 1)
        if not any(level_resolution_sufficient):
            level = 0
        else:
            # Find the first level with relative scale >= 1.
            # Note: np.argmax finds the index of the first True element.
            # Here it is used on a reversed list to find the first
            # element <=1, which is the same element as the last <=1
            # element when counting forward in the regular list.
            reverse_index = np.argmax(level_resolution_sufficient[::-1])
            # Convert the index from the reversed list to the regular index (level)
            level = (len(level_scales) - 1) - reverse_index
        scale = level_scales[level]

        # Check for requested resolution > than baseline resolution
        if any(np.array(scale) > 1):
            warnings.warn(
                "Read: Scale > 1."
                "This means that the desired resolution is higher"
                " than the WSI baseline (maximum encoded resolution)."
                " Interpolation of read regions may occur."
            )
        return level, scale

    def find_read_rect_params(
        self,
        location: IntPair,
        size: IntPair,
        resolution: Resolution,
        units: str,
        precision: int = 3,
    ) -> Tuple[int, IntPair, IntPair, NumPair, IntPair]:
        """Find optimal parameters for reading a rect at a given resolution.

        Reading the image at full baseline resolution and re-sampling to
        the desired resolution would require a large amount of memory
        and be very slow. This function checks the other resolutions
        stored in the WSI's pyramid of resolutions to find the lowest
        resolution (smallest level) which is higher resolution (a larger
        level) than the requested output resolution.

        In addition to finding this 'optimal level', the scale factor to
        apply after reading in order to obtain the desired resolution is
        found along with conversions of the location and size into level
        and baseline coordinates.

        Args:
            location (tuple(int)):
                Location in terms of the baseline image (level 0)
                resolution.
            size (tuple(int)):
                Desired output size in pixels (width, height) tuple.
            resolution (float):
                Desired output resolution.
            units (str):
                Units of scale, default = "level". Supported units are:
                - microns per pixel ('mpp')
                - objective power ('power')
                - pyramid / resolution level ('level')
                - pixels per baseline pixel ("baseline")
            precision (int, optional):
                Decimal places to use when finding optimal scale. See
                :func:`find_optimal_level_and_downsample` for more.

        Returns:
            tuple:
                Parameters for reading the requested region
                - :py:obj:`int` - Optimal read level.
                - :py:obj:`tuple` - Read location in level coordinates.
                    - :py:obj:`int` - X location.
                    - :py:obj:`int` - Y location.
                - :py:obj:`tuple` - Region size in level coordinates.
                    - :py:obj:`int` - Width.
                    - :py:obj:`int` - Height.
                - :py:obj:`tuple` - Scaling to apply after level read to
                  achieve desired output resolution.
                    - :py:obj:`float` - X scale factor.
                    - :py:obj:`float` - Y scale factor.
                - :py:obj:`tuple` - Region size in baseline coordinates.
                    - :py:obj:`int` - Width.
                    - :py:obj:`int` - Height.

        """
        read_level, post_read_scale_factor = self._find_optimal_level_and_downsample(
            resolution, units, precision
        )
        info = self.info
        level_downsample = info.level_downsamples[read_level]
        baseline_read_size = np.round(
            np.array(size) * level_downsample / post_read_scale_factor
        ).astype(int)
        level_read_size = np.round(np.array(size) / post_read_scale_factor).astype(int)
        level_location = np.round(np.array(location) / level_downsample).astype(int)
        return (
            read_level,
            level_location,
            level_read_size,
            post_read_scale_factor,
            baseline_read_size,
        )

    def _find_read_params_at_resolution(
        self, location: IntPair, size: IntPair, resolution: Resolution, units: str
    ) -> Tuple[int, NumPair, IntPair, IntPair, IntPair, IntPair]:
        """Works similarly to `_find_read_rect_params`.

        Return the information necessary for scaling. While
        `_find_read_rect_params` assumes location to be at baseline.
        This function assumes location to be at requested resolution.

        Args:
            location (tuple(int)):
                Location in the requested resolution system.
            size (tuple(int)):
                Desired output size in pixels (width, height) tuple and
                in the requested resolution system.
            resolution (float):
                Desired output resolution.
            units (str):
                Units of scale, default = "level". Supported units are:
                - microns per pixel ('mpp') - objective power ('power')
                - pyramid / resolution level ('level') - pixels per
                baseline pixel ("baseline")

        Returns:
            tuple:
                Parameters for reading the requested region:
                - :py:obj:`int` - Optimal read level.
                - :py:obj:`tuple` - Scaling to apply after level read to
                  achieve desired output resolution.
                    - :py:obj:`float` - X scale factor.
                    - :py:obj:`float` - Y scale factor.
                - :py:obj:`tuple` - Region size in read level
                  coordinates.
                    - :py:obj:`int` - Width.
                    - :py:obj:`int` - Height.
                - :py:obj:`tuple` - Region location in read level
                  coordinates.
                    - :py:obj:`int` - X location.
                    - :py:obj:`int` - Y location.
                - :py:obj:`tuple` - Region size in level 0 coordinates.
                    - :py:obj:`int` - Width.
                    - :py:obj:`int` - Height.
                - :py:obj:`tuple` - Region location level 0 coordinates.
                    - :py:obj:`int` - X location.
                    - :py:obj:`int` - Y location.

        """
        (
            read_level,
            # read_level to requested resolution (full)
            read_level_to_resolution_scale_factor,
        ) = self._find_optimal_level_and_downsample(
            resolution,
            units,
        )
        info = self.info

        # Do we need sanity check for input form ?
        requested_location = np.array(location)
        requested_size = np.array(size)
        baseline_to_read_level_scale_factor = 1 / info.level_downsamples[read_level]

        baseline_to_resolution_scale_factor = (
            baseline_to_read_level_scale_factor * read_level_to_resolution_scale_factor
        )

        size_at_baseline = requested_size / baseline_to_resolution_scale_factor
        location_at_baseline = (
            requested_location.astype(np.float32) / baseline_to_resolution_scale_factor
        )
        size_at_read_level = requested_size / read_level_to_resolution_scale_factor
        location_at_read_level = (
            requested_location.astype(np.float32)
            / read_level_to_resolution_scale_factor
        )
        output = (
            size_at_read_level,
            location_at_read_level,
            size_at_baseline,
            location_at_baseline,
        )
        output = tuple([np.ceil(v).astype(np.int64) for v in output])
        return (
            read_level,
            read_level_to_resolution_scale_factor,
        ) + output

    def _bounds_at_resolution_to_baseline(
        self, bounds: Bounds, resolution: Resolution, units: str
    ) -> Bounds:
        """Find corresponding bounds in baseline.

        Find corresponding bounds in baseline given the input is at
        requested resolution.

        """
        bounds_at_resolution = np.array(bounds)
        tl_at_resolution = bounds_at_resolution[:2]  # is in XY
        br_at_resolution = bounds_at_resolution[2:]
        size_at_resolution = br_at_resolution - tl_at_resolution
        # Find parameters for optimal read
        (
            _,  # read_level,
            _,  # read_level_to_requested_scale_factor,
            _,  # size_at_read_level,
            _,  # location_at_read_level,
            size_at_baseline,
            location_at_baseline,
        ) = self._find_read_params_at_resolution(
            tl_at_resolution, size_at_resolution, resolution, units
        )
        tl_at_baseline = location_at_baseline
        br_at_baseline = tl_at_baseline + size_at_baseline
        return np.concatenate([tl_at_baseline, br_at_baseline])  # bounds at baseline

    def slide_dimensions(
        self, resolution: Resolution, units: str, precisions: int = 3
    ) -> IntPair:
        """Return the size of WSI at requested resolution.

        Args:
            resolution (int or float or tuple(float)):
                Resolution to read thumbnail at, default = 1.25
                (objective power).
            units (str):
                resolution units, default="power".

        Returns:
            :py:obj:`tuple`:
                Size of the WSI in (width, height).

        Examples:
            >>> from tiatoolbox.wsicore.wsireader import WSIReader
            >>> wsi = WSIReader.open(input_img="./CMU-1.ndpi")
            >>> slide_shape = wsi.slide_dimensions(0.55, 'mpp')

        """
        wsi_shape_at_baseline = self.info.slide_dimensions
        # Find parameters for optimal read
        (_, _, wsi_shape_at_resolution, _,) = self._find_read_bounds_params(
            [0, 0] + list(wsi_shape_at_baseline), resolution, units, precisions
        )
        return wsi_shape_at_resolution

    def _find_read_bounds_params(
        self, bounds: Bounds, resolution: Resolution, units: str, precision: int = 3
    ) -> Tuple[int, IntBounds, IntPair, IntPair, np.ndarray]:
        """Find optimal parameters for reading bounds at a given resolution.

        Args:
            bounds (tuple(int)):
                Tuple of (start_x, start_y, end_x, end_y) i.e. (left,
                top, right, bottom) of the region in baseline reference
                frame.
            resolution (float):
                desired output resolution
            units (str):
                units of scale, default = "level". Supported units are:
                microns per pixel (mpp), objective power (power),
                pyramid / resolution level (level), pixels per baseline
                pixel (baseline).
            precision (int, optional):
                Decimal places to use when finding optimal scale. See
                :func:`find_optimal_level_and_downsample` for more.

        Returns:
            tuple:
                Parameters for reading the requested bounds area:
                - :py:obj:`int` - Optimal read level
                - :py:obj:`tuple` - Bounds of the region in level coordinates
                    - :py:obj:`int` - Left (start x value)
                    - :py:obj:`int` - Top (start y value)
                    - :py:obj:`int` - Right (end x value)
                    - :py:obj:`int` - Bottom (end y value)
                - :py:obj:`tuple` - Expected size of the output image
                    - :py:obj:`int` - Width
                    - :py:obj:`int` - Height
                - np.ndarray - Scale factor of re-sampling to apply after reading.

        """
        start_x, start_y, end_x, end_y = bounds
        read_level, post_read_scale_factor = self._find_optimal_level_and_downsample(
            resolution, units, precision
        )
        info = self.info
        level_downsample = info.level_downsamples[read_level]
        location = np.array([start_x, start_y])
        size = np.array([end_x - start_x, end_y - start_y])
        level_size = np.round(np.array(size) / level_downsample).astype(int)
        level_location = np.round(location / level_downsample).astype(int)
        level_bounds = (*level_location, *(level_location + level_size))
        output_size = np.round(level_size * post_read_scale_factor).astype(int)
        return (read_level, level_bounds, output_size, post_read_scale_factor)

    @staticmethod
    def _check_unit_conversion_integrity(
        input_unit, output_unit, baseline_mpp, baseline_power
    ):
        """Checks integrity of units before unit conversion.

        Args:
            input_unit (str):
                input units
            output_unit (str):
                output units
            baseline_mpp:
                baseline microns per pixel (mpp)
            baseline_power:
                baseline magnification level.

        Raises:
            ValueError:
                If the checks on unit conversion fails.

        """
        if input_unit not in {"mpp", "power", "level", "baseline"}:
            raise ValueError(
                "Invalid input_unit: argument accepts only one of the following "
                " options: `'mpp'`, `'power'`, `'level'`, `'baseline'`."
            )
        if output_unit not in {"mpp", "power", "baseline", None}:
            raise ValueError(
                "Invalid output_unit: argument accepts only one of the following"
                " options: `'mpp'`, `'power'`, `'baseline'`, or None (to return"
                " all units)."
            )
        if baseline_mpp is None and input_unit == "mpp":
            raise ValueError(
                "Missing 'mpp': `input_unit` has been set to 'mpp' while there "
                "is no information about 'mpp' in WSI meta data."
            )
        if baseline_power is None and input_unit == "power":
            raise ValueError(
                "Missing 'objective_power': `input_unit` has been set to 'power' while "
                "there is no information about 'objective_power' in WSI meta data."
            )

    def _prepare_output_dict(self, input_unit, input_res, baseline_mpp, baseline_power):
        # calculate the output_res based on input_unit and resolution
        output_dict = {
            "mpp": None,
            "power": None,
            "baseline": None,
        }
        if input_unit == "mpp":
            if isinstance(input_res, (list, tuple, np.ndarray)):
                output_dict["mpp"] = np.array(input_res)
            else:
                output_dict["mpp"] = np.array([input_res, input_res])
            output_dict["baseline"] = baseline_mpp[0] / output_dict["mpp"][0]
            if baseline_power is not None:
                output_dict["power"] = output_dict["baseline"] * baseline_power
            return output_dict
        if input_unit == "power":
            output_dict["baseline"] = input_res / baseline_power
            output_dict["power"] = input_res
        elif input_unit == "level":
            level_scales = self.info.relative_level_scales(input_res, input_unit)
            output_dict["baseline"] = level_scales[0]
            if baseline_power is not None:
                output_dict["power"] = output_dict["baseline"] * baseline_power
        else:  # input_unit == 'baseline'
            output_dict["baseline"] = input_res
            if baseline_power is not None:
                output_dict["power"] = baseline_power * output_dict["baseline"]

        if baseline_mpp is not None:
            output_dict["mpp"] = baseline_mpp / output_dict["baseline"]

        return output_dict

    def convert_resolution_units(self, input_res, input_unit, output_unit=None):
        """Converts resolution value between different units.

        This function accepts a resolution and its units in the input
        and converts it to all other units ('mpp', 'power', 'baseline').
        To achieve resolution in 'mpp' and 'power' units in the output,
        WSI meta data should contain `mpp` and `objective_power`
        information, respectively.

        Args:
            input_res (float):
                the resolution which we want to convert to the other
                units.
            input_unit (str):
                The unit of the input resolution (`input_res`).
                Acceptable input_units are 'mpp', 'power', 'baseline',
                and 'level'. output_unit (str): the desired unit to
                which we want to convert the `input_res`. Acceptable
                values for `output_unit` are: 'mpp', 'power', and
                'baseline'. If `output_unit` is not provided, all of the
                conversions to all of the mentioned units will be
                returned in a dictionary.
            output_unit (str):
                Units of scale, Supported units are:
                - microns per pixel ('mpp')
                - objective power ('power')
                - pyramid / resolution level ('level')
                - pixels per baseline pixel ("baseline")


        Returns:
            output_res (float or dictionary):
                Either a float which is the converted `input_res` to the
                desired `output_unit` or a dictionary containing the
                converted `input_res` to all acceptable units (`'mpp'`,
                `'power'`, `'baseline'`). If there is not enough meta
                data to calculate a unit (like `mpp` or `power`), they
                will be set to None in the dictionary.

        """
        baseline_mpp = self.info.mpp
        baseline_power = self.info.objective_power

        self._check_unit_conversion_integrity(
            input_unit, output_unit, baseline_mpp, baseline_power
        )

        output_dict = self._prepare_output_dict(
            input_unit, input_res, baseline_mpp, baseline_power
        )
        out_res = output_dict[output_unit] if output_unit is not None else output_dict
        if out_res is None:
            warnings.warn(
                "Although unit conversion from input_unit has been done, the requested "
                "output_unit is returned as None. Probably due to missing 'mpp' or "
                "'objective_power' in slide's meta data.",
                UserWarning,
            )
        return out_res

    def _find_tile_params(
        self, tile_objective_value: Number
    ) -> Tuple[int, IntPair, int, Number]:
        """Find the params for save tiles."""
        rescale = self.info.objective_power / tile_objective_value
        if not rescale.is_integer():
            raise ValueError(
                "Tile objective value must be an integer multiple of the "
                "objective power of the slide."
            )
        try:
            level = np.log2(rescale)
            if not level.is_integer():
                raise ValueError
            level = np.int(level)
            slide_dimension = self.info.level_dimensions[level]
            rescale = 1
        # Raise index error if desired pyramid level not embedded
        # in level_dimensions
        except IndexError:
            level = 0
            slide_dimension = self.info.level_dimensions[level]
            rescale = np.int(rescale)
            warnings.warn(
                "Reading WSI at level 0. Desired tile_objective_value"
                + str(tile_objective_value)
                + "not available.",
                UserWarning,
            )
        except ValueError:
            level = 0
            slide_dimension = self.info.level_dimensions[level]
            rescale = 1
            warnings.warn(
                "Reading WSI at level 0. Reading at tile_objective_value"
                + str(tile_objective_value)
                + "not allowed.",
                UserWarning,
            )
            tile_objective_value = self.info.objective_power

        return level, slide_dimension, rescale, tile_objective_value

    def _read_rect_at_resolution(
        self,
        location: NumPair,
        size: NumPair,
        resolution: Resolution = 0,
        units: str = "level",
        interpolation: str = "optimise",
        pad_mode: str = "constant",
        pad_constant_values: Union[Number, Iterable[NumPair]] = 0,
        **kwargs,
    ) -> np.ndarray:
        """Internal helper to perform `read_rect` at resolution.

        In actuality, `read_rect` at resolution is synonymous with
        calling `read_bound` at resolution because `size` has always
        been within the resolution system.

        """
        tl = np.array(location)
        br = location + np.array(size)
        bounds = np.concatenate([tl, br])
        return self.read_bounds(
            bounds,
            resolution=resolution,
            units=units,
            interpolation=interpolation,
            pad_mode=pad_mode,
            pad_constant_values=pad_constant_values,
            coord_space="resolution",
            **kwargs,
        )

    def read_rect(
        self,
        location: IntPair,
        size: IntPair,
        resolution: Resolution = 0,
        units: str = "level",
        interpolation: str = "optimise",
        pad_mode: str = "constant",
        pad_constant_values: Union[Number, Iterable[NumPair]] = 0,
        coord_space: str = "baseline",
        **kwargs,
    ) -> np.ndarray:
        """Read a region of the whole slide image at a location and size.

        Location is in terms of the baseline image (level 0  / maximum
        resolution), and size is the output image size.

        Reads can be performed at different resolutions by supplying a
        pair of arguments for the resolution and the units of
        resolution. If meta data does not specify `mpp` or
        `objective_power` then `baseline` units should be selected with
        resolution 1.0

        The field of view varies with resolution. For a fixed field of
        view see :func:`read_bounds`.

        Args:
            location (tuple(int)):
                (x, y) tuple giving the top left pixel in the baseline
                (level 0) reference frame.
            size (tuple(int)):
                (width, height) tuple giving the desired output image
                size.
            resolution (int or float or tuple(float)):
                Resolution at which to read the image, default = 0.
                Either a single number or a sequence of two numbers for
                x and y are valid. This value is in terms of the
                corresponding units. For example: resolution=0.5 and
                units="mpp" will read the slide at 0.5 microns
                per-pixel, and resolution=3, units="level" will read at
                level at pyramid level / resolution layer 3.
            units (str):
                The units of resolution, default = "level". Supported
                units are: microns per pixel (mpp), objective power
                (power), pyramid / resolution level (level), pixels per
                baseline pixel (baseline).
            interpolation (str):
                Method to use when resampling the output image. Possible
                values are "linear", "cubic", "lanczos", "area", and
                "optimise". Defaults to 'optimise' which will use cubic
                interpolation for upscaling and area interpolation for
                downscaling to avoid moiré patterns.
            pad_mode (str):
                Method to use when padding at the edges of the image.
                Defaults to 'constant'. See :func:`numpy.pad` for
                available modes.
            coord_space (str):
                Defaults to "baseline". This is a flag to indicate if
                the input `bounds` is in the baseline coordinate system
                ("baseline") or is in the requested resolution system
                ("resolution").
            **kwargs (dict):
                Extra key-word arguments for reader specific parameters.
                Currently only used by VirtualWSIReader. See class
                docstrings for more information.

        Returns:
            :class:`numpy.ndarray`:
                Array of size MxNx3 M=size[0], N=size[1]

        Example:
            >>> from tiatoolbox.wsicore.wsireader import WSIReader
            >>> # Load a WSI image
            >>> wsi = WSIReader.open(input_img="./CMU-1.ndpi")
            >>> location = (0, 0)
            >>> size = (256, 256)
            >>> # Read a region at level 0 (baseline / full resolution)
            >>> img = wsi.read_rect(location, size)
            >>> # Read a region at 0.5 microns per pixel (mpp)
            >>> img = wsi.read_rect(location, size, 0.5, "mpp")
            >>> # This could also be written more verbosely as follows
            >>> img = wsi.read_rect(
            ...     location,
            ...     size,
            ...     resolution=(0.5, 0.5),
            ...     units="mpp",
            ... )

        Note: The field of view varies with resolution when using
        :func:`read_rect`.

        .. figure:: ../images/read_rect_tissue.png
            :width: 512
            :alt: Diagram illustrating read_rect

        As the location is in the baseline reference frame but the size
        (width and height) is the output image size, the field of view
        therefore changes as resolution changes.

        If the WSI does not have a resolution layer corresponding
        exactly to the requested resolution (shown above in white with a
        dashed outline), a larger resolution is downscaled to achieve
        the correct requested output resolution.

        If the requested resolution is higher than the baseline (maximum
        resultion of the image), then bicubic interpolation is applied
        to the output image.

        .. figure:: ../images/read_rect-interpolated-reads.png
            :width: 512
            :alt: Diagram illustrating read_rect interpolting between levels

        When reading between the levels stored in the WSI, the
        coordinates of the requested region are projected to the next
        highest resolution. This resolution is then decoded and
        downsampled to produce the desired output. This is a major
        source of variability in the time take to perform a read
        operation. Reads which require reading a large region before
        downsampling will be significantly slower than reading at a
        fixed level.

        Examples:

            >>> from tiatoolbox.wsicore.wsireader import WSIReader
            >>> # Load a WSI image
            >>> wsi = WSIReader.open(input_img="./CMU-1.ndpi")
            >>> location = (0, 0)
            >>> size = (256, 256)
            >>> # The resolution can be different in x and y, e.g.
            >>> img = wsi.read_rect(
            ...     location,
            ...     size,
            ...     resolution=(0.5, 0.75),
            ...     units="mpp",
            ... )
            >>> # Several units can be used including: objective power,
            >>> # microns per pixel, pyramid/resolution level, and
            >>> # fraction of baseline.
            >>> # E.g. Read a region at an objective power of 10x
            >>> img = wsi.read_rect(
            ...     location,
            ...     size,
            ...     resolution=10,
            ...     units="power",
            ... )
            >>> # Read a region at pyramid / resolution level 1
            >>> img = wsi.read_rect(
            ...     location,
            ...     size,
            ...     resolution=1,
            ...     units="level",
            ... )
            >>> # Read at a fractional level, this will linearly
            >>> # interpolate the downsampling factor between levels.
            >>> # E.g. if levels 0 and 1 have a downsampling of 1x and
            >>> # 2x of baseline, then level 0.5 will correspond to a
            >>> # downsampling factor 1.5x of baseline.
            >>> img = wsi.read_rect(
            ...     location,
            ...     size,
            ...     resolution=0.5,
            ...     units="level",
            ... )
            >>> # Read a region at half of the full / baseline
            >>> # resolution.
            >>> img = wsi.read_rect(
            ...     location,
            ...     size,
            ...     resolution=0.5,
            ...     units="baseline",
            ... )
            >>> # Read at a higher resolution than the baseline
            >>> # (interpolation applied to output)
            >>> img = wsi.read_rect(
            ...     location,
            ...     size,
            ...     resolution=1.25,
            ...     units="baseline",
            ... )
            >>> # Assuming the image has a native mpp of 0.5,
            >>> # interpolation will be applied here.
            >>> img = wsi.read_rect(
            ...     location,
            ...     size,
            ...     resolution=0.25,
            ...     units="mpp",
            ... )

        """
        raise NotImplementedError

    def read_bounds(
        self,
        bounds: Bounds,
        resolution: Resolution = 0,
        units: str = "level",
        interpolation: str = "optimise",
        pad_mode: str = "constant",
        pad_constant_values: Union[Number, Iterable[NumPair]] = 0,
        coord_space: str = "baseline",
        **kwargs,
    ) -> np.ndarray:
        """Read a region of the whole slide image within given bounds.

        Bounds are in terms of the baseline image (level 0  / maximum
        resolution).

        Reads can be performed at different resolutions by supplying a
        pair of arguments for the resolution and the units of
        resolution. If meta data does not specify `mpp` or
        `objective_power` then `baseline` units should be selected with
        resolution 1.0

        The output image size may be different to the width and height
        of the bounds as the resolution will affect this. To read a
        region with a fixed output image size see :func:`read_rect`.

        Args:
            bounds (tuple(int)):
                By default, this is a tuple of (start_x, start_y, end_x,
                end_y) i.e. (left, top, right, bottom) of the region in
                baseline reference frame. However, with
                `coord_space="resolution"`, the bound is expected to be
                at the requested resolution system.
            resolution (int or float or tuple(float)):
                Resolution at which to read the image, default = 0.
                Either a single number or a sequence of two numbers for
                x and y are valid. This value is in terms of the
                corresponding units. For example: resolution=0.5 and
                units="mpp" will read the slide at 0.5 microns
                per-pixel, and resolution=3, units="level" will read at
                level at pyramid level / resolution layer 3.
            units (str):
                Units of resolution, default="level". Supported units
                are: microns per pixel (mpp), objective power (power),
                pyramid / resolution level (level), pixels per baseline
                pixel (baseline).
            interpolation (str):
                Method to use when resampling the output image. Possible
                values are "linear", "cubic", "lanczos", "area", and
                "optimise". Defaults to 'optimise' which will use cubic
                interpolation for upscaling and area interpolation for
                downscaling to avoid moiré patterns.
            pad_mode (str):
                Method to use when padding at the edges of the image.
                Defaults to 'constant'. See :func:`numpy.pad` for
                available modes.
            coord_space (str):
                Defaults to "baseline". This is a flag to indicate if
                the input `bounds` is in the baseline coordinate system
                ("baseline") or is in the requested resolution system
                ("resolution").
            **kwargs (dict):
                Extra key-word arguments for reader specific parameters.
                Currently only used by :obj:`VirtualWSIReader`. See
                class docstrings for more information.

        Returns:
            :class:`numpy.ndarray`:
                Array of size MxNx3 M=end_h-start_h, N=end_w-start_w

        Examples:
            >>> from tiatoolbox.wsicore.wsireader import WSIReader
            >>> from matplotlib import pyplot as plt
            >>> wsi = WSIReader.open(input_img="./CMU-1.ndpi")
            >>> # Read a region at level 0 (baseline / full resolution)
            >>> bounds = [1000, 2000, 2000, 3000]
            >>> img = wsi.read_bounds(bounds)
            >>> plt.imshow(img)
            >>> # This could also be written more verbosely as follows
            >>> img = wsi.read_bounds(
            ...     bounds,
            ...     resolution=0,
            ...     units="level",
            ... )
            >>> plt.imshow(img)

        Note: The field of view remains the same as resolution is varied
        when using :func:`read_bounds`.

        .. figure:: ../images/read_bounds_tissue.png
            :width: 512
            :alt: Diagram illustrating read_bounds

        This is because the bounds are in the baseline (level 0)
        reference frame. Therefore, varying the resolution does not
        change what is visible within the output image.

        If the WSI does not have a resolution layer corresponding
        exactly to the requested resolution (shown above in white with a
        dashed outline), a larger resolution is downscaled to achieve
        the correct requested output resolution.

        If the requested resolution is higher than the baseline (maximum
        resultion of the image), then bicubic interpolation is applied
        to the output image.

        """
        raise NotImplementedError

    def read_region(self, location: NumPair, level: int, size: IntPair) -> np.ndarray:
        """Read a region of the whole slide image (OpenSlide format args).

        This function is to help with writing code which is backwards
        compatible with OpenSlide. As such, it has the same arguments.

        This internally calls :func:`read_rect` which should be
        implemented by any :class:`WSIReader` subclass. Therefore, some
        WSI formats which are not supported by OpenSlide, such as Omnyx
        JP2 files, may also be readable with the same syntax.

        Args:
            location (tuple(int)):
                (x, y) tuple giving the top left pixel in the level 0
                reference frame.
            level (int):
                The level number.
            size (tuple(int)):
                (width, height) tuple giving the region size.

        Returns:
            :class:`numpy.ndarray`:
                Array of size MxNx3.

        """
        return self.read_rect(
            location=location, size=size, resolution=level, units="level"
        )

    def slide_thumbnail(self, resolution: Resolution = 1.25, units: str = "power"):
        """Read the whole slide image thumbnail (1.25x by default).

        For more information on resolution and units see
        :func:`read_rect`

        Args:
            resolution (int or float or tuple(float)):
                Resolution to read thumbnail at, default = 1.25
                (objective power)
            units (str):
                Resolution units, default="power".

        Returns:
            :class:`numpy.ndarray`:
                Thumbnail image.

        Examples:
            >>> from tiatoolbox.wsicore.wsireader import WSIReader
            >>> wsi = WSIReader.open(input_img="./CMU-1.ndpi")
            >>> slide_thumbnail = wsi.slide_thumbnail()

        """
        slide_dimensions = self.info.slide_dimensions
        bounds = (0, 0, *slide_dimensions)
        return self.read_bounds(bounds, resolution=resolution, units=units)

    def tissue_mask(
        self,
        method: str = "otsu",
        resolution: Resolution = 1.25,
        units: str = "power",
        **masker_kwargs,
    ) -> "VirtualWSIReader":
        """Create a tissue mask and wrap it in a VirtualWSIReader.

        For the morphological method, mpp is used for calculating the
        scale of the morphological operations. If no mpp is available,
        objective power is used instead to estimate a good scale. This
        can be overridden with a custom size, via passing a
        `kernel_size` key-word argument in `masker_kwargs`, see
        :class:`tissuemask.MorphologicalMasker` for more.


        Args:
            method (str):
                Method to use for creating the mask. Defaults
                to 'otsu'. Methods are: otsu, morphological.
            resolution (float):
                Resolution to produce the mask at.
                Defaults to 1.25.
            units (str):
                Units of resolution. Defaults to "power".
            **masker_kwargs:
                Extra kwargs passed to the masker class.

        """
        thumbnail = self.slide_thumbnail(resolution, units)
        if method not in ["otsu", "morphological"]:
            raise ValueError(f"Invalid tissue masking method: {method}.")
        if method == "otsu":
            masker = tissuemask.OtsuTissueMasker(**masker_kwargs)
        if method == "morphological":
            mpp = None
            power = None
            if units == "power":
                power = resolution
            if units == "mpp":
                mpp = resolution
            masker = tissuemask.MorphologicalMasker(
                mpp=mpp, power=power, **masker_kwargs
            )
        mask_img = masker.fit_transform([thumbnail])[0]
        return VirtualWSIReader(mask_img.astype(np.uint8), info=self.info, mode="bool")

    def save_tiles(
        self,
        output_dir: Union[str, pathlib.Path],
        tile_objective_value: int,
        tile_read_size: Tuple[int, int],
        tile_format: str = ".jpg",
        verbose: bool = True,
    ) -> None:
        """Generate image tiles from whole slide images.

        Args:
            output_dir(str or pathlib.Path):
                Output directory to save the tiles.
            tile_objective_value (int):
                Objective value at which tile is generated.
            tile_read_size (tuple(int)):
                Tile (width, height).
            tile_format (str):
                File format to save image tiles, defaults to ".jpg".
            verbose (bool):
                Print output, default to True.

        Examples:
            >>> from tiatoolbox.wsicore.wsireader import WSIReader
            >>> wsi = WSIReader.open(input_img="./CMU-1.ndpi")
            >>> wsi.save_tiles(output_dir='./dev_test',
            ...     tile_objective_value=10,
            ...     tile_read_size=(2000, 2000))

            >>> from tiatoolbox.wsicore.wsireader import WSIReader
            >>> wsi = WSIReader.open(input_img="./CMU-1.ndpi")
            >>> slide_param = wsi.info

        """
        output_dir = pathlib.Path(output_dir, self.input_path.name)

        level, slide_dimension, rescale, tile_objective_value = self._find_tile_params(
            tile_objective_value
        )

        tile_read_size = np.multiply(tile_read_size, rescale)
        slide_h = slide_dimension[1]
        slide_w = slide_dimension[0]
        tile_h = tile_read_size[1]
        tile_w = tile_read_size[0]

        iter_tot = 0
        output_dir = pathlib.Path(output_dir)
        output_dir.mkdir(parents=True)
        data = []

        vertical_tiles = int(math.ceil((slide_h - tile_h) / tile_h + 1))
        horizontal_tiles = int(math.ceil((slide_w - tile_w) / tile_w + 1))
        for iter_tot, (h, w) in enumerate(np.ndindex(vertical_tiles, horizontal_tiles)):
            start_h = h * tile_h
            end_h = (h * tile_h) + tile_h
            start_w = w * tile_w
            end_w = (w * tile_w) + tile_w

            end_h = min(end_h, slide_h)
            end_w = min(end_w, slide_w)

            # convert to baseline reference frame
            bounds = start_w, start_h, end_w, end_h
            baseline_bounds = tuple([bound * (2**level) for bound in bounds])
            # Read image region
            im = self.read_bounds(baseline_bounds, level)

            if verbose:
                format_str = (
                    "Tile%d:  start_w:%d, end_w:%d, "
                    "start_h:%d, end_h:%d, "
                    "width:%d, height:%d"
                )

                print(
                    format_str
                    % (
                        iter_tot,
                        start_w,
                        end_w,
                        start_h,
                        end_h,
                        end_w - start_w,
                        end_h - start_h,
                    ),
                    flush=True,
                )

            # Rescale to the correct objective value
            if rescale != 1:
                im = utils.transforms.imresize(img=im, scale_factor=rescale)

            img_save_name = (
                "_".join(
                    [
                        "Tile",
                        str(tile_objective_value),
                        str(int(start_w / rescale)),
                        str(int(start_h / rescale)),
                    ]
                )
                + tile_format
            )

            utils.misc.imwrite(image_path=output_dir.joinpath(img_save_name), img=im)

            data.append(
                [
                    iter_tot,
                    img_save_name,
                    start_w,
                    end_w,
                    start_h,
                    end_h,
                    im.shape[0],
                    im.shape[1],
                ]
            )

        # Save information on each slide to relate to the whole slide image
        df = pd.DataFrame(
            data,
            columns=[
                "iter",
                "Tile_Name",
                "start_w",
                "end_w",
                "start_h",
                "end_h",
                "size_w",
                "size_h",
            ],
        )
        df.to_csv(output_dir.joinpath("Output.csv"), index=False)

        # Save slide thumbnail
        slide_thumb = self.slide_thumbnail()
        utils.misc.imwrite(
            output_dir.joinpath("slide_thumbnail" + tile_format), img=slide_thumb
        )


class OpenSlideWSIReader(WSIReader):
    """Reader for OpenSlide supported whole-slide images.

    Supported WSI formats:

    - Aperio (.svs, .tif)
    - Hamamatsu (.vms, .vmu, .ndpi)
    - Leica (.scn)
    - MIRAX (.mrxs)
    - Philips (.tiff)
    - Sakura (.svslide)
    - Trestle (.tif)
    - Ventana (.bif, .tif)
    - Generic tiled TIFF (.tif)


    Attributes:
        openslide_wsi (:obj:`openslide.OpenSlide`)

    """

    def __init__(
        self,
        input_img: Union[str, pathlib.Path, np.ndarray],
        mpp: Optional[Tuple[Number, Number]] = None,
        power: Optional[Number] = None,
    ) -> None:
        super().__init__(input_img=input_img, mpp=mpp, power=power)
        self.openslide_wsi = openslide.OpenSlide(filename=str(self.input_path))

    def read_rect(
        self,
        location,
        size,
        resolution=0,
        units="level",
        interpolation="optimise",
        pad_mode="constant",
        pad_constant_values=0,
        coord_space="baseline",
        **kwargs,
    ):
        """Read a region of the whole slide image at a location and size.

        Location is in terms of the baseline image (level 0  / maximum
        resolution), and size is the output image size.

        Reads can be performed at different resolutions by supplying a
        pair of arguments for the resolution and the units of
        resolution. If meta data does not specify `mpp` or
        `objective_power` then `baseline` units should be selected with
        resolution 1.0

        The field of view varies with resolution. For a fixed field of
        view see :func:`read_bounds`.

        Args:
            location (tuple(int)):
                (x, y) tuple giving the top left pixel in the baseline
                (level 0) reference frame.
            size (tuple(int)):
                (width, height) tuple giving the desired output image
                size.
            resolution (int or float or tuple(float)):
                Resolution at which to read the image, default = 0.
                Either a single number or a sequence of two numbers for
                x and y are valid. This value is in terms of the
                corresponding units. For example: resolution=0.5 and
                units="mpp" will read the slide at 0.5 microns
                per-pixel, and resolution=3, units="level" will read at
                level at pyramid level / resolution layer 3.
            units (str):
                The units of resolution, default = "level". Supported
                units are: microns per pixel (mpp), objective power
                (power), pyramid / resolution level (level), pixels per
                baseline pixel (baseline).
            interpolation (str):
                Method to use when resampling the output image. Possible
                values are "linear", "cubic", "lanczos", "area", and
                "optimise". Defaults to 'optimise' which will use cubic
                interpolation for upscaling and area interpolation for
                downscaling to avoid moiré patterns.
            pad_mode (str):
                Method to use when padding at the edges of the image.
                Defaults to 'constant'. See :func:`numpy.pad` for
                available modes.
            coord_space (str):
                Defaults to "baseline". This is a flag to indicate if
                the input `bounds` is in the baseline coordinate system
                ("baseline") or is in the requested resolution system
                ("resolution").
            **kwargs (dict):
                Extra key-word arguments for reader specific parameters.
                Currently only used by VirtualWSIReader. See class
                docstrings for more information.

        Returns:
            :class:`numpy.ndarray`:
                Array of size MxNx3 M=size[0], N=size[1]

        Example:
            >>> from tiatoolbox.wsicore.wsireader import WSIReader
            >>> # Load a WSI image
            >>> wsi = WSIReader.open(input_img="./CMU-1.ndpi")
            >>> location = (0, 0)
            >>> size = (256, 256)
            >>> # Read a region at level 0 (baseline / full resolution)
            >>> img = wsi.read_rect(location, size)
            >>> # Read a region at 0.5 microns per pixel (mpp)
            >>> img = wsi.read_rect(location, size, 0.5, "mpp")
            >>> # This could also be written more verbosely as follows
            >>> img = wsi.read_rect(
            ...     location,
            ...     size,
            ...     resolution=(0.5, 0.5),
            ...     units="mpp",
            ... )

        Note: The field of view varies with resolution when using
        :func:`read_rect`.

        .. figure:: ../images/read_rect_tissue.png
            :width: 512
            :alt: Diagram illustrating read_rect

        As the location is in the baseline reference frame but the size
        (width and height) is the output image size, the field of view
        therefore changes as resolution changes.

        If the WSI does not have a resolution layer corresponding
        exactly to the requested resolution (shown above in white with a
        dashed outline), a larger resolution is downscaled to achieve
        the correct requested output resolution.

        If the requested resolution is higher than the baseline (maximum
        resultion of the image), then bicubic interpolation is applied
        to the output image.

        .. figure:: ../images/read_rect-interpolated-reads.png
            :width: 512
            :alt: Diagram illustrating read_rect interpolting between levels

        When reading between the levels stored in the WSI, the
        coordinates of the requested region are projected to the next
        highest resolution. This resolution is then decoded and
        downsampled to produce the desired output. This is a major
        source of variability in the time take to perform a read
        operation. Reads which require reading a large region before
        downsampling will be significantly slower than reading at a
        fixed level.

        Examples:

            >>> from tiatoolbox.wsicore.wsireader import WSIReader
            >>> # Load a WSI image
            >>> wsi = WSIReader.open(input_img="./CMU-1.ndpi")
            >>> location = (0, 0)
            >>> size = (256, 256)
            >>> # The resolution can be different in x and y, e.g.
            >>> img = wsi.read_rect(
            ...     location,
            ...     size,
            ...     resolution=(0.5, 0.75),
            ...     units="mpp",
            ... )
            >>> # Several units can be used including: objective power,
            >>> # microns per pixel, pyramid/resolution level, and
            >>> # fraction of baseline.
            >>> # E.g. Read a region at an objective power of 10x
            >>> img = wsi.read_rect(
            ...     location,
            ...     size,
            ...     resolution=10,
            ...     units="power",
            ... )
            >>> # Read a region at pyramid / resolution level 1
            >>> img = wsi.read_rect(
            ...     location,
            ...     size,
            ...     resolution=1,
            ...     units="level",
            ... )
            >>> # Read at a fractional level, this will linearly
            >>> # interpolate the downsampling factor between levels.
            >>> # E.g. if levels 0 and 1 have a downsampling of 1x and
            >>> # 2x of baseline, then level 0.5 will correspond to a
            >>> # downsampling factor 1.5x of baseline.
            >>> img = wsi.read_rect(
            ...     location,
            ...     size,
            ...     resolution=0.5,
            ...     units="level",
            ... )
            >>> # Read a region at half of the full / baseline
            >>> # resolution.
            >>> img = wsi.read_rect(
            ...     location,
            ...     size,
            ...     resolution=0.5,
            ...     units="baseline",
            ... )
            >>> # Read at a higher resolution than the baseline
            >>> # (interpolation applied to output)
            >>> img = wsi.read_rect(
            ...     location,
            ...     size,
            ...     resolution=1.25,
            ...     units="baseline",
            ... )
            >>> # Assuming the image has a native mpp of 0.5,
            >>> # interpolation will be applied here.
            >>> img = wsi.read_rect(
            ...     location,
            ...     size,
            ...     resolution=0.25,
            ...     units="mpp",
            ... )

        """
        if coord_space == "resolution":
            return self._read_rect_at_resolution(
                location,
                size,
                resolution=resolution,
                units=units,
                interpolation=interpolation,
                pad_mode=pad_mode,
                pad_constant_values=pad_constant_values,
            )

        # Find parameters for optimal read
        (
            read_level,
            level_location,
            level_size,
            post_read_scale,
            _,
        ) = self.find_read_rect_params(
            location=location,
            size=size,
            resolution=resolution,
            units=units,
        )

        wsi = self.openslide_wsi

        # Read at optimal level and corrected read size
        im_region = wsi.read_region(location, read_level, level_size)
        im_region = np.array(im_region)

        # Apply padding outside of the slide area
        im_region = utils.image.crop_and_pad_edges(
            bounds=utils.transforms.locsize2bounds(level_location, level_size),
            max_dimensions=self.info.level_dimensions[read_level],
            region=im_region,
            pad_mode=pad_mode,
            pad_constant_values=pad_constant_values,
        )

        # Resize to correct scale if required
        im_region = utils.transforms.imresize(
            img=im_region,
            scale_factor=post_read_scale,
            output_size=size,
            interpolation=interpolation,
        )

        return utils.transforms.background_composite(image=im_region)

    def read_bounds(
        self,
        bounds,
        resolution=0,
        units="level",
        interpolation="optimise",
        pad_mode="constant",
        pad_constant_values=0,
        coord_space="baseline",
        **kwargs,
    ):
        """Read a region of the whole slide image within given bounds.

        Bounds are in terms of the baseline image (level 0  / maximum
        resolution).

        Reads can be performed at different resolutions by supplying a
        pair of arguments for the resolution and the units of
        resolution. If meta data does not specify `mpp` or
        `objective_power` then `baseline` units should be selected with
        resolution 1.0

        The output image size may be different to the width and height
        of the bounds as the resolution will affect this. To read a
        region with a fixed output image size see :func:`read_rect`.

        Args:
            bounds (tuple(int)):
                By default, this is a tuple of (start_x, start_y, end_x,
                end_y) i.e. (left, top, right, bottom) of the region in
                baseline reference frame. However, with
                `coord_space="resolution"`, the bound is expected to be
                at the requested resolution system.
            resolution (int or float or tuple(float)):
                Resolution at which to read the image, default = 0.
                Either a single number or a sequence of two numbers for
                x and y are valid. This value is in terms of the
                corresponding units. For example: resolution=0.5 and
                units="mpp" will read the slide at 0.5 microns
                per-pixel, and resolution=3, units="level" will read at
                level at pyramid level / resolution layer 3.
            units (str):
                Units of resolution, default="level". Supported units
                are: microns per pixel (mpp), objective power (power),
                pyramid / resolution level (level), pixels per baseline
                pixel (baseline).
            interpolation (str):
                Method to use when resampling the output image. Possible
                values are "linear", "cubic", "lanczos", "area", and
                "optimise". Defaults to 'optimise' which will use cubic
                interpolation for upscaling and area interpolation for
                downscaling to avoid moiré patterns.
            pad_mode (str):
                Method to use when padding at the edges of the image.
                Defaults to 'constant'. See :func:`numpy.pad` for
                available modes.
            coord_space (str):
                Defaults to "baseline". This is a flag to indicate if
                the input `bounds` is in the baseline coordinate system
                ("baseline") or is in the requested resolution system
                ("resolution").
            **kwargs (dict):
                Extra key-word arguments for reader specific parameters.
                Currently only used by :obj:`VirtualWSIReader`. See
                class docstrings for more information.

        Returns:
            :class:`numpy.ndarray`:
                Array of size MxNx3 M=end_h-start_h, N=end_w-start_w

        Examples:
            >>> from tiatoolbox.wsicore.wsireader import WSIReader
            >>> from matplotlib import pyplot as plt
            >>> wsi = WSIReader.open(input_img="./CMU-1.ndpi")
            >>> # Read a region at level 0 (baseline / full resolution)
            >>> bounds = [1000, 2000, 2000, 3000]
            >>> img = wsi.read_bounds(bounds)
            >>> plt.imshow(img)
            >>> # This could also be written more verbosely as follows
            >>> img = wsi.read_bounds(
            ...     bounds,
            ...     resolution=0,
            ...     units="level",
            ... )
            >>> plt.imshow(img)

        Note: The field of view remains the same as resolution is varied
        when using :func:`read_bounds`.

        .. figure:: ../images/read_bounds_tissue.png
            :width: 512
            :alt: Diagram illustrating read_bounds

        This is because the bounds are in the baseline (level 0)
        reference frame. Therefore, varying the resolution does not
        change what is visible within the output image.

        If the WSI does not have a resolution layer corresponding
        exactly to the requested resolution (shown above in white with a
        dashed outline), a larger resolution is downscaled to achieve
        the correct requested output resolution.

        If the requested resolution is higher than the baseline (maximum
        resultion of the image), then bicubic interpolation is applied
        to the output image.

        """
        # convert from requested to `baseline`
        bounds_at_baseline = bounds
        if coord_space == "resolution":
            bounds_at_baseline = self._bounds_at_resolution_to_baseline(
                bounds, resolution, units
            )
            _, size_at_requested = utils.transforms.bounds2locsize(bounds)
            # don't use the `output_size` (`size_at_requested`) here
            # because the rounding error at `bounds_at_baseline` leads to
            # different `size_at_requested` (keeping same read resolution
            # but base image is of different scale)
            (
                read_level,
                bounds_at_read_level,
                _,
                post_read_scale,
            ) = self._find_read_bounds_params(
                bounds_at_baseline, resolution=resolution, units=units
            )
        else:  # duplicated portion with VirtualReader, factoring out ?
            # Find parameters for optimal read
            (
                read_level,
                bounds_at_read_level,
                size_at_requested,
                post_read_scale,
            ) = self._find_read_bounds_params(
                bounds_at_baseline, resolution=resolution, units=units
            )

        wsi = self.openslide_wsi

        # Read at optimal level and corrected read size
        location_at_baseline = bounds_at_baseline[:2]
        _, size_at_read_level = utils.transforms.bounds2locsize(bounds_at_read_level)
        im_region = wsi.read_region(
            location=location_at_baseline, level=read_level, size=size_at_read_level
        )
        im_region = np.array(im_region)

        # Apply padding outside of the slide area
        im_region = utils.image.crop_and_pad_edges(
            bounds=bounds_at_read_level,
            max_dimensions=self.info.level_dimensions[read_level],
            region=im_region,
            pad_mode=pad_mode,
            pad_constant_values=pad_constant_values,
        )

        # Resize to correct scale if required
        if coord_space == "resolution":
            im_region = utils.transforms.imresize(
                img=im_region,
                output_size=size_at_requested,
                interpolation=interpolation,
            )
        else:
            im_region = utils.transforms.imresize(
                img=im_region,
                scale_factor=post_read_scale,
                output_size=size_at_requested,
                interpolation=interpolation,
            )

        return utils.transforms.background_composite(image=im_region)

    @staticmethod
    def _estimate_mpp(props):
        """Find microns per pixel (mpp)

        Args:
            props (:class:`OpenSlide.properties`):
                OpenSlide properties.

        Returns:
            tuple:
                Estimated microns per pixel (mpp).

        """
        # Check OpenSlide for mpp metadata first
        try:
            mpp_x = float(props[openslide.PROPERTY_NAME_MPP_X])
            mpp_y = float(props[openslide.PROPERTY_NAME_MPP_Y])
            return mpp_x, mpp_y
        # Fallback to TIFF resolution units and convert to mpp
        except KeyError:
            tiff_res_units = props.get("tiff.ResolutionUnit")

        try:
            x_res = float(props["tiff.XResolution"])
            y_res = float(props["tiff.YResolution"])
            mpp_x = utils.misc.ppu2mpp(x_res, tiff_res_units)
            mpp_y = utils.misc.ppu2mpp(y_res, tiff_res_units)

            warnings.warn(
                "Metadata: Falling back to TIFF resolution tag"
                " for microns-per-pixel (MPP)."
            )
            return mpp_x, mpp_y
        except KeyError:
            warnings.warn("Metadata: Unable to determine microns-per-pixel (MPP).")

        # Return None value if cannot be determined.
        return None

    def _info(self):
        """Openslide WSI meta data reader.

        Returns:
            WSIMeta:
                Metadata information.

        """
        props = self.openslide_wsi.properties
        if openslide.PROPERTY_NAME_OBJECTIVE_POWER in props:
            objective_power = float(props[openslide.PROPERTY_NAME_OBJECTIVE_POWER])
        else:
            objective_power = None

        slide_dimensions = self.openslide_wsi.level_dimensions[0]
        level_count = self.openslide_wsi.level_count
        level_dimensions = self.openslide_wsi.level_dimensions
        level_downsamples = self.openslide_wsi.level_downsamples
        vendor = props.get(openslide.PROPERTY_NAME_VENDOR)

        mpp = self._estimate_mpp(props)

        # Fallback to calculating objective power from mpp
        if objective_power is None:
            if mpp is not None:
                objective_power = utils.misc.mpp2common_objective_power(
                    float(np.mean(mpp))
                )
                warnings.warn(
                    "Metadata: Objective power inferred from microns-per-pixel (MPP)."
                )
            else:
                warnings.warn("Metadata: Unable to determine objective power.")

        return WSIMeta(
            file_path=self.input_path,
            axes="YXS",
            objective_power=objective_power,
            slide_dimensions=slide_dimensions,
            level_count=level_count,
            level_dimensions=level_dimensions,
            level_downsamples=level_downsamples,
            vendor=vendor,
            mpp=mpp,
            raw=dict(**props),
        )


class OmnyxJP2WSIReader(WSIReader):
    """Class for reading Omnyx JP2 images.

    Supported WSI formats:

    - Omnyx JPEG-2000 (.jp2)

    Attributes:
        glymur_wsi (:obj:`glymur.Jp2k`)

    """

    def __init__(
        self,
        input_img: Union[str, pathlib.Path, np.ndarray],
        mpp: Optional[Tuple[Number, Number]] = None,
        power: Optional[Number] = None,
    ) -> None:
        super().__init__(input_img=input_img, mpp=mpp, power=power)
        import glymur

        glymur.set_option("lib.num_threads", os.cpu_count() or 1)
        self.glymur_wsi = glymur.Jp2k(filename=str(self.input_path))

    def read_rect(
        self,
        location,
        size,
        resolution=0,
        units="level",
        interpolation="optimise",
        pad_mode="constant",
        pad_constant_values=0,
        coord_space="baseline",
        **kwargs,
    ):
        """Read a region of the whole slide image at a location and size.

        Location is in terms of the baseline image (level 0  / maximum
        resolution), and size is the output image size.

        Reads can be performed at different resolutions by supplying a
        pair of arguments for the resolution and the units of
        resolution. If meta data does not specify `mpp` or
        `objective_power` then `baseline` units should be selected with
        resolution 1.0

        The field of view varies with resolution. For a fixed field of
        view see :func:`read_bounds`.

        Args:
            location (tuple(int)):
                (x, y) tuple giving the top left pixel in the baseline
                (level 0) reference frame.
            size (tuple(int)):
                (width, height) tuple giving the desired output image
                size.
            resolution (int or float or tuple(float)):
                Resolution at which to read the image, default = 0.
                Either a single number or a sequence of two numbers for
                x and y are valid. This value is in terms of the
                corresponding units. For example: resolution=0.5 and
                units="mpp" will read the slide at 0.5 microns
                per-pixel, and resolution=3, units="level" will read at
                level at pyramid level / resolution layer 3.
            units (str):
                The units of resolution, default = "level". Supported
                units are: microns per pixel (mpp), objective power
                (power), pyramid / resolution level (level), pixels per
                baseline pixel (baseline).
            interpolation (str):
                Method to use when resampling the output image. Possible
                values are "linear", "cubic", "lanczos", "area", and
                "optimise". Defaults to 'optimise' which will use cubic
                interpolation for upscaling and area interpolation for
                downscaling to avoid moiré patterns.
            pad_mode (str):
                Method to use when padding at the edges of the image.
                Defaults to 'constant'. See :func:`numpy.pad` for
                available modes.
            coord_space (str):
                Defaults to "baseline". This is a flag to indicate if
                the input `bounds` is in the baseline coordinate system
                ("baseline") or is in the requested resolution system
                ("resolution").
            **kwargs (dict):
                Extra key-word arguments for reader specific parameters.
                Currently only used by VirtualWSIReader. See class
                docstrings for more information.

        Returns:
            :class:`numpy.ndarray`:
                Array of size MxNx3 M=size[0], N=size[1]

        Example:
            >>> from tiatoolbox.wsicore.wsireader import WSIReader
            >>> # Load a WSI image
            >>> wsi = WSIReader.open(input_img="./CMU-1.ndpi")
            >>> location = (0, 0)
            >>> size = (256, 256)
            >>> # Read a region at level 0 (baseline / full resolution)
            >>> img = wsi.read_rect(location, size)
            >>> # Read a region at 0.5 microns per pixel (mpp)
            >>> img = wsi.read_rect(location, size, 0.5, "mpp")
            >>> # This could also be written more verbosely as follows
            >>> img = wsi.read_rect(
            ...     location,
            ...     size,
            ...     resolution=(0.5, 0.5),
            ...     units="mpp",
            ... )

        Note: The field of view varies with resolution when using
        :func:`read_rect`.

        .. figure:: ../images/read_rect_tissue.png
            :width: 512
            :alt: Diagram illustrating read_rect

        As the location is in the baseline reference frame but the size
        (width and height) is the output image size, the field of view
        therefore changes as resolution changes.

        If the WSI does not have a resolution layer corresponding
        exactly to the requested resolution (shown above in white with a
        dashed outline), a larger resolution is downscaled to achieve
        the correct requested output resolution.

        If the requested resolution is higher than the baseline (maximum
        resultion of the image), then bicubic interpolation is applied
        to the output image.

        .. figure:: ../images/read_rect-interpolated-reads.png
            :width: 512
            :alt: Diagram illustrating read_rect interpolting between levels

        When reading between the levels stored in the WSI, the
        coordinates of the requested region are projected to the next
        highest resolution. This resolution is then decoded and
        downsampled to produce the desired output. This is a major
        source of variability in the time take to perform a read
        operation. Reads which require reading a large region before
        downsampling will be significantly slower than reading at a
        fixed level.

        Examples:

            >>> from tiatoolbox.wsicore.wsireader import WSIReader
            >>> # Load a WSI image
            >>> wsi = WSIReader.open(input_img="./CMU-1.ndpi")
            >>> location = (0, 0)
            >>> size = (256, 256)
            >>> # The resolution can be different in x and y, e.g.
            >>> img = wsi.read_rect(
            ...     location,
            ...     size,
            ...     resolution=(0.5, 0.75),
            ...     units="mpp",
            ... )
            >>> # Several units can be used including: objective power,
            >>> # microns per pixel, pyramid/resolution level, and
            >>> # fraction of baseline.
            >>> # E.g. Read a region at an objective power of 10x
            >>> img = wsi.read_rect(
            ...     location,
            ...     size,
            ...     resolution=10,
            ...     units="power",
            ... )
            >>> # Read a region at pyramid / resolution level 1
            >>> img = wsi.read_rect(
            ...     location,
            ...     size,
            ...     resolution=1,
            ...     units="level",
            ... )
            >>> # Read at a fractional level, this will linearly
            >>> # interpolate the downsampling factor between levels.
            >>> # E.g. if levels 0 and 1 have a downsampling of 1x and
            >>> # 2x of baseline, then level 0.5 will correspond to a
            >>> # downsampling factor 1.5x of baseline.
            >>> img = wsi.read_rect(
            ...     location,
            ...     size,
            ...     resolution=0.5,
            ...     units="level",
            ... )
            >>> # Read a region at half of the full / baseline
            >>> # resolution.
            >>> img = wsi.read_rect(
            ...     location,
            ...     size,
            ...     resolution=0.5,
            ...     units="baseline",
            ... )
            >>> # Read at a higher resolution than the baseline
            >>> # (interpolation applied to output)
            >>> img = wsi.read_rect(
            ...     location,
            ...     size,
            ...     resolution=1.25,
            ...     units="baseline",
            ... )
            >>> # Assuming the image has a native mpp of 0.5,
            >>> # interpolation will be applied here.
            >>> img = wsi.read_rect(
            ...     location,
            ...     size,
            ...     resolution=0.25,
            ...     units="mpp",
            ... )

        """
        if coord_space == "resolution":
            return self._read_rect_at_resolution(
                location,
                size,
                resolution=resolution,
                units=units,
                interpolation=interpolation,
                pad_mode=pad_mode,
                pad_constant_values=pad_constant_values,
            )

        # Find parameters for optimal read
        (
            read_level,
            _,
            _,
            post_read_scale,
            baseline_read_size,
        ) = self.find_read_rect_params(
            location=location,
            size=size,
            resolution=resolution,
            units=units,
        )

        stride = 2**read_level
        glymur_wsi = self.glymur_wsi
        bounds = utils.transforms.locsize2bounds(
            location=location, size=baseline_read_size
        )
        im_region = utils.image.safe_padded_read(
            image=glymur_wsi,
            bounds=bounds,
            stride=stride,
            pad_mode=pad_mode,
            pad_constant_values=pad_constant_values,
        )

        im_region = utils.transforms.imresize(
            img=im_region,
            scale_factor=post_read_scale,
            output_size=size,
            interpolation=interpolation,
        )

        return utils.transforms.background_composite(image=im_region)

    def read_bounds(
        self,
        bounds,
        resolution=0,
        units="level",
        interpolation="optimise",
        pad_mode="constant",
        pad_constant_values=0,
        coord_space="baseline",
        **kwargs,
    ):
        """Read a region of the whole slide image within given bounds.

        Bounds are in terms of the baseline image (level 0  / maximum
        resolution).

        Reads can be performed at different resolutions by supplying a
        pair of arguments for the resolution and the units of
        resolution. If meta data does not specify `mpp` or
        `objective_power` then `baseline` units should be selected with
        resolution 1.0

        The output image size may be different to the width and height
        of the bounds as the resolution will affect this. To read a
        region with a fixed output image size see :func:`read_rect`.

        Args:
            bounds (tuple(int)):
                By default, this is a tuple of (start_x, start_y, end_x,
                end_y) i.e. (left, top, right, bottom) of the region in
                baseline reference frame. However, with
                `coord_space="resolution"`, the bound is expected to be
                at the requested resolution system.
            resolution (int or float or tuple(float)):
                Resolution at which to read the image, default = 0.
                Either a single number or a sequence of two numbers for
                x and y are valid. This value is in terms of the
                corresponding units. For example: resolution=0.5 and
                units="mpp" will read the slide at 0.5 microns
                per-pixel, and resolution=3, units="level" will read at
                level at pyramid level / resolution layer 3.
            units (str):
                Units of resolution, default="level". Supported units
                are: microns per pixel (mpp), objective power (power),
                pyramid / resolution level (level), pixels per baseline
                pixel (baseline).
            interpolation (str):
                Method to use when resampling the output image. Possible
                values are "linear", "cubic", "lanczos", "area", and
                "optimise". Defaults to 'optimise' which will use cubic
                interpolation for upscaling and area interpolation for
                downscaling to avoid moiré patterns.
            pad_mode (str):
                Method to use when padding at the edges of the image.
                Defaults to 'constant'. See :func:`numpy.pad` for
                available modes.
            coord_space (str):
                Defaults to "baseline". This is a flag to indicate if
                the input `bounds` is in the baseline coordinate system
                ("baseline") or is in the requested resolution system
                ("resolution").
            **kwargs (dict):
                Extra key-word arguments for reader specific parameters.
                Currently only used by :obj:`VirtualWSIReader`. See
                class docstrings for more information.

        Returns:
            :class:`numpy.ndarray`:
                Array of size MxNx3 M=end_h-start_h, N=end_w-start_w

        Examples:
            >>> from tiatoolbox.wsicore.wsireader import WSIReader
            >>> from matplotlib import pyplot as plt
            >>> wsi = WSIReader.open(input_img="./CMU-1.ndpi")
            >>> # Read a region at level 0 (baseline / full resolution)
            >>> bounds = [1000, 2000, 2000, 3000]
            >>> img = wsi.read_bounds(bounds)
            >>> plt.imshow(img)
            >>> # This could also be written more verbosely as follows
            >>> img = wsi.read_bounds(
            ...     bounds,
            ...     resolution=0,
            ...     units="level",
            ... )
            >>> plt.imshow(img)

        Note: The field of view remains the same as resolution is varied
        when using :func:`read_bounds`.

        .. figure:: ../images/read_bounds_tissue.png
            :width: 512
            :alt: Diagram illustrating read_bounds

        This is because the bounds are in the baseline (level 0)
        reference frame. Therefore, varying the resolution does not
        change what is visible within the output image.

        If the WSI does not have a resolution layer corresponding
        exactly to the requested resolution (shown above in white with a
        dashed outline), a larger resolution is downscaled to achieve
        the correct requested output resolution.

        If the requested resolution is higher than the baseline (maximum
        resultion of the image), then bicubic interpolation is applied
        to the output image.

        """
        bounds_at_baseline = bounds
        if coord_space == "resolution":
            bounds_at_baseline = self._bounds_at_resolution_to_baseline(
                bounds, resolution, units
            )
            _, size_at_requested = utils.transforms.bounds2locsize(bounds)
            # don't use the `output_size` (`size_at_requested`) here
            # because the rounding error at `bounds_at_baseline` leads to
            # different `size_at_requested` (keeping same read resolution
            # but base image is of different scale)
            (read_level, _, _, post_read_scale,) = self._find_read_bounds_params(
                bounds_at_baseline, resolution=resolution, units=units
            )
        else:  # duplicated portion with VirtualReader, factoring out ?
            # Find parameters for optimal read
            (
                read_level,
                _,  # bounds_at_read_level,
                size_at_requested,
                post_read_scale,
            ) = self._find_read_bounds_params(
                bounds_at_baseline, resolution=resolution, units=units
            )
        glymur_wsi = self.glymur_wsi

        stride = 2**read_level

        im_region = utils.image.safe_padded_read(
            image=glymur_wsi,
            bounds=bounds_at_baseline,
            stride=stride,
            pad_mode=pad_mode,
            pad_constant_values=pad_constant_values,
        )

        # Resize to correct scale if required
        if coord_space == "resolution":
            im_region = utils.transforms.imresize(
                img=im_region,
                output_size=size_at_requested,
                interpolation=interpolation,
            )
        else:
            im_region = utils.transforms.imresize(
                img=im_region,
                scale_factor=post_read_scale,
                output_size=size_at_requested,
                interpolation=interpolation,
            )

        return utils.transforms.background_composite(image=im_region)

    def _info(self):
        """JP2 metadata reader.

        Returns:
            WSIMeta:
                Metadata information.

        """
        import glymur

        glymur_wsi = self.glymur_wsi
        box = glymur_wsi.box
        description = box[3].xml.find("description")
        m = re.search(r"(?<=AppMag = )\d\d", description.text)
        objective_power = np.int(m.group(0))
        image_header = box[2].box[0]
        slide_dimensions = (image_header.width, image_header.height)

        # Determine level_count
        cod = None
        for segment in glymur_wsi.codestream.segment:
            if isinstance(segment, glymur.codestream.CODsegment):
                cod = segment

        if cod is None:
            warnings.warn(
                "Metadata: JP2 codestream missing COD segment! "
                "Cannot determine number of decompositions (levels)"
            )
            level_count = 1
        else:
            level_count = cod.num_res

        level_downsamples = [2**n for n in range(level_count)]

        level_dimensions = [
            (int(slide_dimensions[0] / 2**n), int(slide_dimensions[1] / 2**n))
            for n in range(level_count)
        ]

        vendor = "Omnyx JP2"
        m = re.search(r"(?<=MPP = )\d*\.\d+", description.text)
        mpp_x = float(m.group(0))
        mpp_y = float(m.group(0))
        mpp = [mpp_x, mpp_y]

        return WSIMeta(
            file_path=self.input_path,
            axes="YXS",
            objective_power=objective_power,
            slide_dimensions=slide_dimensions,
            level_count=level_count,
            level_dimensions=level_dimensions,
            level_downsamples=level_downsamples,
            vendor=vendor,
            mpp=mpp,
            raw=self.glymur_wsi.box,
        )


class VirtualWSIReader(WSIReader):
    """Class for reading non-pyramidal images e.g., visual fields.

    Supported formats:

    - .jpg
    - .png
    - :class:`numpy.ndarray`

    This reader uses :func:`tiatoolbox.utils.image.sub_pixel_read` to
    allow reading low resolution images as if they are larger i.e. with
    'virtual' pyramid resolutions. This is useful for reading low
    resolution masks as if they were stretched to overlay a higher
    resolution WSI.

    Extra key-word arguments given to :func:`~WSIReader.read_region` and
    :func:`~WSIReader.read_bounds` will be passed to
    :func:`~tiatoolbox.utils.image.sub_pixel_read`.

    Attributes:
        img (:class:`numpy.ndarray`)
        mode (str)

    Args:
        input_img (str, pathlib.Path, ndarray):
            Input path to WSI.
        info (WSIMeta):
            Metadata for the virtual wsi.
        mode (str):
            Mode of the input image. Default is 'rgb'. Allowed values
            are: rgb, bool.

    """

    def __init__(
        self,
        input_img: Union[str, pathlib.Path, np.ndarray],
        mpp: Optional[Tuple[Number, Number]] = None,
        power: Optional[Number] = None,
        info: WSIMeta = None,
        mode="rgb",
    ) -> None:
        super().__init__(
            input_img=input_img,
            mpp=mpp,
            power=power,
        )
        if mode.lower() not in ["rgb", "bool"]:
            raise ValueError("Invalid mode.")
        self.mode = mode.lower()
        if isinstance(input_img, np.ndarray):
            self.img = input_img
        else:
            self.img = utils.misc.imread(self.input_path)

        if info is not None:
            self._m_info = info

    def _info(self):
        """Visual Field meta data getter.

        This generates a WSIMeta object for the slide if none exists.
        There is 1 level with dimensions equal to the image and no mpp,
        objective power, or vendor data.


        Returns:
            WSIMeta:
                Metadata information.

        """
        param = WSIMeta(
            file_path=self.input_path,
            axes="YSX",
            objective_power=None,
            # align to XY to match with OpenSlide
            slide_dimensions=self.img.shape[:2][::-1],
            level_count=1,
            level_dimensions=(self.img.shape[:2][::-1],),
            level_downsamples=[1.0],
            vendor=None,
            mpp=None,
            raw=None,
        )
        if self._m_info is None:
            self._m_info = param
        return self._m_info

    def _find_params_from_baseline(self, location, baseline_read_size):
        """Convert read parameters from (virtual) baseline coordinates.

        Args:
            location (tuple(int)):
                Location of the location to read in (virtual) baseline
                coordinates.
            baseline_read_size (tuple(int)):
                Size of the region to read in (virtual) baseline
                coordinates.

        """
        baseline_size = np.array(self.info.slide_dimensions)
        image_size = np.array(self.img.shape[:2][::-1])
        size_ratio = image_size / baseline_size
        image_location = np.array(location, dtype=np.float32) * size_ratio
        read_size = np.array(baseline_read_size) * size_ratio
        return image_location, read_size

    def read_rect(
        self,
        location,
        size,
        resolution=0,
        units="level",
        interpolation="optimise",
        pad_mode="constant",
        pad_constant_values=0,
        coord_space="baseline",
        **kwargs,
    ):
        """Read a region of the whole slide image at a location and size.

        Location is in terms of the baseline image (level 0  / maximum
        resolution), and size is the output image size.

        Reads can be performed at different resolutions by supplying a
        pair of arguments for the resolution and the units of
        resolution. If meta data does not specify `mpp` or
        `objective_power` then `baseline` units should be selected with
        resolution 1.0

        The field of view varies with resolution. For a fixed field of
        view see :func:`read_bounds`.

        Args:
            location (tuple(int)):
                (x, y) tuple giving the top left pixel in the baseline
                (level 0) reference frame.
            size (tuple(int)):
                (width, height) tuple giving the desired output image
                size.
            resolution (int or float or tuple(float)):
                Resolution at which to read the image, default = 0.
                Either a single number or a sequence of two numbers for
                x and y are valid. This value is in terms of the
                corresponding units. For example: resolution=0.5 and
                units="mpp" will read the slide at 0.5 microns
                per-pixel, and resolution=3, units="level" will read at
                level at pyramid level / resolution layer 3.
            units (str):
                The units of resolution, default = "level". Supported
                units are: microns per pixel (mpp), objective power
                (power), pyramid / resolution level (level), pixels per
                baseline pixel (baseline).
            interpolation (str):
                Method to use when resampling the output image. Possible
                values are "linear", "cubic", "lanczos", "area", and
                "optimise". Defaults to 'optimise' which will use cubic
                interpolation for upscaling and area interpolation for
                downscaling to avoid moiré patterns.
            pad_mode (str):
                Method to use when padding at the edges of the image.
                Defaults to 'constant'. See :func:`numpy.pad` for
                available modes.
            coord_space (str):
                Defaults to "baseline". This is a flag to indicate if
                the input `bounds` is in the baseline coordinate system
                ("baseline") or is in the requested resolution system
                ("resolution").
            **kwargs (dict):
                Extra key-word arguments for reader specific parameters.
                Currently only used by VirtualWSIReader. See class
                docstrings for more information.

        Returns:
            :class:`numpy.ndarray`:
                Array of size MxNx3 M=size[0], N=size[1]

        Example:
            >>> from tiatoolbox.wsicore.wsireader import WSIReader
            >>> # Load a WSI image
            >>> wsi = WSIReader.open(input_img="./CMU-1.ndpi")
            >>> location = (0, 0)
            >>> size = (256, 256)
            >>> # Read a region at level 0 (baseline / full resolution)
            >>> img = wsi.read_rect(location, size)
            >>> # Read a region at 0.5 microns per pixel (mpp)
            >>> img = wsi.read_rect(location, size, 0.5, "mpp")
            >>> # This could also be written more verbosely as follows
            >>> img = wsi.read_rect(
            ...     location,
            ...     size,
            ...     resolution=(0.5, 0.5),
            ...     units="mpp",
            ... )

        Note: The field of view varies with resolution when using
        :func:`read_rect`.

        .. figure:: ../images/read_rect_tissue.png
            :width: 512
            :alt: Diagram illustrating read_rect

        As the location is in the baseline reference frame but the size
        (width and height) is the output image size, the field of view
        therefore changes as resolution changes.

        If the WSI does not have a resolution layer corresponding
        exactly to the requested resolution (shown above in white with a
        dashed outline), a larger resolution is downscaled to achieve
        the correct requested output resolution.

        If the requested resolution is higher than the baseline (maximum
        resultion of the image), then bicubic interpolation is applied
        to the output image.

        .. figure:: ../images/read_rect-interpolated-reads.png
            :width: 512
            :alt: Diagram illustrating read_rect interpolting between levels

        When reading between the levels stored in the WSI, the
        coordinates of the requested region are projected to the next
        highest resolution. This resolution is then decoded and
        downsampled to produce the desired output. This is a major
        source of variability in the time take to perform a read
        operation. Reads which require reading a large region before
        downsampling will be significantly slower than reading at a
        fixed level.

        Examples:

            >>> from tiatoolbox.wsicore.wsireader import WSIReader
            >>> # Load a WSI image
            >>> wsi = WSIReader.open(input_img="./CMU-1.ndpi")
            >>> location = (0, 0)
            >>> size = (256, 256)
            >>> # The resolution can be different in x and y, e.g.
            >>> img = wsi.read_rect(
            ...     location,
            ...     size,
            ...     resolution=(0.5, 0.75),
            ...     units="mpp",
            ... )
            >>> # Several units can be used including: objective power,
            >>> # microns per pixel, pyramid/resolution level, and
            >>> # fraction of baseline.
            >>> # E.g. Read a region at an objective power of 10x
            >>> img = wsi.read_rect(
            ...     location,
            ...     size,
            ...     resolution=10,
            ...     units="power",
            ... )
            >>> # Read a region at pyramid / resolution level 1
            >>> img = wsi.read_rect(
            ...     location,
            ...     size,
            ...     resolution=1,
            ...     units="level",
            ... )
            >>> # Read at a fractional level, this will linearly
            >>> # interpolate the downsampling factor between levels.
            >>> # E.g. if levels 0 and 1 have a downsampling of 1x and
            >>> # 2x of baseline, then level 0.5 will correspond to a
            >>> # downsampling factor 1.5x of baseline.
            >>> img = wsi.read_rect(
            ...     location,
            ...     size,
            ...     resolution=0.5,
            ...     units="level",
            ... )
            >>> # Read a region at half of the full / baseline
            >>> # resolution.
            >>> img = wsi.read_rect(
            ...     location,
            ...     size,
            ...     resolution=0.5,
            ...     units="baseline",
            ... )
            >>> # Read at a higher resolution than the baseline
            >>> # (interpolation applied to output)
            >>> img = wsi.read_rect(
            ...     location,
            ...     size,
            ...     resolution=1.25,
            ...     units="baseline",
            ... )
            >>> # Assuming the image has a native mpp of 0.5,
            >>> # interpolation will be applied here.
            >>> img = wsi.read_rect(
            ...     location,
            ...     size,
            ...     resolution=0.25,
            ...     units="mpp",
            ... )

        """
        if coord_space == "resolution":
            return self._read_rect_at_resolution(
                location,
                size,
                resolution=resolution,
                units=units,
                interpolation=interpolation,
                pad_mode=pad_mode,
                pad_constant_values=pad_constant_values,
            )

        # Find parameters for optimal read
        (_, _, _, _, baseline_read_size,) = self.find_read_rect_params(
            location=location,
            size=size,
            resolution=resolution,
            units=units,
        )

        image_location, image_read_size = self._find_params_from_baseline(
            location, baseline_read_size
        )

        bounds = utils.transforms.locsize2bounds(
            location=image_location,
            size=image_read_size,
        )

        if interpolation in [None, "none"]:
            output_size = None
        else:
            output_size = size

        im_region = utils.image.sub_pixel_read(
            self.img,
            bounds,
            output_size=output_size,
            interpolation=interpolation,
            pad_mode=pad_mode,
            pad_constant_values=pad_constant_values,
            read_kwargs=kwargs,
        )

        if self.mode == "rgb":
            return utils.transforms.background_composite(image=im_region)
        return im_region

    def read_bounds(
        self,
        bounds,
        resolution=0,
        units="level",
        interpolation="optimise",
        pad_mode="constant",
        pad_constant_values=0,
        coord_space="baseline",
        **kwargs,
    ):
        """Read a region of the whole slide image within given bounds.

        Bounds are in terms of the baseline image (level 0  / maximum
        resolution).

        Reads can be performed at different resolutions by supplying a
        pair of arguments for the resolution and the units of
        resolution. If meta data does not specify `mpp` or
        `objective_power` then `baseline` units should be selected with
        resolution 1.0

        The output image size may be different to the width and height
        of the bounds as the resolution will affect this. To read a
        region with a fixed output image size see :func:`read_rect`.

        Args:
            bounds (tuple(int)):
                By default, this is a tuple of (start_x, start_y, end_x,
                end_y) i.e. (left, top, right, bottom) of the region in
                baseline reference frame. However, with
                `coord_space="resolution"`, the bound is expected to be
                at the requested resolution system.
            resolution (int or float or tuple(float)):
                Resolution at which to read the image, default = 0.
                Either a single number or a sequence of two numbers for
                x and y are valid. This value is in terms of the
                corresponding units. For example: resolution=0.5 and
                units="mpp" will read the slide at 0.5 microns
                per-pixel, and resolution=3, units="level" will read at
                level at pyramid level / resolution layer 3.
            units (str):
                Units of resolution, default="level". Supported units
                are: microns per pixel (mpp), objective power (power),
                pyramid / resolution level (level), pixels per baseline
                pixel (baseline).
            interpolation (str):
                Method to use when resampling the output image. Possible
                values are "linear", "cubic", "lanczos", "area", and
                "optimise". Defaults to 'optimise' which will use cubic
                interpolation for upscaling and area interpolation for
                downscaling to avoid moiré patterns.
            pad_mode (str):
                Method to use when padding at the edges of the image.
                Defaults to 'constant'. See :func:`numpy.pad` for
                available modes.
            coord_space (str):
                Defaults to "baseline". This is a flag to indicate if
                the input `bounds` is in the baseline coordinate system
                ("baseline") or is in the requested resolution system
                ("resolution").
            **kwargs (dict):
                Extra key-word arguments for reader specific parameters.
                Currently only used by :obj:`VirtualWSIReader`. See
                class docstrings for more information.

        Returns:
            :class:`numpy.ndarray`:
                Array of size MxNx3 M=end_h-start_h, N=end_w-start_w

        Examples:
            >>> from tiatoolbox.wsicore.wsireader import WSIReader
            >>> from matplotlib import pyplot as plt
            >>> wsi = WSIReader.open(input_img="./CMU-1.ndpi")
            >>> # Read a region at level 0 (baseline / full resolution)
            >>> bounds = [1000, 2000, 2000, 3000]
            >>> img = wsi.read_bounds(bounds)
            >>> plt.imshow(img)
            >>> # This could also be written more verbosely as follows
            >>> img = wsi.read_bounds(
            ...     bounds,
            ...     resolution=0,
            ...     units="level",
            ... )
            >>> plt.imshow(img)

        Note: The field of view remains the same as resolution is varied
        when using :func:`read_bounds`.

        .. figure:: ../images/read_bounds_tissue.png
            :width: 512
            :alt: Diagram illustrating read_bounds

        This is because the bounds are in the baseline (level 0)
        reference frame. Therefore, varying the resolution does not
        change what is visible within the output image.

        If the WSI does not have a resolution layer corresponding
        exactly to the requested resolution (shown above in white with a
        dashed outline), a larger resolution is downscaled to achieve
        the correct requested output resolution.

        If the requested resolution is higher than the baseline (maximum
        resultion of the image), then bicubic interpolation is applied
        to the output image.

        """
        # convert from requested to `baseline`
        bounds_at_baseline = bounds
        if coord_space == "resolution":
            bounds_at_baseline = self._bounds_at_resolution_to_baseline(
                bounds, resolution, units
            )
            _, size_at_requested = utils.transforms.bounds2locsize(bounds)
            # * Find parameters for optimal read
            # don't use the `output_size` (`size_at_requested`) here
            # because the rounding error at `bounds_at_baseline` leads to
            # different `size_at_requested` (keeping same read resolution
            # but base image is of different scale)
            _, _, _, post_read_scale = self._find_read_bounds_params(
                bounds_at_baseline,
                resolution=resolution,
                units=units,
            )
        else:
            # * Find parameters for optimal read
            _, _, size_at_requested, post_read_scale = self._find_read_bounds_params(
                bounds_at_baseline,
                resolution=resolution,
                units=units,
            )

        location_at_read, size_at_read = self._find_params_from_baseline(
            *utils.transforms.bounds2locsize(bounds_at_baseline)
        )
        bounds_at_read = utils.transforms.locsize2bounds(location_at_read, size_at_read)

        if interpolation in [None, "none"]:
            interpolation = None

        im_region = utils.image.sub_pixel_read(
            self.img,
            bounds_at_read,
            output_size=size_at_requested,
            interpolation=interpolation,
            pad_mode=pad_mode,
            pad_constant_values=pad_constant_values,
            read_kwargs=kwargs,
        )

        if coord_space == "resolution":
            # do this to enforce output size is as defined by input bounds
            im_region = utils.transforms.imresize(
                img=im_region, output_size=size_at_requested
            )
        else:
            im_region = utils.transforms.imresize(
                img=im_region,
                scale_factor=post_read_scale,
                output_size=size_at_requested,
            )

        if self.mode == "rgb":
            return utils.transforms.background_composite(image=im_region)
        return im_region


class ArrayView:
    """An object for viewing a zarr array with a different index ordering.

    Used to allow YXS index order reads for arrays with axes in other
    orders such as SYX. Currently supported axes are:
    - YXS
    - SYX

    """

    def __init__(self, array: zarr.Array, axes: str) -> None:
        """Initialise the view object.

        Args:
            array (zarr.Array):
                Zarr Array to read from.
            axes (str):
                Axes ordering string. Allowed values are YXS and SYX.

        """
        self.array = array
        self.axes = axes
        self._shape = dict(zip(self.axes, self.array.shape))

    @property
    def shape(self):
        try:
            return tuple(self._shape[c] for c in "YXC")
        except KeyError:
            return tuple(self._shape[c] for c in "YXS")

    def __getitem__(self, index):
        # Normalize to a tuple of length = len(self.axes)
        if not isinstance(index, tuple):
            index = (index,)
        while len(index) < len(self.axes):
            index = (*index, slice(None))

        if self.axes in ("YXS", "YXC"):
            return self.array[index]
        if self.axes in ("SYX", "CYX"):
            y, x, s = index
            index = (s, y, x)
            return np.rollaxis(self.array[index], 0, 3)
        raise Exception(f"Unsupported axes `{self.axes}`.")


class TIFFWSIReader(WSIReader):
    def __init__(
        self,
        input_img: Union[str, pathlib.Path, np.ndarray],
        mpp: Optional[Tuple[Number, Number]] = None,
        power: Optional[Number] = None,
        series="auto",
        cache_size=2**28,
    ) -> None:
        super().__init__(input_img=input_img, mpp=mpp, power=power)
        self.tiff = tifffile.TiffFile(self.input_path)
        self._axes = self.tiff.pages[0].axes
        # Flag which is True if the image is a simple single page tile TIFF
        is_single_page_tiled = all(
            [
                self.tiff.pages[0].is_tiled,
                # Not currently supporting multi-page images
                not self.tiff.is_multipage,
                # Currently only supporting single page generic tiled TIFF
                len(self.tiff.pages) == 1,
            ]
        )
        if not any([self.tiff.is_svs, self.tiff.is_ome, is_single_page_tiled]):
            raise ValueError("Unsupported TIFF WSI format.")

        self.series_n = series
        if self.tiff.series is None or len(self.tiff.series) == 0:  # pragma: no cover
            raise Exception("TIFF does not contain any valid series.")
        # Find the largest series if series="auto"
        if self.series_n == "auto":
            all_series = self.tiff.series or []

            def page_area(page: tifffile.TiffPage) -> float:
                """Calculate the area of a page."""
                return np.prod(self._canonical_shape(page.shape)[:2])

            series_areas = [page_area(s.pages[0]) for s in all_series]  # skipcq
            self.series_n = np.argmax(series_areas)
        self._tiff_series = self.tiff.series[self.series_n]
        self._zarr_store = tifffile.imread(
            self.input_path, series=self.series_n, aszarr=True
        )
        self._zarr_lru_cache = zarr.LRUStoreCache(self._zarr_store, max_size=cache_size)
        self._zarr_group = zarr.open(self._zarr_lru_cache)
        if not isinstance(self._zarr_group, zarr.hierarchy.Group):
            group = zarr.hierarchy.group()
            group[0] = self._zarr_group
            self._zarr_group = group
        self.level_arrays = {
            int(key): ArrayView(array, axes=self.info.axes)
            for key, array in self._zarr_group.items()
        }

    def _canonical_shape(self, shape):
        """Make a level shape tuple in YXS order.

        Args:
            shape (tuple(int)):
                Input shape tuple.

        Returns:
            tuple:
                Shape in YXS order.

        """
        if self._axes == "YXS":
            return shape
        if self._axes == "SYX":
            return np.roll(shape, -1)
        raise Exception(f"Unsupported axes `{self._axes}`.")

    def _parse_svs_metadata(self) -> dict:
        """Extract SVS specific metadata.

        Returns:
            dict:
                Dictionary of kwargs for WSIMeta.

        """
        raw = {}
        mpp = None
        objective_power = None
        vendor = "Aperio"

        description = self.tiff.pages[0].description
        raw["Description"] = description
        parts = description.split("|")
        description_headers, key_value_pairs = parts[0], parts[1:]
        description_headers = description_headers.split(";")

        software, photometric_info = description_headers[0].splitlines()
        raw["Software"] = software
        raw["Photometric Info"] = photometric_info

        def parse_svs_tag(string: str) -> Tuple[str, Union[Number, str]]:
            """Parse SVS key-value string.

            Infers types of data by trial and error with a fallback to
            the original string type.

            Args:
                string (str):
                    Key-value string in SVS format: "key=value".

            Returns:
                tuple:
                    Key-value pair.

            """
            pair = string.split("=")
            if len(pair) != 2:
                raise ValueError(
                    "Invalid metadata. Expected string of the format 'key=value'."
                )
            key, value_string = pair
            key = key.strip()
            value_string = value_string.strip()
            value = value_string.strip()

            def us_date(string: str) -> datetime:
                return datetime.strptime(string, r"%m/%d/%y")

            def time(string: str) -> datetime:
                return datetime.strptime(string, r"%H:%M:%S")

            casting_precedence = [us_date, time, int, float]
            value = value_string
            for cast in casting_precedence:
                try:
                    value = cast(value_string)
                    return key, value
                except ValueError:
                    continue

            return key, value

        svs_tags = dict(parse_svs_tag(string) for string in key_value_pairs)
        raw["SVS Tags"] = svs_tags
        mpp = svs_tags.get("MPP")
        if mpp is not None:
            mpp = [mpp] * 2
        objective_power = svs_tags.get("AppMag")

        return {
            "objective_power": objective_power,
            "vendor": vendor,
            "mpp": mpp,
            "raw": raw,
        }

    def _parse_ome_metadata(self) -> dict:
        # The OME-XML should be in each IFD but is optional. It must be
        # present in the first IFD. We simply get the description from
        # the first IFD.
        from defusedxml.ElementTree import fromstring as et_from_string

        description = self.tiff.pages[0].description
        xml = et_from_string(description)
        namespaces = {"ome": "http://www.openmicroscopy.org/Schemas/OME/2016-06"}
        xml_series = xml.findall("ome:Image", namespaces)[self.series_n]

        raw = {
            "Description": description,
            "OME-XML": xml,
        }

        objective_power = None
        mpp = None
        vendor = None

        xml_pixels = xml_series.find("ome:Pixels", namespaces)
        mppx = xml_pixels.attrib.get("PhysicalSizeX")
        mppy = xml_pixels.attrib.get("PhysicalSizeY")
        if mppx is not None and mppy is not None:
            mpp = [mppx, mppy]
        elif mppx is not None or mppy is not None:
            warnings.warn("Only one MPP value found. Using it for both X  and Y.")
            mpp = [mppx or mppy] * 2

        instrument_ref = xml_series.find("ome:InstrumentRef", namespaces)
        objective_settings = xml_series.find("ome:ObjectiveSettings", namespaces)
        instrument_ref_id = instrument_ref.attrib["ID"]
        objective_settings_id = objective_settings.attrib["ID"]
        instruments = {
            instrument.attrib["ID"]: instrument
            for instrument in xml.findall("ome:Instrument", namespaces)
        }
        objectives = {
            (instrument_id, objective.attrib["ID"]): objective
            for instrument_id, instrument in instruments.items()
            for objective in instrument.findall("ome:Objective", namespaces)
        }

        try:
            objective = objectives[(instrument_ref_id, objective_settings_id)]
            objective_power = float(objective.attrib.get("NominalMagnification"))
        except KeyError:
            raise KeyError("No matching Instrument for image InstrumentRef in OME-XML.")

        return {
            "objective_power": objective_power,
            "vendor": vendor,
            "mpp": mpp,
            "raw": raw,
        }

    def _parse_generic_tiled_metadata(self) -> dict:
        """Extract generic tiled metadata.

        Returns:
            dict: Dictionary of kwargs for WSIMeta.

        """
        raw = {}
        mpp = None
        objective_power = None
        vendor = "Generic"

        description = self.tiff.pages[0].description
        raw["Description"] = description

        # Check for MPP in the tiff resolution tags
        # res_units: 1 = undefined, 2 = inch, 3 = centimeter
        res_units = self.tiff.pages[0].tags.get("ResolutionUnit")
        res_x = self.tiff.pages[0].tags.get("XResolution")
        res_y = self.tiff.pages[0].tags.get("YResolution")
        if (
            all(x is not None for x in [res_units, res_x, res_y])
            and res_units.value != 1
        ):
            mpp = [
                utils.misc.ppu2mpp(res_x.value[0], res_units.value),
                utils.misc.ppu2mpp(res_y.value[0], res_units.value),
            ]

        return {
            "objective_power": objective_power,
            "vendor": vendor,
            "mpp": mpp,
            "raw": raw,
        }

    def _info(self):
        """TIFF metadata constructor.

        Returns:
            WSIMeta:
                Containing metadata.

        """
        level_count = len(self._zarr_group)
        level_dimensions = [
            np.array(self._canonical_shape(p.shape)[:2][::-1])
            for p in self._zarr_group.values()
        ]
        slide_dimensions = level_dimensions[0]
        level_downsamples = [(level_dimensions[0] / x)[0] for x in level_dimensions]
        # The tags attribute object will not pickle or deepcopy,
        # so a copy with only python values or tifffile enums is made.
        tifffile_tags = self.tiff.pages[0].tags.items()
        tiff_tags = {
            code: {
                "code": code,
                "value": tag.value,
                "name": tag.name,
                "count": tag.count,
                "type": tag.dtype,
            }
            for code, tag in tifffile_tags
        }

        if self.tiff.is_svs:
            filetype_params = self._parse_svs_metadata()
        if self.tiff.is_ome:
            filetype_params = self._parse_ome_metadata()
        if self.tiff.pages[0].is_tiled:
            filetype_params = self._parse_generic_tiled_metadata()
        filetype_params["raw"]["TIFF Tags"] = tiff_tags

        return WSIMeta(
            file_path=self.input_path,
            slide_dimensions=slide_dimensions,
            axes=self._axes,
            level_count=level_count,
            level_dimensions=level_dimensions,
            level_downsamples=level_downsamples,
            **filetype_params,
        )

    def read_rect(
        self,
        location,
        size,
        resolution=0,
        units="level",
        interpolation="optimise",
        pad_mode="constant",
        pad_constant_values=0,
        coord_space="baseline",
        **kwargs,
    ):
        """Read a region of the whole slide image at a location and size.

        Location is in terms of the baseline image (level 0  / maximum
        resolution), and size is the output image size.

        Reads can be performed at different resolutions by supplying a
        pair of arguments for the resolution and the units of
        resolution. If meta data does not specify `mpp` or
        `objective_power` then `baseline` units should be selected with
        resolution 1.0

        The field of view varies with resolution. For a fixed field of
        view see :func:`read_bounds`.

        Args:
            location (tuple(int)):
                (x, y) tuple giving the top left pixel in the baseline
                (level 0) reference frame.
            size (tuple(int)):
                (width, height) tuple giving the desired output image
                size.
            resolution (int or float or tuple(float)):
                Resolution at which to read the image, default = 0.
                Either a single number or a sequence of two numbers for
                x and y are valid. This value is in terms of the
                corresponding units. For example: resolution=0.5 and
                units="mpp" will read the slide at 0.5 microns
                per-pixel, and resolution=3, units="level" will read at
                level at pyramid level / resolution layer 3.
            units (str):
                The units of resolution, default = "level". Supported
                units are: microns per pixel (mpp), objective power
                (power), pyramid / resolution level (level), pixels per
                baseline pixel (baseline).
            interpolation (str):
                Method to use when resampling the output image. Possible
                values are "linear", "cubic", "lanczos", "area", and
                "optimise". Defaults to 'optimise' which will use cubic
                interpolation for upscaling and area interpolation for
                downscaling to avoid moiré patterns.
            pad_mode (str):
                Method to use when padding at the edges of the image.
                Defaults to 'constant'. See :func:`numpy.pad` for
                available modes.
            coord_space (str):
                Defaults to "baseline". This is a flag to indicate if
                the input `bounds` is in the baseline coordinate system
                ("baseline") or is in the requested resolution system
                ("resolution").
            **kwargs (dict):
                Extra key-word arguments for reader specific parameters.
                Currently only used by VirtualWSIReader. See class
                docstrings for more information.

        Returns:
            :class:`numpy.ndarray`:
                Array of size MxNx3 M=size[0], N=size[1]

        Example:
            >>> from tiatoolbox.wsicore.wsireader import WSIReader
            >>> # Load a WSI image
            >>> wsi = WSIReader.open(input_img="./CMU-1.ndpi")
            >>> location = (0, 0)
            >>> size = (256, 256)
            >>> # Read a region at level 0 (baseline / full resolution)
            >>> img = wsi.read_rect(location, size)
            >>> # Read a region at 0.5 microns per pixel (mpp)
            >>> img = wsi.read_rect(location, size, 0.5, "mpp")
            >>> # This could also be written more verbosely as follows
            >>> img = wsi.read_rect(
            ...     location,
            ...     size,
            ...     resolution=(0.5, 0.5),
            ...     units="mpp",
            ... )

        Note: The field of view varies with resolution when using
        :func:`read_rect`.

        .. figure:: ../images/read_rect_tissue.png
            :width: 512
            :alt: Diagram illustrating read_rect

        As the location is in the baseline reference frame but the size
        (width and height) is the output image size, the field of view
        therefore changes as resolution changes.

        If the WSI does not have a resolution layer corresponding
        exactly to the requested resolution (shown above in white with a
        dashed outline), a larger resolution is downscaled to achieve
        the correct requested output resolution.

        If the requested resolution is higher than the baseline (maximum
        resultion of the image), then bicubic interpolation is applied
        to the output image.

        .. figure:: ../images/read_rect-interpolated-reads.png
            :width: 512
            :alt: Diagram illustrating read_rect interpolting between levels

        When reading between the levels stored in the WSI, the
        coordinates of the requested region are projected to the next
        highest resolution. This resolution is then decoded and
        downsampled to produce the desired output. This is a major
        source of variability in the time take to perform a read
        operation. Reads which require reading a large region before
        downsampling will be significantly slower than reading at a
        fixed level.

        Examples:

            >>> from tiatoolbox.wsicore.wsireader import WSIReader
            >>> # Load a WSI image
            >>> wsi = WSIReader.open(input_img="./CMU-1.ndpi")
            >>> location = (0, 0)
            >>> size = (256, 256)
            >>> # The resolution can be different in x and y, e.g.
            >>> img = wsi.read_rect(
            ...     location,
            ...     size,
            ...     resolution=(0.5, 0.75),
            ...     units="mpp",
            ... )
            >>> # Several units can be used including: objective power,
            >>> # microns per pixel, pyramid/resolution level, and
            >>> # fraction of baseline.
            >>> # E.g. Read a region at an objective power of 10x
            >>> img = wsi.read_rect(
            ...     location,
            ...     size,
            ...     resolution=10,
            ...     units="power",
            ... )
            >>> # Read a region at pyramid / resolution level 1
            >>> img = wsi.read_rect(
            ...     location,
            ...     size,
            ...     resolution=1,
            ...     units="level",
            ... )
            >>> # Read at a fractional level, this will linearly
            >>> # interpolate the downsampling factor between levels.
            >>> # E.g. if levels 0 and 1 have a downsampling of 1x and
            >>> # 2x of baseline, then level 0.5 will correspond to a
            >>> # downsampling factor 1.5x of baseline.
            >>> img = wsi.read_rect(
            ...     location,
            ...     size,
            ...     resolution=0.5,
            ...     units="level",
            ... )
            >>> # Read a region at half of the full / baseline
            >>> # resolution.
            >>> img = wsi.read_rect(
            ...     location,
            ...     size,
            ...     resolution=0.5,
            ...     units="baseline",
            ... )
            >>> # Read at a higher resolution than the baseline
            >>> # (interpolation applied to output)
            >>> img = wsi.read_rect(
            ...     location,
            ...     size,
            ...     resolution=1.25,
            ...     units="baseline",
            ... )
            >>> # Assuming the image has a native mpp of 0.5,
            >>> # interpolation will be applied here.
            >>> img = wsi.read_rect(
            ...     location,
            ...     size,
            ...     resolution=0.25,
            ...     units="mpp",
            ... )

        """
        if coord_space == "resolution":
            im_region = self._read_rect_at_resolution(
                location,
                size,
                resolution=resolution,
                units=units,
                interpolation=interpolation,
                pad_mode=pad_mode,
                pad_constant_values=pad_constant_values,
            )
            return utils.transforms.background_composite(im_region)

        # Find parameters for optimal read
        (
            read_level,
            _,
            _,
            post_read_scale,
            baseline_read_size,
        ) = self.find_read_rect_params(
            location=location,
            size=size,
            resolution=resolution,
            units=units,
        )

        bounds = utils.transforms.locsize2bounds(
            location=location, size=baseline_read_size
        )
        im_region = utils.image.safe_padded_read(
            image=self.level_arrays[read_level],
            bounds=bounds,
            pad_mode=pad_mode,
            pad_constant_values=pad_constant_values,
        )

        im_region = utils.transforms.imresize(
            img=im_region,
            scale_factor=post_read_scale,
            output_size=size,
            interpolation=interpolation,
        )

        return utils.transforms.background_composite(image=im_region)

    def read_bounds(
        self,
        bounds,
        resolution=0,
        units="level",
        interpolation="optimise",
        pad_mode="constant",
        pad_constant_values=0,
        coord_space="baseline",
        **kwargs,
    ):
        """Read a region of the whole slide image within given bounds.

        Bounds are in terms of the baseline image (level 0  / maximum
        resolution).

        Reads can be performed at different resolutions by supplying a
        pair of arguments for the resolution and the units of
        resolution. If meta data does not specify `mpp` or
        `objective_power` then `baseline` units should be selected with
        resolution 1.0

        The output image size may be different to the width and height
        of the bounds as the resolution will affect this. To read a
        region with a fixed output image size see :func:`read_rect`.

        Args:
            bounds (tuple(int)):
                By default, this is a tuple of (start_x, start_y, end_x,
                end_y) i.e. (left, top, right, bottom) of the region in
                baseline reference frame. However, with
                `coord_space="resolution"`, the bound is expected to be
                at the requested resolution system.
            resolution (int or float or tuple(float)):
                Resolution at which to read the image, default = 0.
                Either a single number or a sequence of two numbers for
                x and y are valid. This value is in terms of the
                corresponding units. For example: resolution=0.5 and
                units="mpp" will read the slide at 0.5 microns
                per-pixel, and resolution=3, units="level" will read at
                level at pyramid level / resolution layer 3.
            units (str):
                Units of resolution, default="level". Supported units
                are: microns per pixel (mpp), objective power (power),
                pyramid / resolution level (level), pixels per baseline
                pixel (baseline).
            interpolation (str):
                Method to use when resampling the output image. Possible
                values are "linear", "cubic", "lanczos", "area", and
                "optimise". Defaults to 'optimise' which will use cubic
                interpolation for upscaling and area interpolation for
                downscaling to avoid moiré patterns.
            pad_mode (str):
                Method to use when padding at the edges of the image.
                Defaults to 'constant'. See :func:`numpy.pad` for
                available modes.
            coord_space (str):
                Defaults to "baseline". This is a flag to indicate if
                the input `bounds` is in the baseline coordinate system
                ("baseline") or is in the requested resolution system
                ("resolution").
            **kwargs (dict):
                Extra key-word arguments for reader specific parameters.
                Currently only used by :obj:`VirtualWSIReader`. See
                class docstrings for more information.

        Returns:
            :class:`numpy.ndarray`:
                Array of size MxNx3 M=end_h-start_h, N=end_w-start_w

        Examples:
            >>> from tiatoolbox.wsicore.wsireader import WSIReader
            >>> from matplotlib import pyplot as plt
            >>> wsi = WSIReader.open(input_img="./CMU-1.ndpi")
            >>> # Read a region at level 0 (baseline / full resolution)
            >>> bounds = [1000, 2000, 2000, 3000]
            >>> img = wsi.read_bounds(bounds)
            >>> plt.imshow(img)
            >>> # This could also be written more verbosely as follows
            >>> img = wsi.read_bounds(
            ...     bounds,
            ...     resolution=0,
            ...     units="level",
            ... )
            >>> plt.imshow(img)

        Note: The field of view remains the same as resolution is varied
        when using :func:`read_bounds`.

        .. figure:: ../images/read_bounds_tissue.png
            :width: 512
            :alt: Diagram illustrating read_bounds

        This is because the bounds are in the baseline (level 0)
        reference frame. Therefore, varying the resolution does not
        change what is visible within the output image.

        If the WSI does not have a resolution layer corresponding
        exactly to the requested resolution (shown above in white with a
        dashed outline), a larger resolution is downscaled to achieve
        the correct requested output resolution.

        If the requested resolution is higher than the baseline (maximum
        resultion of the image), then bicubic interpolation is applied
        to the output image.

        """
        bounds_at_baseline = bounds
        if coord_space == "resolution":
            bounds_at_baseline = self._bounds_at_resolution_to_baseline(
                bounds, resolution, units
            )
            _, size_at_requested = utils.transforms.bounds2locsize(bounds)
            # don't use the `output_size` (`size_at_requested`) here
            # because the rounding error at `bounds_at_baseline` leads to
            # different `size_at_requested` (keeping same read resolution
            # but base image is of different scale)
            (read_level, _, _, post_read_scale,) = self._find_read_bounds_params(
                bounds_at_baseline, resolution=resolution, units=units
            )
        else:  # duplicated portion with VirtualReader, factoring out ?
            # Find parameters for optimal read
            (
                read_level,
                _,
                size_at_requested,
                post_read_scale,
            ) = self._find_read_bounds_params(
                bounds_at_baseline, resolution=resolution, units=units
            )

        im_region = utils.image.sub_pixel_read(
            image=self.level_arrays[read_level],
            bounds=bounds_at_baseline,
            output_size=size_at_requested,
            interpolation=interpolation,
            pad_mode=pad_mode,
            pad_constant_values=pad_constant_values,
            read_kwargs=kwargs,
        )

        if coord_space == "resolution":
            # do this to enforce output size is as defined by input bounds
            im_region = utils.transforms.imresize(
                img=im_region, output_size=size_at_requested
            )
        else:
            im_region = utils.transforms.imresize(
                img=im_region,
                scale_factor=post_read_scale,
                output_size=size_at_requested,
            )

        return im_region


class DICOMWSIReader(WSIReader):
    wsidicom = None

    def __init__(
        self,
        input_img: Union[str, pathlib.Path, np.ndarray],
        mpp: Optional[Tuple[Number, Number]] = None,
        power: Optional[Number] = None,
    ) -> None:
        from wsidicom import WsiDicom

        super().__init__(input_img, mpp, power)
        self.wsi = WsiDicom.open(input_img)

    def _info(self) -> WSIMeta:

        level_dimensions = [
            (level.size.width, level.size.height) for level in self.wsi.levels
        ]
        level_downsamples = [
            np.mean(
                [
                    level_dimensions[0][0] / level.size.width,
                    level_dimensions[0][1] / level.size.height,
                ]
            )
            for level in self.wsi.levels
        ]
        dataset = self.wsi.datasets[0]
        # Get pixel spacing in mm from DICOM file and convert to um/px (mpp)
        mm_per_pixel = dataset.pixel_spacing
        mpp = (mm_per_pixel.width * 1e3, mm_per_pixel.height * 1e3)

        return WSIMeta(
            slide_dimensions=level_dimensions[0],
            level_dimensions=level_dimensions,
            level_downsamples=level_downsamples,
            axes="YXS",
            mpp=mpp,
            level_count=len(level_dimensions),
            vendor=dataset.Manufacturer,
        )

    def read_rect(
        self,
        location,
        size,
        resolution=0,
        units="level",
        interpolation="optimise",
        pad_mode="constant",
        pad_constant_values=0,
        coord_space="baseline",
        **kwargs,
    ):
        """Read a region of the whole slide image at a location and size.

        Location is in terms of the baseline image (level 0  / maximum
        resolution), and size is the output image size.

        Reads can be performed at different resolutions by supplying a
        pair of arguments for the resolution and the units of
        resolution. If meta data does not specify `mpp` or
        `objective_power` then `baseline` units should be selected with
        resolution 1.0

        The field of view varies with resolution. For a fixed field of
        view see :func:`read_bounds`.

        Args:
            location (tuple(int)):
                (x, y) tuple giving the top left pixel in the baseline
                (level 0) reference frame.
            size (tuple(int)):
                (width, height) tuple giving the desired output image
                size.
            resolution (int or float or tuple(float)):
                Resolution at which to read the image, default = 0.
                Either a single number or a sequence of two numbers for
                x and y are valid. This value is in terms of the
                corresponding units. For example: resolution=0.5 and
                units="mpp" will read the slide at 0.5 microns
                per-pixel, and resolution=3, units="level" will read at
                level at pyramid level / resolution layer 3.
            units (str):
                The units of resolution, default = "level". Supported
                units are: microns per pixel (mpp), objective power
                (power), pyramid / resolution level (level), pixels per
                baseline pixel (baseline).
            interpolation (str):
                Method to use when resampling the output image. Possible
                values are "linear", "cubic", "lanczos", "area", and
                "optimise". Defaults to 'optimise' which will use cubic
                interpolation for upscaling and area interpolation for
                downscaling to avoid moiré patterns.
            pad_mode (str):
                Method to use when padding at the edges of the image.
                Defaults to 'constant'. See :func:`numpy.pad` for
                available modes.
            coord_space (str):
                Defaults to "baseline". This is a flag to indicate if
                the input `bounds` is in the baseline coordinate system
                ("baseline") or is in the requested resolution system
                ("resolution").
            **kwargs (dict):
                Extra key-word arguments for reader specific parameters.
                Currently only used by VirtualWSIReader. See class
                docstrings for more information.

        Returns:
            :class:`numpy.ndarray`:
                Array of size MxNx3 M=size[0], N=size[1]

        Example:
            >>> from tiatoolbox.wsicore.wsireader import WSIReader
            >>> # Load a WSI image
            >>> wsi = WSIReader.open(input_img="./CMU-1.ndpi")
            >>> location = (0, 0)
            >>> size = (256, 256)
            >>> # Read a region at level 0 (baseline / full resolution)
            >>> img = wsi.read_rect(location, size)
            >>> # Read a region at 0.5 microns per pixel (mpp)
            >>> img = wsi.read_rect(location, size, 0.5, "mpp")
            >>> # This could also be written more verbosely as follows
            >>> img = wsi.read_rect(
            ...     location,
            ...     size,
            ...     resolution=(0.5, 0.5),
            ...     units="mpp",
            ... )

        Note: The field of view varies with resolution when using
        :func:`read_rect`.

        .. figure:: ../images/read_rect_tissue.png
            :width: 512
            :alt: Diagram illustrating read_rect

        As the location is in the baseline reference frame but the size
        (width and height) is the output image size, the field of view
        therefore changes as resolution changes.

        If the WSI does not have a resolution layer corresponding
        exactly to the requested resolution (shown above in white with a
        dashed outline), a larger resolution is downscaled to achieve
        the correct requested output resolution.

        If the requested resolution is higher than the baseline (maximum
        resultion of the image), then bicubic interpolation is applied
        to the output image.

        .. figure:: ../images/read_rect-interpolated-reads.png
            :width: 512
            :alt: Diagram illustrating read_rect interpolting between levels

        When reading between the levels stored in the WSI, the
        coordinates of the requested region are projected to the next
        highest resolution. This resolution is then decoded and
        downsampled to produce the desired output. This is a major
        source of variability in the time take to perform a read
        operation. Reads which require reading a large region before
        downsampling will be significantly slower than reading at a
        fixed level.

        Examples:

            >>> from tiatoolbox.wsicore.wsireader import WSIReader
            >>> # Load a WSI image
            >>> wsi = WSIReader.open(input_img="./CMU-1.ndpi")
            >>> location = (0, 0)
            >>> size = (256, 256)
            >>> # The resolution can be different in x and y, e.g.
            >>> img = wsi.read_rect(
            ...     location,
            ...     size,
            ...     resolution=(0.5, 0.75),
            ...     units="mpp",
            ... )
            >>> # Several units can be used including: objective power,
            >>> # microns per pixel, pyramid/resolution level, and
            >>> # fraction of baseline.
            >>> # E.g. Read a region at an objective power of 10x
            >>> img = wsi.read_rect(
            ...     location,
            ...     size,
            ...     resolution=10,
            ...     units="power",
            ... )
            >>> # Read a region at pyramid / resolution level 1
            >>> img = wsi.read_rect(
            ...     location,
            ...     size,
            ...     resolution=1,
            ...     units="level",
            ... )
            >>> # Read at a fractional level, this will linearly
            >>> # interpolate the downsampling factor between levels.
            >>> # E.g. if levels 0 and 1 have a downsampling of 1x and
            >>> # 2x of baseline, then level 0.5 will correspond to a
            >>> # downsampling factor 1.5x of baseline.
            >>> img = wsi.read_rect(
            ...     location,
            ...     size,
            ...     resolution=0.5,
            ...     units="level",
            ... )
            >>> # Read a region at half of the full / baseline
            >>> # resolution.
            >>> img = wsi.read_rect(
            ...     location,
            ...     size,
            ...     resolution=0.5,
            ...     units="baseline",
            ... )
            >>> # Read at a higher resolution than the baseline
            >>> # (interpolation applied to output)
            >>> img = wsi.read_rect(
            ...     location,
            ...     size,
            ...     resolution=1.25,
            ...     units="baseline",
            ... )
            >>> # Assuming the image has a native mpp of 0.5,
            >>> # interpolation will be applied here.
            >>> img = wsi.read_rect(
            ...     location,
            ...     size,
            ...     resolution=0.25,
            ...     units="mpp",
            ... )

        """
        if coord_space == "resolution":
            return self._read_rect_at_resolution(
                location,
                size,
                resolution=resolution,
                units=units,
                interpolation=interpolation,
                pad_mode=pad_mode,
                pad_constant_values=pad_constant_values,
            )

        # Find parameters for optimal read
        (
            read_level,
            level_location,
            level_read_size,
            post_read_scale,
            _,
        ) = self.find_read_rect_params(
            location=location,
            size=size,
            resolution=resolution,
            units=units,
        )

        wsi = self.wsi

        # Read at optimal level and corrected read size
        level_size = self.info.level_dimensions[read_level]
        constrained_read_bounds = utils.image.find_overlap(
            read_location=level_location,
            read_size=level_read_size,
            image_size=level_size,
        )
        _, constrained_read_size = utils.transforms.bounds2locsize(
            constrained_read_bounds
        )
        im_region = wsi.read_region(location, read_level, constrained_read_size)
        im_region = np.array(im_region)

        # Apply padding outside of the slide area
        level_read_bounds = utils.transforms.locsize2bounds(
            level_location, level_read_size
        )
        im_region = utils.image.crop_and_pad_edges(
            bounds=level_read_bounds,
            max_dimensions=level_size,
            region=im_region,
            pad_mode=pad_mode,
            pad_constant_values=pad_constant_values,
        )

        # Resize to correct scale if required
        im_region = utils.transforms.imresize(
            img=im_region,
            scale_factor=post_read_scale,
            output_size=tuple(np.array(size).astype(int)),
            interpolation=interpolation,
        )

        return utils.transforms.background_composite(image=im_region)

    def read_bounds(
        self,
        bounds,
        resolution=0,
        units="level",
        interpolation="optimise",
        pad_mode="constant",
        pad_constant_values=0,
        coord_space="baseline",
        **kwargs,
    ):
        """Read a region of the whole slide image within given bounds.

        Bounds are in terms of the baseline image (level 0  / maximum
        resolution).

        Reads can be performed at different resolutions by supplying a
        pair of arguments for the resolution and the units of
        resolution. If meta data does not specify `mpp` or
        `objective_power` then `baseline` units should be selected with
        resolution 1.0

        The output image size may be different to the width and height
        of the bounds as the resolution will affect this. To read a
        region with a fixed output image size see :func:`read_rect`.

        Args:
            bounds (tuple(int)):
                By default, this is a tuple of (start_x, start_y, end_x,
                end_y) i.e. (left, top, right, bottom) of the region in
                baseline reference frame. However, with
                `coord_space="resolution"`, the bound is expected to be
                at the requested resolution system.
            resolution (int or float or tuple(float)):
                Resolution at which to read the image, default = 0.
                Either a single number or a sequence of two numbers for
                x and y are valid. This value is in terms of the
                corresponding units. For example: resolution=0.5 and
                units="mpp" will read the slide at 0.5 microns
                per-pixel, and resolution=3, units="level" will read at
                level at pyramid level / resolution layer 3.
            units (str):
                Units of resolution, default="level". Supported units
                are: microns per pixel (mpp), objective power (power),
                pyramid / resolution level (level), pixels per baseline
                pixel (baseline).
            interpolation (str):
                Method to use when resampling the output image. Possible
                values are "linear", "cubic", "lanczos", "area", and
                "optimise". Defaults to 'optimise' which will use cubic
                interpolation for upscaling and area interpolation for
                downscaling to avoid moiré patterns.
            pad_mode (str):
                Method to use when padding at the edges of the image.
                Defaults to 'constant'. See :func:`numpy.pad` for
                available modes.
            coord_space (str):
                Defaults to "baseline". This is a flag to indicate if
                the input `bounds` is in the baseline coordinate system
                ("baseline") or is in the requested resolution system
                ("resolution").
            **kwargs (dict):
                Extra key-word arguments for reader specific parameters.
                Currently only used by :obj:`VirtualWSIReader`. See
                class docstrings for more information.

        Returns:
            :class:`numpy.ndarray`:
                Array of size MxNx3 M=end_h-start_h, N=end_w-start_w

        Examples:
            >>> from tiatoolbox.wsicore.wsireader import WSIReader
            >>> from matplotlib import pyplot as plt
            >>> wsi = WSIReader.open(input_img="./CMU-1.ndpi")
            >>> # Read a region at level 0 (baseline / full resolution)
            >>> bounds = [1000, 2000, 2000, 3000]
            >>> img = wsi.read_bounds(bounds)
            >>> plt.imshow(img)
            >>> # This could also be written more verbosely as follows
            >>> img = wsi.read_bounds(
            ...     bounds,
            ...     resolution=0,
            ...     units="level",
            ... )
            >>> plt.imshow(img)

        Note: The field of view remains the same as resolution is varied
        when using :func:`read_bounds`.

        .. figure:: ../images/read_bounds_tissue.png
            :width: 512
            :alt: Diagram illustrating read_bounds

        This is because the bounds are in the baseline (level 0)
        reference frame. Therefore, varying the resolution does not
        change what is visible within the output image.

        If the WSI does not have a resolution layer corresponding
        exactly to the requested resolution (shown above in white with a
        dashed outline), a larger resolution is downscaled to achieve
        the correct requested output resolution.

        If the requested resolution is higher than the baseline (maximum
        resultion of the image), then bicubic interpolation is applied
        to the output image.

        """
        # convert from requested to `baseline`
        bounds_at_baseline = bounds
        if coord_space == "resolution":
            bounds_at_baseline = self._bounds_at_resolution_to_baseline(
                bounds, resolution, units
            )
            _, size_at_requested = utils.transforms.bounds2locsize(bounds)
            # don't use the `output_size` (`size_at_requested`) here
            # because the rounding error at `bounds_at_baseline` leads to
            # different `size_at_requested` (keeping same read resolution
            # but base image is of different scale)
            (
                read_level,
                bounds_at_read_level,
                _,
                post_read_scale,
            ) = self._find_read_bounds_params(
                bounds_at_baseline, resolution=resolution, units=units
            )
        else:  # duplicated portion with VirtualReader, factoring out ?
            # Find parameters for optimal read
            (
                read_level,
                bounds_at_read_level,
                size_at_requested,
                post_read_scale,
            ) = self._find_read_bounds_params(
                bounds_at_baseline, resolution=resolution, units=units
            )

        wsi = self.wsi

        # Read at optimal level and corrected read size
        location_at_baseline = bounds_at_baseline[:2]
        level_location, size_at_read_level = utils.transforms.bounds2locsize(
            bounds_at_read_level
        )
        level_size = self.info.level_dimensions[read_level]
        read_bounds = utils.image.find_overlap(
            level_location, size_at_read_level, level_size
        )
        _, read_size = utils.transforms.bounds2locsize(read_bounds)
        im_region = wsi.read_region(
            location=location_at_baseline, level=read_level, size=read_size
        )
        im_region = np.array(im_region)

        # Apply padding outside of the slide area
        im_region = utils.image.crop_and_pad_edges(
            bounds=bounds_at_read_level,
            max_dimensions=self.info.level_dimensions[read_level],
            region=im_region,
            pad_mode=pad_mode,
            pad_constant_values=pad_constant_values,
        )

        # Resize to correct scale if required
        if coord_space == "resolution":
            im_region = utils.transforms.imresize(
                img=im_region,
                output_size=size_at_requested,
                interpolation=interpolation,
            )
        else:
            im_region = utils.transforms.imresize(
                img=im_region,
                scale_factor=post_read_scale,
                output_size=size_at_requested,
                interpolation=interpolation,
            )

        return utils.transforms.background_composite(image=im_region)


class NGFFWSIReader(WSIReader):
    """Reader for NGFF WSI zarrs.

    Support is currently experimental. This supports reading from
    NGFF version 0.4.

    """

    def __init__(self, path, **kwargs):
        super().__init__(path, **kwargs)
        from imagecodecs import numcodecs

        from tiatoolbox.wsicore.metadata import ngff

        numcodecs.register_codecs()
        self._zarr_group: zarr.hierarchy.Group = zarr.open(path, mode="r")
        attrs = self._zarr_group.attrs
        multiscales = attrs["multiscales"][0]
        axes = multiscales["axes"]
        datasets = multiscales["datasets"]
        omero = attrs["omero"]
        self.zattrs = ngff.Zattrs(
            _creator=ngff.Creator(
                name=attrs.get("name"),
                version=attrs.get("version"),
            ),
            multiscales=ngff.Multiscales(
                version=multiscales.get("version"),
                axes=[ngff.Axis(**axis) for axis in axes],
                datasets=[ngff.Dataset(**dataset) for dataset in datasets],
            ),
            omero=ngff.Omero(
                name=omero.get("name"),
                id=omero.get("id"),
                channels=[ngff.Channel(**channel) for channel in omero["channels"]],
                rdefs=ngff.RDefs(**omero["rdefs"]),
                version=omero.get("version"),
            ),
            _ARRAY_DIMENSIONS=attrs["_ARRAY_DIMENSIONS"],
        )
        self.level_arrays = {
            int(key): ArrayView(array, axes=self.info.axes)
            for key, array in self._zarr_group.arrays()
        }

    def _info(self):
        return WSIMeta(
            axes="".join(axis.name.upper() for axis in self.zattrs.multiscales.axes),
            level_dimensions=[
                array.shape[:2][::-1]
                for _, array in sorted(self._zarr_group.arrays(), key=lambda x: x[0])
            ],
            slide_dimensions=self._zarr_group[0].shape[:2][::-1],
            vendor=self.zattrs._creator.name,  # skipcq
            raw=self._zarr_group.attrs,
        )

    def read_rect(
        self,
        location,
        size,
        resolution=0,
        units="level",
        interpolation="optimise",
        pad_mode="constant",
        pad_constant_values=0,
        coord_space="baseline",
        **kwargs,
    ):
        if coord_space == "resolution":
            im_region = self._read_rect_at_resolution(
                location,
                size,
                resolution=resolution,
                units=units,
                interpolation=interpolation,
                pad_mode=pad_mode,
                pad_constant_values=pad_constant_values,
            )
            return utils.transforms.background_composite(image=im_region)

        # Find parameters for optimal read
        (
            read_level,
            _,
            _,
            post_read_scale,
            baseline_read_size,
        ) = self.find_read_rect_params(
            location=location,
            size=size,
            resolution=resolution,
            units=units,
        )

        bounds = utils.transforms.locsize2bounds(
            location=location, size=baseline_read_size
        )
        im_region = utils.image.safe_padded_read(
            image=self.level_arrays[read_level],
            bounds=bounds,
            pad_mode=pad_mode,
            pad_constant_values=pad_constant_values,
        )

        im_region = utils.transforms.imresize(
            img=im_region,
            scale_factor=post_read_scale,
            output_size=size,
            interpolation=interpolation,
        )

        return utils.transforms.background_composite(image=im_region)

    def read_bounds(
        self,
        bounds,
        resolution=0,
        units="level",
        interpolation="optimise",
        pad_mode="constant",
        pad_constant_values=0,
        coord_space="baseline",
        **kwargs,
    ):
        bounds_at_baseline = bounds
        if coord_space == "resolution":
            bounds_at_baseline = self._bounds_at_resolution_to_baseline(
                bounds, resolution, units
            )
            _, size_at_requested = utils.transforms.bounds2locsize(bounds)
            # don't use the `output_size` (`size_at_requested`) here
            # because the rounding error at `bounds_at_baseline` leads to
            # different `size_at_requested` (keeping same read resolution
            # but base image is of different scale)
            (read_level, _, _, post_read_scale,) = self._find_read_bounds_params(
                bounds_at_baseline, resolution=resolution, units=units
            )
        else:  # duplicated portion with VirtualReader, factoring out ?
            # Find parameters for optimal read
            (
                read_level,
                _,
                size_at_requested,
                post_read_scale,
            ) = self._find_read_bounds_params(
                bounds_at_baseline, resolution=resolution, units=units
            )

        im_region = utils.image.sub_pixel_read(
            image=self.level_arrays[read_level],
            bounds=bounds_at_baseline,
            output_size=size_at_requested,
            interpolation=interpolation,
            pad_mode=pad_mode,
            pad_constant_values=pad_constant_values,
            read_kwargs=kwargs,
        )

        if coord_space == "resolution":
            # do this to enforce output size is as defined by input bounds
            im_region = utils.transforms.imresize(
                img=im_region, output_size=size_at_requested
            )
        else:
            im_region = utils.transforms.imresize(
                img=im_region,
                scale_factor=post_read_scale,
                output_size=size_at_requested,
            )

        return im_region<|MERGE_RESOLUTION|>--- conflicted
+++ resolved
@@ -158,11 +158,7 @@
 
     """
 
-<<<<<<< HEAD
-    @staticmethod  # noqa: A003
-=======
     @staticmethod
->>>>>>> 0f09251e
     def open(  # noqa: A003
         input_img: Union[str, pathlib.Path, np.ndarray],
         mpp: Optional[Tuple[Number, Number]] = None,
