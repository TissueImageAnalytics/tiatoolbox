"""This module defines classes which can read image data from WSI formats."""
from __future__ import annotations

import copy
import json
import logging
import math
import os
import pathlib
import re
from datetime import datetime
from numbers import Number
from typing import TYPE_CHECKING, Iterable, Tuple

import numpy as np
import openslide
import pandas as pd
import tifffile
import zarr
from defusedxml import ElementTree
from packaging.version import Version
from PIL import Image

from tiatoolbox import logger, utils
from tiatoolbox.annotation.storage import AnnotationStore, SQLiteStore
from tiatoolbox.typing import Bounds, IntBounds, IntPair, NumPair, Resolution, Units
from tiatoolbox.utils.env_detection import pixman_warning
from tiatoolbox.utils.exceptions import FileNotSupportedError
from tiatoolbox.utils.magic import is_sqlite3
from tiatoolbox.utils.visualization import AnnotationRenderer
<<<<<<< HEAD
from tiatoolbox.wsicore.wsimeta import Resolution, Units, WSIMeta
=======
from tiatoolbox.wsicore.metadata.ngff import Multiscales
from tiatoolbox.wsicore.wsimeta import WSIMeta
>>>>>>> 1ad6ab6a

if TYPE_CHECKING:  # pragma: no cover
    from tiatoolbox.wsicore.metadata.ngff import Multiscales

pixman_warning()

MIN_NGFF_VERSION = Version("0.4")
MAX_NGFF_VERSION = Version("0.4")


def is_dicom(path: pathlib.Path) -> bool:
    """Check if the input is a DICOM file.

    Args:
        path (pathlib.Path): Path to the file to check.

    Returns:
        bool: True if the file is a DICOM file.

    """
    path = pathlib.Path(path)
    is_dcm = path.suffix.lower() == ".dcm"
    is_dcm_dir = path.is_dir() and any(
        p.suffix.lower() == ".dcm" for p in path.iterdir()
    )
    return is_dcm or is_dcm_dir


def is_tiled_tiff(path: pathlib.Path) -> bool:
    """Check if the input is a tiled TIFF file.

    Args:
        path (pathlib.Path):
            Path to the file to check.

    Returns:
        bool:
            True if the file is a tiled TIFF file.

    """
    path = pathlib.Path(path)
    try:
        tif = tifffile.TiffFile(path)
    except tifffile.TiffFileError:
        return False
    return tif.pages[0].is_tiled


def is_zarr(path: pathlib.Path) -> bool:
    """Check if the input is a Zarr file.

    Args:
        path (pathlib.Path):
            Path to the file to check.

    Returns:
        bool:
            True if the file is a Zarr file.

    """
    path = pathlib.Path(path)
    try:
        _ = zarr.open(path, mode="r")
    except Exception:  # skipcq: PYL-W0703  # noqa: BLE001
        return False
    else:
        return True


def is_ngff(
    path: pathlib.Path,
    min_version: Version = MIN_NGFF_VERSION,
    max_version: Version = MAX_NGFF_VERSION,
) -> bool:
    """Check if the input is an NGFF file.

    This should return True for a zarr groups stored in a directory, zip
    file, or SQLite database.

    Args:
        path (pathlib.Path):
            Path to the file to check.
        min_version (Tuple[int, ...]):
            Minimum version of the NGFF file to be considered valid.
        max_version (Tuple[int, ...]):
            Maximum version of the NGFF file to be considered valid.

    Returns:
        bool:
            True if the file is an NGFF file.

    """
    path = pathlib.Path(path)
    store = zarr.SQLiteStore(path) if path.is_file() and is_sqlite3(path) else path
    try:
        zarr_group = zarr.open(store, mode="r")
    except (zarr.errors.FSPathExistNotDir, zarr.errors.PathNotFoundError):
        return False
    if not isinstance(zarr_group, zarr.hierarchy.Group):
        return False
    group_attrs = zarr_group.attrs.asdict()
    try:
        multiscales: Multiscales = group_attrs["multiscales"]
        omero = group_attrs["omero"]
        _ARRAY_DIMENSIONS = group_attrs["_ARRAY_DIMENSIONS"]  # noqa: N806
        if not all(
            [
                isinstance(multiscales, list),
                isinstance(_ARRAY_DIMENSIONS, list),
                isinstance(omero, dict),
                all(isinstance(m, dict) for m in multiscales),
            ],
        ):
            logger.warning(
                "The NGFF file is not valid. "
                "The multiscales, _ARRAY_DIMENSIONS and omero attributes "
                "must be present and of the correct type.",
            )
            return False
    except KeyError:
        return False
    multiscales_versions = {
        Version(scale["version"]) for scale in multiscales if "version" in scale
    }
    omero_version: str | None = omero.get("version")
    if omero_version:
        omero_version: Version = Version(omero_version)
        if omero_version < min_version:
            logger.warning(
                "The minimum supported version of the NGFF file is %s. "
                "But the versions of the multiscales in the file are %s.",
                min_version,
                multiscales_versions,
            )
            return False
        if omero_version > max_version:
            logger.warning(
                "The maximum supported version of the NGFF file is %s. "
                "But the versions of the multiscales in the file are %s.",
                max_version,
                multiscales_versions,
            )
            return True

    if len(multiscales_versions) > 1:
        logger.warning(
            "Found multiple versions for NGFF multiscales: %s",
            multiscales_versions,
        )

    if any(version < min_version for version in multiscales_versions):
        logger.warning(
            "The minimum supported version of the NGFF file is %s. "
            "But the versions of the multiscales in the file are %s.",
            min_version,
            multiscales_versions,
        )
        return False

    if any(version > max_version for version in multiscales_versions):
        logger.warning(
            "The maximum supported version of the NGFF file is %s. "
            "But the versions of the multiscales in the file are %s.",
            max_version,
            multiscales_versions,
        )
        return True

    return is_zarr(path)


class WSIReader:
    """Base whole slide image (WSI) reader class.

    This class defines functions for reading pixel data and metadata
    from whole slide image (WSI) files.

    Attributes:
        input_path (pathlib.Path):
            Input path to WSI file.

    Args:
        input_img (str, :obj:`pathlib.Path`, :obj:`ndarray` or :obj:`.WSIReader`):
            Input path to WSI.
        mpp (:obj:`tuple` or :obj:`list` or :obj:`None`, optional):
            The MPP of the WSI. If not provided, the MPP is approximated
            from the objective power.
        power (:obj:`float` or :obj:`None`, optional):
            The objective power of the WSI. If not provided, the power
            is approximated from the MPP.

    """

    @staticmethod
    def open(  # noqa: A003
        input_img: str | pathlib.Path | np.ndarray | WSIReader,
        mpp: tuple[Number, Number] | None = None,
        power: Number | None = None,
        **kwargs,
    ) -> WSIReader:
        """Return an appropriate :class:`.WSIReader` object.

        Args:
            input_img (str, pathlib.Path, :obj:`numpy.ndarray` or :obj:`.WSIReader`):
                Input to create a WSI object from. Supported types of
                input are: `str` and :obj:`pathlib.Path` which point to the
                location on the disk where image is stored,
                :class:`numpy.ndarray` in which the input image in the
                form of numpy array (HxWxC) is stored, or :obj:`.WSIReader`
                which is an already created tiatoolbox WSI handler. In
                the latter case, the function directly passes the
                input_imge to the output.
            mpp (tuple):
                (x, y) tuple of the MPP in the units of the input image.
            power (float):
                Objective power of the input image.
            kwargs (dict):
                Key-word arguments.

        Returns:
            WSIReader:
                An object with base :class:`.WSIReader` as base class.

        Examples:
            >>> from tiatoolbox.wsicore.wsireader import WSIReader
            >>> wsi = WSIReader.open(input_img="./sample.svs")

        """
        # Validate inputs
        if not isinstance(input_img, (WSIReader, np.ndarray, str, pathlib.Path)):
            msg = (
                "Invalid input: Must be a "
                "WSIRead, numpy array, string or pathlib.Path"
            )
            raise TypeError(
                msg,
            )
        if isinstance(input_img, np.ndarray):
            return VirtualWSIReader(input_img, mpp=mpp, power=power)

        if isinstance(input_img, WSIReader):
            return input_img

        # Input is a string or pathlib.Path, normalise to pathlib.Path
        input_path = pathlib.Path(input_img)
        WSIReader.verify_supported_wsi(input_path)

        # Handle special cases first (DICOM, Zarr/NGFF, OME-TIFF)

        if is_dicom(input_path):
            return DICOMWSIReader(input_path, mpp=mpp, power=power)

        _, _, suffixes = utils.misc.split_path_name_ext(input_path)
        last_suffix = suffixes[-1]

        if last_suffix == ".db":
            return AnnotationStoreReader(input_path, **kwargs)

        if last_suffix in (".zarr",):
            if not is_ngff(input_path):
                msg = f"File {input_path} does not appear to be a v0.4 NGFF zarr."
                raise FileNotSupportedError(
                    msg,
                )
            return NGFFWSIReader(input_path, mpp=mpp, power=power)

        if suffixes[-2:] in ([".ome", ".tiff"],):
            return TIFFWSIReader(input_path, mpp=mpp, power=power)

        if last_suffix in (".tif", ".tiff") and is_tiled_tiff(input_path):
            try:
                return OpenSlideWSIReader(input_path, mpp=mpp, power=power)
            except openslide.OpenSlideError:
                return TIFFWSIReader(input_path, mpp=mpp, power=power)

        # Handle homogeneous cases (based on final suffix)

        def np_virtual_wsi(input_path: np.ndarray, *args, **kwargs) -> VirtualWSIReader:
            """Create a virtual WSI from a numpy array."""
            return VirtualWSIReader(input_path, *args, **kwargs)

        suffix_to_reader = {
            ".npy": np_virtual_wsi,
            ".jp2": OmnyxJP2WSIReader,
            ".jpeg": VirtualWSIReader,
            ".jpg": VirtualWSIReader,
            ".png": VirtualWSIReader,
            ".tif": VirtualWSIReader,
            ".tiff": VirtualWSIReader,
        }

        if last_suffix in suffix_to_reader:
            return suffix_to_reader[last_suffix](input_path, mpp=mpp, power=power)

        # Try openslide last
        return OpenSlideWSIReader(input_path, mpp=mpp, power=power)

    @staticmethod
    def verify_supported_wsi(input_path: pathlib.Path) -> None:
        """Verify that an input image is supported.

        Args:
            input_path (:class:`pathlib.Path`):
                Input path to WSI.

        Raises:
            FileNotSupported:
                If the input image is not supported.

        """
        if is_ngff(input_path) or is_dicom(input_path):
            return

        _, _, suffixes = utils.misc.split_path_name_ext(input_path)

        if suffixes and suffixes[-1] not in [
            ".svs",
            ".npy",
            ".ndpi",
            ".mrxs",
            ".tif",
            ".tiff",
            ".jp2",
            ".png",
            ".jpg",
            ".jpeg",
            ".zarr",
            ".db",
        ]:
            msg = f"File {input_path} is not a supported file format."
            raise FileNotSupportedError(
                msg,
            )

    def __init__(
        self,
        input_img: str | pathlib.Path | np.ndarray | AnnotationStore,
        mpp: tuple[Number, Number] | None = None,
        power: Number | None = None,
    ) -> None:
        """Initialize :class:`WSIReader`."""
        if isinstance(input_img, (np.ndarray, AnnotationStore)):
            self.input_path = None
        else:
            self.input_path = pathlib.Path(input_img)
            if not self.input_path.exists():
                msg = f"Input path does not exist: {self.input_path}"
                raise FileNotFoundError(msg)
        self._m_info = None

        # Set a manual mpp value
        if mpp and isinstance(mpp, Number):
            mpp = (mpp, mpp)
        if mpp and (not hasattr(mpp, "__len__") or len(mpp) != 2):
            msg = "`mpp` must be a number or iterable of length 2."
            raise TypeError(msg)
        self._manual_mpp = tuple(mpp) if mpp else None

        # Set a manual power value
        if power and not isinstance(power, Number):
            msg = "`power` must be a number."
            raise TypeError(msg)
        self._manual_power = power

    @property
    def info(self) -> WSIMeta:
        """WSI metadata property.

        This property is cached and only generated on the first call.

        Returns:
            WSIMeta:
                An object containing normalized slide metadata

        """
        # In Python>=3.8 this could be replaced with functools.cached_property
        if self._m_info is not None:
            return copy.deepcopy(self._m_info)
        self._m_info = self._info()
        if self._manual_mpp:
            self._m_info.mpp = np.array(self._manual_mpp)
        if self._manual_power:
            self._m_info.objective_power = self._manual_power
        return self._m_info

    @info.setter
    def info(self, meta: WSIMeta) -> None:
        """WSI metadata setter.

        Args:
            meta (WSIMeta): Metadata object.

        """
        self._m_info = meta

    def _info(self) -> WSIMeta:
        """WSI metadata internal getter used to update info property.

        Missing values for MPP and objective power are approximated and
        a warning raised. Objective power is calculated as the mean of
        the :func:utils.transforms.mpp2common_objective_power in x and
        y. MPP (x and y) is approximated using objective power via
        :func:utils.transforms.objective_power2mpp.

        Returns:
            WSIMeta:
                An object containing normalized slide metadata.

        """
        raise NotImplementedError

    def _find_optimal_level_and_downsample(
        self,
        resolution: Resolution,
        units: Units,
        precision: int = 3,
    ) -> tuple[int, np.ndarray]:
        """Find the optimal level to read at for a desired resolution and units.

        The optimal level is the most downscaled level of the image
        pyramid (or multi-resolution layer) which is larger than the
        desired target resolution. The returned scale is the downsample
        factor required, post read, to achieve the desired resolution.

        Args:
            resolution (Resolution):
                Resolution to find optimal read parameters for
            units (Units):
                Units of the scale.
            precision (int or optional):
                Decimal places to use when finding optimal scale. This
                can be adjusted to avoid errors when an unnecessary
                precision is used. E.g. 1.1e-10 > 1 is insignificant in
                most cases. Defaults to 3.

        Returns:
            tuple:
                Optimal read level and scale factor between the optimal
                level and the target scale (usually <= 1):
                - :py:obj:`int` - Optimal read level.
                - :class:`numpy.ndarray` - Scale factor in X and Y.

        """
        level_scales = self.info.relative_level_scales(resolution, units)
        level_resolution_sufficient = [
            all(np.round(x, decimals=precision) <= 1) for x in level_scales
        ]
        # Check if level 0 is lower resolution than required (scale > 1)
        if not any(level_resolution_sufficient):
            level = 0
        else:
            # Find the first level with relative scale >= 1.
            # Note: np.argmax finds the index of the first True element.
            # Here it is used on a reversed list to find the first
            # element <=1, which is the same element as the last <=1
            # element when counting forward in the regular list.
            reverse_index = np.argmax(level_resolution_sufficient[::-1])
            # Convert the index from the reversed list to the regular index (level)
            level = (len(level_scales) - 1) - reverse_index
        scale = level_scales[level]

        # Check for requested resolution > than baseline resolution
        if any(np.array(scale) > 1):
            logger.warning(
                "Read: Scale > 1."
                "This means that the desired resolution is higher"
                " than the WSI baseline (maximum encoded resolution)."
                " Interpolation of read regions may occur.",
            )
        return level, scale

    def find_read_rect_params(
        self,
        location: IntPair,
        size: IntPair,
        resolution: Resolution,
        units: Units,
        precision: int = 3,
    ) -> tuple[int, IntPair, IntPair, NumPair, IntPair]:
        """Find optimal parameters for reading a rect at a given resolution.

        Reading the image at full baseline resolution and re-sampling to
        the desired resolution would require a large amount of memory
        and be very slow. This function checks the other resolutions
        stored in the WSI's pyramid of resolutions to find the lowest
        resolution (the smallest level) which is higher resolution (a larger
        level) than the requested output resolution.

        In addition to finding this 'optimal level', the scale factor to
        apply after reading in order to obtain the desired resolution is
        found along with conversions of the location and size into level
        and baseline coordinates.

        Args:
            location (tuple(int)):
                Location in terms of the baseline image (level 0)
                resolution.
            size (tuple(int)):
                Desired output size in pixels (width, height) tuple.
            resolution (Resolution):
                Desired output resolution.
            units (Units):
                Units of scale, default = "level". Supported units are:
                - microns per pixel ('mpp')
                - objective power ('power')
                - pyramid / resolution level ('level')
                - pixels per baseline pixel ("baseline")
            precision (int, optional):
                Decimal places to use when finding optimal scale. See
                :func:`find_optimal_level_and_downsample` for more.

        Returns:
            tuple:
                Parameters for reading the requested region.

                - :py:obj:`int` - Optimal read level.

                - :py:obj:`tuple` - Read location in level coordinates.
                    - :py:obj:`int` - X location.
                    - :py:obj:`int` - Y location.

                - :py:obj:`tuple` - Region size in level coordinates.
                    - :py:obj:`int` - Width.
                    - :py:obj:`int` - Height.

                - :py:obj:`tuple` - Scaling to apply after level read.
                    - :py:obj:`float` - X scale factor.
                    - :py:obj:`float` - Y scale factor.

                - :py:obj:`tuple` - Region size in baseline coordinates.
                    - :py:obj:`int` - Width.
                    - :py:obj:`int` - Height.

        """
        read_level, post_read_scale_factor = self._find_optimal_level_and_downsample(
            resolution,
            units,
            precision,
        )
        info = self.info
        level_downsample = info.level_downsamples[read_level]
        baseline_read_size = np.round(
            np.array(size) * level_downsample / post_read_scale_factor,
        ).astype(int)
        level_read_size = np.round(np.array(size) / post_read_scale_factor).astype(int)
        level_location = np.round(np.array(location) / level_downsample).astype(int)
        return (
            read_level,
            level_location,
            level_read_size,
            post_read_scale_factor,
            baseline_read_size,
        )

    def _find_read_params_at_resolution(
        self,
        location: IntPair,
        size: IntPair,
        resolution: Resolution,
        units: Units,
    ) -> tuple[int, NumPair, IntPair, IntPair, IntPair, IntPair]:
        """Works similarly to `_find_read_rect_params`.

        Return the information necessary for scaling. While
        `_find_read_rect_params` assumes location to be at baseline.
        This function assumes location to be at requested resolution.

        Args:
            location (tuple(int)):
                Location in the requested resolution system.
            size (tuple(int)):
                Desired output size in pixels (width, height) tuple and
                in the requested resolution system.
            resolution (Resolution):
                Desired output resolution.
            units (Units):
                Units of scale, default = "level". Supported units are:
                - microns per pixel ('mpp') - objective power ('power')
                - pyramid / resolution level ('level') - pixels per
                baseline pixel ("baseline")

        Returns:
            tuple:
                Parameters for reading the requested region:
                - :py:obj:`int` - Optimal read level.
                - :py:obj:`tuple` - Scaling to apply after level read to
                  achieve desired output resolution.
                    - :py:obj:`float` - X scale factor.
                    - :py:obj:`float` - Y scale factor.
                - :py:obj:`tuple` - Region size in read level
                  coordinates.
                    - :py:obj:`int` - Width.
                    - :py:obj:`int` - Height.
                - :py:obj:`tuple` - Region location in read level
                  coordinates.
                    - :py:obj:`int` - X location.
                    - :py:obj:`int` - Y location.
                - :py:obj:`tuple` - Region size in level 0 coordinates.
                    - :py:obj:`int` - Width.
                    - :py:obj:`int` - Height.
                - :py:obj:`tuple` - Region location level 0 coordinates.
                    - :py:obj:`int` - X location.
                    - :py:obj:`int` - Y location.

        """
        (
            read_level,
            # read_level to requested resolution (full)
            read_level_to_resolution_scale_factor,
        ) = self._find_optimal_level_and_downsample(
            resolution,
            units,
        )
        info = self.info

        # Do we need sanity check for input form ?
        requested_location = np.array(location)
        requested_size = np.array(size)
        baseline_to_read_level_scale_factor = 1 / info.level_downsamples[read_level]

        baseline_to_resolution_scale_factor = (
            baseline_to_read_level_scale_factor * read_level_to_resolution_scale_factor
        )

        size_at_baseline = requested_size / baseline_to_resolution_scale_factor
        location_at_baseline = (
            requested_location.astype(np.float32) / baseline_to_resolution_scale_factor
        )
        size_at_read_level = requested_size / read_level_to_resolution_scale_factor
        location_at_read_level = (
            requested_location.astype(np.float32)
            / read_level_to_resolution_scale_factor
        )
        output = (
            size_at_read_level,
            location_at_read_level,
            size_at_baseline,
            location_at_baseline,
        )
        output = tuple(np.ceil(v).astype(np.int64) for v in output)
        return (read_level, read_level_to_resolution_scale_factor, *output)

    def _bounds_at_resolution_to_baseline(
        self,
        bounds: Bounds,
        resolution: Resolution,
        units: Units,
    ) -> Bounds:
        """Find corresponding bounds in baseline.

        Find corresponding bounds in baseline given the input is at
        requested resolution.

        """
        bounds_at_resolution = np.array(bounds)
        tl_at_resolution = bounds_at_resolution[:2]  # is in XY
        br_at_resolution = bounds_at_resolution[2:]
        size_at_resolution = br_at_resolution - tl_at_resolution
        # Find parameters for optimal read
        (
            _,  # read_level,
            _,  # read_level_to_requested_scale_factor,
            _,  # size_at_read_level,
            _,  # location_at_read_level,
            size_at_baseline,
            location_at_baseline,
        ) = self._find_read_params_at_resolution(
            tl_at_resolution,
            size_at_resolution,
            resolution,
            units,
        )
        tl_at_baseline = location_at_baseline
        br_at_baseline = tl_at_baseline + size_at_baseline
        return np.concatenate([tl_at_baseline, br_at_baseline])  # bounds at baseline

    def slide_dimensions(
        self,
        resolution: Resolution,
        units: Units,
        precision: int = 3,
    ) -> IntPair:
        """Return the size of WSI at requested resolution.

        Args:
            resolution (Resolution):
                Resolution to read thumbnail at, default = 1.25
                (objective power).
            units (Units):
                resolution units, default="power".
            precision (int, optional):
                Decimal places to use when finding optimal scale. See
                :func:`find_optimal_level_and_downsample` for more.

        Returns:
            :py:obj:`tuple`:
                Size of the WSI in (width, height).

        Examples:
            >>> from tiatoolbox.wsicore.wsireader import WSIReader
            >>> wsi = WSIReader.open(input_img="./CMU-1.ndpi")
            >>> slide_shape = wsi.slide_dimensions(0.55, 'mpp')

        """
        wsi_shape_at_baseline = self.info.slide_dimensions
        # Find parameters for optimal read
        (
            _,
            _,
            wsi_shape_at_resolution,
            _,
        ) = self._find_read_bounds_params(
            [0, 0, *list(wsi_shape_at_baseline)],
            resolution,
            units,
            precision,
        )
        return wsi_shape_at_resolution

    def _find_read_bounds_params(
        self,
        bounds: Bounds,
        resolution: Resolution,
        units: Units,
        precision: int = 3,
    ) -> tuple[int, IntBounds, IntPair, IntPair, np.ndarray]:
        """Find optimal parameters for reading bounds at a given resolution.

        Args:
            bounds (tuple(int)):
                Tuple of (start_x, start_y, end_x, end_y) i.e. (left,
                top, right, bottom) of the region in baseline reference
                frame.
            resolution (Resolution):
                desired output resolution
            units (Units):
                units of scale, default = "level". Supported units are:
                microns per pixel (mpp), objective power (power),
                pyramid / resolution level (level), pixels per baseline
                pixel (baseline).
            precision (int, optional):
                Decimal places to use when finding optimal scale. See
                :func:`find_optimal_level_and_downsample` for more.

        Returns:
            tuple:
                Parameters for reading the requested bounds area:
                - :py:obj:`int` - Optimal read level
                - :py:obj:`tuple` - Bounds of the region in level coordinates
                    - :py:obj:`int` - Left (start x value)
                    - :py:obj:`int` - Top (start y value)
                    - :py:obj:`int` - Right (end x value)
                    - :py:obj:`int` - Bottom (end y value)
                - :py:obj:`tuple` - Expected size of the output image
                    - :py:obj:`int` - Width
                    - :py:obj:`int` - Height
                - np.ndarray - Scale factor of re-sampling to apply after reading.

        """
        start_x, start_y, end_x, end_y = bounds
        read_level, post_read_scale_factor = self._find_optimal_level_and_downsample(
            resolution,
            units,
            precision,
        )
        info = self.info
        level_downsample = info.level_downsamples[read_level]
        location = np.array([start_x, start_y])
        size = np.array([end_x - start_x, end_y - start_y])
        level_size = np.round(np.array(size) / level_downsample).astype(int)
        level_location = np.round(location / level_downsample).astype(int)
        level_bounds = (*level_location, *(level_location + level_size))
        output_size = np.round(level_size * post_read_scale_factor).astype(int)
        return (read_level, level_bounds, output_size, post_read_scale_factor)

    @staticmethod
    def _check_unit_conversion_integrity(
        input_unit,
        output_unit,
        baseline_mpp,
        baseline_power,
    ):
        """Checks integrity of units before unit conversion.

        Args:
            input_unit (str):
                input units
            output_unit (str):
                output units
            baseline_mpp:
                baseline microns per pixel (mpp)
            baseline_power:
                baseline magnification level.

        Raises:
            ValueError:
                If the checks on unit conversion fails.

        """
        if input_unit not in {"mpp", "power", "level", "baseline"}:
            msg = (
                "Invalid input_unit: argument accepts only one of the "
                "following options: `'mpp'`, `'power'`, `'level'`, `'baseline'`."
            )
            raise ValueError(
                msg,
            )
        if output_unit not in {"mpp", "power", "baseline", None}:
            msg = (
                "Invalid output_unit: argument accepts only one of the "
                "following options: `'mpp'`, `'power'`, `'baseline'`, "
                "or None (to return all units)."
            )
            raise ValueError(
                msg,
            )
        if baseline_mpp is None and input_unit == "mpp":
            msg = (
                "Missing 'mpp': `input_unit` has been set to 'mpp' while "
                "there is no information about 'mpp' in WSI meta data."
            )
            raise ValueError(
                msg,
            )
        if baseline_power is None and input_unit == "power":
            msg = (
                "Missing 'objective_power': `input_unit` has been set to 'power' "
                "while there is no information about 'objective_power' "
                "in WSI meta data."
            )
            raise ValueError(
                msg,
            )

    def _prepare_output_dict(
        self,
        input_unit,
        input_res,
        baseline_mpp,
        baseline_power,
    ) -> dict:
        """Calculate output_res as dictionary based on input_unit and resolution."""
        output_dict = {
            "mpp": None,
            "power": None,
            "baseline": None,
        }
        if input_unit == "mpp":
            if isinstance(input_res, (list, tuple, np.ndarray)):
                output_dict["mpp"] = np.array(input_res)
            else:
                output_dict["mpp"] = np.array([input_res, input_res])
            output_dict["baseline"] = baseline_mpp[0] / output_dict["mpp"][0]
            if baseline_power is not None:
                output_dict["power"] = output_dict["baseline"] * baseline_power
            return output_dict
        if input_unit == "power":
            output_dict["baseline"] = input_res / baseline_power
            output_dict["power"] = input_res
        elif input_unit == "level":
            level_scales = self.info.relative_level_scales(input_res, input_unit)
            output_dict["baseline"] = level_scales[0]
            if baseline_power is not None:
                output_dict["power"] = output_dict["baseline"] * baseline_power
        else:  # input_unit == 'baseline'
            output_dict["baseline"] = input_res
            if baseline_power is not None:
                output_dict["power"] = baseline_power * output_dict["baseline"]

        if baseline_mpp is not None:
            output_dict["mpp"] = baseline_mpp / output_dict["baseline"]

        return output_dict

    def convert_resolution_units(self, input_res, input_unit, output_unit=None):
        """Converts resolution value between different units.

        This function accepts a resolution and its units in the input
        and converts it to all other units ('mpp', 'power', 'baseline').
        To achieve resolution in 'mpp' and 'power' units in the output,
        WSI metadata should contain `mpp` and `objective_power`
        information, respectively.

        Args:
            input_res (float):
                the resolution which we want to convert to the other
                units.
            input_unit (str):
                The unit of the input resolution (`input_res`).
                Acceptable input_units are 'mpp', 'power', 'baseline',
                and 'level'. output_unit (str): the desired unit to
                which we want to convert the `input_res`. Acceptable
                values for `output_unit` are: 'mpp', 'power', and
                'baseline'. If `output_unit` is not provided, all the
                conversions to all the mentioned units will be
                returned in a dictionary.
            output_unit (str):
                Units of scale, Supported units are:
                - microns per pixel ('mpp')
                - objective power ('power')
                - pyramid / resolution level ('level')
                - pixels per baseline pixel ("baseline")


        Returns:
            output_res (float or dictionary):
                Either a float which is the converted `input_res` to the
                desired `output_unit` or a dictionary containing the
                converted `input_res` to all acceptable units (`'mpp'`,
                `'power'`, `'baseline'`). If there is not enough metadata
                to calculate a unit (like `mpp` or `power`), they
                will be set to None in the dictionary.

        """
        baseline_mpp = self.info.mpp
        baseline_power = self.info.objective_power

        self._check_unit_conversion_integrity(
            input_unit,
            output_unit,
            baseline_mpp,
            baseline_power,
        )

        output_dict = self._prepare_output_dict(
            input_unit,
            input_res,
            baseline_mpp,
            baseline_power,
        )
        out_res = output_dict[output_unit] if output_unit is not None else output_dict
        if out_res is None:
            logger.warning(
                "Although unit conversion from input_unit has been done, the requested "
                "output_unit is returned as None. Probably due to missing 'mpp' or "
                "'objective_power' in slide's meta data.",
            )
        return out_res

    def _find_tile_params(
        self,
        tile_objective_value: Number,
    ) -> tuple[int, IntPair, int, Number]:
        """Find the params for save tiles."""
        rescale = self.info.objective_power / tile_objective_value
        if not rescale.is_integer():
            msg = (
                "Tile objective value must be an integer multiple of the "
                "objective power of the slide."
            )
            raise ValueError(
                msg,
            )
        try:
            level = np.log2(rescale)
            if not level.is_integer():
                raise ValueError  # noqa: TRY301
            level = np.int_(level)
            slide_dimension = self.info.level_dimensions[level]
            rescale = 1
        # Raise index error if desired pyramid level not embedded
        # in level_dimensions
        except IndexError:
            level = 0
            slide_dimension = self.info.level_dimensions[level]
            rescale = np.int_(rescale)
            logger.warning(
                "Reading WSI at level 0. Desired tile_objective_value %s "
                "not available.",
                str(tile_objective_value),
            )
        except ValueError:
            level = 0
            slide_dimension = self.info.level_dimensions[level]
            rescale = 1
            logger.warning(
                "Reading WSI at level 0. Reading at tile_objective_value %s "
                "not allowed.",
                str(tile_objective_value),
            )
            tile_objective_value = self.info.objective_power

        return level, slide_dimension, rescale, tile_objective_value

    def _read_rect_at_resolution(
        self,
        location: NumPair,
        size: NumPair,
        resolution: Resolution = 0,
        units: Units = "level",
        interpolation: str = "optimise",
        pad_mode: str = "constant",
        pad_constant_values: Number | Iterable[NumPair] = 0,
        **kwargs,
    ) -> np.ndarray:
        """Internal helper to perform `read_rect` at resolution.

        In actuality, `read_rect` at resolution is synonymous with
        calling `read_bound` at resolution because `size` has always
        been within the resolution system.

        """
        tl = np.array(location)
        br = location + np.array(size)
        bounds = np.concatenate([tl, br])
        return self.read_bounds(
            bounds,
            resolution=resolution,
            units=units,
            interpolation=interpolation,
            pad_mode=pad_mode,
            pad_constant_values=pad_constant_values,
            coord_space="resolution",
            **kwargs,
        )

    def read_rect(
        self,
        location: IntPair,
        size: IntPair,
        resolution: Resolution = 0,
        units: Units = "level",
        interpolation: str = "optimise",
        pad_mode: str = "constant",
        pad_constant_values: Number | Iterable[NumPair] = 0,
        coord_space: str = "baseline",
        **kwargs,
    ) -> np.ndarray:
        """Read a region of the whole slide image at a location and size.

        Location is in terms of the baseline image (level 0  / maximum
        resolution), and size is the output image size.

        Reads can be performed at different resolutions by supplying a
        pair of arguments for the resolution and the units of
        resolution. If metadata does not specify `mpp` or
        `objective_power` then `baseline` units should be selected with
        resolution 1.0

        The field of view varies with resolution. For a fixed field of
        view see :func:`read_bounds`.

        Args:
            location (tuple(int)):
                (x, y) tuple giving the top left pixel in the baseline
                (level 0) reference frame.
            size (tuple(int)):
                (width, height) tuple giving the desired output image
                size.
            resolution (Resolution):
                Resolution at which to read the image, default = 0.
                Either a single number or a sequence of two numbers for
                x and y are valid. This value is in terms of the
                corresponding units. For example: resolution=0.5 and
                units="mpp" will read the slide at 0.5 microns
                per-pixel, and resolution=3, units="level" will read at
                level at pyramid level / resolution layer 3.
            units (Units):
                The units of resolution, default = "level". Supported
                units are: microns per pixel (mpp), objective power
                (power), pyramid / resolution level (level), pixels per
                baseline pixel (baseline).
            interpolation (str):
                Method to use when resampling the output image. Possible
                values are "linear", "cubic", "lanczos", "area", and
                "optimise". Defaults to 'optimise' which will use cubic
                interpolation for upscaling and area interpolation for
                downscaling to avoid moiré patterns.
            pad_mode (str):
                Method to use when padding at the edges of the image.
                Defaults to 'constant'. See :func:`numpy.pad` for
                available modes.
            pad_constant_values (int, tuple(int)):
                Constant values to use when padding with constant pad mode.
                Passed to the :func:`numpy.pad` `constant_values` argument.
                Default is 0.
            coord_space (str):
                Defaults to "baseline". This is a flag to indicate if
                the input `bounds` is in the baseline coordinate system
                ("baseline") or is in the requested resolution system
                ("resolution").
            **kwargs (dict):
                Extra key-word arguments for reader specific parameters.
                Currently only used by VirtualWSIReader. See class
                docstrings for more information.

        Returns:
            :class:`numpy.ndarray`:
                Array of size MxNx3 M=size[0], N=size[1]

        Example:
            >>> from tiatoolbox.wsicore.wsireader import WSIReader
            >>> # Load a WSI image
            >>> wsi = WSIReader.open(input_img="./CMU-1.ndpi")
            >>> location = (0, 0)
            >>> size = (256, 256)
            >>> # Read a region at level 0 (baseline / full resolution)
            >>> img = wsi.read_rect(location, size)
            >>> # Read a region at 0.5 microns per pixel (mpp)
            >>> img = wsi.read_rect(location, size, 0.5, "mpp")
            >>> # This could also be written more verbosely as follows
            >>> img = wsi.read_rect(
            ...     location,
            ...     size,
            ...     resolution=(0.5, 0.5),
            ...     units="mpp",
            ... )

        Note: The field of view varies with resolution when using
        :func:`read_rect`.

        .. figure:: ../images/read_rect_tissue.png
            :width: 512
            :alt: Diagram illustrating read_rect

        As the location is in the baseline reference frame but the size
        (width and height) is the output image size, the field of view
        therefore changes as resolution changes.

        If the WSI does not have a resolution layer corresponding
        exactly to the requested resolution (shown above in white with a
        dashed outline), a larger resolution is downscaled to achieve
        the correct requested output resolution.

        If the requested resolution is higher than the baseline (maximum
        resultion of the image), then bicubic interpolation is applied
        to the output image.

        .. figure:: ../images/read_rect-interpolated-reads.png
            :width: 512
            :alt: Diagram illustrating read_rect interpolting between levels

        When reading between the levels stored in the WSI, the
        coordinates of the requested region are projected to the next
        highest resolution. This resolution is then decoded and
        downsampled to produce the desired output. This is a major
        source of variability in the time take to perform a read
        operation. Reads which require reading a large region before
        downsampling will be significantly slower than reading at a
        fixed level.

        Examples:
            >>> from tiatoolbox.wsicore.wsireader import WSIReader
            >>> # Load a WSI image
            >>> wsi = WSIReader.open(input_img="./CMU-1.ndpi")
            >>> location = (0, 0)
            >>> size = (256, 256)
            >>> # The resolution can be different in x and y, e.g.
            >>> img = wsi.read_rect(
            ...     location,
            ...     size,
            ...     resolution=(0.5, 0.75),
            ...     units="mpp",
            ... )
            >>> # Several units can be used including: objective power,
            >>> # microns per pixel, pyramid/resolution level, and
            >>> # fraction of baseline.
            >>> # E.g. Read a region at an objective power of 10x
            >>> img = wsi.read_rect(
            ...     location,
            ...     size,
            ...     resolution=10,
            ...     units="power",
            ... )
            >>> # Read a region at pyramid / resolution level 1
            >>> img = wsi.read_rect(
            ...     location,
            ...     size,
            ...     resolution=1,
            ...     units="level",
            ... )
            >>> # Read at a fractional level, this will linearly
            >>> # interpolate the downsampling factor between levels.
            >>> # E.g. if levels 0 and 1 have a downsampling of 1x and
            >>> # 2x of baseline, then level 0.5 will correspond to a
            >>> # downsampling factor 1.5x of baseline.
            >>> img = wsi.read_rect(
            ...     location,
            ...     size,
            ...     resolution=0.5,
            ...     units="level",
            ... )
            >>> # Read a region at half of the full / baseline
            >>> # resolution.
            >>> img = wsi.read_rect(
            ...     location,
            ...     size,
            ...     resolution=0.5,
            ...     units="baseline",
            ... )
            >>> # Read at a higher resolution than the baseline
            >>> # (interpolation applied to output)
            >>> img = wsi.read_rect(
            ...     location,
            ...     size,
            ...     resolution=1.25,
            ...     units="baseline",
            ... )
            >>> # Assuming the image has a native mpp of 0.5,
            >>> # interpolation will be applied here.
            >>> img = wsi.read_rect(
            ...     location,
            ...     size,
            ...     resolution=0.25,
            ...     units="mpp",
            ... )

        """
        raise NotImplementedError

    def read_bounds(
        self,
        bounds: Bounds,
        resolution: Resolution = 0,
        units: Units = "level",
        interpolation: str = "optimise",
        pad_mode: str = "constant",
        pad_constant_values: Number | Iterable[NumPair] = 0,
        coord_space: str = "baseline",
        **kwargs,
    ) -> np.ndarray:
        """Read a region of the whole slide image within given bounds.

        Bounds are in terms of the baseline image (level 0  / maximum
        resolution).

        Reads can be performed at different resolutions by supplying a
        pair of arguments for the resolution and the units of
        resolution. If metadata does not specify `mpp` or
        `objective_power` then `baseline` units should be selected with
        resolution 1.0

        The output image size may be different to the width and height
        of the bounds as the resolution will affect this. To read a
        region with a fixed output image size see :func:`read_rect`.

        Args:
            bounds (tuple(int)):
                By default, this is a tuple of (start_x, start_y, end_x,
                end_y) i.e. (left, top, right, bottom) of the region in
                baseline reference frame. However, with
                `coord_space="resolution"`, the bound is expected to be
                at the requested resolution system.
            resolution (Resolution):
                Resolution at which to read the image, default = 0.
                Either a single number or a sequence of two numbers for
                x and y are valid. This value is in terms of the
                corresponding units. For example: resolution=0.5 and
                units="mpp" will read the slide at 0.5 microns
                per-pixel, and resolution=3, units="level" will read at
                level at pyramid level / resolution layer 3.
            units (Units):
                Units of resolution, default="level". Supported units
                are: microns per pixel (mpp), objective power (power),
                pyramid / resolution level (level), pixels per baseline
                pixel (baseline).
            interpolation (str):
                Method to use when resampling the output image. Possible
                values are "linear", "cubic", "lanczos", "area", and
                "optimise". Defaults to 'optimise' which will use cubic
                interpolation for upscaling and area interpolation for
                downscaling to avoid moiré patterns.
            pad_mode (str):
                Method to use when padding at the edges of the image.
                Defaults to 'constant'. See :func:`numpy.pad` for
                available modes.
            pad_constant_values (int, tuple(int)):
                Constant values to use when padding with constant pad mode.
                Passed to the :func:`numpy.pad` `constant_values` argument.
                Default is 0.
            coord_space (str):
                Defaults to "baseline". This is a flag to indicate if
                the input `bounds` is in the baseline coordinate system
                ("baseline") or is in the requested resolution system
                ("resolution").
            **kwargs (dict):
                Extra key-word arguments for reader specific parameters.
                Currently only used by :obj:`VirtualWSIReader`. See
                class docstrings for more information.

        Returns:
            :class:`numpy.ndarray`:
                Array of size MxNx3 M=end_h-start_h, N=end_w-start_w

        Examples:
            >>> from tiatoolbox.wsicore.wsireader import WSIReader
            >>> from matplotlib import pyplot as plt
            >>> wsi = WSIReader.open(input_img="./CMU-1.ndpi")
            >>> # Read a region at level 0 (baseline / full resolution)
            >>> bounds = [1000, 2000, 2000, 3000]
            >>> img = wsi.read_bounds(bounds)
            >>> plt.imshow(img)
            >>> # This could also be written more verbosely as follows
            >>> img = wsi.read_bounds(
            ...     bounds,
            ...     resolution=0,
            ...     units="level",
            ... )
            >>> plt.imshow(img)

        Note: The field of view remains the same as resolution is varied
        when using :func:`read_bounds`.

        .. figure:: ../images/read_bounds_tissue.png
            :width: 512
            :alt: Diagram illustrating read_bounds

        This is because the bounds are in the baseline (level 0)
        reference frame. Therefore, varying the resolution does not
        change what is visible within the output image.

        If the WSI does not have a resolution layer corresponding
        exactly to the requested resolution (shown above in white with a
        dashed outline), a larger resolution is downscaled to achieve
        the correct requested output resolution.

        If the requested resolution is higher than the baseline (maximum
        resultion of the image), then bicubic interpolation is applied
        to the output image.

        """
        raise NotImplementedError

    def read_region(self, location: NumPair, level: int, size: IntPair) -> np.ndarray:
        """Read a region of the whole slide image (OpenSlide format args).

        This function is to help with writing code which is backwards
        compatible with OpenSlide. As such, it has the same arguments.

        This internally calls :func:`read_rect` which should be
        implemented by any :class:`WSIReader` subclass. Therefore, some
        WSI formats which are not supported by OpenSlide, such as Omnyx
        JP2 files, may also be readable with the same syntax.

        Args:
            location (tuple(int)):
                (x, y) tuple giving the top left pixel in the level 0
                reference frame.
            level (int):
                The level number.
            size (tuple(int)):
                (width, height) tuple giving the region size.

        Returns:
            :class:`numpy.ndarray`:
                Array of size MxNx3.

        """
        return self.read_rect(
            location=location,
            size=size,
            resolution=level,
            units="level",
        )

    def slide_thumbnail(self, resolution: Resolution = 1.25, units: Units = "power"):
        """Read the whole slide image thumbnail (1.25x by default).

        For more information on resolution and units see
        :func:`read_rect`

        Args:
            resolution (Resolution):
                Resolution to read thumbnail at, default = 1.25
                (objective power)
            units (Units):
                Resolution units, default="power".

        Returns:
            :class:`numpy.ndarray`:
                Thumbnail image.

        Examples:
            >>> from tiatoolbox.wsicore.wsireader import WSIReader
            >>> wsi = WSIReader.open(input_img="./CMU-1.ndpi")
            >>> slide_thumbnail = wsi.slide_thumbnail()

        """
        slide_dimensions = self.info.slide_dimensions
        bounds = (0, 0, *slide_dimensions)
        return self.read_bounds(bounds, resolution=resolution, units=units)

    def tissue_mask(
        self,
        method: str = "otsu",
        resolution: Resolution = 1.25,
        units: Units = "power",
        **masker_kwargs,
    ) -> VirtualWSIReader:
        """Create a tissue mask and wrap it in a VirtualWSIReader.

        For the morphological method, mpp is used for calculating the
        scale of the morphological operations. If no mpp is available,
        objective power is used instead to estimate a good scale. This
        can be overridden with a custom size, via passing a
        `kernel_size` key-word argument in `masker_kwargs`, see
        :class:`tissuemask.MorphologicalMasker` for more.


        Args:
            method (str):
                Method to use for creating the mask. Defaults
                to 'otsu'. Methods are: otsu, morphological.
            resolution (float):
                Resolution to produce the mask at.
                Defaults to 1.25.
            units (Units):
                Units of resolution. Defaults to "power".
            **masker_kwargs:
                Extra kwargs passed to the masker class.

        """
        from tiatoolbox.tools import tissuemask

        thumbnail = self.slide_thumbnail(resolution, units)
        if method not in ["otsu", "morphological"]:
            msg = f"Invalid tissue masking method: {method}."
            raise ValueError(msg)
        if method == "morphological":
            mpp = None
            power = None
            if units == "mpp":
                mpp = resolution
            elif units == "power":
                power = resolution
            masker = tissuemask.MorphologicalMasker(
                mpp=mpp,
                power=power,
                **masker_kwargs,
            )
        elif method == "otsu":
            masker = tissuemask.OtsuTissueMasker(**masker_kwargs)
        mask_img = masker.fit_transform([thumbnail])[0]
        return VirtualWSIReader(mask_img.astype(np.uint8), info=self.info, mode="bool")

    def save_tiles(
        self,
        output_dir: str | pathlib.Path = "tiles",
        tile_objective_value: int = 20,
        tile_read_size: tuple[int, int] = (5000, 5000),
        tile_format: str = ".jpg",
        verbose: bool = False,
    ) -> None:
        """Generate image tiles from whole slide images.

        Args:
            output_dir(str or :obj:`pathlib.Path`):
                Output directory to save the tiles.
            tile_objective_value (int):
                Objective value at which tile is generated, default = 20
            tile_read_size (tuple(int)):
                Tile (width, height), default = (5000, 5000).
            tile_format (str):
                File format to save image tiles, defaults = ".jpg".
            verbose (bool):
                Print output, default=False

        Examples:
            >>> from tiatoolbox.wsicore.wsireader import WSIReader
            >>> wsi = WSIReader.open(input_img="./CMU-1.ndpi")
            >>> wsi.save_tiles(output_dir='./dev_test',
            ...     tile_objective_value=10,
            ...     tile_read_size=(2000, 2000))

            >>> from tiatoolbox.wsicore.wsireader import WSIReader
            >>> wsi = WSIReader.open(input_img="./CMU-1.ndpi")
            >>> slide_param = wsi.info

        """
        if verbose:
            logger.setLevel(logging.DEBUG)

        logger.debug("Processing %s.", self.input_path.name)

        output_dir = pathlib.Path(output_dir, self.input_path.name)

        level, slide_dimension, rescale, tile_objective_value = self._find_tile_params(
            tile_objective_value,
        )

        tile_read_size = np.multiply(tile_read_size, rescale)
        slide_h = slide_dimension[1]
        slide_w = slide_dimension[0]
        tile_h = tile_read_size[1]
        tile_w = tile_read_size[0]

        output_dir = pathlib.Path(output_dir)
        output_dir.mkdir(parents=True)
        data = []

        vertical_tiles = int(math.ceil((slide_h - tile_h) / tile_h + 1))
        horizontal_tiles = int(math.ceil((slide_w - tile_w) / tile_w + 1))
        for iter_tot, (h, w) in enumerate(np.ndindex(vertical_tiles, horizontal_tiles)):
            start_h = h * tile_h
            end_h = (h * tile_h) + tile_h
            start_w = w * tile_w
            end_w = (w * tile_w) + tile_w

            end_h = min(end_h, slide_h)
            end_w = min(end_w, slide_w)

            # convert to baseline reference frame
            bounds = start_w, start_h, end_w, end_h
            baseline_bounds = tuple(bound * (2**level) for bound in bounds)
            # Read image region
            im = self.read_bounds(baseline_bounds, level)

            logger.debug(
                "Tile %d:  start_w: %d, end_w: %d, start_h: %d, end_h: %d, "
                "width: %d, height: %d",
                iter_tot,
                start_w,
                end_w,
                start_h,
                end_h,
                end_w - start_w,
                end_h - start_h,
            )

            # Rescale to the correct objective value
            if rescale != 1:
                im = utils.transforms.imresize(img=im, scale_factor=rescale)

            img_save_name = (
                "_".join(
                    [
                        "Tile",
                        str(tile_objective_value),
                        str(int(start_w / rescale)),
                        str(int(start_h / rescale)),
                    ],
                )
                + tile_format
            )

            utils.imwrite(image_path=output_dir / img_save_name, img=im)

            data.append(
                [
                    iter_tot,
                    img_save_name,
                    start_w,
                    end_w,
                    start_h,
                    end_h,
                    im.shape[0],
                    im.shape[1],
                ],
            )

        # Save information on each slide to relate to the whole slide image
        save_tiles_df = pd.DataFrame(
            data,
            columns=[
                "iter",
                "Tile_Name",
                "start_w",
                "end_w",
                "start_h",
                "end_h",
                "size_w",
                "size_h",
            ],
        )
        save_tiles_df.to_csv(output_dir / "Output.csv", index=False)

        # Save slide thumbnail
        slide_thumb = self.slide_thumbnail()
        utils.imwrite(output_dir / f"slide_thumbnail{tile_format}", img=slide_thumb)

        if verbose:
            logger.setLevel(logging.INFO)


class OpenSlideWSIReader(WSIReader):
    """Reader for OpenSlide supported whole-slide images.

    Supported WSI formats:

    - Aperio (.svs, .tif)
    - Hamamatsu (.vms, .vmu, .ndpi)
    - Leica (.scn)
    - MIRAX (.mrxs)
    - Philips (.tiff)
    - Sakura (.svslide)
    - Trestle (.tif)
    - Ventana (.bif, .tif)
    - Generic tiled TIFF (.tif)


    Attributes:
        openslide_wsi (:obj:`openslide.OpenSlide`)

    """

    def __init__(
        self,
        input_img: str | pathlib.Path | np.ndarray,
        mpp: tuple[Number, Number] | None = None,
        power: Number | None = None,
    ) -> None:
        """Initialize :class:`OpenSlideWSIReader`."""
        super().__init__(input_img=input_img, mpp=mpp, power=power)
        self.openslide_wsi = openslide.OpenSlide(filename=str(self.input_path))

    def read_rect(
        self,
        location,
        size,
        resolution=0,
        units="level",
        interpolation="optimise",
        pad_mode="constant",
        pad_constant_values=0,
        coord_space="baseline",
        **kwargs,
    ):
        """Read a region of the whole slide image at a location and size.

        Location is in terms of the baseline image (level 0  / maximum
        resolution), and size is the output image size.

        Reads can be performed at different resolutions by supplying a
        pair of arguments for the resolution and the units of
        resolution. If metadata does not specify `mpp` or
        `objective_power` then `baseline` units should be selected with
        resolution 1.0

        The field of view varies with resolution. For a fixed field of
        view see :func:`read_bounds`.

        Args:
            location (tuple(int)):
                (x, y) tuple giving the top left pixel in the baseline
                (level 0) reference frame.
            size (tuple(int)):
                (width, height) tuple giving the desired output image
                size.
            resolution (Resolution):
                Resolution at which to read the image, default = 0.
                Either a single number or a sequence of two numbers for
                x and y are valid. This value is in terms of the
                corresponding units. For example: resolution=0.5 and
                units="mpp" will read the slide at 0.5 microns
                per-pixel, and resolution=3, units="level" will read at
                level at pyramid level / resolution layer 3.
            units (Units):
                The units of resolution, default = "level". Supported
                units are: microns per pixel (mpp), objective power
                (power), pyramid / resolution level (level), pixels per
                baseline pixel (baseline).
            interpolation (str):
                Method to use when resampling the output image. Possible
                values are "linear", "cubic", "lanczos", "area", and
                "optimise". Defaults to 'optimise' which will use cubic
                interpolation for upscaling and area interpolation for
                downscaling to avoid moiré patterns.
            pad_mode (str):
                Method to use when padding at the edges of the image.
                Defaults to 'constant'. See :func:`numpy.pad` for
                available modes.
            pad_constant_values (int, tuple(int)):
                Constant values to use when padding with constant pad mode.
                Passed to the :func:`numpy.pad` `constant_values` argument.
                Default is 0.
            coord_space (str):
                Defaults to "baseline". This is a flag to indicate if
                the input `bounds` is in the baseline coordinate system
                ("baseline") or is in the requested resolution system
                ("resolution").
            **kwargs (dict):
                Extra key-word arguments for reader specific parameters.
                Currently only used by VirtualWSIReader. See class
                docstrings for more information.

        Returns:
            :class:`numpy.ndarray`:
                Array of size MxNx3 M=size[0], N=size[1]

        Example:
            >>> from tiatoolbox.wsicore.wsireader import WSIReader
            >>> # Load a WSI image
            >>> wsi = WSIReader.open(input_img="./CMU-1.ndpi")
            >>> location = (0, 0)
            >>> size = (256, 256)
            >>> # Read a region at level 0 (baseline / full resolution)
            >>> img = wsi.read_rect(location, size)
            >>> # Read a region at 0.5 microns per pixel (mpp)
            >>> img = wsi.read_rect(location, size, 0.5, "mpp")
            >>> # This could also be written more verbosely as follows
            >>> img = wsi.read_rect(
            ...     location,
            ...     size,
            ...     resolution=(0.5, 0.5),
            ...     units="mpp",
            ... )

        Note: The field of view varies with resolution when using
        :func:`read_rect`.

        .. figure:: ../images/read_rect_tissue.png
            :width: 512
            :alt: Diagram illustrating read_rect

        As the location is in the baseline reference frame but the size
        (width and height) is the output image size, the field of view
        therefore changes as resolution changes.

        If the WSI does not have a resolution layer corresponding
        exactly to the requested resolution (shown above in white with a
        dashed outline), a larger resolution is downscaled to achieve
        the correct requested output resolution.

        If the requested resolution is higher than the baseline (maximum
        resultion of the image), then bicubic interpolation is applied
        to the output image.

        .. figure:: ../images/read_rect-interpolated-reads.png
            :width: 512
            :alt: Diagram illustrating read_rect interpolting between levels

        When reading between the levels stored in the WSI, the
        coordinates of the requested region are projected to the next
        highest resolution. This resolution is then decoded and
        downsampled to produce the desired output. This is a major
        source of variability in the time take to perform a read
        operation. Reads which require reading a large region before
        downsampling will be significantly slower than reading at a
        fixed level.

        Examples:
            >>> from tiatoolbox.wsicore.wsireader import WSIReader
            >>> # Load a WSI image
            >>> wsi = WSIReader.open(input_img="./CMU-1.ndpi")
            >>> location = (0, 0)
            >>> size = (256, 256)
            >>> # The resolution can be different in x and y, e.g.
            >>> img = wsi.read_rect(
            ...     location,
            ...     size,
            ...     resolution=(0.5, 0.75),
            ...     units="mpp",
            ... )
            >>> # Several units can be used including: objective power,
            >>> # microns per pixel, pyramid/resolution level, and
            >>> # fraction of baseline.
            >>> # E.g. Read a region at an objective power of 10x
            >>> img = wsi.read_rect(
            ...     location,
            ...     size,
            ...     resolution=10,
            ...     units="power",
            ... )
            >>> # Read a region at pyramid / resolution level 1
            >>> img = wsi.read_rect(
            ...     location,
            ...     size,
            ...     resolution=1,
            ...     units="level",
            ... )
            >>> # Read at a fractional level, this will linearly
            >>> # interpolate the downsampling factor between levels.
            >>> # E.g. if levels 0 and 1 have a downsampling of 1x and
            >>> # 2x of baseline, then level 0.5 will correspond to a
            >>> # downsampling factor 1.5x of baseline.
            >>> img = wsi.read_rect(
            ...     location,
            ...     size,
            ...     resolution=0.5,
            ...     units="level",
            ... )
            >>> # Read a region at half of the full / baseline
            >>> # resolution.
            >>> img = wsi.read_rect(
            ...     location,
            ...     size,
            ...     resolution=0.5,
            ...     units="baseline",
            ... )
            >>> # Read at a higher resolution than the baseline
            >>> # (interpolation applied to output)
            >>> img = wsi.read_rect(
            ...     location,
            ...     size,
            ...     resolution=1.25,
            ...     units="baseline",
            ... )
            >>> # Assuming the image has a native mpp of 0.5,
            >>> # interpolation will be applied here.
            >>> img = wsi.read_rect(
            ...     location,
            ...     size,
            ...     resolution=0.25,
            ...     units="mpp",
            ... )

        """
        if coord_space == "resolution":
            return self._read_rect_at_resolution(
                location,
                size,
                resolution=resolution,
                units=units,
                interpolation=interpolation,
                pad_mode=pad_mode,
                pad_constant_values=pad_constant_values,
            )

        # Find parameters for optimal read
        (
            read_level,
            level_location,
            level_size,
            post_read_scale,
            _,
        ) = self.find_read_rect_params(
            location=location,
            size=size,
            resolution=resolution,
            units=units,
        )

        wsi = self.openslide_wsi

        # Read at optimal level and corrected read size
        im_region = wsi.read_region(location, read_level, level_size)
        im_region = np.array(im_region)

        # Apply padding outside the slide area
        im_region = utils.image.crop_and_pad_edges(
            bounds=utils.transforms.locsize2bounds(level_location, level_size),
            max_dimensions=self.info.level_dimensions[read_level],
            region=im_region,
            pad_mode=pad_mode,
            pad_constant_values=pad_constant_values,
        )

        # Resize to correct scale if required
        im_region = utils.transforms.imresize(
            img=im_region,
            scale_factor=post_read_scale,
            output_size=size,
            interpolation=interpolation,
        )

        return utils.transforms.background_composite(image=im_region)

    def read_bounds(
        self,
        bounds,
        resolution=0,
        units="level",
        interpolation="optimise",
        pad_mode="constant",
        pad_constant_values=0,
        coord_space="baseline",
        **kwargs,
    ):
        """Read a region of the whole slide image within given bounds.

        Bounds are in terms of the baseline image (level 0  / maximum
        resolution).

        Reads can be performed at different resolutions by supplying a
        pair of arguments for the resolution and the units of
        resolution. If metadata does not specify `mpp` or
        `objective_power` then `baseline` units should be selected with
        resolution 1.0

        The output image size may be different to the width and height
        of the bounds as the resolution will affect this. To read a
        region with a fixed output image size see :func:`read_rect`.

        Args:
            bounds (tuple(int)):
                By default, this is a tuple of (start_x, start_y, end_x,
                end_y) i.e. (left, top, right, bottom) of the region in
                baseline reference frame. However, with
                `coord_space="resolution"`, the bound is expected to be
                at the requested resolution system.
            resolution (Resolution):
                Resolution at which to read the image, default = 0.
                Either a single number or a sequence of two numbers for
                x and y are valid. This value is in terms of the
                corresponding units. For example: resolution=0.5 and
                units="mpp" will read the slide at 0.5 microns
                per-pixel, and resolution=3, units="level" will read at
                level at pyramid level / resolution layer 3.
            units (Units):
                Units of resolution, default="level". Supported units
                are: microns per pixel (mpp), objective power (power),
                pyramid / resolution level (level), pixels per baseline
                pixel (baseline).
            interpolation (str):
                Method to use when resampling the output image. Possible
                values are "linear", "cubic", "lanczos", "area", and
                "optimise". Defaults to 'optimise' which will use cubic
                interpolation for upscaling and area interpolation for
                downscaling to avoid moiré patterns.
            pad_mode (str):
                Method to use when padding at the edges of the image.
                Defaults to 'constant'. See :func:`numpy.pad` for
                available modes.
            pad_constant_values (int, tuple(int)):
                Constant values to use when padding with constant pad mode.
                Passed to the :func:`numpy.pad` `constant_values` argument.
                Default is 0.
            coord_space (str):
                Defaults to "baseline". This is a flag to indicate if
                the input `bounds` is in the baseline coordinate system
                ("baseline") or is in the requested resolution system
                ("resolution").
            **kwargs (dict):
                Extra key-word arguments for reader specific parameters.
                Currently only used by :obj:`VirtualWSIReader`. See
                class docstrings for more information.

        Returns:
            :class:`numpy.ndarray`:
                Array of size MxNx3 M=end_h-start_h, N=end_w-start_w

        Examples:
            >>> from tiatoolbox.wsicore.wsireader import WSIReader
            >>> from matplotlib import pyplot as plt
            >>> wsi = WSIReader.open(input_img="./CMU-1.ndpi")
            >>> # Read a region at level 0 (baseline / full resolution)
            >>> bounds = [1000, 2000, 2000, 3000]
            >>> img = wsi.read_bounds(bounds)
            >>> plt.imshow(img)
            >>> # This could also be written more verbosely as follows
            >>> img = wsi.read_bounds(
            ...     bounds,
            ...     resolution=0,
            ...     units="level",
            ... )
            >>> plt.imshow(img)

        Note: The field of view remains the same as resolution is varied
        when using :func:`read_bounds`.

        .. figure:: ../images/read_bounds_tissue.png
            :width: 512
            :alt: Diagram illustrating read_bounds

        This is because the bounds are in the baseline (level 0)
        reference frame. Therefore, varying the resolution does not
        change what is visible within the output image.

        If the WSI does not have a resolution layer corresponding
        exactly to the requested resolution (shown above in white with a
        dashed outline), a larger resolution is downscaled to achieve
        the correct requested output resolution.

        If the requested resolution is higher than the baseline (maximum
        resultion of the image), then bicubic interpolation is applied
        to the output image.

        """
        # convert from requested to `baseline`
        bounds_at_baseline = bounds
        if coord_space == "resolution":
            bounds_at_baseline = self._bounds_at_resolution_to_baseline(
                bounds,
                resolution,
                units,
            )
            _, size_at_requested = utils.transforms.bounds2locsize(bounds)
            # don't use the `output_size` (`size_at_requested`) here
            # because the rounding error at `bounds_at_baseline` leads to
            # different `size_at_requested` (keeping same read resolution
            # but base image is of different scale)
            (
                read_level,
                bounds_at_read_level,
                _,
                post_read_scale,
            ) = self._find_read_bounds_params(
                bounds_at_baseline,
                resolution=resolution,
                units=units,
            )
        else:  # duplicated portion with VirtualReader, factoring out ?
            # Find parameters for optimal read
            (
                read_level,
                bounds_at_read_level,
                size_at_requested,
                post_read_scale,
            ) = self._find_read_bounds_params(
                bounds_at_baseline,
                resolution=resolution,
                units=units,
            )

        wsi = self.openslide_wsi

        # Read at optimal level and corrected read size
        location_at_baseline = bounds_at_baseline[:2]
        _, size_at_read_level = utils.transforms.bounds2locsize(bounds_at_read_level)
        im_region = wsi.read_region(
            location=location_at_baseline,
            level=read_level,
            size=size_at_read_level,
        )
        im_region = np.array(im_region)

        # Apply padding outside the slide area
        im_region = utils.image.crop_and_pad_edges(
            bounds=bounds_at_read_level,
            max_dimensions=self.info.level_dimensions[read_level],
            region=im_region,
            pad_mode=pad_mode,
            pad_constant_values=pad_constant_values,
        )

        # Resize to correct scale if required
        if coord_space == "resolution":
            im_region = utils.transforms.imresize(
                img=im_region,
                output_size=size_at_requested,
                interpolation=interpolation,
            )
        else:
            im_region = utils.transforms.imresize(
                img=im_region,
                scale_factor=post_read_scale,
                output_size=size_at_requested,
                interpolation=interpolation,
            )

        return utils.transforms.background_composite(image=im_region)

    @staticmethod
    def _estimate_mpp(props):
        """Find microns per pixel (mpp).

        Args:
            props (:class:`OpenSlide.properties`):
                OpenSlide properties.

        Returns:
            tuple:
                Estimated microns per pixel (mpp).

        """
        # Check OpenSlide for mpp metadata first
        try:
            mpp_x = float(props[openslide.PROPERTY_NAME_MPP_X])
            mpp_y = float(props[openslide.PROPERTY_NAME_MPP_Y])
        # Fallback to TIFF resolution units and convert to mpp
        except KeyError:
            tiff_res_units = props.get("tiff.ResolutionUnit")
        else:
            return mpp_x, mpp_y

        try:
            x_res = float(props["tiff.XResolution"])
            y_res = float(props["tiff.YResolution"])
            mpp_x = utils.misc.ppu2mpp(x_res, tiff_res_units)
            mpp_y = utils.misc.ppu2mpp(y_res, tiff_res_units)

            logger.warning(
                "Metadata: Falling back to TIFF resolution tag"
                " for microns-per-pixel (MPP).",
            )
        except KeyError:
            logger.warning("Metadata: Unable to determine microns-per-pixel (MPP).")
        else:
            return mpp_x, mpp_y

        # Return None value if metadata cannot be determined.
        return None

    def _info(self):
        """Openslide WSI meta data reader.

        Returns:
            WSIMeta:
                Metadata information.

        """
        props = self.openslide_wsi.properties
        if openslide.PROPERTY_NAME_OBJECTIVE_POWER in props:
            objective_power = float(props[openslide.PROPERTY_NAME_OBJECTIVE_POWER])
        else:
            objective_power = None

        slide_dimensions = self.openslide_wsi.level_dimensions[0]
        level_count = self.openslide_wsi.level_count
        level_dimensions = self.openslide_wsi.level_dimensions
        level_downsamples = self.openslide_wsi.level_downsamples
        vendor = props.get(openslide.PROPERTY_NAME_VENDOR)

        mpp = self._estimate_mpp(props)

        # Fallback to calculating objective power from mpp
        if objective_power is None:
            if mpp is not None:
                objective_power = utils.misc.mpp2common_objective_power(
                    float(np.mean(mpp)),
                )
                logger.warning(
                    "Metadata: Objective power inferred from microns-per-pixel (MPP).",
                )
            else:
                logger.warning("Metadata: Unable to determine objective power.")

        return WSIMeta(
            file_path=self.input_path,
            axes="YXS",
            objective_power=objective_power,
            slide_dimensions=slide_dimensions,
            level_count=level_count,
            level_dimensions=level_dimensions,
            level_downsamples=level_downsamples,
            vendor=vendor,
            mpp=mpp,
            raw=dict(**props),
        )


class OmnyxJP2WSIReader(WSIReader):
    """Class for reading Omnyx JP2 images.

    Supported WSI formats:

    - Omnyx JPEG-2000 (.jp2)

    Attributes:
        glymur_wsi (:obj:`glymur.Jp2k`)

    """

    def __init__(
        self,
        input_img: str | pathlib.Path | np.ndarray,
        mpp: tuple[Number, Number] | None = None,
        power: Number | None = None,
    ) -> None:
        """Initialize :class:`OmnyxJP2WSIReader`."""
        super().__init__(input_img=input_img, mpp=mpp, power=power)
        import glymur

        glymur.set_option("lib.num_threads", os.cpu_count() or 1)
        self.glymur_wsi = glymur.Jp2k(filename=str(self.input_path))

    def read_rect(
        self,
        location,
        size,
        resolution=0,
        units="level",
        interpolation="optimise",
        pad_mode="constant",
        pad_constant_values=0,
        coord_space="baseline",
        **kwargs,
    ):
        """Read a region of the whole slide image at a location and size.

        Location is in terms of the baseline image (level 0  / maximum
        resolution), and size is the output image size.

        Reads can be performed at different resolutions by supplying a
        pair of arguments for the resolution and the units of
        resolution. If metadata does not specify `mpp` or
        `objective_power` then `baseline` units should be selected with
        resolution 1.0

        The field of view varies with resolution. For a fixed field of
        view see :func:`read_bounds`.

        Args:
            location (tuple(int)):
                (x, y) tuple giving the top left pixel in the baseline
                (level 0) reference frame.
            size (tuple(int)):
                (width, height) tuple giving the desired output image
                size.
            resolution (Resolution):
                Resolution at which to read the image, default = 0.
                Either a single number or a sequence of two numbers for
                x and y are valid. This value is in terms of the
                corresponding units. For example: resolution=0.5 and
                units="mpp" will read the slide at 0.5 microns
                per-pixel, and resolution=3, units="level" will read at
                level at pyramid level / resolution layer 3.
            units (Units):
                The units of resolution, default = "level". Supported
                units are: microns per pixel (mpp), objective power
                (power), pyramid / resolution level (level), pixels per
                baseline pixel (baseline).
            interpolation (str):
                Method to use when resampling the output image. Possible
                values are "linear", "cubic", "lanczos", "area", and
                "optimise". Defaults to 'optimise' which will use cubic
                interpolation for upscaling and area interpolation for
                downscaling to avoid moiré patterns.
            pad_mode (str):
                Method to use when padding at the edges of the image.
                Defaults to 'constant'. See :func:`numpy.pad` for
                available modes.
            pad_constant_values (int, tuple(int)):
                Constant values to use when padding with constant pad mode.
                Passed to the :func:`numpy.pad` `constant_values` argument.
                Default is 0.
            coord_space (str):
                Defaults to "baseline". This is a flag to indicate if
                the input `bounds` is in the baseline coordinate system
                ("baseline") or is in the requested resolution system
                ("resolution").
            **kwargs (dict):
                Extra key-word arguments for reader specific parameters.
                Currently only used by VirtualWSIReader. See class
                docstrings for more information.

        Returns:
            :class:`numpy.ndarray`:
                Array of size MxNx3 M=size[0], N=size[1]

        Example:
            >>> from tiatoolbox.wsicore.wsireader import WSIReader
            >>> # Load a WSI image
            >>> wsi = WSIReader.open(input_img="./CMU-1.ndpi")
            >>> location = (0, 0)
            >>> size = (256, 256)
            >>> # Read a region at level 0 (baseline / full resolution)
            >>> img = wsi.read_rect(location, size)
            >>> # Read a region at 0.5 microns per pixel (mpp)
            >>> img = wsi.read_rect(location, size, 0.5, "mpp")
            >>> # This could also be written more verbosely as follows
            >>> img = wsi.read_rect(
            ...     location,
            ...     size,
            ...     resolution=(0.5, 0.5),
            ...     units="mpp",
            ... )

        Note: The field of view varies with resolution when using
        :func:`read_rect`.

        .. figure:: ../images/read_rect_tissue.png
            :width: 512
            :alt: Diagram illustrating read_rect

        As the location is in the baseline reference frame but the size
        (width and height) is the output image size, the field of view
        therefore changes as resolution changes.

        If the WSI does not have a resolution layer corresponding
        exactly to the requested resolution (shown above in white with a
        dashed outline), a larger resolution is downscaled to achieve
        the correct requested output resolution.

        If the requested resolution is higher than the baseline (maximum
        resultion of the image), then bicubic interpolation is applied
        to the output image.

        .. figure:: ../images/read_rect-interpolated-reads.png
            :width: 512
            :alt: Diagram illustrating read_rect interpolting between levels

        When reading between the levels stored in the WSI, the
        coordinates of the requested region are projected to the next
        highest resolution. This resolution is then decoded and
        downsampled to produce the desired output. This is a major
        source of variability in the time take to perform a read
        operation. Reads which require reading a large region before
        downsampling will be significantly slower than reading at a
        fixed level.

        Examples:
            >>> from tiatoolbox.wsicore.wsireader import WSIReader
            >>> # Load a WSI image
            >>> wsi = WSIReader.open(input_img="./CMU-1.ndpi")
            >>> location = (0, 0)
            >>> size = (256, 256)
            >>> # The resolution can be different in x and y, e.g.
            >>> img = wsi.read_rect(
            ...     location,
            ...     size,
            ...     resolution=(0.5, 0.75),
            ...     units="mpp",
            ... )
            >>> # Several units can be used including: objective power,
            >>> # microns per pixel, pyramid/resolution level, and
            >>> # fraction of baseline.
            >>> # E.g. Read a region at an objective power of 10x
            >>> img = wsi.read_rect(
            ...     location,
            ...     size,
            ...     resolution=10,
            ...     units="power",
            ... )
            >>> # Read a region at pyramid / resolution level 1
            >>> img = wsi.read_rect(
            ...     location,
            ...     size,
            ...     resolution=1,
            ...     units="level",
            ... )
            >>> # Read at a fractional level, this will linearly
            >>> # interpolate the downsampling factor between levels.
            >>> # E.g. if levels 0 and 1 have a downsampling of 1x and
            >>> # 2x of baseline, then level 0.5 will correspond to a
            >>> # downsampling factor 1.5x of baseline.
            >>> img = wsi.read_rect(
            ...     location,
            ...     size,
            ...     resolution=0.5,
            ...     units="level",
            ... )
            >>> # Read a region at half of the full / baseline
            >>> # resolution.
            >>> img = wsi.read_rect(
            ...     location,
            ...     size,
            ...     resolution=0.5,
            ...     units="baseline",
            ... )
            >>> # Read at a higher resolution than the baseline
            >>> # (interpolation applied to output)
            >>> img = wsi.read_rect(
            ...     location,
            ...     size,
            ...     resolution=1.25,
            ...     units="baseline",
            ... )
            >>> # Assuming the image has a native mpp of 0.5,
            >>> # interpolation will be applied here.
            >>> img = wsi.read_rect(
            ...     location,
            ...     size,
            ...     resolution=0.25,
            ...     units="mpp",
            ... )

        """
        if coord_space == "resolution":
            return self._read_rect_at_resolution(
                location,
                size,
                resolution=resolution,
                units=units,
                interpolation=interpolation,
                pad_mode=pad_mode,
                pad_constant_values=pad_constant_values,
            )

        # Find parameters for optimal read
        (
            read_level,
            _,
            _,
            post_read_scale,
            baseline_read_size,
        ) = self.find_read_rect_params(
            location=location,
            size=size,
            resolution=resolution,
            units=units,
        )

        stride = 2**read_level
        glymur_wsi = self.glymur_wsi
        bounds = utils.transforms.locsize2bounds(
            location=location,
            size=baseline_read_size,
        )
        im_region = utils.image.safe_padded_read(
            image=glymur_wsi,
            bounds=bounds,
            stride=stride,
            pad_mode=pad_mode,
            pad_constant_values=pad_constant_values,
        )

        im_region = utils.transforms.imresize(
            img=im_region,
            scale_factor=post_read_scale,
            output_size=size,
            interpolation=interpolation,
        )

        return utils.transforms.background_composite(image=im_region)

    def read_bounds(
        self,
        bounds,
        resolution=0,
        units="level",
        interpolation="optimise",
        pad_mode="constant",
        pad_constant_values=0,
        coord_space="baseline",
        **kwargs,
    ):
        """Read a region of the whole slide image within given bounds.

        Bounds are in terms of the baseline image (level 0  / maximum
        resolution).

        Reads can be performed at different resolutions by supplying a
        pair of arguments for the resolution and the units of
        resolution. If metadata does not specify `mpp` or
        `objective_power` then `baseline` units should be selected with
        resolution 1.0

        The output image size may be different to the width and height
        of the bounds as the resolution will affect this. To read a
        region with a fixed output image size see :func:`read_rect`.

        Args:
            bounds (tuple(int)):
                By default, this is a tuple of (start_x, start_y, end_x,
                end_y) i.e. (left, top, right, bottom) of the region in
                baseline reference frame. However, with
                `coord_space="resolution"`, the bound is expected to be
                at the requested resolution system.
            resolution (Resolution):
                Resolution at which to read the image, default = 0.
                Either a single number or a sequence of two numbers for
                x and y are valid. This value is in terms of the
                corresponding units. For example: resolution=0.5 and
                units="mpp" will read the slide at 0.5 microns
                per-pixel, and resolution=3, units="level" will read at
                level at pyramid level / resolution layer 3.
            units (Units):
                Units of resolution, default="level". Supported units
                are: microns per pixel (mpp), objective power (power),
                pyramid / resolution level (level), pixels per baseline
                pixel (baseline).
            interpolation (str):
                Method to use when resampling the output image. Possible
                values are "linear", "cubic", "lanczos", "area", and
                "optimise". Defaults to 'optimise' which will use cubic
                interpolation for upscaling and area interpolation for
                downscaling to avoid moiré patterns.
            pad_mode (str):
                Method to use when padding at the edges of the image.
                Defaults to 'constant'. See :func:`numpy.pad` for
                available modes.
            pad_constant_values (int, tuple(int)):
                Constant values to use when padding with constant pad mode.
                Passed to the :func:`numpy.pad` `constant_values` argument.
                Default is 0.
            coord_space (str):
                Defaults to "baseline". This is a flag to indicate if
                the input `bounds` is in the baseline coordinate system
                ("baseline") or is in the requested resolution system
                ("resolution").
            **kwargs (dict):
                Extra key-word arguments for reader specific parameters.
                Currently only used by :obj:`VirtualWSIReader`. See
                class docstrings for more information.

        Returns:
            :class:`numpy.ndarray`:
                Array of size MxNx3 M=end_h-start_h, N=end_w-start_w

        Examples:
            >>> from tiatoolbox.wsicore.wsireader import WSIReader
            >>> from matplotlib import pyplot as plt
            >>> wsi = WSIReader.open(input_img="./CMU-1.ndpi")
            >>> # Read a region at level 0 (baseline / full resolution)
            >>> bounds = [1000, 2000, 2000, 3000]
            >>> img = wsi.read_bounds(bounds)
            >>> plt.imshow(img)
            >>> # This could also be written more verbosely as follows
            >>> img = wsi.read_bounds(
            ...     bounds,
            ...     resolution=0,
            ...     units="level",
            ... )
            >>> plt.imshow(img)

        Note: The field of view remains the same as resolution is varied
        when using :func:`read_bounds`.

        .. figure:: ../images/read_bounds_tissue.png
            :width: 512
            :alt: Diagram illustrating read_bounds

        This is because the bounds are in the baseline (level 0)
        reference frame. Therefore, varying the resolution does not
        change what is visible within the output image.

        If the WSI does not have a resolution layer corresponding
        exactly to the requested resolution (shown above in white with a
        dashed outline), a larger resolution is downscaled to achieve
        the correct requested output resolution.

        If the requested resolution is higher than the baseline (maximum
        resultion of the image), then bicubic interpolation is applied
        to the output image.

        """
        bounds_at_baseline = bounds
        if coord_space == "resolution":
            bounds_at_baseline = self._bounds_at_resolution_to_baseline(
                bounds,
                resolution,
                units,
            )
            _, size_at_requested = utils.transforms.bounds2locsize(bounds)
            # don't use the `output_size` (`size_at_requested`) here
            # because the rounding error at `bounds_at_baseline` leads to
            # different `size_at_requested` (keeping same read resolution
            # but base image is of different scale)
            (
                read_level,
                _,
                _,
                post_read_scale,
            ) = self._find_read_bounds_params(
                bounds_at_baseline,
                resolution=resolution,
                units=units,
            )
        else:  # duplicated portion with VirtualReader, factoring out ?
            # Find parameters for optimal read
            (
                read_level,
                _,  # bounds_at_read_level,
                size_at_requested,
                post_read_scale,
            ) = self._find_read_bounds_params(
                bounds_at_baseline,
                resolution=resolution,
                units=units,
            )
        glymur_wsi = self.glymur_wsi

        stride = 2**read_level

        im_region = utils.image.safe_padded_read(
            image=glymur_wsi,
            bounds=bounds_at_baseline,
            stride=stride,
            pad_mode=pad_mode,
            pad_constant_values=pad_constant_values,
        )

        # Resize to correct scale if required
        if coord_space == "resolution":
            im_region = utils.transforms.imresize(
                img=im_region,
                output_size=size_at_requested,
                interpolation=interpolation,
            )
        else:
            im_region = utils.transforms.imresize(
                img=im_region,
                scale_factor=post_read_scale,
                output_size=size_at_requested,
                interpolation=interpolation,
            )

        return utils.transforms.background_composite(image=im_region)

    def _info(self):
        """JP2 metadata reader.

        Returns:
            WSIMeta:
                Metadata information.

        """
        import glymur

        glymur_wsi = self.glymur_wsi
        box = glymur_wsi.box
        description = box[3].xml.find("description")
        matches = re.search(r"(?<=AppMag = )\d\d", description.text)
        objective_power = np.int_(matches[0])
        image_header = box[2].box[0]
        slide_dimensions = (image_header.width, image_header.height)

        # Determine level_count
        cod = None
        for segment in glymur_wsi.codestream.segment:
            if isinstance(segment, glymur.codestream.CODsegment):
                cod = segment

        if cod is None:
            logger.warning(
                "Metadata: JP2 codestream missing COD segment! "
                "Cannot determine number of decompositions (levels)",
            )
            level_count = 1
        else:
            level_count = cod.num_res

        level_downsamples = [2**n for n in range(level_count)]

        level_dimensions = [
            (int(slide_dimensions[0] / 2**n), int(slide_dimensions[1] / 2**n))
            for n in range(level_count)
        ]

        vendor = "Omnyx JP2"
        matches = re.search(r"(?<=MPP = )\d*\.\d+", description.text)
        mpp_x = float(matches[0])
        mpp_y = float(matches[0])
        mpp = [mpp_x, mpp_y]

        return WSIMeta(
            file_path=self.input_path,
            axes="YXS",
            objective_power=objective_power,
            slide_dimensions=slide_dimensions,
            level_count=level_count,
            level_dimensions=level_dimensions,
            level_downsamples=level_downsamples,
            vendor=vendor,
            mpp=mpp,
            raw=self.glymur_wsi.box,
        )


class VirtualWSIReader(WSIReader):
    """Class for reading non-pyramidal images e.g., visual fields.

    Supported formats:

    - .jpg
    - .png
    - :class:`numpy.ndarray`

    This reader uses :func:`tiatoolbox.utils.image.sub_pixel_read` to
    allow reading low resolution images as if they are larger i.e. with
    'virtual' pyramid resolutions. This is useful for reading low
    resolution masks as if they were stretched to overlay a higher
    resolution WSI.

    Extra key-word arguments given to :func:`~WSIReader.read_region` and
    :func:`~WSIReader.read_bounds` will be passed to
    :func:`~tiatoolbox.utils.image.sub_pixel_read`.

    Attributes:
        img (:class:`numpy.ndarray`)
        mode (str)

    Args:
        input_img (str, :obj:`pathlib.Path`, :class:`numpy.ndarray`):
            Input path to WSI.
        info (WSIMeta):
            Metadata for the virtual wsi.
        mode (str):
            Mode of the input image. Default is 'rgb'. Allowed values
            are: rgb, bool.

    """

    def __init__(
        self,
        input_img: str | pathlib.Path | np.ndarray,
        mpp: tuple[Number, Number] | None = None,
        power: Number | None = None,
        info: WSIMeta | None = None,
        mode="rgb",
    ) -> None:
        """Initialize :class:`VirtualWSIReader`."""
        super().__init__(
            input_img=input_img,
            mpp=mpp,
            power=power,
        )
        if mode.lower() not in ["rgb", "bool"]:
            msg = "Invalid mode."
            raise ValueError(msg)
        self.mode = mode.lower()
        if isinstance(input_img, np.ndarray):
            self.img = input_img
        else:
            self.img = utils.imread(self.input_path)

        if info is not None:
            self._m_info = info

    def _info(self):
        """Visual Field metadata getter.

        This generates a WSIMeta object for the slide if none exists.
        There is 1 level with dimensions equal to the image and no mpp,
        objective power, or vendor data.


        Returns:
            WSIMeta:
                Metadata information.

        """
        param = WSIMeta(
            file_path=self.input_path,
            axes="YSX",
            objective_power=None,
            # align to XY to match with OpenSlide
            slide_dimensions=self.img.shape[:2][::-1],
            level_count=1,
            level_dimensions=(self.img.shape[:2][::-1],),
            level_downsamples=[1.0],
            vendor=None,
            mpp=None,
            raw=None,
        )
        if self._m_info is None:
            self._m_info = param
        return self._m_info

    def _find_params_from_baseline(self, location, baseline_read_size):
        """Convert read parameters from (virtual) baseline coordinates.

        Args:
            location (tuple(int)):
                Location of the location to read in (virtual) baseline
                coordinates.
            baseline_read_size (tuple(int)):
                Size of the region to read in (virtual) baseline
                coordinates.

        """
        baseline_size = np.array(self.info.slide_dimensions)
        image_size = np.array(self.img.shape[:2][::-1])
        size_ratio = image_size / baseline_size
        image_location = np.array(location, dtype=np.float32) * size_ratio
        read_size = np.array(baseline_read_size) * size_ratio
        return image_location, read_size

    def read_rect(
        self,
        location,
        size,
        resolution=0,
        units="level",
        interpolation="optimise",
        pad_mode="constant",
        pad_constant_values=0,
        coord_space="baseline",
        **kwargs,
    ):
        """Read a region of the whole slide image at a location and size.

        Location is in terms of the baseline image (level 0  / maximum
        resolution), and size is the output image size.

        Reads can be performed at different resolutions by supplying a
        pair of arguments for the resolution and the units of
        resolution. If metadata does not specify `mpp` or
        `objective_power` then `baseline` units should be selected with
        resolution 1.0

        The field of view varies with resolution. For a fixed field of
        view see :func:`read_bounds`.

        Args:
            location (tuple(int)):
                (x, y) tuple giving the top left pixel in the baseline
                (level 0) reference frame.
            size (tuple(int)):
                (width, height) tuple giving the desired output image
                size.
            resolution (Resolution):
                Resolution at which to read the image, default = 0.
                Either a single number or a sequence of two numbers for
                x and y are valid. This value is in terms of the
                corresponding units. For example: resolution=0.5 and
                units="mpp" will read the slide at 0.5 microns
                per-pixel, and resolution=3, units="level" will read at
                level at pyramid level / resolution layer 3.
            units (Units):
                The units of resolution, default = "level". Supported
                units are: microns per pixel (mpp), objective power
                (power), pyramid / resolution level (level), pixels per
                baseline pixel (baseline).
            interpolation (str):
                Method to use when resampling the output image. Possible
                values are "linear", "cubic", "lanczos", "area", and
                "optimise". Defaults to 'optimise' which will use cubic
                interpolation for upscaling and area interpolation for
                downscaling to avoid moiré patterns.
            pad_mode (str):
                Method to use when padding at the edges of the image.
                Defaults to 'constant'. See :func:`numpy.pad` for
                available modes.
            pad_constant_values (int, tuple(int)):
                Constant values to use when padding with constant pad mode.
                Passed to the :func:`numpy.pad` `constant_values` argument.
                Default is 0.
            coord_space (str):
                Defaults to "baseline". This is a flag to indicate if
                the input `bounds` is in the baseline coordinate system
                ("baseline") or is in the requested resolution system
                ("resolution").
            **kwargs (dict):
                Extra key-word arguments for reader specific parameters.
                Currently, only used by VirtualWSIReader. See class
                docstrings for more information.

        Returns:
            :class:`numpy.ndarray`:
                Array of size MxNx3 M=size[0], N=size[1]

        Example:
            >>> from tiatoolbox.wsicore.wsireader import WSIReader
            >>> # Load a WSI image
            >>> wsi = WSIReader.open(input_img="./CMU-1.ndpi")
            >>> location = (0, 0)
            >>> size = (256, 256)
            >>> # Read a region at level 0 (baseline / full resolution)
            >>> img = wsi.read_rect(location, size)
            >>> # Read a region at 0.5 microns per pixel (mpp)
            >>> img = wsi.read_rect(location, size, 0.5, "mpp")
            >>> # This could also be written more verbosely as follows
            >>> img = wsi.read_rect(
            ...     location,
            ...     size,
            ...     resolution=(0.5, 0.5),
            ...     units="mpp",
            ... )

        Note: The field of view varies with resolution when using
        :func:`read_rect`.

        .. figure:: ../images/read_rect_tissue.png
            :width: 512
            :alt: Diagram illustrating read_rect

        As the location is in the baseline reference frame but the size
        (width and height) is the output image size, the field of view
        therefore changes as resolution changes.

        If the WSI does not have a resolution layer corresponding
        exactly to the requested resolution (shown above in white with a
        dashed outline), a larger resolution is downscaled to achieve
        the correct requested output resolution.

        If the requested resolution is higher than the baseline (maximum
        resultion of the image), then bicubic interpolation is applied
        to the output image.

        .. figure:: ../images/read_rect-interpolated-reads.png
            :width: 512
            :alt: Diagram illustrating read_rect interpolting between levels

        When reading between the levels stored in the WSI, the
        coordinates of the requested region are projected to the next
        highest resolution. This resolution is then decoded and
        downsampled to produce the desired output. This is a major
        source of variability in the time take to perform a read
        operation. Reads which require reading a large region before
        downsampling will be significantly slower than reading at a
        fixed level.

        Examples:
            >>> from tiatoolbox.wsicore.wsireader import WSIReader
            >>> # Load a WSI image
            >>> wsi = WSIReader.open(input_img="./CMU-1.ndpi")
            >>> location = (0, 0)
            >>> size = (256, 256)
            >>> # The resolution can be different in x and y, e.g.
            >>> img = wsi.read_rect(
            ...     location,
            ...     size,
            ...     resolution=(0.5, 0.75),
            ...     units="mpp",
            ... )
            >>> # Several units can be used including: objective power,
            >>> # microns per pixel, pyramid/resolution level, and
            >>> # fraction of baseline.
            >>> # E.g. Read a region at an objective power of 10x
            >>> img = wsi.read_rect(
            ...     location,
            ...     size,
            ...     resolution=10,
            ...     units="power",
            ... )
            >>> # Read a region at pyramid / resolution level 1
            >>> img = wsi.read_rect(
            ...     location,
            ...     size,
            ...     resolution=1,
            ...     units="level",
            ... )
            >>> # Read at a fractional level, this will linearly
            >>> # interpolate the downsampling factor between levels.
            >>> # E.g. if levels 0 and 1 have a downsampling of 1x and
            >>> # 2x of baseline, then level 0.5 will correspond to a
            >>> # downsampling factor 1.5x of baseline.
            >>> img = wsi.read_rect(
            ...     location,
            ...     size,
            ...     resolution=0.5,
            ...     units="level",
            ... )
            >>> # Read a region at half of the full / baseline
            >>> # resolution.
            >>> img = wsi.read_rect(
            ...     location,
            ...     size,
            ...     resolution=0.5,
            ...     units="baseline",
            ... )
            >>> # Read at a higher resolution than the baseline
            >>> # (interpolation applied to output)
            >>> img = wsi.read_rect(
            ...     location,
            ...     size,
            ...     resolution=1.25,
            ...     units="baseline",
            ... )
            >>> # Assuming the image has a native mpp of 0.5,
            >>> # interpolation will be applied here.
            >>> img = wsi.read_rect(
            ...     location,
            ...     size,
            ...     resolution=0.25,
            ...     units="mpp",
            ... )

        """
        if coord_space == "resolution":
            return self._read_rect_at_resolution(
                location,
                size,
                resolution=resolution,
                units=units,
                interpolation=interpolation,
                pad_mode=pad_mode,
                pad_constant_values=pad_constant_values,
            )

        # Find parameters for optimal read
        (
            _,
            _,
            _,
            _,
            baseline_read_size,
        ) = self.find_read_rect_params(
            location=location,
            size=size,
            resolution=resolution,
            units=units,
        )

        image_location, image_read_size = self._find_params_from_baseline(
            location,
            baseline_read_size,
        )

        bounds = utils.transforms.locsize2bounds(
            location=image_location,
            size=image_read_size,
        )

        output_size = None if interpolation in [None, "none"] else size
        im_region = utils.image.sub_pixel_read(
            self.img,
            bounds,
            output_size=output_size,
            interpolation=interpolation,
            pad_mode=pad_mode,
            pad_constant_values=pad_constant_values,
            read_kwargs=kwargs,
        )

        if self.mode == "rgb":
            return utils.transforms.background_composite(image=im_region)
        return im_region

    def read_bounds(
        self,
        bounds,
        resolution=0,
        units="level",
        interpolation="optimise",
        pad_mode="constant",
        pad_constant_values=0,
        coord_space="baseline",
        **kwargs,
    ):
        """Read a region of the whole slide image within given bounds.

        Bounds are in terms of the baseline image (level 0  / maximum
        resolution).

        Reads can be performed at different resolutions by supplying a
        pair of arguments for the resolution and the units of
        resolution. If metadata does not specify `mpp` or
        `objective_power` then `baseline` units should be selected with
        resolution 1.0

        The output image size may be different to the width and height
        of the bounds as the resolution will affect this. To read a
        region with a fixed output image size see :func:`read_rect`.

        Args:
            bounds (tuple(int)):
                By default, this is a tuple of (start_x, start_y, end_x,
                end_y) i.e. (left, top, right, bottom) of the region in
                baseline reference frame. However, with
                `coord_space="resolution"`, the bound is expected to be
                at the requested resolution system.
            resolution (Resolution):
                Resolution at which to read the image, default = 0.
                Either a single number or a sequence of two numbers for
                x and y are valid. This value is in terms of the
                corresponding units. For example: resolution=0.5 and
                units="mpp" will read the slide at 0.5 microns
                per-pixel, and resolution=3, units="level" will read at
                level at pyramid level / resolution layer 3.
            units (Units):
                Units of resolution, default="level". Supported units
                are: microns per pixel (mpp), objective power (power),
                pyramid / resolution level (level), pixels per baseline
                pixel (baseline).
            interpolation (str):
                Method to use when resampling the output image. Possible
                values are "linear", "cubic", "lanczos", "area", and
                "optimise". Defaults to 'optimise' which will use cubic
                interpolation for upscaling and area interpolation for
                downscaling to avoid moiré patterns.
            pad_mode (str):
                Method to use when padding at the edges of the image.
                Defaults to 'constant'. See :func:`numpy.pad` for
                available modes.
            pad_constant_values (int, tuple(int)):
                Constant values to use when padding with constant pad mode.
                Passed to the :func:`numpy.pad` `constant_values` argument.
                Default is 0.
            coord_space (str):
                Defaults to "baseline". This is a flag to indicate if
                the input `bounds` is in the baseline coordinate system
                ("baseline") or is in the requested resolution system
                ("resolution").
            **kwargs (dict):
                Extra key-word arguments for reader specific parameters.
                Currently only used by :obj:`VirtualWSIReader`. See
                class docstrings for more information.

        Returns:
            :class:`numpy.ndarray`:
                Array of size MxNx3 M=end_h-start_h, N=end_w-start_w

        Examples:
            >>> from tiatoolbox.wsicore.wsireader import WSIReader
            >>> from matplotlib import pyplot as plt
            >>> wsi = WSIReader.open(input_img="./CMU-1.ndpi")
            >>> # Read a region at level 0 (baseline / full resolution)
            >>> bounds = [1000, 2000, 2000, 3000]
            >>> img = wsi.read_bounds(bounds)
            >>> plt.imshow(img)
            >>> # This could also be written more verbosely as follows
            >>> img = wsi.read_bounds(
            ...     bounds,
            ...     resolution=0,
            ...     units="level",
            ... )
            >>> plt.imshow(img)

        Note: The field of view remains the same as resolution is varied
        when using :func:`read_bounds`.

        .. figure:: ../images/read_bounds_tissue.png
            :width: 512
            :alt: Diagram illustrating read_bounds

        This is because the bounds are in the baseline (level 0)
        reference frame. Therefore, varying the resolution does not
        change what is visible within the output image.

        If the WSI does not have a resolution layer corresponding
        exactly to the requested resolution (shown above in white with a
        dashed outline), a larger resolution is downscaled to achieve
        the correct requested output resolution.

        If the requested resolution is higher than the baseline (maximum
        resultion of the image), then bicubic interpolation is applied
        to the output image.

        """
        # convert from requested to `baseline`
        bounds_at_baseline = bounds
        if coord_space == "resolution":
            bounds_at_baseline = self._bounds_at_resolution_to_baseline(
                bounds,
                resolution,
                units,
            )
            _, size_at_requested = utils.transforms.bounds2locsize(bounds)
            # * Find parameters for optimal read
            # don't use the `output_size` (`size_at_requested`) here
            # because the rounding error at `bounds_at_baseline` leads to
            # different `size_at_requested` (keeping same read resolution
            # but base image is of different scale)
            _, _, _, post_read_scale = self._find_read_bounds_params(
                bounds_at_baseline,
                resolution=resolution,
                units=units,
            )
        else:
            # * Find parameters for optimal read
            _, _, size_at_requested, post_read_scale = self._find_read_bounds_params(
                bounds_at_baseline,
                resolution=resolution,
                units=units,
            )

        location_at_read, size_at_read = self._find_params_from_baseline(
            *utils.transforms.bounds2locsize(bounds_at_baseline),
        )
        bounds_at_read = utils.transforms.locsize2bounds(location_at_read, size_at_read)

        if interpolation in [None, "none"]:
            interpolation = None

        im_region = utils.image.sub_pixel_read(
            self.img,
            bounds_at_read,
            output_size=size_at_requested,
            interpolation=interpolation,
            pad_mode=pad_mode,
            pad_constant_values=pad_constant_values,
            read_kwargs=kwargs,
        )

        if coord_space == "resolution":
            # do this to enforce output size is as defined by input bounds
            im_region = utils.transforms.imresize(
                img=im_region,
                output_size=size_at_requested,
            )
        else:
            im_region = utils.transforms.imresize(
                img=im_region,
                scale_factor=post_read_scale,
                output_size=size_at_requested,
            )

        if self.mode == "rgb":
            return utils.transforms.background_composite(image=im_region)
        return im_region


class ArrayView:
    """An object for viewing a zarr array with a different index ordering.

    Used to allow YXS index order reads for arrays with axes in other
    orders such as SYX. Currently supported axes are:
    - YXS
    - SYX

    """

    def __init__(self, array: zarr.Array, axes: str) -> None:
        """Initialise the view object.

        Args:
            array (zarr.Array):
                Zarr Array to read from.
            axes (str):
                Axes ordering string. Allowed values are YXS and SYX.

        """
        self.array = array
        self.axes = axes
        self._shape = dict(zip(self.axes, self.array.shape))

    @property
    def shape(self):
        """Return array shape."""
        try:
            return tuple(self._shape[c] for c in "YXC")
        except KeyError:
            return tuple(self._shape[c] for c in "YXS")

    def __getitem__(self, index):
        """Get an item from the dataset."""
        # Normalize to a tuple of length = len(self.axes)
        if not isinstance(index, tuple):
            index = (index,)
        while len(index) < len(self.axes):
            index = (*index, slice(None))

        if self.axes in ("YXS", "YXC"):
            return self.array[index]
        if self.axes in ("SYX", "CYX"):
            y, x, s = index
            index = (s, y, x)
            return np.rollaxis(self.array[index], 0, 3)
        msg = f"Unsupported axes `{self.axes}`."
        raise ValueError(msg)


class TIFFWSIReader(WSIReader):
    """Define Tiff WSI Reader."""

    def __init__(
        self,
        input_img: str | pathlib.Path | np.ndarray,
        mpp: tuple[Number, Number] | None = None,
        power: Number | None = None,
        series="auto",
        cache_size=2**28,
    ) -> None:
        """Initialize :class:`TIFFWSIReader`."""
        super().__init__(input_img=input_img, mpp=mpp, power=power)
        self.tiff = tifffile.TiffFile(self.input_path)
        self._axes = self.tiff.pages[0].axes
        # Flag which is True if the image is a simple single page tile TIFF
        is_single_page_tiled = all(
            [
                self.tiff.pages[0].is_tiled,
                # Not currently supporting multi-page images
                not self.tiff.is_multipage,
                # Currently only supporting single page generic tiled TIFF
                len(self.tiff.pages) == 1,
            ],
        )
        if not any([self.tiff.is_svs, self.tiff.is_ome, is_single_page_tiled]):
            msg = "Unsupported TIFF WSI format."
            raise ValueError(msg)

        self.series_n = series
        if self.tiff.series is None or len(self.tiff.series) == 0:  # pragma: no cover
            msg = "TIFF does not contain any valid series."
            raise FileNotSupportedError(msg)
        # Find the largest series if series="auto"
        if self.series_n == "auto":
            all_series = self.tiff.series or []

            def page_area(page: tifffile.TiffPage) -> float:
                """Calculate the area of a page."""
                return np.prod(self._canonical_shape(page.shape)[:2])

            series_areas = [page_area(s.pages[0]) for s in all_series]  # skipcq
            self.series_n = np.argmax(series_areas)
        self._tiff_series = self.tiff.series[self.series_n]
        self._zarr_store = tifffile.imread(
            self.input_path,
            series=self.series_n,
            aszarr=True,
        )
        self._zarr_lru_cache = zarr.LRUStoreCache(self._zarr_store, max_size=cache_size)
        self._zarr_group = zarr.open(self._zarr_lru_cache)
        if not isinstance(self._zarr_group, zarr.hierarchy.Group):
            group = zarr.hierarchy.group()
            group[0] = self._zarr_group
            self._zarr_group = group
        self.level_arrays = {
            int(key): ArrayView(array, axes=self.info.axes)
            for key, array in self._zarr_group.items()
        }

    def _canonical_shape(self, shape):
        """Make a level shape tuple in YXS order.

        Args:
            shape (tuple(int)):
                Input shape tuple.

        Returns:
            tuple:
                Shape in YXS order.

        """
        if self._axes == "YXS":
            return shape
        if self._axes == "SYX":
            return np.roll(shape, -1)
        msg = f"Unsupported axes `{self._axes}`."
        raise ValueError(msg)

    def _parse_svs_metadata(self) -> dict:
        """Extract SVS specific metadata.

        Returns:
            dict:
                Dictionary of kwargs for WSIMeta.

        """
        raw = {}
        mpp = None
        objective_power = None
        vendor = "Aperio"

        description = self.tiff.pages[0].description
        raw["Description"] = description
        parts = description.split("|")
        description_headers, key_value_pairs = parts[0], parts[1:]
        description_headers = description_headers.split(";")

        software, photometric_info = description_headers[0].splitlines()
        raw["Software"] = software
        raw["Photometric Info"] = photometric_info

        def parse_svs_tag(string: str) -> tuple[str, Number | str]:
            """Parse SVS key-value string.

            Infers type(s) of data by trial and error with a fallback to
            the original string type.

            Args:
                string (str):
                    Key-value string in SVS format: "key=value".

            Returns:
                tuple:
                    Key-value pair.

            """
            pair = string.split("=")
            if len(pair) != 2:
                msg = "Invalid metadata. Expected string of the format 'key=value'."
                raise ValueError(
                    msg,
                )
            key, value_string = pair
            key = key.strip()
            value_string = value_string.strip()

            def us_date(string: str) -> datetime:
                """Return datetime parsed according to US date format."""
                return datetime.strptime(string, r"%m/%d/%y").astimezone()

            def time(string: str) -> datetime:
                """Return datetime parsed according to HMS format."""
                return datetime.strptime(string, r"%H:%M:%S").astimezone()

            casting_precedence = [us_date, time, int, float]
            value = value_string
            for cast in casting_precedence:
                try:
                    value = cast(value_string)
                except ValueError:  # noqa: PERF 203
                    continue
                else:
                    return key, value

            return key, value

        svs_tags = dict(parse_svs_tag(string) for string in key_value_pairs)
        raw["SVS Tags"] = svs_tags
        mpp = svs_tags.get("MPP")
        if mpp is not None:
            mpp = [mpp] * 2
        objective_power = svs_tags.get("AppMag")

        return {
            "objective_power": objective_power,
            "vendor": vendor,
            "mpp": mpp,
            "raw": raw,
        }

    def _get_ome_xml(self) -> ElementTree.Element:
        """Parse OME-XML from the description of the first IFD (page).

        Returns:
            ElementTree.Element:
                OME-XML root element.

        """
        description = self.tiff.pages[0].description
        return ElementTree.fromstring(description)

    def _parse_ome_metadata(self) -> dict:
        """Extract OME specific metadata.

        Returns:
            dict:
                Dictionary of kwargs for WSIMeta.

        """
        # The OME-XML should be in each IFD but is optional. It must be
        # present in the first IFD. We simply get the description from
        # the first IFD.
        xml = self._get_ome_xml()
        objective_power = self._get_ome_objective_power(xml)
        mpp = self._get_ome_mpp(xml)

        return {
            "objective_power": objective_power,
            "vendor": None,
            "mpp": mpp,
            "raw": {
                "Description": self.tiff.pages[0].description,
                "OME-XML": xml,
            },
        }

    def _get_ome_objective_power(
        self,
        xml: ElementTree.Element | None = None,
    ) -> float | None:
        """Get the objective power from the OME-XML.

        Args:
            xml (ElementTree.Element, optional):
                OME-XML root element. Defaults to None. If None, the
                OME-XML will be parsed from the first IFD.

        Returns:
            float:
                Objective power.

        """
        xml = xml or self._get_ome_xml()
        namespaces = {"ome": "http://www.openmicroscopy.org/Schemas/OME/2016-06"}
        xml_series = xml.findall("ome:Image", namespaces)[self.series_n]
        instrument_ref = xml_series.find("ome:InstrumentRef", namespaces)
        if instrument_ref is None:
            return None

        objective_settings = xml_series.find("ome:ObjectiveSettings", namespaces)
        instrument_ref_id = instrument_ref.attrib["ID"]
        objective_settings_id = objective_settings.attrib["ID"]
        instruments = {
            instrument.attrib["ID"]: instrument
            for instrument in xml.findall("ome:Instrument", namespaces)
        }
        objectives = {
            (instrument_id, objective.attrib["ID"]): objective
            for instrument_id, instrument in instruments.items()
            for objective in instrument.findall("ome:Objective", namespaces)
        }

        try:
            objective = objectives[(instrument_ref_id, objective_settings_id)]
            return float(objective.attrib.get("NominalMagnification"))
        except KeyError as e:
            msg = "No matching Instrument for image InstrumentRef in OME-XML."
            raise KeyError(
                msg,
            ) from e

    def _get_ome_mpp(
        self,
        xml: ElementTree.Element | None = None,
    ) -> list[float] | None:
        """Get the microns per pixel from the OME-XML.

        Args:
            xml (ElementTree.Element, optional):
                OME-XML root element. Defaults to None. If None, the
                OME-XML will be parsed from the first IFD.

        Returns:
            Optional[List[float]]:
                Microns per pixel.

        """
        xml = xml or self._get_ome_xml()
        namespaces = {"ome": "http://www.openmicroscopy.org/Schemas/OME/2016-06"}
        xml_series = xml.findall("ome:Image", namespaces)[self.series_n]
        xml_pixels = xml_series.find("ome:Pixels", namespaces)
        mppx = xml_pixels.attrib.get("PhysicalSizeX")
        mppy = xml_pixels.attrib.get("PhysicalSizeY")
        if mppx is not None and mppy is not None:
            return [mppx, mppy]
        if mppx is not None or mppy is not None:
            logger.warning("Only one MPP value found. Using it for both X  and Y.")
            return [mppx or mppy] * 2

        return None

    def _parse_generic_tiff_metadata(self) -> dict:
        """Extract generic tiled metadata.

        Returns:
            dict: Dictionary of kwargs for WSIMeta.

        """
        mpp = None
        objective_power = None
        vendor = "Generic"

        description = self.tiff.pages[0].description
        raw = {"Description": description}
        # Check for MPP in the tiff resolution tags
        # res_units: 1 = undefined, 2 = inch, 3 = centimeter
        res_units = self.tiff.pages[0].tags.get("ResolutionUnit")
        res_x = self.tiff.pages[0].tags.get("XResolution")
        res_y = self.tiff.pages[0].tags.get("YResolution")
        if (
            all(x is not None for x in [res_units, res_x, res_y])
            and res_units.value != 1
        ):
            mpp = [
                utils.misc.ppu2mpp(res_x.value[0] / res_x.value[1], res_units.value),
                utils.misc.ppu2mpp(res_y.value[0] / res_y.value[1], res_units.value),
            ]

        return {
            "objective_power": objective_power,
            "vendor": vendor,
            "mpp": mpp,
            "raw": raw,
        }

    def _info(self):
        """TIFF metadata constructor.

        Returns:
            WSIMeta:
                Containing metadata.

        """
        level_count = len(self._zarr_group)
        level_dimensions = [
            np.array(self._canonical_shape(p.shape)[:2][::-1])
            for p in self._zarr_group.values()
        ]
        slide_dimensions = level_dimensions[0]
        level_downsamples = [(level_dimensions[0] / x)[0] for x in level_dimensions]
        # The tags attribute object will not pickle or deepcopy,
        # so a copy with only python values or tifffile enums is made.
        tifffile_tags = self.tiff.pages[0].tags.items()
        tiff_tags = {
            code: {
                "code": code,
                "value": tag.value,
                "name": tag.name,
                "count": tag.count,
                "type": tag.dtype,
            }
            for code, tag in tifffile_tags
        }

        if self.tiff.is_svs:
            filetype_params = self._parse_svs_metadata()
        elif self.tiff.is_ome:
            filetype_params = self._parse_ome_metadata()
        else:
            filetype_params = self._parse_generic_tiff_metadata()
        filetype_params["raw"]["TIFF Tags"] = tiff_tags

        return WSIMeta(
            file_path=self.input_path,
            slide_dimensions=slide_dimensions,
            axes=self._axes,
            level_count=level_count,
            level_dimensions=level_dimensions,
            level_downsamples=level_downsamples,
            **filetype_params,
        )

    def read_rect(
        self,
        location,
        size,
        resolution=0,
        units="level",
        interpolation="optimise",
        pad_mode="constant",
        pad_constant_values=0,
        coord_space="baseline",
        **kwargs,
    ):
        """Read a region of the whole slide image at a location and size.

        Location is in terms of the baseline image (level 0  / maximum
        resolution), and size is the output image size.

        Reads can be performed at different resolutions by supplying a
        pair of arguments for the resolution and the units of
        resolution. If metadata does not specify `mpp` or
        `objective_power` then `baseline` units should be selected with
        resolution 1.0

        The field of view varies with resolution. For a fixed field of
        view see :func:`read_bounds`.

        Args:
            location (tuple(int)):
                (x, y) tuple giving the top left pixel in the baseline
                (level 0) reference frame.
            size (tuple(int)):
                (width, height) tuple giving the desired output image
                size.
            resolution (Resolution):
                Resolution at which to read the image, default = 0.
                Either a single number or a sequence of two numbers for
                x and y are valid. This value is in terms of the
                corresponding units. For example: resolution=0.5 and
                units="mpp" will read the slide at 0.5 microns
                per-pixel, and resolution=3, units="level" will read at
                level at pyramid level / resolution layer 3.
            units (Units):
                The units of resolution, default = "level". Supported
                units are: microns per pixel (mpp), objective power
                (power), pyramid / resolution level (level), pixels per
                baseline pixel (baseline).
            interpolation (str):
                Method to use when resampling the output image. Possible
                values are "linear", "cubic", "lanczos", "area", and
                "optimise". Defaults to 'optimise' which will use cubic
                interpolation for upscaling and area interpolation for
                downscaling to avoid moiré patterns.
            pad_mode (str):
                Method to use when padding at the edges of the image.
                Defaults to 'constant'. See :func:`numpy.pad` for
                available modes.
            pad_constant_values (int, tuple(int)):
                Constant values to use when padding with constant pad mode.
                Passed to the :func:`numpy.pad` `constant_values` argument.
                Default is 0.
            coord_space (str):
                Defaults to "baseline". This is a flag to indicate if
                the input `bounds` is in the baseline coordinate system
                ("baseline") or is in the requested resolution system
                ("resolution").
            **kwargs (dict):
                Extra key-word arguments for reader specific parameters.
                Currently only used by VirtualWSIReader. See class
                docstrings for more information.

        Returns:
            :class:`numpy.ndarray`:
                Array of size MxNx3 M=size[0], N=size[1]

        Example:
            >>> from tiatoolbox.wsicore.wsireader import WSIReader
            >>> # Load a WSI image
            >>> wsi = WSIReader.open(input_img="./CMU-1.ndpi")
            >>> location = (0, 0)
            >>> size = (256, 256)
            >>> # Read a region at level 0 (baseline / full resolution)
            >>> img = wsi.read_rect(location, size)
            >>> # Read a region at 0.5 microns per pixel (mpp)
            >>> img = wsi.read_rect(location, size, 0.5, "mpp")
            >>> # This could also be written more verbosely as follows
            >>> img = wsi.read_rect(
            ...     location,
            ...     size,
            ...     resolution=(0.5, 0.5),
            ...     units="mpp",
            ... )

        Note: The field of view varies with resolution when using
        :func:`read_rect`.

        .. figure:: ../images/read_rect_tissue.png
            :width: 512
            :alt: Diagram illustrating read_rect

        As the location is in the baseline reference frame but the size
        (width and height) is the output image size, the field of view
        therefore changes as resolution changes.

        If the WSI does not have a resolution layer corresponding
        exactly to the requested resolution (shown above in white with a
        dashed outline), a larger resolution is downscaled to achieve
        the correct requested output resolution.

        If the requested resolution is higher than the baseline (maximum
        resultion of the image), then bicubic interpolation is applied
        to the output image.

        .. figure:: ../images/read_rect-interpolated-reads.png
            :width: 512
            :alt: Diagram illustrating read_rect interpolting between levels

        When reading between the levels stored in the WSI, the
        coordinates of the requested region are projected to the next
        highest resolution. This resolution is then decoded and
        downsampled to produce the desired output. This is a major
        source of variability in the time take to perform a read
        operation. Reads which require reading a large region before
        downsampling will be significantly slower than reading at a
        fixed level.

        Examples:
            >>> from tiatoolbox.wsicore.wsireader import WSIReader
            >>> # Load a WSI image
            >>> wsi = WSIReader.open(input_img="./CMU-1.ndpi")
            >>> location = (0, 0)
            >>> size = (256, 256)
            >>> # The resolution can be different in x and y, e.g.
            >>> img = wsi.read_rect(
            ...     location,
            ...     size,
            ...     resolution=(0.5, 0.75),
            ...     units="mpp",
            ... )
            >>> # Several units can be used including: objective power,
            >>> # microns per pixel, pyramid/resolution level, and
            >>> # fraction of baseline.
            >>> # E.g. Read a region at an objective power of 10x
            >>> img = wsi.read_rect(
            ...     location,
            ...     size,
            ...     resolution=10,
            ...     units="power",
            ... )
            >>> # Read a region at pyramid / resolution level 1
            >>> img = wsi.read_rect(
            ...     location,
            ...     size,
            ...     resolution=1,
            ...     units="level",
            ... )
            >>> # Read at a fractional level, this will linearly
            >>> # interpolate the downsampling factor between levels.
            >>> # E.g. if levels 0 and 1 have a downsampling of 1x and
            >>> # 2x of baseline, then level 0.5 will correspond to a
            >>> # downsampling factor 1.5x of baseline.
            >>> img = wsi.read_rect(
            ...     location,
            ...     size,
            ...     resolution=0.5,
            ...     units="level",
            ... )
            >>> # Read a region at half of the full / baseline
            >>> # resolution.
            >>> img = wsi.read_rect(
            ...     location,
            ...     size,
            ...     resolution=0.5,
            ...     units="baseline",
            ... )
            >>> # Read at a higher resolution than the baseline
            >>> # (interpolation applied to output)
            >>> img = wsi.read_rect(
            ...     location,
            ...     size,
            ...     resolution=1.25,
            ...     units="baseline",
            ... )
            >>> # Assuming the image has a native mpp of 0.5,
            >>> # interpolation will be applied here.
            >>> img = wsi.read_rect(
            ...     location,
            ...     size,
            ...     resolution=0.25,
            ...     units="mpp",
            ... )

        """
        if coord_space == "resolution":
            im_region = self._read_rect_at_resolution(
                location,
                size,
                resolution=resolution,
                units=units,
                interpolation=interpolation,
                pad_mode=pad_mode,
                pad_constant_values=pad_constant_values,
            )
            return utils.transforms.background_composite(im_region)

        # Find parameters for optimal read
        (
            read_level,
            _,
            _,
            post_read_scale,
            baseline_read_size,
        ) = self.find_read_rect_params(
            location=location,
            size=size,
            resolution=resolution,
            units=units,
        )

        bounds = utils.transforms.locsize2bounds(
            location=location,
            size=baseline_read_size,
        )
        im_region = utils.image.safe_padded_read(
            image=self.level_arrays[read_level],
            bounds=bounds,
            pad_mode=pad_mode,
            pad_constant_values=pad_constant_values,
        )

        im_region = utils.transforms.imresize(
            img=im_region,
            scale_factor=post_read_scale,
            output_size=size,
            interpolation=interpolation,
        )

        return utils.transforms.background_composite(image=im_region)

    def read_bounds(
        self,
        bounds,
        resolution=0,
        units="level",
        interpolation="optimise",
        pad_mode="constant",
        pad_constant_values=0,
        coord_space="baseline",
        **kwargs,
    ):
        """Read a region of the whole slide image within given bounds.

        Bounds are in terms of the baseline image (level 0  / maximum
        resolution).

        Reads can be performed at different resolutions by supplying a
        pair of arguments for the resolution and the units of
        resolution. If metadata does not specify `mpp` or
        `objective_power` then `baseline` units should be selected with
        resolution 1.0

        The output image size may be different to the width and height
        of the bounds as the resolution will affect this. To read a
        region with a fixed output image size see :func:`read_rect`.

        Args:
            bounds (tuple(int)):
                By default, this is a tuple of (start_x, start_y, end_x,
                end_y) i.e. (left, top, right, bottom) of the region in
                baseline reference frame. However, with
                `coord_space="resolution"`, the bound is expected to be
                at the requested resolution system.
            resolution (Resolution):
                Resolution at which to read the image, default = 0.
                Either a single number or a sequence of two numbers for
                x and y are valid. This value is in terms of the
                corresponding units. For example: resolution=0.5 and
                units="mpp" will read the slide at 0.5 microns
                per-pixel, and resolution=3, units="level" will read at
                level at pyramid level / resolution layer 3.
            units (Units):
                Units of resolution, default="level". Supported units
                are: microns per pixel (mpp), objective power (power),
                pyramid / resolution level (level), pixels per baseline
                pixel (baseline).
            interpolation (str):
                Method to use when resampling the output image. Possible
                values are "linear", "cubic", "lanczos", "area", and
                "optimise". Defaults to 'optimise' which will use cubic
                interpolation for upscaling and area interpolation for
                downscaling to avoid moiré patterns.
            pad_mode (str):
                Method to use when padding at the edges of the image.
                Defaults to 'constant'. See :func:`numpy.pad` for
                available modes.
            pad_constant_values (int, tuple(int)):
                Constant values to use when padding with constant pad mode.
                Passed to the :func:`numpy.pad` `constant_values` argument.
                Default is 0.
            coord_space (str):
                Defaults to "baseline". This is a flag to indicate if
                the input `bounds` is in the baseline coordinate system
                ("baseline") or is in the requested resolution system
                ("resolution").
            **kwargs (dict):
                Extra key-word arguments for reader specific parameters.
                Currently only used by :obj:`VirtualWSIReader`. See
                class docstrings for more information.

        Returns:
            :class:`numpy.ndarray`:
                Array of size MxNx3 M=end_h-start_h, N=end_w-start_w

        Examples:
            >>> from tiatoolbox.wsicore.wsireader import WSIReader
            >>> from matplotlib import pyplot as plt
            >>> wsi = WSIReader.open(input_img="./CMU-1.ndpi")
            >>> # Read a region at level 0 (baseline / full resolution)
            >>> bounds = [1000, 2000, 2000, 3000]
            >>> img = wsi.read_bounds(bounds)
            >>> plt.imshow(img)
            >>> # This could also be written more verbosely as follows
            >>> img = wsi.read_bounds(
            ...     bounds,
            ...     resolution=0,
            ...     units="level",
            ... )
            >>> plt.imshow(img)

        Note: The field of view remains the same as resolution is varied
        when using :func:`read_bounds`.

        .. figure:: ../images/read_bounds_tissue.png
            :width: 512
            :alt: Diagram illustrating read_bounds

        This is because the bounds are in the baseline (level 0)
        reference frame. Therefore, varying the resolution does not
        change what is visible within the output image.

        If the WSI does not have a resolution layer corresponding
        exactly to the requested resolution (shown above in white with a
        dashed outline), a larger resolution is downscaled to achieve
        the correct requested output resolution.

        If the requested resolution is higher than the baseline (maximum
        resultion of the image), then bicubic interpolation is applied
        to the output image.

        """
        bounds_at_baseline = bounds
        if coord_space == "resolution":
            bounds_at_baseline = self._bounds_at_resolution_to_baseline(
                bounds,
                resolution,
                units,
            )
            _, size_at_requested = utils.transforms.bounds2locsize(bounds)
            # don't use the `output_size` (`size_at_requested`) here
            # because the rounding error at `bounds_at_baseline` leads to
            # different `size_at_requested` (keeping same read resolution
            # but base image is of different scale)
            (
                read_level,
                _,
                _,
                post_read_scale,
            ) = self._find_read_bounds_params(
                bounds_at_baseline,
                resolution=resolution,
                units=units,
            )
        else:  # duplicated portion with VirtualReader, factoring out ?
            # Find parameters for optimal read
            (
                read_level,
                _,
                size_at_requested,
                post_read_scale,
            ) = self._find_read_bounds_params(
                bounds_at_baseline,
                resolution=resolution,
                units=units,
            )

        im_region = utils.image.sub_pixel_read(
            image=self.level_arrays[read_level],
            bounds=bounds_at_baseline,
            output_size=size_at_requested,
            interpolation=interpolation,
            pad_mode=pad_mode,
            pad_constant_values=pad_constant_values,
            read_kwargs=kwargs,
        )

        if coord_space == "resolution":
            # do this to enforce output size is as defined by input bounds
            im_region = utils.transforms.imresize(
                img=im_region,
                output_size=size_at_requested,
            )
        else:
            im_region = utils.transforms.imresize(
                img=im_region,
                scale_factor=post_read_scale,
                output_size=size_at_requested,
            )

        return im_region


class DICOMWSIReader(WSIReader):
    """Define DICOM WSI Reader."""

    wsidicom = None

    def __init__(
        self,
        input_img: str | pathlib.Path | np.ndarray,
        mpp: tuple[Number, Number] | None = None,
        power: Number | None = None,
    ) -> None:
        """Initialize :class:`DICOMWSIReader`."""
        from wsidicom import WsiDicom

        super().__init__(input_img, mpp, power)
        self.wsi = WsiDicom.open(input_img)

    def _info(self) -> WSIMeta:
        """WSI metadata constructor.

        Returns:
            WSIMeta:
                Containing metadata.

        """
        level_dimensions = [
            (level.size.width, level.size.height) for level in self.wsi.levels
        ]
        level_downsamples = [
            np.mean(
                [
                    level_dimensions[0][0] / level.size.width,
                    level_dimensions[0][1] / level.size.height,
                ],
            )
            for level in self.wsi.levels
        ]
        dataset = self.wsi.levels.base_level.datasets[0]
        # Get pixel spacing in mm from DICOM file and convert to um/px (mpp)
        mm_per_pixel = dataset.pixel_spacing
        mpp = (mm_per_pixel.width * 1e3, mm_per_pixel.height * 1e3)

        return WSIMeta(
            slide_dimensions=level_dimensions[0],
            level_dimensions=level_dimensions,
            level_downsamples=level_downsamples,
            axes="YXS",
            mpp=mpp,
            level_count=len(level_dimensions),
            vendor=dataset.Manufacturer,
        )

    def read_rect(
        self,
        location,
        size,
        resolution=0,
        units="level",
        interpolation="optimise",
        pad_mode="constant",
        pad_constant_values=0,
        coord_space="baseline",
        **kwargs,
    ):
        """Read a region of the whole slide image at a location and size.

        Location is in terms of the baseline image (level 0  / maximum
        resolution), and size is the output image size.

        Reads can be performed at different resolutions by supplying a
        pair of arguments for the resolution and the units of
        resolution. If metadata does not specify `mpp` or
        `objective_power` then `baseline` units should be selected with
        resolution 1.0

        The field of view varies with resolution. For a fixed field of
        view see :func:`read_bounds`.

        Args:
            location (tuple(int)):
                (x, y) tuple giving the top left pixel in the baseline
                (level 0) reference frame.
            size (tuple(int)):
                (width, height) tuple giving the desired output image
                size.
            resolution (Resolution):
                Resolution at which to read the image, default = 0.
                Either a single number or a sequence of two numbers for
                x and y are valid. This value is in terms of the
                corresponding units. For example: resolution=0.5 and
                units="mpp" will read the slide at 0.5 microns
                per-pixel, and resolution=3, units="level" will read at
                level at pyramid level / resolution layer 3.
            units (Units):
                The units of resolution, default = "level". Supported
                units are: microns per pixel (mpp), objective power
                (power), pyramid / resolution level (level), pixels per
                baseline pixel (baseline).
            interpolation (str):
                Method to use when resampling the output image. Possible
                values are "linear", "cubic", "lanczos", "area", and
                "optimise". Defaults to 'optimise' which will use cubic
                interpolation for upscaling and area interpolation for
                downscaling to avoid moiré patterns.
            pad_mode (str):
                Method to use when padding at the edges of the image.
                Defaults to 'constant'. See :func:`numpy.pad` for
                available modes.
            pad_constant_values (int, tuple(int)):
                Constant values to use when padding with constant pad mode.
                Passed to the :func:`numpy.pad` `constant_values` argument.
                Default is 0.
            coord_space (str):
                Defaults to "baseline". This is a flag to indicate if
                the input `bounds` is in the baseline coordinate system
                ("baseline") or is in the requested resolution system
                ("resolution").
            **kwargs (dict):
                Extra key-word arguments for reader specific parameters.
                Currently only used by VirtualWSIReader. See class
                docstrings for more information.

        Returns:
            :class:`numpy.ndarray`:
                Array of size MxNx3 M=size[0], N=size[1]

        Example:
            >>> from tiatoolbox.wsicore.wsireader import WSIReader
            >>> # Load a WSI image
            >>> wsi = WSIReader.open(input_img="./CMU-1.ndpi")
            >>> location = (0, 0)
            >>> size = (256, 256)
            >>> # Read a region at level 0 (baseline / full resolution)
            >>> img = wsi.read_rect(location, size)
            >>> # Read a region at 0.5 microns per pixel (mpp)
            >>> img = wsi.read_rect(location, size, 0.5, "mpp")
            >>> # This could also be written more verbosely as follows
            >>> img = wsi.read_rect(
            ...     location,
            ...     size,
            ...     resolution=(0.5, 0.5),
            ...     units="mpp",
            ... )

        Note: The field of view varies with resolution when using
        :func:`read_rect`.

        .. figure:: ../images/read_rect_tissue.png
            :width: 512
            :alt: Diagram illustrating read_rect

        As the location is in the baseline reference frame but the size
        (width and height) is the output image size, the field of view
        therefore changes as resolution changes.

        If the WSI does not have a resolution layer corresponding
        exactly to the requested resolution (shown above in white with a
        dashed outline), a larger resolution is downscaled to achieve
        the correct requested output resolution.

        If the requested resolution is higher than the baseline (maximum
        resultion of the image), then bicubic interpolation is applied
        to the output image.

        .. figure:: ../images/read_rect-interpolated-reads.png
            :width: 512
            :alt: Diagram illustrating read_rect interpolting between levels

        When reading between the levels stored in the WSI, the
        coordinates of the requested region are projected to the next
        highest resolution. This resolution is then decoded and
        downsampled to produce the desired output. This is a major
        source of variability in the time take to perform a read
        operation. Reads which require reading a large region before
        downsampling will be significantly slower than reading at a
        fixed level.

        Examples:
            >>> from tiatoolbox.wsicore.wsireader import WSIReader
            >>> # Load a WSI image
            >>> wsi = WSIReader.open(input_img="./CMU-1.ndpi")
            >>> location = (0, 0)
            >>> size = (256, 256)
            >>> # The resolution can be different in x and y, e.g.
            >>> img = wsi.read_rect(
            ...     location,
            ...     size,
            ...     resolution=(0.5, 0.75),
            ...     units="mpp",
            ... )
            >>> # Several units can be used including: objective power,
            >>> # microns per pixel, pyramid/resolution level, and
            >>> # fraction of baseline.
            >>> # E.g. Read a region at an objective power of 10x
            >>> img = wsi.read_rect(
            ...     location,
            ...     size,
            ...     resolution=10,
            ...     units="power",
            ... )
            >>> # Read a region at pyramid / resolution level 1
            >>> img = wsi.read_rect(
            ...     location,
            ...     size,
            ...     resolution=1,
            ...     units="level",
            ... )
            >>> # Read at a fractional level, this will linearly
            >>> # interpolate the downsampling factor between levels.
            >>> # E.g. if levels 0 and 1 have a downsampling of 1x and
            >>> # 2x of baseline, then level 0.5 will correspond to a
            >>> # downsampling factor 1.5x of baseline.
            >>> img = wsi.read_rect(
            ...     location,
            ...     size,
            ...     resolution=0.5,
            ...     units="level",
            ... )
            >>> # Read a region at half of the full / baseline
            >>> # resolution.
            >>> img = wsi.read_rect(
            ...     location,
            ...     size,
            ...     resolution=0.5,
            ...     units="baseline",
            ... )
            >>> # Read at a higher resolution than the baseline
            >>> # (interpolation applied to output)
            >>> img = wsi.read_rect(
            ...     location,
            ...     size,
            ...     resolution=1.25,
            ...     units="baseline",
            ... )
            >>> # Assuming the image has a native mpp of 0.5,
            >>> # interpolation will be applied here.
            >>> img = wsi.read_rect(
            ...     location,
            ...     size,
            ...     resolution=0.25,
            ...     units="mpp",
            ... )

        """
        if coord_space == "resolution":
            return self._read_rect_at_resolution(
                location,
                size,
                resolution=resolution,
                units=units,
                interpolation=interpolation,
                pad_mode=pad_mode,
                pad_constant_values=pad_constant_values,
            )

        # Find parameters for optimal read
        (
            read_level,
            level_location,
            level_read_size,
            post_read_scale,
            _,
        ) = self.find_read_rect_params(
            location=location,
            size=size,
            resolution=resolution,
            units=units,
        )

        wsi = self.wsi

        # Read at optimal level and corrected read size
        level_size = self.info.level_dimensions[read_level]
        constrained_read_bounds = utils.image.find_overlap(
            read_location=level_location,
            read_size=level_read_size,
            image_size=level_size,
        )
        _, constrained_read_size = utils.transforms.bounds2locsize(
            constrained_read_bounds,
        )
        dicom_level = wsi.levels[read_level].level
        im_region = wsi.read_region(location, dicom_level, constrained_read_size)
        im_region = np.array(im_region)

        # Apply padding outside the slide area
        level_read_bounds = utils.transforms.locsize2bounds(
            level_location,
            level_read_size,
        )
        im_region = utils.image.crop_and_pad_edges(
            bounds=level_read_bounds,
            max_dimensions=level_size,
            region=im_region,
            pad_mode=pad_mode,
            pad_constant_values=pad_constant_values,
        )

        # Resize to correct scale if required
        im_region = utils.transforms.imresize(
            img=im_region,
            scale_factor=post_read_scale,
            output_size=tuple(np.array(size).astype(int)),
            interpolation=interpolation,
        )

        return utils.transforms.background_composite(image=im_region)

    def read_bounds(
        self,
        bounds,
        resolution=0,
        units="level",
        interpolation="optimise",
        pad_mode="constant",
        pad_constant_values=0,
        coord_space="baseline",
        **kwargs,
    ):
        """Read a region of the whole slide image within given bounds.

        Bounds are in terms of the baseline image (level 0  / maximum
        resolution).

        Reads can be performed at different resolutions by supplying a
        pair of arguments for the resolution and the units of
        resolution. If metadata does not specify `mpp` or
        `objective_power` then `baseline` units should be selected with
        resolution 1.0

        The output image size may be different to the width and height
        of the bounds as the resolution will affect this. To read a
        region with a fixed output image size see :func:`read_rect`.

        Args:
            bounds (tuple(int)):
                By default, this is a tuple of (start_x, start_y, end_x,
                end_y) i.e. (left, top, right, bottom) of the region in
                baseline reference frame. However, with
                `coord_space="resolution"`, the bound is expected to be
                at the requested resolution system.
            resolution (Resolution):
                Resolution at which to read the image, default = 0.
                Either a single number or a sequence of two numbers for
                x and y are valid. This value is in terms of the
                corresponding units. For example: resolution=0.5 and
                units="mpp" will read the slide at 0.5 microns
                per-pixel, and resolution=3, units="level" will read at
                level at pyramid level / resolution layer 3.
            units (Units):
                Units of resolution, default="level". Supported units
                are: microns per pixel (mpp), objective power (power),
                pyramid / resolution level (level), pixels per baseline
                pixel (baseline).
            interpolation (str):
                Method to use when resampling the output image. Possible
                values are "linear", "cubic", "lanczos", "area", and
                "optimise". Defaults to 'optimise' which will use cubic
                interpolation for upscaling and area interpolation for
                downscaling to avoid moiré patterns.
            pad_mode (str):
                Method to use when padding at the edges of the image.
                Defaults to 'constant'. See :func:`numpy.pad` for
                available modes.
            pad_constant_values (int, tuple(int)):
                Constant values to use when padding with constant pad mode.
                Passed to the :func:`numpy.pad` `constant_values` argument.
                Default is 0.
            coord_space (str):
                Defaults to "baseline". This is a flag to indicate if
                the input `bounds` is in the baseline coordinate system
                ("baseline") or is in the requested resolution system
                ("resolution").
            **kwargs (dict):
                Extra key-word arguments for reader specific parameters.
                Currently only used by :obj:`VirtualWSIReader`. See
                class docstrings for more information.

        Returns:
            :class:`numpy.ndarray`:
                Array of size MxNx3 M=end_h-start_h, N=end_w-start_w

        Examples:
            >>> from tiatoolbox.wsicore.wsireader import WSIReader
            >>> from matplotlib import pyplot as plt
            >>> wsi = WSIReader.open(input_img="./CMU-1.ndpi")
            >>> # Read a region at level 0 (baseline / full resolution)
            >>> bounds = [1000, 2000, 2000, 3000]
            >>> img = wsi.read_bounds(bounds)
            >>> plt.imshow(img)
            >>> # This could also be written more verbosely as follows
            >>> img = wsi.read_bounds(
            ...     bounds,
            ...     resolution=0,
            ...     units="level",
            ... )
            >>> plt.imshow(img)

        Note: The field of view remains the same as resolution is varied
        when using :func:`read_bounds`.

        .. figure:: ../images/read_bounds_tissue.png
            :width: 512
            :alt: Diagram illustrating read_bounds

        This is because the bounds are in the baseline (level 0)
        reference frame. Therefore, varying the resolution does not
        change what is visible within the output image.

        If the WSI does not have a resolution layer corresponding
        exactly to the requested resolution (shown above in white with a
        dashed outline), a larger resolution is downscaled to achieve
        the correct requested output resolution.

        If the requested resolution is higher than the baseline (maximum
        resultion of the image), then bicubic interpolation is applied
        to the output image.

        """
        # convert from requested to `baseline`
        bounds_at_baseline = bounds
        if coord_space == "resolution":
            bounds_at_baseline = self._bounds_at_resolution_to_baseline(
                bounds,
                resolution,
                units,
            )
            _, size_at_requested = utils.transforms.bounds2locsize(bounds)
            # don't use the `output_size` (`size_at_requested`) here
            # because the rounding error at `bounds_at_baseline` leads to
            # different `size_at_requested` (keeping same read resolution
            # but base image is of different scale)
            (
                read_level,
                bounds_at_read_level,
                _,
                post_read_scale,
            ) = self._find_read_bounds_params(
                bounds_at_baseline,
                resolution=resolution,
                units=units,
            )
        else:  # duplicated portion with VirtualReader, factoring out ?
            # Find parameters for optimal read
            (
                read_level,
                bounds_at_read_level,
                size_at_requested,
                post_read_scale,
            ) = self._find_read_bounds_params(
                bounds_at_baseline,
                resolution=resolution,
                units=units,
            )

        wsi = self.wsi

        # Read at optimal level and corrected read size
        location_at_baseline = bounds_at_baseline[:2]
        level_location, size_at_read_level = utils.transforms.bounds2locsize(
            bounds_at_read_level,
        )
        level_size = self.info.level_dimensions[read_level]
        read_bounds = utils.image.find_overlap(
            level_location,
            size_at_read_level,
            level_size,
        )
        _, read_size = utils.transforms.bounds2locsize(read_bounds)
        dicom_level = wsi.levels[read_level].level
        im_region = wsi.read_region(
            location=location_at_baseline,
            level=dicom_level,
            size=read_size,
        )
        im_region = np.array(im_region)

        # Apply padding outside the slide area
        im_region = utils.image.crop_and_pad_edges(
            bounds=bounds_at_read_level,
            max_dimensions=self.info.level_dimensions[read_level],
            region=im_region,
            pad_mode=pad_mode,
            pad_constant_values=pad_constant_values,
        )

        # Resize to correct scale if required
        if coord_space == "resolution":
            im_region = utils.transforms.imresize(
                img=im_region,
                output_size=size_at_requested,
                interpolation=interpolation,
            )
        else:
            im_region = utils.transforms.imresize(
                img=im_region,
                scale_factor=post_read_scale,
                output_size=size_at_requested,
                interpolation=interpolation,
            )

        return utils.transforms.background_composite(image=im_region)


class NGFFWSIReader(WSIReader):
    """Reader for NGFF WSI zarr(s).

    Support is currently experimental. This supports reading from
    NGFF version 0.4.

    """

    def __init__(self, path, **kwargs) -> None:
        """Initialize :class:`NGFFWSIReader`."""
        super().__init__(path, **kwargs)
        from imagecodecs import numcodecs

        from tiatoolbox.wsicore.metadata import ngff

        numcodecs.register_codecs()
        store = zarr.SQLiteStore(path) if is_sqlite3(path) else path
        self._zarr_group: zarr.hierarchy.Group = zarr.open(store, mode="r")
        attrs = self._zarr_group.attrs
        multiscales = attrs["multiscales"][0]
        axes = multiscales["axes"]
        datasets = multiscales["datasets"]
        omero = attrs["omero"]
        self.zattrs = ngff.Zattrs(
            _creator=ngff.Creator(
                name=attrs.get("name"),
                version=attrs.get("version"),
            ),
            multiscales=ngff.Multiscales(
                version=multiscales.get("version"),
                axes=[ngff.Axis(**axis) for axis in axes],
                datasets=[
                    ngff.Dataset(
                        path=dataset["path"],
                        coordinateTransformations=dataset.get(
                            "coordinateTransformations",
                        ),
                    )
                    for dataset in datasets
                ],
            ),
            omero=ngff.Omero(
                name=omero.get("name"),
                id=omero.get("id"),
                channels=[ngff.Channel(**channel) for channel in omero["channels"]],
                rdefs=ngff.RDefs(**omero["rdefs"]),
                version=omero.get("version"),
            ),
            _ARRAY_DIMENSIONS=attrs["_ARRAY_DIMENSIONS"],
        )
        self.level_arrays = {
            int(key): ArrayView(array, axes=self.info.axes)
            for key, array in self._zarr_group.arrays()
        }

    def _info(self):
        """WSI metadata constructor.

        Returns:
            WSIMeta:
                Containing metadata.

        """
        multiscales = self.zattrs.multiscales
        return WSIMeta(
            axes="".join(axis.name.upper() for axis in multiscales.axes),
            level_dimensions=[
                array.shape[:2][::-1]
                for _, array in sorted(self._zarr_group.arrays(), key=lambda x: x[0])
            ],
            slide_dimensions=self._zarr_group[0].shape[:2][::-1],
            vendor=self.zattrs._creator.name,  # skipcq: PYL-W0212  # noqa: SLF001
            raw=self._zarr_group.attrs,
            mpp=self._get_mpp(),
        )

    def _get_mpp(self) -> tuple[float, float] | None:
        """Get the microns-per-pixel (MPP) of the slide.

        Returns:
            Tuple[float, float]:
                The mpp of the slide an x,y tuple. None if not available.

        """
        # Check that the required axes are present
        multiscales = self.zattrs.multiscales
        axes_dict = {a.name.lower(): a for a in multiscales.axes}
        if "x" not in axes_dict or "y" not in axes_dict:
            return None
        x = axes_dict["x"]
        y = axes_dict["y"]

        # Check the units,
        # Currently only handle micrometer units
        if x.unit != y.unit != "micrometer":
            logger.warning(
                "Expected units of micrometer, got %s and %s",
                x.unit,
                y.unit,
            )
            return None

        # Check that datasets is non-empty and has at least one coordinateTransformation
        if (
            not multiscales.datasets
            or not multiscales.datasets[0].coordinateTransformations
        ):
            return None

        # Currently simply using the first scale transform
        transforms = multiscales.datasets[0].coordinateTransformations
        for t in transforms:
            if "scale" in t and t.get("type") == "scale":
                x_index = multiscales.axes.index(x)
                y_index = multiscales.axes.index(y)
                return (t["scale"][x_index], t["scale"][y_index])
        return None

    def read_rect(
        self,
        location,
        size,
        resolution=0,
        units="level",
        interpolation="optimise",
        pad_mode="constant",
        pad_constant_values=0,
        coord_space="baseline",
        **kwargs,
    ):
        """Read a region of the whole slide image at a location and size.

        Location is in terms of the baseline image (level 0  / maximum
        resolution), and size is the output image size.

        Reads can be performed at different resolutions by supplying a
        pair of arguments for the resolution and the units of
        resolution. If metadata does not specify `mpp` or
        `objective_power` then `baseline` units should be selected with
        resolution 1.0

        The field of view varies with resolution. For a fixed field of
        view see :func:`read_bounds`.

        Args:
            location (tuple(int)):
                (x, y) tuple giving the top left pixel in the baseline
                (level 0) reference frame.
            size (tuple(int)):
                (width, height) tuple giving the desired output image
                size.
            resolution (Resolution):
                Resolution at which to read the image, default = 0.
                Either a single number or a sequence of two numbers for
                x and y are valid. This value is in terms of the
                corresponding units. For example: resolution=0.5 and
                units="mpp" will read the slide at 0.5 microns
                per-pixel, and resolution=3, units="level" will read at
                level at pyramid level / resolution layer 3.
            units (Units):
                The units of resolution, default = "level". Supported
                units are: microns per pixel (mpp), objective power
                (power), pyramid / resolution level (level), pixels per
                baseline pixel (baseline).
            interpolation (str):
                Method to use when resampling the output image. Possible
                values are "linear", "cubic", "lanczos", "area", and
                "optimise". Defaults to 'optimise' which will use cubic
                interpolation for upscaling and area interpolation for
                downscaling to avoid moiré patterns.
            pad_mode (str):
                Method to use when padding at the edges of the image.
                Defaults to 'constant'. See :func:`numpy.pad` for
                available modes.
            pad_constant_values (int, tuple(int)):
                Constant values to use when padding with constant pad mode.
                Passed to the :func:`numpy.pad` `constant_values` argument.
                Default is 0.
            coord_space (str):
                Defaults to "baseline". This is a flag to indicate if
                the input `bounds` is in the baseline coordinate system
                ("baseline") or is in the requested resolution system
                ("resolution").
            **kwargs (dict):
                Extra key-word arguments for reader specific parameters.
                Currently only used by VirtualWSIReader. See class
                docstrings for more information.

        Returns:
            :class:`numpy.ndarray`:
                Array of size MxNx3 M=size[0], N=size[1]

        Example:
            >>> from tiatoolbox.wsicore.wsireader import WSIReader
            >>> # Load a WSI image
            >>> wsi = WSIReader.open(input_img="./CMU-1.ome.zarr")
            >>> location = (0, 0)
            >>> size = (256, 256)
            >>> # Read a region at level 0 (baseline / full resolution)
            >>> img = wsi.read_rect(location, size)
            >>> # Read a region at 0.5 microns per pixel (mpp)
            >>> img = wsi.read_rect(location, size, 0.5, "mpp")
            >>> # This could also be written more verbosely as follows
            >>> img = wsi.read_rect(
            ...     location,
            ...     size,
            ...     resolution=(0.5, 0.5),
            ...     units="mpp",
            ... )

        Note: The field of view varies with resolution when using
        :func:`read_rect`.

        .. figure:: ../images/read_rect_tissue.png
            :width: 512
            :alt: Diagram illustrating read_rect

        As the location is in the baseline reference frame but the size
        (width and height) is the output image size, the field of view
        therefore changes as resolution changes.

        If the WSI does not have a resolution layer corresponding
        exactly to the requested resolution (shown above in white with a
        dashed outline), a larger resolution is downscaled to achieve
        the correct requested output resolution.

        If the requested resolution is higher than the baseline (maximum
        resultion of the image), then bicubic interpolation is applied
        to the output image.

        .. figure:: ../images/read_rect-interpolated-reads.png
            :width: 512
            :alt: Diagram illustrating read_rect interpolting between levels

        When reading between the levels stored in the WSI, the
        coordinates of the requested region are projected to the next
        highest resolution. This resolution is then decoded and
        downsampled to produce the desired output. This is a major
        source of variability in the time take to perform a read
        operation. Reads which require reading a large region before
        downsampling will be significantly slower than reading at a
        fixed level.

        Examples:
            >>> from tiatoolbox.wsicore.wsireader import WSIReader
            >>> # Load a WSI image
            >>> wsi = WSIReader.open(input_img="./CMU-1.ome.zarr")
            >>> location = (0, 0)
            >>> size = (256, 256)
            >>> # The resolution can be different in x and y, e.g.
            >>> img = wsi.read_rect(
            ...     location,
            ...     size,
            ...     resolution=(0.5, 0.75),
            ...     units="mpp",
            ... )
            >>> # Several units can be used including: objective power,
            >>> # microns per pixel, pyramid/resolution level, and
            >>> # fraction of baseline.
            >>> # E.g. Read a region at an objective power of 10x
            >>> img = wsi.read_rect(
            ...     location,
            ...     size,
            ...     resolution=10,
            ...     units="power",
            ... )
            >>> # Read a region at pyramid / resolution level 1
            >>> img = wsi.read_rect(
            ...     location,
            ...     size,
            ...     resolution=1,
            ...     units="level",
            ... )
            >>> # Read at a fractional level, this will linearly
            >>> # interpolate the downsampling factor between levels.
            >>> # E.g. if levels 0 and 1 have a downsampling of 1x and
            >>> # 2x of baseline, then level 0.5 will correspond to a
            >>> # downsampling factor 1.5x of baseline.
            >>> img = wsi.read_rect(
            ...     location,
            ...     size,
            ...     resolution=0.5,
            ...     units="level",
            ... )
            >>> # Read a region at half of the full / baseline
            >>> # resolution.
            >>> img = wsi.read_rect(
            ...     location,
            ...     size,
            ...     resolution=0.5,
            ...     units="baseline",
            ... )
            >>> # Read at a higher resolution than the baseline
            >>> # (interpolation applied to output)
            >>> img = wsi.read_rect(
            ...     location,
            ...     size,
            ...     resolution=1.25,
            ...     units="baseline",
            ... )
            >>> # Assuming the image has a native mpp of 0.5,
            >>> # interpolation will be applied here.
            >>> img = wsi.read_rect(
            ...     location,
            ...     size,
            ...     resolution=0.25,
            ...     units="mpp",
            ... )

        """
        if coord_space == "resolution":
            im_region = self._read_rect_at_resolution(
                location,
                size,
                resolution=resolution,
                units=units,
                interpolation=interpolation,
                pad_mode=pad_mode,
                pad_constant_values=pad_constant_values,
            )
            return utils.transforms.background_composite(image=im_region)

        # Find parameters for optimal read
        (
            read_level,
            _,
            _,
            post_read_scale,
            baseline_read_size,
        ) = self.find_read_rect_params(
            location=location,
            size=size,
            resolution=resolution,
            units=units,
        )

        bounds = utils.transforms.locsize2bounds(
            location=location,
            size=baseline_read_size,
        )
        im_region = utils.image.safe_padded_read(
            image=self.level_arrays[read_level],
            bounds=bounds,
            pad_mode=pad_mode,
            pad_constant_values=pad_constant_values,
        )

        im_region = utils.transforms.imresize(
            img=im_region,
            scale_factor=post_read_scale,
            output_size=size,
            interpolation=interpolation,
        )

        return utils.transforms.background_composite(image=im_region)

    def read_bounds(
        self,
        bounds,
        resolution=0,
        units="level",
        interpolation="optimise",
        pad_mode="constant",
        pad_constant_values=0,
        coord_space="baseline",
        **kwargs,
    ):
        """Read a region of the whole slide image within given bounds.

        Bounds are in terms of the baseline image (level 0  / maximum
        resolution).

        Reads can be performed at different resolutions by supplying a
        pair of arguments for the resolution and the units of
        resolution. If metadata does not specify `mpp` or
        `objective_power` then `baseline` units should be selected with
        resolution 1.0

        The output image size may be different to the width and height
        of the bounds as the resolution will affect this. To read a
        region with a fixed output image size see :func:`read_rect`.

        Args:
            bounds (tuple(int)):
                By default, this is a tuple of (start_x, start_y, end_x,
                end_y) i.e. (left, top, right, bottom) of the region in
                baseline reference frame. However, with
                `coord_space="resolution"`, the bound is expected to be
                at the requested resolution system.
            resolution (Resolution):
                Resolution at which to read the image, default = 0.
                Either a single number or a sequence of two numbers for
                x and y are valid. This value is in terms of the
                corresponding units. For example: resolution=0.5 and
                units="mpp" will read the slide at 0.5 microns
                per-pixel, and resolution=3, units="level" will read at
                level at pyramid level / resolution layer 3.
            units (Units):
                Units of resolution, default="level". Supported units
                are: microns per pixel (mpp), objective power (power),
                pyramid / resolution level (level), pixels per baseline
                pixel (baseline).
            interpolation (str):
                Method to use when resampling the output image. Possible
                values are "linear", "cubic", "lanczos", "area", and
                "optimise". Defaults to 'optimise' which will use cubic
                interpolation for upscaling and area interpolation for
                downscaling to avoid moiré patterns.
            pad_mode (str):
                Method to use when padding at the edges of the image.
                Defaults to 'constant'. See :func:`numpy.pad` for
                available modes.
            pad_constant_values (int, tuple(int)):
                Constant values to use when padding with constant pad mode.
                Passed to the :func:`numpy.pad` `constant_values` argument.
                Default is 0.
            coord_space (str):
                Defaults to "baseline". This is a flag to indicate if
                the input `bounds` is in the baseline coordinate system
                ("baseline") or is in the requested resolution system
                ("resolution").
            **kwargs (dict):
                Extra key-word arguments for reader specific parameters.
                Currently only used by :obj:`VirtualWSIReader`. See
                class docstrings for more information.

        Returns:
            :class:`numpy.ndarray`:
                Array of size MxNx3 M=end_h-start_h, N=end_w-start_w

        Examples:
            >>> from tiatoolbox.wsicore.wsireader import WSIReader
            >>> from matplotlib import pyplot as plt
            >>> wsi = WSIReader.open(input_img="./CMU-1.ome.zarr")
            >>> # Read a region at level 0 (baseline / full resolution)
            >>> bounds = [1000, 2000, 2000, 3000]
            >>> img = wsi.read_bounds(bounds)
            >>> plt.imshow(img)
            >>> # This could also be written more verbosely as follows
            >>> img = wsi.read_bounds(
            ...     bounds,
            ...     resolution=0,
            ...     units="level",
            ... )
            >>> plt.imshow(img)

        Note: The field of view remains the same as resolution is varied
        when using :func:`read_bounds`.

        .. figure:: ../images/read_bounds_tissue.png
            :width: 512
            :alt: Diagram illustrating read_bounds

        This is because the bounds are in the baseline (level 0)
        reference frame. Therefore, varying the resolution does not
        change what is visible within the output image.

        If the WSI does not have a resolution layer corresponding
        exactly to the requested resolution (shown above in white with a
        dashed outline), a larger resolution is downscaled to achieve
        the correct requested output resolution.

        If the requested resolution is higher than the baseline (maximum
        resultion of the image), then bicubic interpolation is applied
        to the output image.

        """
        bounds_at_baseline = bounds
        if coord_space == "resolution":
            bounds_at_baseline = self._bounds_at_resolution_to_baseline(
                bounds,
                resolution,
                units,
            )
            _, size_at_requested = utils.transforms.bounds2locsize(bounds)
            # don't use the `output_size` (`size_at_requested`) here
            # because the rounding error at `bounds_at_baseline` leads to
            # different `size_at_requested` (keeping same read resolution
            # but base image is of different scale)
            (
                read_level,
                _,
                _,
                post_read_scale,
            ) = self._find_read_bounds_params(
                bounds_at_baseline,
                resolution=resolution,
                units=units,
            )
        else:  # duplicated portion with VirtualReader, factoring out ?
            # Find parameters for optimal read
            (
                read_level,
                _,
                size_at_requested,
                post_read_scale,
            ) = self._find_read_bounds_params(
                bounds_at_baseline,
                resolution=resolution,
                units=units,
            )

        im_region = utils.image.sub_pixel_read(
            image=self.level_arrays[read_level],
            bounds=bounds_at_baseline,
            output_size=size_at_requested,
            interpolation=interpolation,
            pad_mode=pad_mode,
            pad_constant_values=pad_constant_values,
            read_kwargs=kwargs,
        )

        if coord_space == "resolution":
            # do this to enforce output size is as defined by input bounds
            im_region = utils.transforms.imresize(
                img=im_region,
                output_size=size_at_requested,
            )
        else:
            im_region = utils.transforms.imresize(
                img=im_region,
                scale_factor=post_read_scale,
                output_size=size_at_requested,
            )

        return im_region


class AnnotationStoreReader(WSIReader):
    """Reader for Annotation stores.

    This reader is used to read annotation store data as if it were a WSI,
    rendering the annotations in the specified region to be read. Can be used
    either to render annotations as a stand-alone mask, or to render annotations
    on top of its parent WSI as a virtual 'annotated slide'.
    Note: Currently only supports annotations stored at the same resolution as
    the parent WSI base resolution. Support for annotations stored at arbitrary
    resolutions will be added in the future.

    Args:
        store (AnnotationStore | str | Path):
            An AnnotationStore or a path to an annotation store .db file.
        info (WSIMeta):
            Metadata of the base WSI for the annotations in the store.
            If this is not provided, will attempt to read it read from
            the store metadata, or the base_wsi if provided.
            If no source of metadata is found, will raise an error.
        renderer (AnnotationRenderer):
            Renderer to use for rendering annotations. Providing a renderer
            allows for customisation of the rendering process. If not provided,
            a sensible default will be created.
        base_wsi (WSIReader | str):
            Base WSI reader or path to use for reading the base WSI. Annotations
            will be rendered on top of the base WSI. If not provided,
            will render annotation masks without a base image.
        alpha (float):
            Opacity of the overlaid annotations. Must be between 0 and 1.
            Has no effect if base_wsi is not provided.

    """

    def __init__(
        self,
        store: AnnotationStore | str | pathlib.Path,
        info: WSIMeta | None = None,
        renderer: AnnotationRenderer | None = None,
        base_wsi: WSIReader | str | None = None,
        alpha=1.0,
        **kwargs,
    ) -> None:
        """Initialize :class:`AnnotationStoreReader`."""
        super().__init__(store, **kwargs)
        self.store = (
            SQLiteStore(pathlib.Path(store))
            if isinstance(store, (str, pathlib.Path))
            else store
        )
        self.base_wsi = base_wsi
        if isinstance(base_wsi, (str, pathlib.Path)):
            self.base_wsi = WSIReader.open(base_wsi)
        if info is None:
            # try to get metadata from store
            try:
                info = WSIMeta(**json.loads(self.store.metadata["wsi_meta"]))
            except KeyError as exc:
                if self.base_wsi is not None:
                    # get the metadata from the base reader.
                    # assumes annotations saved at WSI baseline res
                    info = self.base_wsi.info
                else:
                    # we cant find any metadata
                    msg = (
                        "No metadata found in store. "
                        "Please provide either info or base slide."
                    )
                    raise ValueError(
                        msg,
                    ) from exc
        self.info = info
        if renderer is None:
            types = self.store.pquery("props['type']")
            if len(types) == 0:
                renderer = AnnotationRenderer(max_scale=1000)
            else:
                renderer = AnnotationRenderer("type", list(types), max_scale=1000)
        renderer.edge_thickness = 0
        self.renderer = renderer
        if self.base_wsi is not None:
            self.on_slide = True
        self.alpha = alpha

    def _info(self):
        """Get the metadata of the slide."""
        return self.info

    def read_rect(
        self,
        location,
        size,
        resolution=0,
        units="level",
        interpolation="optimise",
        pad_mode="constant",
        pad_constant_values=0,
        coord_space="baseline",
        **kwargs,
    ):
        """Read a region using start location and size (width, height).

        Read a region of the annotation mask, or annotated whole slide
        image at a location and size.

        Location is in terms of the baseline image (level 0  / maximum
        resolution), and size is the output image size.

        Reads can be performed at different resolutions by supplying a
        pair of arguments for the resolution and the units of
        resolution. If metadata does not specify `mpp` or
        `objective_power` then `baseline` units should be selected with
        resolution 1.0

        The field of view varies with resolution. For a fixed field of
        view see :func:`read_bounds`.

        Args:
            location (tuple(int)):
                (x, y) tuple giving the top left pixel in the baseline
                (level 0) reference frame.
            size (tuple(int)):
                (width, height) tuple giving the desired output image
                size.
            resolution (Resolution):
                Resolution at which to read the image, default = 0.
                Either a single number or a sequence of two numbers for
                x and y are valid. This value is in terms of the
                corresponding units. For example: resolution=0.5 and
                units="mpp" will read the slide at 0.5 microns
                per-pixel, and resolution=3, units="level" will read at
                level at pyramid level / resolution layer 3.
            units (Units):
                The units of resolution, default = "level". Supported
                units are: microns per pixel (mpp), objective power
                (power), pyramid / resolution level (level), pixels per
                baseline pixel (baseline).
            interpolation (str):
                Method to use when resampling the output image. Possible
                values are "linear", "cubic", "lanczos", "area", and
                "optimise". Defaults to 'optimise' which will use cubic
                interpolation for upscaling and area interpolation for
                downscaling to avoid moiré patterns.
            pad_mode (str):
                Method to use when padding at the edges of the image.
                Defaults to 'constant'. See :func:`numpy.pad` for
                available modes.
            pad_constant_values (int, tuple(int)):
                Constant values to use when padding with constant pad mode.
                Passed to the :func:`numpy.pad` `constant_values` argument.
                Default is 0.
            coord_space (str):
                Defaults to "baseline". This is a flag to indicate if
                the input `bounds` is in the baseline coordinate system
                ("baseline") or is in the requested resolution system
                ("resolution").
            **kwargs (dict):
                Extra key-word arguments for reader specific parameters.
                Currently only used by VirtualWSIReader. See class
                docstrings for more information.

        Returns:
            :class:`numpy.ndarray`:
                Array of size MxNx3 M=size[0], N=size[1]

        Example:
            >>> from tiatoolbox.wsicore.wsireader import WSIReader
            >>> # Load an annotation store and associated wsi to be
            >>> # overlaid upon.
            >>> annotated_wsi = WSIReader.open(input_img="./CMU-1.db",
            >>>                         base_wsi="./CMU-1.ndpi")
            >>> location = (0, 0)
            >>> size = (256, 256)
            >>> # Read a region at level 0 (baseline / full resolution)
            >>> img = annotated_wsi.read_rect(location, size)
            >>> # Read a region at 0.5 microns per pixel (mpp)
            >>> img = annotated_wsi.read_rect(location, size, 0.5, "mpp")
            >>> # This could also be written more verbosely as follows
            >>> img = annotated_wsi.read_rect(
            ...     location,
            ...     size,
            ...     resolution=(0.5, 0.5),
            ...     units="mpp",
            ... )

        Note: The field of view varies with resolution when using
        :func:`read_rect`.

        .. figure:: ../images/read_rect_tissue.png
            :width: 512
            :alt: Diagram illustrating read_rect

        As the location is in the baseline reference frame but the size
        (width and height) is the output image size, the field of view
        therefore changes as resolution changes.

        If the WSI does not have a resolution layer corresponding
        exactly to the requested resolution (shown above in white with a
        dashed outline), a larger resolution is downscaled to achieve
        the correct requested output resolution.

        If the requested resolution is higher than the baseline (maximum
        resultion of the image), then bicubic interpolation is applied
        to the output image.

        .. figure:: ../images/read_rect-interpolated-reads.png
            :width: 512
            :alt: Diagram illustrating read_rect interpolting between levels

        When reading between the levels stored in the WSI, the
        coordinates of the requested region are projected to the next
        highest resolution. This resolution is then decoded and
        downsampled to produce the desired output. This is a major
        source of variability in the time take to perform a read
        operation. Reads which require reading a large region before
        downsampling will be significantly slower than reading at a
        fixed level.

        Examples:
            >>> from tiatoolbox.wsicore.wsireader import WSIReader
            >>> # Load an annotation store and associated wsi to be
            >>> # overlaid upon.
            >>> annotated_wsi = WSIReader.open(input_img="./CMU-1.db",
            >>>                     base_wsi="./CMU-1.ndpi")
            >>> location = (0, 0)
            >>> size = (256, 256)
            >>> # The resolution can be different in x and y, e.g.
            >>> img = annotated_wsi.read_rect(
            ...     location,
            ...     size,
            ...     resolution=(0.5, 0.75),
            ...     units="mpp",
            ... )
            >>> # Several units can be used including: objective power,
            >>> # microns per pixel, pyramid/resolution level, and
            >>> # fraction of baseline.
            >>> # E.g. Read a region at an objective power of 10x
            >>> img = annotated_wsi.read_rect(
            ...     location,
            ...     size,
            ...     resolution=10,
            ...     units="power",
            ... )
            >>> # Read a region at pyramid / resolution level 1
            >>> img = annotated_wsi.read_rect(
            ...     location,
            ...     size,
            ...     resolution=1,
            ...     units="level",
            ... )
            >>> # Read at a fractional level, this will linearly
            >>> # interpolate the downsampling factor between levels.
            >>> # E.g. if levels 0 and 1 have a downsampling of 1x and
            >>> # 2x of baseline, then level 0.5 will correspond to a
            >>> # downsampling factor 1.5x of baseline.
            >>> img = annotated_wsi.read_rect(
            ...     location,
            ...     size,
            ...     resolution=0.5,
            ...     units="level",
            ... )
            >>> # Read a region at half of the full / baseline
            >>> # resolution.
            >>> img = annotated_wsi.read_rect(
            ...     location,
            ...     size,
            ...     resolution=0.5,
            ...     units="baseline",
            ... )
            >>> # Read at a higher resolution than the baseline
            >>> # (interpolation applied to output)
            >>> img = annotated_wsi.read_rect(
            ...     location,
            ...     size,
            ...     resolution=1.25,
            ...     units="baseline",
            ... )
            >>> # Assuming the image has a native mpp of 0.5,
            >>> # interpolation will be applied here.
            >>> img = annotated_wsi.read_rect(
            ...     location,
            ...     size,
            ...     resolution=0.25,
            ...     units="mpp",
            ... )

        Annotations can also be displayed as a stand-alone mask not
        overlaid on the WSI. In this case, the metadata of the store
        must contain the resolution at which the annotations were saved
        at, and the slide dimensions at that resolution.
        Alternatively, an instance of WSIMeta can be provided describing the
        slide the annotations are associated with (in which case annotations
        are assumed to be saved at the baseline resolution given in the metadata).

        Example:
            >>> from tiatoolbox.wsicore.wsireader import WSIReader
            >>> # get metadata from the slide (could also manually create a
            >>> # WSIMeta object if you know the slide info but do not have the
            >>> # slide itself)
            >>> metadata = WSIReader.open("CMU-1.ndpi").info
            >>> # Load associated annotations
            >>> annotation_mask = WSIReader.open(input_img="./CMU-1.db", info=wsi_meta)
            >>> location = (0, 0)
            >>> size = (256, 256)
            >>> # Read a region of the mask at level 0 (baseline / full resolution)
            >>> img = annotation_mask.read_rect(location, size)
            >>> # Read a region of the mask at 0.5 microns per pixel (mpp)
            >>> img = annotation_mask.read_rect(location, size, 0.5, "mpp")

        """
        if coord_space == "resolution":
            return self._read_rect_at_resolution(
                location,
                size,
                resolution=resolution,
                units=units,
                interpolation=interpolation,
                pad_mode=pad_mode,
                pad_constant_values=pad_constant_values,
            )

        # Find parameters for optimal read
        (
            read_level,
            _,
            _,
            post_read_scale,
            baseline_read_size,
        ) = self.find_read_rect_params(
            location=location,
            size=size,
            resolution=resolution,
            units=units,
        )

        bounds = utils.transforms.locsize2bounds(
            location=location,
            size=baseline_read_size,
        )
        im_region = self.renderer.render_annotations(
            self.store,
            bounds,
            self.info.level_downsamples[read_level],
        )

        im_region = utils.transforms.imresize(
            img=im_region,
            scale_factor=post_read_scale,
            output_size=size,
            interpolation=interpolation,
        )

        if self.base_wsi is not None:
            # overlay image region on the base wsi
            base_region = self.base_wsi.read_rect(
                location,
                size,
                resolution=resolution,
                units=units,
                interpolation=interpolation,
                pad_mode=pad_mode,
                pad_constant_values=pad_constant_values,
                coord_space=coord_space,
                **kwargs,
            )
            base_region = Image.fromarray(
                utils.transforms.background_composite(base_region, alpha=True),
            )
            im_region = Image.fromarray(im_region)
            if self.alpha < 1.0:
                im_region.putalpha(
                    im_region.getchannel("A").point(lambda i: i * self.alpha),
                )
            base_region = Image.alpha_composite(base_region, im_region)
            base_region = base_region.convert("RGB")
            return np.array(base_region)
        return utils.transforms.background_composite(im_region)

    def read_bounds(
        self,
        bounds,
        resolution: Resolution = 0,
        units: Units = "level",
        interpolation="optimise",
        pad_mode="constant",
        pad_constant_values=0,
        coord_space="baseline",
        **kwargs,
    ):
        """Read a region by defining boundary locations.

        Read a region of the annotation mask, or annotated whole slide
        image within given bounds.

        Bounds are in terms of the baseline image (level 0  / maximum
        resolution).

        Reads can be performed at different resolutions by supplying a
        pair of arguments for the resolution and the units of
        resolution. If metadata does not specify `mpp` or
        `objective_power` then `baseline` units should be selected with
        resolution 1.0

        The output image size may be different to the width and height
        of the bounds as the resolution will affect this. To read a
        region with a fixed output image size see :func:`read_rect`.

        Args:
            bounds (tuple(int)):
                By default, this is a tuple of (start_x, start_y, end_x,
                end_y) i.e. (left, top, right, bottom) of the region in
                baseline reference frame. However, with
                `coord_space="resolution"`, the bound is expected to be
                at the requested resolution system.
            resolution (Resolution):
                Resolution at which to read the image, default = 0.
                Either a single number or a sequence of two numbers for
                x and y are valid. This value is in terms of the
                corresponding units. For example: resolution=0.5 and
                units="mpp" will read the slide at 0.5 microns
                per-pixel, and resolution=3, units="level" will read at
                level at pyramid level / resolution layer 3.
            units (Units):
                Units of resolution, default="level". Supported units
                are: microns per pixel (mpp), objective power (power),
                pyramid / resolution level (level), pixels per baseline
                pixel (baseline).
            interpolation (str):
                Method to use when resampling the output image. Possible
                values are "linear", "cubic", "lanczos", "area", and
                "optimise". Defaults to 'optimise' which will use cubic
                interpolation for upscaling and area interpolation for
                downscaling to avoid moiré patterns.
            pad_mode (str):
                Method to use when padding at the edges of the image.
                Defaults to 'constant'. See :func:`numpy.pad` for
                available modes.
            pad_constant_values (int, tuple(int)):
                Constant values to use when padding with constant pad mode.
                Passed to the :func:`numpy.pad` `constant_values` argument.
                Default is 0.
            coord_space (str):
                Defaults to "baseline". This is a flag to indicate if
                the input `bounds` is in the baseline coordinate system
                ("baseline") or is in the requested resolution system
                ("resolution").
            **kwargs (dict):
                Extra key-word arguments for reader specific parameters.
                Currently only used by :obj:`VirtualWSIReader`. See
                class docstrings for more information.

        Returns:
            :class:`numpy.ndarray`:
                Array of size MxNx3 M=end_h-start_h, N=end_w-start_w

        Examples:
            >>> from tiatoolbox.wsicore.wsireader import WSIReader
            >>> from matplotlib import pyplot as plt
            >>> annotated_wsi = WSIReader.open(input_img="./CMU-1.db",
            >>>                          base_wsi="./CMU-1.ndpi")
            >>> # Read a region at level 0 (baseline / full resolution)
            >>> bounds = [1000, 2000, 2000, 3000]
            >>> img = annotated_wsi.read_bounds(bounds)
            >>> plt.imshow(img)
            >>> # This could also be written more verbosely as follows
            >>> img = wsi.read_bounds(
            ...     bounds,
            ...     resolution=0,
            ...     units="level",
            ... )
            >>> plt.imshow(img)

        Note: The field of view remains the same as resolution is varied
        when using :func:`read_bounds`.

        .. figure:: ../images/read_bounds_tissue.png
            :width: 512
            :alt: Diagram illustrating read_bounds

        This is because the bounds are in the baseline (level 0)
        reference frame. Therefore, varying the resolution does not
        change what is visible within the output image.

        If the WSI does not have a resolution layer corresponding
        exactly to the requested resolution (shown above in white with a
        dashed outline), a larger resolution is downscaled to achieve
        the correct requested output resolution.

        If the requested resolution is higher than the baseline (maximum
        resultion of the image), then bicubic interpolation is applied
        to the output image.

        """
        bounds_at_baseline = bounds
        if coord_space == "resolution":
            bounds_at_baseline = self._bounds_at_resolution_to_baseline(
                bounds,
                resolution,
                units,
            )
            _, size_at_requested = utils.transforms.bounds2locsize(bounds)
            # don't use the `output_size` (`size_at_requested`) here
            # because the rounding error at `bounds_at_baseline` leads to
            # different `size_at_requested` (keeping same read resolution
            # but base image is of different scale)
            (
                read_level,
                _,
                _,
                post_read_scale,
            ) = self._find_read_bounds_params(
                bounds_at_baseline,
                resolution=resolution,
                units=units,
            )
        else:  # duplicated portion with VirtualReader, factoring out ?
            # Find parameters for optimal read
            (
                read_level,
                _,
                size_at_requested,
                post_read_scale,
            ) = self._find_read_bounds_params(
                bounds_at_baseline,
                resolution=resolution,
                units=units,
            )

        im_region = self.renderer.render_annotations(
            self.store,
            bounds_at_baseline,
            self.info.level_downsamples[read_level],
        )

        if coord_space == "resolution":
            # do this to enforce output size is as defined by input bounds
            im_region = utils.transforms.imresize(
                img=im_region,
                output_size=size_at_requested,
            )
        else:
            im_region = utils.transforms.imresize(
                img=im_region,
                scale_factor=post_read_scale,
                output_size=size_at_requested,
            )
        if self.base_wsi is not None:
            # overlay image region on the base wsi
            base_region = self.base_wsi.read_bounds(
                bounds,
                resolution=resolution,
                units=units,
                interpolation=interpolation,
                pad_mode=pad_mode,
                pad_constant_values=pad_constant_values,
                coord_space=coord_space,
                **kwargs,
            )
            base_region = Image.fromarray(
                utils.transforms.background_composite(base_region, alpha=True),
            )
            im_region = Image.fromarray(im_region)
            if self.alpha < 1.0:
                im_region.putalpha(
                    im_region.getchannel("A").point(lambda i: i * self.alpha),
                )
            base_region = Image.alpha_composite(base_region, im_region)
            base_region = base_region.convert("RGB")
            return np.array(base_region)
        return utils.transforms.background_composite(im_region)<|MERGE_RESOLUTION|>--- conflicted
+++ resolved
@@ -10,7 +10,7 @@
 import re
 from datetime import datetime
 from numbers import Number
-from typing import TYPE_CHECKING, Iterable, Tuple
+from typing import TYPE_CHECKING, Iterable
 
 import numpy as np
 import openslide
@@ -23,19 +23,14 @@
 
 from tiatoolbox import logger, utils
 from tiatoolbox.annotation.storage import AnnotationStore, SQLiteStore
-from tiatoolbox.typing import Bounds, IntBounds, IntPair, NumPair, Resolution, Units
 from tiatoolbox.utils.env_detection import pixman_warning
 from tiatoolbox.utils.exceptions import FileNotSupportedError
 from tiatoolbox.utils.magic import is_sqlite3
 from tiatoolbox.utils.visualization import AnnotationRenderer
-<<<<<<< HEAD
-from tiatoolbox.wsicore.wsimeta import Resolution, Units, WSIMeta
-=======
-from tiatoolbox.wsicore.metadata.ngff import Multiscales
 from tiatoolbox.wsicore.wsimeta import WSIMeta
->>>>>>> 1ad6ab6a
 
 if TYPE_CHECKING:  # pragma: no cover
+    from tiatoolbox.typing import Bounds, IntBounds, IntPair, NumPair, Resolution, Units
     from tiatoolbox.wsicore.metadata.ngff import Multiscales
 
 pixman_warning()
