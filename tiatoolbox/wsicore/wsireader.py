--- conflicted
+++ resolved
@@ -1879,11 +1879,7 @@
 
         self.series_n = series
         # Find the largest series if series="auto"
-<<<<<<< HEAD
-        if self.tiff.series is None or len(self.tiff.series) == 0:
-=======
         if self.tiff.series is None or len(self.tiff.series) == 0:  # pragma: no cover
->>>>>>> 748ed2af
             raise Exception("TIFF does not contain any valid series.")
         if self.series_n == "auto":
             all_series = self.tiff.series or []
@@ -2028,12 +2024,9 @@
         mppy = xml_pixels.attrib.get("PhysicalSizeY")
         if mppx is not None and mppy is not None:
             mpp = [mppx, mppy]
-<<<<<<< HEAD
-=======
         elif mppx is not None or mppy is not None:
             warnings.warn("Only one MPP value found. Using it for both X  and Y.")
             mpp = [mppx or mppy] * 2
->>>>>>> 748ed2af
 
         instrument_ref = xml_series.find("ome:InstrumentRef", namespaces)
         objective_settings = xml_series.find("ome:ObjectiveSettings", namespaces)
@@ -2248,43 +2241,8 @@
         >>> wsi = get_wsireader(input_img="./sample.svs")
 
     """
-<<<<<<< HEAD
     warnings.warn(
         "get_wsireader is deprecated. Please use WSIReader.open instead",
         DeprecationWarning,
     )
-    return WSIReader.open(input_img)
-=======
-    if isinstance(input_img, (str, pathlib.Path)):
-        _, _, suffixes = utils.misc.split_path_name_ext(input_img)
-
-        if suffixes[-1] in (".npy",):
-            input_img = np.load(input_img)
-            wsi = VirtualWSIReader(input_img)
-
-        elif suffixes[-2:] in ([".ome", ".tiff"],):
-            wsi = TIFFWSIReader(input_img)
-
-        elif suffixes[-1] in (".jpg", ".png", ".tif"):
-            wsi = VirtualWSIReader(input_img)
-
-        elif suffixes[-1] in (".svs", ".ndpi", ".mrxs"):
-            wsi = OpenSlideWSIReader(input_img)
-
-        elif suffixes[-1] == (".jp2"):
-            wsi = OmnyxJP2WSIReader(input_img)
-
-        else:
-            raise FileNotSupported("Filetype not supported.")
-    elif isinstance(input_img, np.ndarray):
-        wsi = VirtualWSIReader(input_img)
-    elif isinstance(
-        input_img, (VirtualWSIReader, OpenSlideWSIReader, OmnyxJP2WSIReader)
-    ):
-        # input is already a tiatoolbox wsi handler
-        wsi = input_img
-    else:
-        raise TypeError("Please input correct image path or an ndarray image.")
-
-    return wsi
->>>>>>> 748ed2af
+    return WSIReader.open(input_img)