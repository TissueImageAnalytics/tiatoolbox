--- conflicted
+++ resolved
@@ -16,6 +16,10 @@
 import pandas as pd
 import requests
 import torch
+from matplotlib import colormaps
+from PIL import Image
+from requests.adapters import HTTPAdapter, Retry
+
 from bokeh.events import ButtonClick, DoubleTap
 from bokeh.io import curdoc
 from bokeh.layouts import column, row
@@ -33,11 +37,6 @@
     CustomJSTickFormatter,
     DataTable,
     Div,
-<<<<<<< HEAD
-    FuncTickFormatter,
-=======
-    Dropdown,
->>>>>>> 52792bc3
     Glyph,
     HoverTool,
     HTMLTemplateFormatter,
@@ -64,9 +63,6 @@
 from bokeh.models.tiles import WMTSTileSource
 from bokeh.plotting import figure
 from bokeh.util import token
-from matplotlib import colormaps
-from PIL import Image
-from requests.adapters import HTTPAdapter, Retry
 
 # GitHub actions seems unable to find TIAToolbox unless this is here
 sys.path.insert(0, str(Path(__file__).parent.parent.parent.parent))
@@ -2157,11 +2153,7 @@
 
         # Set initial slide to first one in base folder
         slide_list = []
-<<<<<<< HEAD
-        for ext in ["*.svs", "*ndpi", "*.tiff", "*.mrxs", "*.png", "*.jpg", "*.tif"]:
-=======
         for ext in ["*.svs", "*ndpi", "*.tiff", "*.tif", "*.mrxs", "*.png", "*.jpg"]:
->>>>>>> 52792bc3
             slide_list.extend(list(doc_config["slide_folder"].glob(ext)))
             slide_list.extend(
                 list(doc_config["slide_folder"].glob(str(Path("*") / ext))),
