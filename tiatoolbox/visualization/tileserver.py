--- conflicted
+++ resolved
@@ -67,34 +67,14 @@
         meta = None
         for i, (key, layer) in enumerate(layers.items()):
 
-<<<<<<< HEAD
-            if isinstance(layer, (str, Path)):
-                layer_path = Path(layer)
-                if layer_path.suffix in [".jpg", ".png"]:
-                    # Assume its a low-res heatmap.
-                    layer = Image.open(layer_path)
-                    layer = np.array(layer)
-                else:
-                    layer = WSIReader.open(layer_path)
-
-            if isinstance(layer, np.ndarray):
-                # Make into rgb if single channel.
-                layer = colourise_image(layer)
-                layer = VirtualWSIReader(layer, info=meta)
-=======
             layer = self._get_layer_as_wsireader(layer, meta)
->>>>>>> b689a906
 
             self.tia_layers[key] = layer
 
             if isinstance(layer, WSIReader):
                 self.tia_pyramids[key] = ZoomifyGenerator(layer)
             else:
-<<<<<<< HEAD
-                self.tia_pyramids[key] = layer  # its an AnnotationTileGenerator
-=======
                 self.tia_pyramids[key] = layer  # it's an AnnotationTileGenerator
->>>>>>> b689a906
 
             if i == 0:
                 meta = layer.info  # base slide info
