"""Simple Flask WSGI apps to display tiles as slippery maps."""
from __future__ import annotations

import io
import json
from pathlib import Path
from typing import Dict, List, Union

import numpy as np
from flask import Flask, Response, send_file
from flask.templating import render_template
from PIL import Image

from tiatoolbox import data
from tiatoolbox.annotation.storage import SQLiteStore
from tiatoolbox.tools.pyramid import AnnotationTileGenerator, ZoomifyGenerator
from tiatoolbox.utils.visualization import AnnotationRenderer, colourise_image
from tiatoolbox.wsicore.wsireader import VirtualWSIReader, WSIReader


class TileServer(Flask):
    """A Flask app to display Zoomify tiles as a slippery map.

    Args:
        title (str):
            The title of the tile server, displayed in the browser as
            the page title.
        layers (Dict[str, WSIReader | str] | List[WSIReader | str]):
            A dictionary mapping layer names to image paths or
            :obj:`WSIReader` objects to display. May also be a list, in
            which case generic names 'layer-1', 'layer-2' etc. will be
            used. If layer is a single-channel low-res overlay, it will
            be colourized using the 'viridis' colourmap

    Examples:
        >>> from tiatoolbox.wsicore.wsireader import WSIReader
        >>> from tiatoolbox.visualization.tileserver import TileServer
        >>> wsi = WSIReader.open("CMU-1.svs")
        >>> app = TileServer(
        ...     title="Testing TileServer",
        ...     layers={
        ...         "My SVS": wsi,
        ...     },
        ... )
        >>> app.run()

    """

    def __init__(
        self,
        title: str,
        layers: Union[Dict[str, Union[WSIReader, str]], List[Union[WSIReader, str]]],
        renderer: AnnotationRenderer = AnnotationRenderer(),
    ) -> None:
        super().__init__(
            __name__,
            template_folder=data._local_sample_path(
                Path("visualization") / "templates"
            ),
            static_url_path="",
            static_folder=data._local_sample_path(Path("visualization") / "static"),
        )
        self.tia_title = title
        self.tia_layers = {}
        self.tia_pyramids = {}
        self.renderer = renderer  # only used if a layer is rendering form a store.

        # Generic layer names if none provided.
        if isinstance(layers, list):
            layers = {f"layer-{i}": p for i, p in enumerate(layers)}
        # Set up the layer dict.
        meta = None
        for i, (key, layer) in enumerate(layers.items()):

            layer = self._get_layer_as_wsireader(layer, meta)

            self.tia_layers[key] = layer

            if isinstance(layer, WSIReader):
                self.tia_pyramids[key] = ZoomifyGenerator(layer)
            else:
                self.tia_pyramids[key] = layer  # it's an AnnotationTileGenerator

            if i == 0:
                meta = layer.info  # base slide info

        self.route(
            "/layer/<layer>/zoomify/TileGroup<int:tile_group>/"
            "<int:z>-<int:x>-<int:y>.jpg"
        )(
            self.zoomify,
        )
        self.route("/")(self.index)

<<<<<<< HEAD
    def _get_layer_as_wsireader(self, layer, meta):
=======
    @staticmethod
    def _get_layer_as_wsireader(layer, meta) -> WSIReader | AnnotationTileGenerator:
>>>>>>> 9e2fbe59
        """Gets appropriate image provider for layer.

        Args:
            layer (str | ndarray | WSIReader):
                A reference to an image or annotations to be displayed.
            meta (WSImeta):
                The metadata of the base slide.

        Returns:
            WSIReader or AnnotationTileGenerator:
                The appropriate image source for the layer.

        """
        if isinstance(layer, (str, Path)):
            layer_path = Path(layer)
            if layer_path.suffix in [".jpg", ".png"]:
                # Assume it's a low-res heatmap.
                layer = np.array(Image.open(layer_path))
            elif layer_path.suffix == ".db":
                # Assume its an annotation store.
                layer = AnnotationTileGenerator(
                    meta, SQLiteStore(layer_path), self.renderer
                )
            elif layer_path.suffix == ".geojson":
                # Assume annotations in geojson format
                layer = AnnotationTileGenerator(
                    meta,
                    SQLiteStore.from_geojson(layer_path),
                    self.renderer,
                )
            else:
                # Assume it's a WSI.
                return WSIReader.open(layer_path)

        if isinstance(layer, np.ndarray):
            # Make into rgb if single channel.
            layer = colourise_image(layer)
            return VirtualWSIReader(layer, info=meta)

        return layer

    def zoomify(
        self, layer: str, tile_group: int, z: int, x: int, y: int  # skipcq: PYL-w0613
    ) -> Response:
        """Serve a Zoomify tile for a particular layer.

        Note that this should not be called directly, but will be called
        automatically by the Flask framework when a client requests a
        tile at the registered URL.

        Args:
            layer (str):
                The layer name.
            tile_group (int):
                The tile group. Currently unused.
            z (int):
                The zoom level.
            x (int):
                The x coordinate.
            y (int):
                The y coordinate.

        Returns:
            flask.Response:
                The tile image response.

        """
        try:
            pyramid = self.tia_pyramids[layer]
        except KeyError:
            return Response("Layer not found", status=404)
        try:
            tile_image = pyramid.get_tile(level=z, x=x, y=y)
        except IndexError:
            return Response("Tile not found", status=404)
        image_io = io.BytesIO()
        tile_image.save(image_io, format="webp")
        image_io.seek(0)
        return send_file(image_io, mimetype="image/webp")

    def index(self) -> Response:
        """Serve the index page.

        Returns:
            flask.Response:
                The index page.

        """
        layers = [
            {
                "name": name,
                "url": f"/layer/{name}/zoomify/{{TileGroup}}/{{z}}-{{x}}-{{y}}.jpg",
                "size": [int(x) for x in layer.info.slide_dimensions],
                "mpp": float(np.mean(layer.info.mpp)),
            }
            for name, layer in self.tia_layers.items()
        ]

        return render_template(
            "index.html", title=self.tia_title, layers=json.dumps(layers)
        )<|MERGE_RESOLUTION|>--- conflicted
+++ resolved
@@ -92,12 +92,7 @@
         )
         self.route("/")(self.index)
 
-<<<<<<< HEAD
     def _get_layer_as_wsireader(self, layer, meta):
-=======
-    @staticmethod
-    def _get_layer_as_wsireader(layer, meta) -> WSIReader | AnnotationTileGenerator:
->>>>>>> 9e2fbe59
         """Gets appropriate image provider for layer.
 
         Args:
