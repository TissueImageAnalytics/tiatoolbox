--- conflicted
+++ resolved
@@ -71,10 +71,6 @@
         # Set up the layer dict.
         meta = None
         for i, (key, layer) in enumerate(layers.items()):
-<<<<<<< HEAD
-
-=======
->>>>>>> 4007525c
             layer = self._get_layer_as_wsireader(layer, meta)
 
             self.tia_layers[key] = layer
