--- conflicted
+++ resolved
@@ -2,33 +2,18 @@
 import io
 import json
 from pathlib import Path
-<<<<<<< HEAD
-from typing import Dict
-#from flask_cors import cross_origin
-from shapely.geometry import Polygon
-=======
 from typing import Dict, List, Union
->>>>>>> b4cf2ebc5ad0c367d425c50b631748de42434e4f
-
 import numpy as np
 import matplotlib.cm as cm
 from flask import Flask, Response, send_file
 from flask.templating import render_template
-<<<<<<< HEAD
 import urllib
-
 from tiatoolbox import data
 from tiatoolbox.annotation.storage import SQLiteStore
 from tiatoolbox.tools.pyramid import AnnotationTileGenerator, ZoomifyGenerator
 from tiatoolbox.wsicore.wsireader import VirtualWSIReader, WSIReader, OpenSlideWSIReader
-=======
 from PIL import Image
-
-from tiatoolbox import data
-from tiatoolbox.tools.pyramid import ZoomifyGenerator
 from tiatoolbox.utils.visualization import colourise_image
-from tiatoolbox.wsicore.wsireader import VirtualWSIReader, WSIReader
->>>>>>> b4cf2ebc5ad0c367d425c50b631748de42434e4f
 
 
 class TileServer(Flask):
@@ -59,15 +44,12 @@
         >>> app.run()
     """
 
-<<<<<<< HEAD
-    def __init__(self, title: str, layers: Dict[str, WSIReader], state = None) -> None:
-=======
     def __init__(
         self,
         title: str,
         layers: Union[Dict[str, Union[WSIReader, str]], List[Union[WSIReader, str]]],
+        state: Dict = None,
     ) -> None:
->>>>>>> b4cf2ebc5ad0c367d425c50b631748de42434e4f
         super().__init__(
             __name__,
             template_folder=data._local_sample_path(
@@ -77,22 +59,9 @@
             static_folder=data._local_sample_path(Path("visualization") / "static"),
         )
         self.tia_title = title
-<<<<<<< HEAD
-<<<<<<< HEAD
-        self.tia_layers = layers
-        self.tia_pyramids = {}
-        self.state=state
-        for key, layer in self.tia_layers.items():
-            if isinstance(layer, WSIReader):
-                self.tia_pyramids[key] = ZoomifyGenerator(layer)
-            else:
-                self.tia_pyramids[key] = layer  # its an AnnotationTileGenerator
-
-=======
-=======
         self.tia_layers = {}
         self.tia_pyramids = {}
->>>>>>> 49093c1b
+        self.state = state
 
         # Generic layer names if none provided.
         if isinstance(layers, list):
@@ -125,15 +94,7 @@
 
             if i == 0:
                 meta = layer.info
-
-<<<<<<< HEAD
-        self.tia_layers = layer_def
-        self.tia_pyramids = {
-            key: ZoomifyGenerator(reader) for key, reader in self.tia_layers.items()
-        }
->>>>>>> b4cf2ebc5ad0c367d425c50b631748de42434e4f
-=======
->>>>>>> 49093c1b
+        
         self.route(
             "/layer/<layer>/zoomify/TileGroup<int:tile_group>/"
             "<int:z>-<int:x>-<int:y>.jpg"
@@ -187,14 +148,11 @@
         tile_image.save(image_io, format="webp")
         image_io.seek(0)
         return send_file(image_io, mimetype="image/webp")
-<<<<<<< HEAD
 
     def update_types(self, SQ):
         self.state.types=SQ.query_property("props['type']",tuple([0,0,*self.state.dims]),distinct=True)
         if None in self.state.types:
             self.state.types.remove(None)
-=======
->>>>>>> 49093c1b
 
     def index(self) -> Response:
         """Serve the index page.
@@ -207,12 +165,11 @@
             {
                 "name": name,
                 "url": f"/layer/{name}/zoomify/{{TileGroup}}/{{z}}-{{x}}-{{y}}.jpg",
-                "size": [int(x) for x in layer.info.slide_dimensions],
-                "mpp": float(np.mean(layer.info.mpp)),
+                "size": [int(x) for x in reader.info.slide_dimensions],
+                "mpp": float(np.mean(reader.info.mpp)),
             }
-            for name, layer in self.tia_layers.items()
+            for name, reader in self.tia_layers.items()
         ]
-
         return render_template(
             "index.html", title=self.tia_title, layers=json.dumps(layers)
         )
