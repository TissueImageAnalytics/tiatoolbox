"""Top-level package for TIA Toolbox."""

import importlib.util
import os
import sys
from pathlib import Path

import pkg_resources
import yaml

__author__ = """TIA Lab"""
__email__ = "tialab@dcs.warwick.ac.uk"
<<<<<<< HEAD
__version__ = "1.3.2"
=======
__version__ = "1.3.1"
>>>>>>> 4007525c

# This will set the tiatoolbox external data
# default to be the user home folder, should work on both Window and Unix/Linux
# C:\Users\USER\.tiatoolbox
# /home/USER/.tiatoolbox

# Initialize internal logging facilities, such that models etc.
# can have reporting mechanism, may need to change protocol
import logging

# We only create a logger if root has no handler to prevent overwriting use existing
# logging
logging.captureWarnings(True)
if not logging.getLogger().hasHandlers():
    handler = logging.StreamHandler()
    formatter = logging.Formatter(
        "|%(asctime)s.%(msecs)03d| [%(levelname)s] %(message)s",
        datefmt="%Y-%m-%d|%H:%M:%S",
    )
    handler.setFormatter(formatter)
    logger = logging.getLogger()  # get root logger
    logger.setLevel(logging.INFO)
    logger.addHandler(handler)
else:
    logger = logging.getLogger()

# runtime context parameters
rcParam = {"TIATOOLBOX_HOME": os.path.join(os.path.expanduser("~"), ".tiatoolbox")}

# Load a dictionary of sample files data (names and urls)
PRETRAINED_FILES_REGISTRY_PATH = pkg_resources.resource_filename(
    "tiatoolbox", "data/pretrained_model.yaml"
)
with open(PRETRAINED_FILES_REGISTRY_PATH) as registry_handle:
    PRETRAINED_INFO = yaml.safe_load(registry_handle)
rcParam["pretrained_model_info"] = PRETRAINED_INFO


def _lazy_import(name: str, module_location: Path):
    spec = importlib.util.spec_from_file_location(name, module_location)
    loader = importlib.util.LazyLoader(spec.loader)
    spec.loader = loader
    module = importlib.util.module_from_spec(spec)
    sys.modules[name] = module
    loader.exec_module(module)
    return module


if __name__ == "__main__":
    print("tiatoolbox version:" + str(__version__))
    location = Path(__file__).parent
    annotation = _lazy_import("annotation", location)
    models = _lazy_import("models", location)
    tiatoolbox = _lazy_import("tiatoolbox", location)
    tools = _lazy_import("tools", location)
    utils = _lazy_import("utils", location)
    wsicore = _lazy_import("wsicore", location)<|MERGE_RESOLUTION|>--- conflicted
+++ resolved
@@ -10,11 +10,7 @@
 
 __author__ = """TIA Lab"""
 __email__ = "tialab@dcs.warwick.ac.uk"
-<<<<<<< HEAD
-__version__ = "1.3.2"
-=======
 __version__ = "1.3.1"
->>>>>>> 4007525c
 
 # This will set the tiatoolbox external data
 # default to be the user home folder, should work on both Window and Unix/Linux
