--- conflicted
+++ resolved
@@ -27,11 +27,7 @@
 
 __author__ = """TIA Lab"""
 __email__ = "tialab@dcs.warwick.ac.uk"
-<<<<<<< HEAD
-__version__ = "0.5.1"
-=======
 __version__ = "0.5.2"
->>>>>>> 057817af
 
 if __name__ == "__main__":
     pass