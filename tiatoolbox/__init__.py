"""Top-level package for TIA Toolbox."""
from tiatoolbox import tiatoolbox
from tiatoolbox import dataloader
from tiatoolbox import utils


__author__ = """TIA Lab"""
__email__ = "tialab@dcs.warwick.ac.uk"
<<<<<<< HEAD
__version__ = "0.2.1"
=======
__version__ = "0.3.0"
>>>>>>> d9d92510

if __name__ == "__main__":
    pass<|MERGE_RESOLUTION|>--- conflicted
+++ resolved
@@ -6,11 +6,7 @@
 
 __author__ = """TIA Lab"""
 __email__ = "tialab@dcs.warwick.ac.uk"
-<<<<<<< HEAD
-__version__ = "0.2.1"
-=======
 __version__ = "0.3.0"
->>>>>>> d9d92510
 
 if __name__ == "__main__":
     pass