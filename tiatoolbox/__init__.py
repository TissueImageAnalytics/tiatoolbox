# ***** BEGIN GPL LICENSE BLOCK *****
#
# This program is free software; you can redistribute it and/or
# modify it under the terms of the GNU General Public License
# as published by the Free Software Foundation; either version 2
# of the License, or (at your option) any later version.
#
# This program is distributed in the hope that it will be useful,
# but WITHOUT ANY WARRANTY; without even the implied warranty of
# MERCHANTABILITY or FITNESS FOR A PARTICULAR PURPOSE.  See the
# GNU General Public License for more details.
#
# You should have received a copy of the GNU General Public License
# along with this program; if not, write to the Free Software Foundation,
# Inc., 51 Franklin Street, Fifth Floor, Boston, MA 02110-1301, USA.
#
# The Original Code is Copyright (C) 2021, TIALab, University of Warwick
# All rights reserved.
# ***** END GPL LICENSE BLOCK *****

"""Top-level package for TIA Toolbox."""
<<<<<<< HEAD
from tiatoolbox import tiatoolbox
from tiatoolbox import wsicore
from tiatoolbox import utils
from tiatoolbox import tools
=======
>>>>>>> ad17a562

import os

__author__ = """TIA Lab"""
__email__ = "tialab@dcs.warwick.ac.uk"
__version__ = "0.6.0"
<<<<<<< HEAD
=======

# This will set the tiatoolbox external data
# default to be the user home folder, should work on both Window and Unix/Linux
# C:\Users\USER\.tiatoolbox
# /home/USER/.tiatoolbox

# runtime context parameters
rcParam = {"TIATOOLBOX_HOME": os.path.join(os.path.expanduser("~"), ".tiatoolbox")}

from tiatoolbox import tiatoolbox, wsicore, utils, tools, models
>>>>>>> ad17a562

if __name__ == "__main__":
    print("tiatoolbox version:" + str(__version__))<|MERGE_RESOLUTION|>--- conflicted
+++ resolved
@@ -19,21 +19,12 @@
 # ***** END GPL LICENSE BLOCK *****
 
 """Top-level package for TIA Toolbox."""
-<<<<<<< HEAD
-from tiatoolbox import tiatoolbox
-from tiatoolbox import wsicore
-from tiatoolbox import utils
-from tiatoolbox import tools
-=======
->>>>>>> ad17a562
 
 import os
 
 __author__ = """TIA Lab"""
 __email__ = "tialab@dcs.warwick.ac.uk"
 __version__ = "0.6.0"
-<<<<<<< HEAD
-=======
 
 # This will set the tiatoolbox external data
 # default to be the user home folder, should work on both Window and Unix/Linux
@@ -44,7 +35,6 @@
 rcParam = {"TIATOOLBOX_HOME": os.path.join(os.path.expanduser("~"), ".tiatoolbox")}
 
 from tiatoolbox import tiatoolbox, wsicore, utils, tools, models
->>>>>>> ad17a562
 
 if __name__ == "__main__":
     print("tiatoolbox version:" + str(__version__))