--- conflicted
+++ resolved
@@ -313,9 +313,5 @@
             graph_constructor.visualise({})
         with pytest.raises(ValueError, match="must contain key `edge_index`"):
             graph_constructor.visualise({"x": []})
-<<<<<<< HEAD
-        with pytest.raises(ValueError, match="must contain key `coords`"):
-=======
-        with pytest.raises(ValueError, match="must contain coordinates"):
->>>>>>> fbce1b75
+        with pytest.raises(ValueError, match="must contain key `coordinates`"):
             graph_constructor.visualise({"x": [], "edge_index": []})