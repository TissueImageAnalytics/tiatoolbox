--- conflicted
+++ resolved
@@ -74,22 +74,14 @@
     assert meta.validate()
 
 
-<<<<<<< HEAD
-def test_wsimeta_openslidewsireader_ndpi(_sample_ndpi):
-=======
-def test_wsimeta_openslidewsireader_ndpi(sample_ndpi, tmp_path):
->>>>>>> 99eea8b1
+def test_wsimeta_openslidewsireader_ndpi(sample_ndpi):
     """Test OpenSlide reader metadata for ndpi."""
     wsi_obj = wsireader.OpenSlideWSIReader(sample_ndpi)
     meta = wsi_obj.info
     assert meta.validate()
 
 
-<<<<<<< HEAD
-def test_wsimeta_openslidewsireader_svs(_sample_svs):
-=======
-def test_wsimeta_openslidewsireader_svs(sample_svs, tmp_path):
->>>>>>> 99eea8b1
+def test_wsimeta_openslidewsireader_svs(sample_svs):
     """Test OpenSlide reader metadata for svs."""
     wsi_obj = wsireader.OpenSlideWSIReader(sample_svs)
     meta = wsi_obj.info
