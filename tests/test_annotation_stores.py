--- conflicted
+++ resolved
@@ -1093,8 +1093,6 @@
         )
 
     @staticmethod
-<<<<<<< HEAD
-=======
     def test_is_rectangle_invalid_input(store_cls):
         """Test that _is_rectangle returns False for invalid input."""
         store = store_cls()
@@ -1102,7 +1100,6 @@
         assert not store._is_rectangle((0, 0), (0, 1), (1, 1), (1, 0), (2, 0))
 
     @staticmethod
->>>>>>> b4cf2ebc
     def test_is_right_angle(store_cls):
         """Test that _is_right_angle returns True only for right angles."""
         store = store_cls()
@@ -1214,14 +1211,6 @@
         assert len(result) == 1
 
     @staticmethod
-<<<<<<< HEAD
-    def test_bquery(fill_store, store_cls):
-        """Test querying a store with a bounding box."""
-        _, store = fill_store(store_cls, ":memory:")
-        dictionary = store.bquery((0, 0, 1e10, 1e10))
-        assert isinstance(dictionary, dict)
-        assert len(dictionary) == len(store)
-=======
     def test_bquery_bounds(fill_store, store_cls):
         """Test querying a store with a bounding box iterable."""
         _, store = fill_store(store_cls, ":memory:")
@@ -1275,5 +1264,4 @@
         path = tmp_path / "foo"
         with open(path, "w") as fh:
             store_cls._connection_to_path(fh)
-            assert path == Path(fh.name)
->>>>>>> b4cf2ebc
+            assert path == Path(fh.name)