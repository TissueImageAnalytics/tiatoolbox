--- conflicted
+++ resolved
@@ -453,7 +453,6 @@
     ann_1 = Annotation(Polygon([[0, 0], [1, 1], [2, 0]]))
     assert ann_1 != "ann_2"
 
-<<<<<<< HEAD
 
 def test_annotation_wkt() -> None:
     """Test that the WKT is the same for two annotations with the same geometry."""
@@ -475,8 +474,6 @@
 # ----------------------------------------------------------------------
 
 
-=======
->>>>>>> 40340071
 def test_sqlite_store_compile_options() -> None:
     """Test SQLiteStore compile options."""
     options = SQLiteStore.compile_options()
@@ -575,11 +572,7 @@
     assert t2 < t1
 
 
-<<<<<<< HEAD
-def test_sqlite_create_index_no_analyze(fill_store, tmp_path) -> None:
-=======
 def test_sqlite_create_index_no_analyze(fill_store, tmp_path: Path) -> None:
->>>>>>> 40340071
     """Test that creating an index without ANALYZE."""
     _, store = fill_store(SQLiteStore, tmp_path / "polygon.db")
     properties_predicate = "props['class']"
@@ -587,14 +580,10 @@
     assert "test_index" in store.indexes()
 
 
-<<<<<<< HEAD
-def test_sqlite_pquery_warn_no_index(fill_store, caplog) -> None:
-=======
 def test_sqlite_pquery_warn_no_index(
     fill_store,
     caplog: pytest.LogCaptureFixture,
 ) -> None:
->>>>>>> 40340071
     """Test that querying without an index warns."""
     _, store = fill_store(SQLiteStore, ":memory:")
     store.pquery("*", unique=False)
@@ -606,22 +595,14 @@
         assert len(record) == 0
 
 
-<<<<<<< HEAD
-def test_sqlite_store_indexes(fill_store, tmp_path) -> None:
-=======
 def test_sqlite_store_indexes(fill_store, tmp_path: Path) -> None:
->>>>>>> 40340071
     """Test getting a list of index names."""
     _, store = fill_store(SQLiteStore, tmp_path / "polygon.db")
     store.create_index("test_index", "props['class']")
     assert "test_index" in store.indexes()
 
 
-<<<<<<< HEAD
-def test_sqlite_drop_index_error(fill_store, tmp_path) -> None:
-=======
 def test_sqlite_drop_index_error(fill_store, tmp_path: Path) -> None:
->>>>>>> 40340071
     """Test dropping an index that does not exist."""
     _, store = fill_store(SQLiteStore, tmp_path / "polygon.db")
     with pytest.raises(sqlite3.OperationalError, match="no such index"):
@@ -635,11 +616,7 @@
         _ = store.serialise_geometry(sample_triangle)
 
 
-<<<<<<< HEAD
-def test_sqlite_optimize(fill_store, tmp_path) -> None:
-=======
 def test_sqlite_optimize(fill_store, tmp_path: Path) -> None:
->>>>>>> 40340071
     """Test optimizing the database."""
     _, store = fill_store(SQLiteStore, tmp_path / "polygon.db")
     store.optimize()
@@ -742,17 +719,12 @@
         store.drop_index("foo")
 
 
-<<<<<<< HEAD
-def test_sqlite_optimize_no_vacuum(fill_store, tmp_path) -> None:
-=======
 def test_sqlite_optimize_no_vacuum(fill_store, tmp_path: Path) -> None:
->>>>>>> 40340071
     """Test running the optimize function on an SQLiteStore without VACUUM."""
     _, store = fill_store(SQLiteStore, tmp_path / "polygon.db")
     store.optimize(limit=0, vacuum=False)
 
 
-<<<<<<< HEAD
 def test_sqlite_wkb(fill_store) -> None:
     """Test that SQLiteStore returns annotations with WKB geometry."""
     _, store = fill_store(SQLiteStore, ":memory:")
@@ -761,8 +733,6 @@
     assert all(annotation._wkb is not None for annotation in results.values())
 
 
-=======
->>>>>>> 40340071
 def test_annotation_to_geojson() -> None:
     """Test converting an annotation to geojson."""
     annotation = Annotation(
@@ -791,11 +761,7 @@
 
 
 def test_remove_area_column_indexed(fill_store) -> None:
-<<<<<<< HEAD
     """Test removing an area column if there's an index on it."""
-=======
-    """Test removing an area column if theres an index on it."""
->>>>>>> 40340071
     _, store = fill_store(SQLiteStore, ":memory:")
     store.create_index("area", '"area"')
     store.remove_area_column()
@@ -833,11 +799,7 @@
         store.query((0, 0, 1000, 1000), min_area=1)
 
 
-<<<<<<< HEAD
-def test_auto_commit(fill_store, tmp_path) -> None:
-=======
 def test_auto_commit(fill_store, tmp_path: Path) -> None:
->>>>>>> 40340071
     """Test auto commit.
 
     Check that if auto-commit is False, the changes are not committed until
@@ -884,11 +846,7 @@
     ]
 
     @staticmethod
-<<<<<<< HEAD
-    def test_open_close(fill_store, tmp_path, store_cls) -> None:
-=======
     def test_open_close(fill_store, tmp_path: Path, store_cls) -> None:
->>>>>>> 40340071
         """Test opening and closing a store."""
         path = tmp_path / "polygons"
         keys, store = fill_store(store_cls, path)
@@ -897,11 +855,7 @@
         assert len(store2) == len(keys)
 
     @staticmethod
-<<<<<<< HEAD
-    def test_append_many(cell_grid, tmp_path, store_cls) -> None:
-=======
     def test_append_many(cell_grid, tmp_path: Path, store_cls) -> None:
->>>>>>> 40340071
         """Test bulk append of annotations."""
         store = store_cls(tmp_path / "polygons")
         annotations = [
@@ -911,11 +865,7 @@
         assert len(keys) == len(cell_grid)
 
     @staticmethod
-<<<<<<< HEAD
-    def test_append_many_with_keys(cell_grid, tmp_path, store_cls) -> None:
-=======
     def test_append_many_with_keys(cell_grid, tmp_path: Path, store_cls) -> None:
->>>>>>> 40340071
         """Test bulk append of annotations with keys."""
         store = store_cls(tmp_path / "polygons")
         annotations = [
@@ -927,15 +877,11 @@
         assert keys == returned_keys
 
     @staticmethod
-<<<<<<< HEAD
-    def test_append_many_with_keys_len_mismatch(cell_grid, tmp_path, store_cls) -> None:
-=======
     def test_append_many_with_keys_len_mismatch(
         cell_grid,
         tmp_path: Path,
         store_cls,
     ) -> None:
->>>>>>> 40340071
         """Test bulk append of annotations with keys of wrong length."""
         store = store_cls(tmp_path / "polygons")
         annotations = [
@@ -946,22 +892,14 @@
             store.append_many(annotations, keys=keys)
 
     @staticmethod
-<<<<<<< HEAD
-    def test_query_bbox(fill_store, tmp_path, store_cls) -> None:
-=======
     def test_query_bbox(fill_store, tmp_path: Path, store_cls) -> None:
->>>>>>> 40340071
         """Test query with a bounding box."""
         _, store = fill_store(store_cls, tmp_path / "polygon.db")
         results = store.query((0, 0, 25, 25))
         assert len(results) == 8
 
     @staticmethod
-<<<<<<< HEAD
-    def test_iquery_bbox(fill_store, tmp_path, store_cls) -> None:
-=======
     def test_iquery_bbox(fill_store, tmp_path: Path, store_cls) -> None:
->>>>>>> 40340071
         """Test iquery with a bounding box."""
         _, store = fill_store(store_cls, tmp_path / "polygon.db")
         results = store.iquery((0, 0, 25, 25))
@@ -969,11 +907,7 @@
         assert all(isinstance(key, str) for key in results)
 
     @staticmethod
-<<<<<<< HEAD
-    def test_query_polygon(fill_store, tmp_path, store_cls) -> None:
-=======
     def test_query_polygon(fill_store, tmp_path: Path, store_cls) -> None:
->>>>>>> 40340071
         """Test query with a non-rectangular geometry."""
         _, store = fill_store(store_cls, tmp_path / "polygon.db")
         results = store.query(Polygon([(0, 0), (0, 25), (1, 1), (25, 0)]))
@@ -981,11 +915,7 @@
         assert all(isinstance(ann, Annotation) for ann in results.values())
 
     @staticmethod
-<<<<<<< HEAD
-    def test_iquery_polygon(fill_store, tmp_path, store_cls) -> None:
-=======
     def test_iquery_polygon(fill_store, tmp_path: Path, store_cls) -> None:
->>>>>>> 40340071
         """Test iquery with a non-rectangular geometry."""
         _, store = fill_store(store_cls, tmp_path / "polygon.db")
         results = store.iquery(Polygon([(0, 0), (0, 25), (1, 1), (25, 0)]))
@@ -993,11 +923,7 @@
         assert all(isinstance(key, str) for key in results)
 
     @staticmethod
-<<<<<<< HEAD
-    def test_patch(fill_store, tmp_path, store_cls) -> None:
-=======
     def test_patch(fill_store, tmp_path: Path, store_cls) -> None:
->>>>>>> 40340071
         """Test patching an annotation."""
         keys, store = fill_store(store_cls, tmp_path / "polygon.db")
         key = keys[0]
@@ -1010,11 +936,7 @@
         assert store[key].properties["abc"] == 123
 
     @staticmethod
-<<<<<<< HEAD
-    def test_patch_append(fill_store, tmp_path, store_cls) -> None:
-=======
     def test_patch_append(fill_store, tmp_path: Path, store_cls) -> None:
->>>>>>> 40340071
         """Test patching an annotation that does not exist."""
         _, store = fill_store(store_cls, tmp_path / "polygon.db")
         new_geometry = Polygon([(0, 0), (1, 1), (2, 2)])
@@ -1022,11 +944,7 @@
         assert store["foo"].geometry == new_geometry
 
     @staticmethod
-<<<<<<< HEAD
-    def test_patch_many(fill_store, tmp_path, store_cls) -> None:
-=======
     def test_patch_many(fill_store, tmp_path: Path, store_cls) -> None:
->>>>>>> 40340071
         """Test bulk patch."""
         keys, store = fill_store(store_cls, tmp_path / "polygon.db")
         new_geometry = Polygon([(0, 0), (1, 1), (2, 2)])
@@ -1041,11 +959,7 @@
             assert store[key].properties["abc"] == 123
 
     @staticmethod
-<<<<<<< HEAD
-    def test_patch_many_no_properies(fill_store, tmp_path, store_cls) -> None:
-=======
     def test_patch_many_no_properies(fill_store, tmp_path: Path, store_cls) -> None:
->>>>>>> 40340071
         """Test bulk patch with no properties."""
         keys, store = fill_store(store_cls, tmp_path / "polygon.db")
         new_geometry = Polygon([(0, 0), (1, 1), (2, 2)])
@@ -1056,11 +970,7 @@
             assert store[key].properties == {}
 
     @staticmethod
-<<<<<<< HEAD
-    def test_patch_many_no_geometry(fill_store, tmp_path, store_cls) -> None:
-=======
     def test_patch_many_no_geometry(fill_store, tmp_path: Path, store_cls) -> None:
->>>>>>> 40340071
         """Test bulk patch with no geometry."""
         keys, store = fill_store(store_cls, tmp_path / "polygon.db")
         store.patch_many(keys, properties_iter=repeat({"abc": 123}, len(keys)))
@@ -1072,11 +982,7 @@
     @staticmethod
     def test_patch_many_no_geometry_no_properties(
         fill_store,
-<<<<<<< HEAD
-        tmp_path,
-=======
         tmp_path: Path,
->>>>>>> 40340071
         store_cls,
     ) -> None:
         """Test bulk patch with no geometry and no properties."""
@@ -1085,11 +991,7 @@
             store.patch_many(keys)
 
     @staticmethod
-<<<<<<< HEAD
-    def test_patch_many_append(fill_store, tmp_path, store_cls) -> None:
-=======
     def test_patch_many_append(fill_store, tmp_path: Path, store_cls) -> None:
->>>>>>> 40340071
         """Test bulk patching annotations that do not exist."""
         _, store = fill_store(store_cls, tmp_path / "polygon.db")
         new_geometry = Polygon([(0, 0), (1, 1), (2, 2)])
@@ -1098,11 +1000,7 @@
         assert store["bar"].geometry == new_geometry
 
     @staticmethod
-<<<<<<< HEAD
-    def test_patch_many_len_mismatch(fill_store, tmp_path, store_cls) -> None:
-=======
     def test_patch_many_len_mismatch(fill_store, tmp_path: Path, store_cls) -> None:
->>>>>>> 40340071
         """Test bulk patch with wrong number of keys."""
         keys, store = fill_store(store_cls, tmp_path / "polygon.db")
         new_geometry = Polygon([(0, 0), (1, 1), (2, 2)])
@@ -1110,11 +1008,7 @@
             store.patch_many(keys[1:], repeat(new_geometry, 10))
 
     @staticmethod
-<<<<<<< HEAD
-    def test_keys(fill_store, tmp_path, store_cls) -> None:
-=======
     def test_keys(fill_store, tmp_path: Path, store_cls) -> None:
->>>>>>> 40340071
         """Test getting a keys iterator."""
         keys, store = fill_store(store_cls, tmp_path / "polygon.db")
         keys = list(keys)
@@ -1122,11 +1016,7 @@
         assert isinstance(next(iter(store.keys())), type(keys[0]))
 
     @staticmethod
-<<<<<<< HEAD
-    def test_remove(fill_store, tmp_path, store_cls) -> None:
-=======
     def test_remove(fill_store, tmp_path: Path, store_cls) -> None:
->>>>>>> 40340071
         """Test removing an annotation."""
         keys, store = fill_store(store_cls, tmp_path / "polygon.db")
         key = keys[0]
@@ -1134,11 +1024,7 @@
         assert len(store) == FILLED_LEN - 1
 
     @staticmethod
-<<<<<<< HEAD
-    def test_delitem(fill_store, tmp_path, store_cls) -> None:
-=======
     def test_delitem(fill_store, tmp_path: Path, store_cls) -> None:
->>>>>>> 40340071
         """Test using the delitem syntax."""
         keys, store = fill_store(store_cls, tmp_path / "polygon.db")
         key = keys[0]
@@ -1146,54 +1032,34 @@
         assert len(store) == FILLED_LEN - 1
 
     @staticmethod
-<<<<<<< HEAD
-    def test_remove_many(fill_store, tmp_path, store_cls) -> None:
-=======
     def test_remove_many(fill_store, tmp_path: Path, store_cls) -> None:
->>>>>>> 40340071
         """Test bulk deletion."""
         keys, store = fill_store(store_cls, tmp_path / "polygon.db")
         store.remove_many(keys)
         assert len(store) == 0
 
     @staticmethod
-<<<<<<< HEAD
-    def test_len(fill_store, tmp_path, store_cls) -> None:
-=======
     def test_len(fill_store, tmp_path: Path, store_cls) -> None:
->>>>>>> 40340071
         """Test finding the number of annotation via the len operator."""
         _, store = fill_store(store_cls, tmp_path / "polygon.db")
         assert len(store) == FILLED_LEN
 
     @staticmethod
-<<<<<<< HEAD
-    def test_contains(fill_store, tmp_path, store_cls) -> None:
-=======
     def test_contains(fill_store, tmp_path: Path, store_cls) -> None:
->>>>>>> 40340071
         """Test using the contains (in) operator."""
         keys, store = fill_store(store_cls, tmp_path / "polygon.db")
         for key in keys:
             assert key in store
 
     @staticmethod
-<<<<<<< HEAD
-    def test_iter(fill_store, tmp_path, store_cls) -> None:
-=======
     def test_iter(fill_store, tmp_path: Path, store_cls) -> None:
->>>>>>> 40340071
         """Test iterating over the store."""
         keys, store = fill_store(store_cls, tmp_path / "polygon.db")
         for key in store:
             assert key in keys
 
     @staticmethod
-<<<<<<< HEAD
-    def test_getitem(fill_store, tmp_path, sample_triangle, store_cls) -> None:
-=======
     def test_getitem(fill_store, tmp_path: Path, sample_triangle, store_cls) -> None:
->>>>>>> 40340071
         """Test the getitem syntax."""
         _, store = fill_store(store_cls, tmp_path / "polygon.db")
         key = store.append(Annotation(sample_triangle))
@@ -1202,11 +1068,7 @@
         assert annotation.properties == {}
 
     @staticmethod
-<<<<<<< HEAD
-    def test_setitem(fill_store, tmp_path, sample_triangle, store_cls) -> None:
-=======
     def test_setitem(fill_store, tmp_path: Path, sample_triangle, store_cls) -> None:
->>>>>>> 40340071
         """Test the setitem syntax."""
         _, store = fill_store(store_cls, tmp_path / "polygon.db")
         key = store.append(Annotation(sample_triangle))
@@ -1218,11 +1080,7 @@
     @staticmethod
     def test_getitem_setitem_cycle(
         fill_store,
-<<<<<<< HEAD
-        tmp_path,
-=======
         tmp_path: Path,
->>>>>>> 40340071
         sample_triangle,
         store_cls,
     ) -> None:
@@ -1251,11 +1109,7 @@
         assert "row_id" in annotation.properties
 
     @staticmethod
-<<<<<<< HEAD
-    def test_to_dataframe(fill_store, tmp_path, store_cls) -> None:
-=======
     def test_to_dataframe(fill_store, tmp_path: Path, store_cls) -> None:
->>>>>>> 40340071
         """Test converting to a pandas dataframe."""
         _, store = fill_store(store_cls, tmp_path / "polygon.db")
         store_as_df = store.to_dataframe()
@@ -1266,11 +1120,7 @@
         assert isinstance(store_as_df.geometry.iloc[0], Polygon)
 
     @staticmethod
-<<<<<<< HEAD
-    def test_features(fill_store, tmp_path, store_cls) -> None:
-=======
     def test_features(fill_store, tmp_path: Path, store_cls) -> None:
->>>>>>> 40340071
         """Test converting to a features dictionaries."""
         _, store = fill_store(store_cls, tmp_path / "polygon.db")
         features = store.features()
@@ -1283,11 +1133,7 @@
         )
 
     @staticmethod
-<<<<<<< HEAD
-    def test_to_geodict(fill_store, tmp_path, store_cls) -> None:
-=======
     def test_to_geodict(fill_store, tmp_path: Path, store_cls) -> None:
->>>>>>> 40340071
         """Test converting to a geodict."""
         _, store = fill_store(store_cls, tmp_path / "polygon.db")
         geodict = store.to_geodict()
@@ -1298,11 +1144,7 @@
         assert geodict["features"] == list(store.features())
 
     @staticmethod
-<<<<<<< HEAD
-    def test_from_geojson_str(fill_store, tmp_path, store_cls) -> None:
-=======
     def test_from_geojson_str(fill_store, tmp_path: Path, store_cls) -> None:
->>>>>>> 40340071
         """Test loading from geojson with a file path string."""
         _, store = fill_store(store_cls, tmp_path / "polygon.db")
         geojson = store.to_geojson()
@@ -1310,11 +1152,7 @@
         assert len(store) == len(store2)
 
     @staticmethod
-<<<<<<< HEAD
-    def test_from_geojson_file(fill_store, tmp_path, store_cls) -> None:
-=======
     def test_from_geojson_file(fill_store, tmp_path: Path, store_cls) -> None:
->>>>>>> 40340071
         """Test loading from geojson with a file handle."""
         _, store = fill_store(store_cls, tmp_path / "polygon.db")
         store.to_geojson(tmp_path / "polygon.json")
@@ -1323,11 +1161,7 @@
         assert len(store) == len(store2)
 
     @staticmethod
-<<<<<<< HEAD
-    def test_from_geojson_path(fill_store, tmp_path, store_cls) -> None:
-=======
     def test_from_geojson_path(fill_store, tmp_path: Path, store_cls) -> None:
->>>>>>> 40340071
         """Test loading from geojson with a file path."""
         _, store = fill_store(store_cls, tmp_path / "polygon.db")
         store.to_geojson(tmp_path / "polygon.json")
@@ -1335,11 +1169,7 @@
         assert len(store) == len(store2)
 
     @staticmethod
-<<<<<<< HEAD
-    def test_from_geojson_path_transform(fill_store, tmp_path, store_cls) -> None:
-=======
     def test_from_geojson_path_transform(fill_store, tmp_path: Path, store_cls) -> None:
->>>>>>> 40340071
         """Test loading from geojson with a transform."""
         _, store = fill_store(store_cls, tmp_path / "polygon.db")
         com = annotations_center_of_mass(list(store.values()))
@@ -1356,11 +1186,7 @@
         assert com2.y == pytest.approx((com.y - 100) * 2)
 
     @staticmethod
-<<<<<<< HEAD
-    def test_transform(fill_store, tmp_path, store_cls) -> None:
-=======
     def test_transform(fill_store, tmp_path: Path, store_cls) -> None:
->>>>>>> 40340071
         """Test translating a store."""
 
         def test_translation(geom) -> None:
@@ -1375,11 +1201,7 @@
         assert com2.y - com.y == pytest.approx(100)
 
     @staticmethod
-<<<<<<< HEAD
-    def test_to_geojson_str(fill_store, tmp_path, store_cls) -> None:
-=======
     def test_to_geojson_str(fill_store, tmp_path: Path, store_cls) -> None:
->>>>>>> 40340071
         """Test exporting to ndjson with a file path string."""
         _, store = fill_store(store_cls, tmp_path / "polygon.db")
         geojson = store.to_geojson()
@@ -1391,11 +1213,7 @@
         assert len(geodict["features"]) == len(list(store.features()))
 
     @staticmethod
-<<<<<<< HEAD
-    def test_to_geojson_file(fill_store, tmp_path, store_cls) -> None:
-=======
     def test_to_geojson_file(fill_store, tmp_path: Path, store_cls) -> None:
->>>>>>> 40340071
         """Test exporting to ndjson with a file handle."""
         _, store = fill_store(store_cls, tmp_path / "polygon.db")
         with Path.open(tmp_path / "polygon.json", "w") as fh:
@@ -1409,11 +1227,7 @@
         assert len(geodict["features"]) == len(list(store.features()))
 
     @staticmethod
-<<<<<<< HEAD
-    def test_to_geojson_path(fill_store, tmp_path, store_cls) -> None:
-=======
     def test_to_geojson_path(fill_store, tmp_path: Path, store_cls) -> None:
->>>>>>> 40340071
         """Test exporting to geojson with a file path."""
         _, store = fill_store(store_cls, tmp_path / "polygon.db")
         geojson = store.to_geojson(fp=tmp_path / "polygon.json")
@@ -1426,11 +1240,7 @@
         assert len(geodict["features"]) == len(list(store.features()))
 
     @staticmethod
-<<<<<<< HEAD
-    def test_to_ndjson_str(fill_store, tmp_path, store_cls) -> None:
-=======
     def test_to_ndjson_str(fill_store, tmp_path: Path, store_cls) -> None:
->>>>>>> 40340071
         """Test exporting to ndjson with a file path string."""
         _, store = fill_store(store_cls, tmp_path / "polygon.db")
         ndjson = store.to_ndjson()
@@ -1442,11 +1252,7 @@
             assert "properties" in feature
 
     @staticmethod
-<<<<<<< HEAD
-    def test_to_ndjson_file(fill_store, tmp_path, store_cls) -> None:
-=======
     def test_to_ndjson_file(fill_store, tmp_path: Path, store_cls) -> None:
->>>>>>> 40340071
         """Test exporting to ndjson with a file handle."""
         _, store = fill_store(store_cls, tmp_path / "polygon.db")
         with Path.open(tmp_path / "polygon.ndjson", "w") as fh:
@@ -1461,11 +1267,7 @@
                 assert "properties" in feature
 
     @staticmethod
-<<<<<<< HEAD
-    def test_to_ndjson_path(fill_store, tmp_path, store_cls) -> None:
-=======
     def test_to_ndjson_path(fill_store, tmp_path: Path, store_cls) -> None:
->>>>>>> 40340071
         """Test exporting to ndjson with a file path."""
         _, store = fill_store(store_cls, tmp_path / "polygon.db")
         ndjson = store.to_ndjson(fp=tmp_path / "polygon.ndjson")
@@ -1479,22 +1281,14 @@
                 assert "properties" in feature
 
     @staticmethod
-<<<<<<< HEAD
-    def test_dump(fill_store, tmp_path, store_cls) -> None:
-=======
     def test_dump(fill_store, tmp_path: Path, store_cls) -> None:
->>>>>>> 40340071
         """Test dumping to a file path."""
         _, store = fill_store(store_cls, ":memory:")
         store.dump(tmp_path / "dump_test.db")
         assert (tmp_path / "dump_test.db").stat().st_size > 0
 
     @staticmethod
-<<<<<<< HEAD
-    def test_dump_file_handle(fill_store, tmp_path, store_cls) -> None:
-=======
     def test_dump_file_handle(fill_store, tmp_path: Path, store_cls) -> None:
->>>>>>> 40340071
         """Test dumping to a file handle."""
         _, store = fill_store(store_cls, ":memory:")
         with Path.open(tmp_path / "dump_test.db", "w") as fh:
@@ -1730,11 +1524,7 @@
                 assert geometry.wkb == deserialised.wkb
 
     @staticmethod
-<<<<<<< HEAD
-    def test_commit(fill_store, store_cls, tmp_path) -> None:
-=======
     def test_commit(fill_store, store_cls, tmp_path: Path) -> None:
->>>>>>> 40340071
         """Test committing a store."""
         store_path = tmp_path / "test_store"
         test_store = store_cls(store_path)
@@ -2180,11 +1970,7 @@
             _ = store_cls._connection_to_path(123)
 
     @staticmethod
-<<<<<<< HEAD
-    def test_connection_to_path_io(store_cls, tmp_path) -> None:
-=======
     def test_connection_to_path_io(store_cls, tmp_path: Path) -> None:
->>>>>>> 40340071
         """Test converting a named file connection to a path."""
         path = tmp_path / "foo"
         with Path.open(path, "w") as fh:
@@ -2192,11 +1978,7 @@
             assert path == Path(fh.name)
 
     @staticmethod
-<<<<<<< HEAD
     def test_nquery_boxpoint_boxpoint(store_cls, tmp_path) -> None:
-=======
-    def test_nquery_boxpoint_boxpoint(store_cls) -> None:
->>>>>>> 40340071
         """Test simple querying within a neighbourhood.
 
         Test that a neighbourhood query returns the correct results
@@ -2693,19 +2475,4 @@
         """Test querying with a minimum area."""
         _, store = fill_store(store_cls, ":memory:")
         result = store.query((0, 0, 1000, 1000), min_area=1)
-<<<<<<< HEAD
-        assert len(result) == 100  # should only get cells, pts are too small
-=======
-        assert len(result) == 100  # should only get cells, pts are too small
-
-    @staticmethod
-    def test_as_wkb(fill_store, store_cls) -> None:
-        """Test that as_wkb returns annotations with wkb geometry."""
-        _, store = fill_store(store_cls, ":memory:")
-        wkb_results = store.query((0, 0, 25, 25), as_wkb=True)
-        results = store.query((0, 0, 30, 30))
-        assert len(results) == 8
-        assert len(wkb_results) == 8
-        for wkb_result, result in zip(wkb_results.values(), results.values()):
-            assert wkb_result.geometry == result.geometry.wkb
->>>>>>> 40340071
+        assert len(result) == 100  # should only get cells, pts are too small