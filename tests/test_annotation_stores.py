# skipcq: PTC-W6004, PYL-W0105
"""Tests for annotation store classes."""
import json
import pickle
import random
import sqlite3
import sys
from itertools import repeat
from numbers import Number
from pathlib import Path
from timeit import timeit
from typing import Any, Dict, Generator, List, Tuple, Union

import numpy as np
import pandas as pd
import pytest
from shapely import affinity
from shapely.geometry import MultiPoint, Polygon
from shapely.geometry.point import Point

from tiatoolbox.annotation.storage import (
    Annotation,
    AnnotationStore,
    DictionaryStore,
    SQLiteMetadata,
    SQLiteStore,
)

sqlite3.enable_callback_tracebacks(True)

# Constants

GRID_SIZE = (10, 10)
FILLED_LEN = 2 * (GRID_SIZE[0] * GRID_SIZE[1])

# Helper Functions


def cell_polygon(
    xy: Tuple[Number, Number],
    n_points: int = 20,
    radius: Number = 10,
    noise: Number = 0.01,
    eccentricity: Tuple[Number, Number] = (1, 3),
    repeat_first: bool = True,
    direction: str = "CCW",
) -> Polygon:
    """Generate a fake cell boundary polygon.

    Cell boundaries are generated an ellipsoids with randomised eccentricity,
    added noise, and a random rotation.

    Args:
        xy (tuple(int)): The x,y centre point to generate the cell boundary around.
        n_points (int): Number of points in the boundary. Defaults to 20.
        radius (float): Radius of the points from the centre. Defaults to 10.
        noise (float): Noise to add to the point locations. Defaults to 1.
        eccentricity (tuple(float)): Range of values (low, high) to use for
            randomised eccentricity. Defaults to (1, 3).
        repeat_first (bool): Enforce that the last point is equal to the first.
        direction (str): Ordering of the points. Defaults to "CCW". Valid options
            are: counter-clockwise "CCW", and clockwise "CW".

    """
    if repeat_first:
        n_points -= 1

    # Generate points about an ellipse with random eccentricity
    x, y = xy
    alpha = np.linspace(0, 2 * np.pi - (2 * np.pi / n_points), n_points)
    rx = radius * (np.random.rand() + 0.5)
    ry = np.random.uniform(*eccentricity) * radius - 0.5 * rx
    x = rx * np.cos(alpha) + x + (np.random.rand(n_points) - 0.5) * noise
    y = ry * np.sin(alpha) + y + (np.random.rand(n_points) - 0.5) * noise
    boundary_coords = np.stack([x, y], axis=1).tolist()

    # Copy first coordinate to the end if required
    if repeat_first:
        boundary_coords = boundary_coords + [boundary_coords[0]]

    # Swap direction
    if direction.strip().lower() == "cw":
        boundary_coords = boundary_coords[::-1]

    polygon = Polygon(boundary_coords)

    # Add random rotation
    angle = np.random.rand() * 360
    return affinity.rotate(polygon, angle, origin="centroid")


def sample_where_1(props: Dict[str, Any]) -> bool:
    """Simple example predicate function for tests.

    Checks for a class = 1.

    """
    return props.get("class") == 1


def sample_where_123(props: Dict[str, Any]) -> bool:
    """Simple example predicate function for tests.

    Checks for a class = 123.

    """
    return props.get("class") == 123


def sample_select(props: Dict[str, Any]) -> Tuple[Any]:
    """Simple example select expression for tests.

    Gets the class value.

    """
    return props.get("class")


def sample_multi_select(props: Dict[str, Any]) -> Tuple[Any]:
    """Simple example select expression for tests.

    Gets the class value and the class mod 2.

    """
    return (props.get("class"), props.get("class") % 2)


def annotations_center_of_mass(annotations):
    """Compute the mean of the annotation centroids."""
    centroids = [annotation.geometry.centroid for annotation in annotations]
    return MultiPoint(centroids).centroid


# Fixtures


@pytest.fixture(scope="session")
def cell_grid() -> List[Polygon]:
    """Generate a grid of fake cell boundary polygon annotations."""
    np.random.seed(0)
    return [cell_polygon((i * 25, j * 25)) for i, j in np.ndindex(*GRID_SIZE)]


@pytest.fixture(scope="session")
def points_grid() -> List[Polygon]:
    """Generate a grid of fake point annotations."""
    np.random.seed(0)
    return [Point((i * 25, j * 25)) for i, j in np.ndindex(*GRID_SIZE)]


@pytest.fixture(scope="session")
def sample_triangle() -> Polygon:
    """Simple triangle polygon used for testing."""
    return Polygon([(0, 0), (1, 1), (2, 0)])


@pytest.fixture()
def fill_store(cell_grid, points_grid):
    """Factory fixture to fill stores with test data."""

    def _fill_store(
        store_class: AnnotationStore,
        path: Union[str, Path],
    ):
        store = store_class(path)
        annotations = [Annotation(cell) for cell in cell_grid] + [
            Annotation(point, properties={"class": random.randint(0, 4)})
            for point in points_grid
        ]
        keys = store.append_many(annotations)
        return keys, store

    return _fill_store


# Generate Parameterized Tests


def pytest_generate_tests(metafunc):
    """Generate (parameterize) test scenarios.

    Adapted from pytest documentation. For more information on
    parameterized tests see:
    https://docs.pytest.org/en/6.2.x/example/parametrize.html#a-quick-port-of-testscenarios

    """
    # Return if the test is not part of a class
    if metafunc.cls is None:
        return
    id_list = []
    arg_values = []
    for scenario in metafunc.cls.scenarios:
        id_list.append(scenario[0])
        items = scenario[1].items()
        arg_names = [x[0] for x in items]
        arg_values.append([x[1] for x in items])
    metafunc.parametrize(arg_names, arg_values, ids=id_list, scope="class")


# Class Specific Tests


def test_sqlite_store_compile_options():
    options = SQLiteStore.compile_options()
    assert all(isinstance(x, str) for x in options)


def test_sqlite_store_compile_options_exception(monkeypatch):
    monkeypatch.setattr(sqlite3, "sqlite_version_info", (3, 37, 0))
    monkeypatch.setattr(
        SQLiteStore,
        "compile_options",
        lambda x: ["ENABLE_RTREE", "ENABLE_JSON1"],
        raising=True,
    )
    SQLiteStore()
    monkeypatch.setattr(SQLiteStore, "compile_options", lambda x: [], raising=True)
    with pytest.raises(Exception, match="RTREE and JSON1"):
        SQLiteStore()


def test_sqlite_store_compile_options_exception_v3_38(monkeypatch):
    monkeypatch.setattr(sqlite3, "sqlite_version_info", (3, 38, 0))
    monkeypatch.setattr(
        SQLiteStore, "compile_options", lambda x: ["OMIT_JSON"], raising=True
    )
    with pytest.raises(Exception, match="JSON must not"):
        SQLiteStore()


def test_sqlite_store_compile_options_missing_math(monkeypatch, caplog):
    """Test that a warning is shown if the sqlite math module is missing."""
    monkeypatch.setattr(
        SQLiteStore,
        "compile_options",
        lambda x: ["ENABLE_JSON1", "ENABLE_RTREE"],
        raising=True,
    )
    SQLiteStore()
    assert "SQLite math functions are not enabled" in caplog.text


def test_sqlite_store_multiple_connection(tmp_path):
    store = SQLiteStore(tmp_path / "annotations.db")
    store2 = SQLiteStore(tmp_path / "annotations.db")
    assert len(store) == len(store2)


def test_sqlite_store_index_type_error():
    """Test adding an index of invalid type."""
    store = SQLiteStore()
    with pytest.raises(TypeError, match="where"):
        store.create_index("foo", lambda g, p: "foo" in p)


def test_sqlite_store_index_version_error(monkeypatch):
    """Test adding an index with SQlite <3.9."""
    store = SQLiteStore()
    monkeypatch.setattr(sqlite3, "sqlite_version_info", (3, 8, 0))
    with pytest.raises(Exception, match="Requires sqlite version 3.9.0"):
        store.create_index("foo", lambda _, p: "foo" in p)


def test_sqlite_store_index_str(fill_store, tmp_path):
    """Test that adding an index improves performance."""
    _, store = fill_store(SQLiteStore, tmp_path / "polygon.db")

    def query():
        """Test query."""
        return store.iquery((0, 0, 1e4, 1e4), where="props['class'] == 0")

    def alt_query():
        """Alternative query to avoid temporary caches giving unfair advantage."""
        return store.iquery((0, 0, 1e4, 1e4), where="has_key(props, 'foo')")

    # Do an initial bunch of queries to initialise any internal state or
    # caches.
    _ = timeit(query, number=10)
    # Time query without index
    t1 = timeit(query, number=50)
    # Create the index
    properties_predicate = "props['class']"
    store.create_index("test_index", properties_predicate)
    # Do another unrelated query
    _ = timeit(alt_query, number=10)
    # Time the original query with the index
    t2 = timeit(query, number=50)
    assert t2 < t1


def test_sqlite_create_index_no_analyze(fill_store, tmp_path):
    """Test that creating an index without ANALYZE."""
    _, store = fill_store(SQLiteStore, tmp_path / "polygon.db")
    properties_predicate = "props['class']"
    store.create_index("test_index", properties_predicate, analyze=False)
    assert "test_index" in store.indexes()


def test_sqlite_pquery_warn_no_index(fill_store):
    """Test that querying without an index warns."""
    _, store = fill_store(SQLiteStore, ":memory:")
    with pytest.warns(UserWarning, match="index"):
        store.pquery("*", unique=False)
    # Check that there is no warning after creating the index
    store.create_index("test_index", "props['class']")
    with pytest.warns(None) as record:
        store.pquery("props['class']")
        assert len(record) == 0


def test_sqlite_store_indexes(fill_store, tmp_path):
    """Test getting a list of index names."""
    _, store = fill_store(SQLiteStore, tmp_path / "polygon.db")
    store.create_index("test_index", "props['class']")
    assert "test_index" in store.indexes()


def test_sqlite_drop_index_error(fill_store, tmp_path):
    """Test dropping an index that does not exist."""
    _, store = fill_store(SQLiteStore, tmp_path / "polygon.db")
    with pytest.raises(sqlite3.OperationalError, match="no such index"):
        store.drop_index("test_index")


def test_sqlite_store_unsupported_compression(sample_triangle):
    """Test that using an unsupported compression str raises error."""
    store = SQLiteStore(compression="foo")
    with pytest.raises(Exception, match="Unsupported"):
        _ = store.serialise_geometry(sample_triangle)


def test_sqlite_optimize(fill_store, tmp_path):
    """Test optimizing the database."""
    _, store = fill_store(SQLiteStore, tmp_path / "polygon.db")
    store.optimize()


def test_sqlite_store_no_compression(sample_triangle):
    """Test that using no compression raises no error."""
    store = SQLiteStore(compression=None)
    serialised = store.serialise_geometry(sample_triangle)
    deserialised = store.deserialize_geometry(serialised)
    assert deserialised.wkb == sample_triangle.wkb


def test_sqlite_store_unsupported_decompression():
    """Test that using an unsupported decompression str raises error."""
    store = SQLiteStore(compression="foo")
    with pytest.raises(Exception, match="Unsupported"):
        _ = store.deserialize_geometry(bytes())


def test_sqlite_store_wkt_deserialisation(sample_triangle):
    """Test WKT deserialisation."""
    store = SQLiteStore(compression=None)
    wkt = sample_triangle.wkt
    geom = store.deserialize_geometry(wkt)
    assert geom == sample_triangle


def test_sqlite_store_wkb_deserialisation(sample_triangle):
    """Test WKB deserialisation.

    Test the default stattic method in the ABC.

    """
    wkb = sample_triangle.wkb
    geom = AnnotationStore.deserialize_geometry(wkb)
    assert geom == sample_triangle


def test_sqlite_store_metadata_get_key():
    """Test getting a metadata entry."""
    store = SQLiteStore()
    assert store.metadata["compression"] == "zlib"


def test_sqlite_store_metadata_get_keyerror():
    """Test getting a metadata entry that does not exists."""
    store = SQLiteStore()
    with pytest.raises(KeyError):
        store.metadata["foo"]


def test_sqlite_store_metadata_delete_keyerror():
    """Test deleting a metadata entry that does not exists."""
    store = SQLiteStore(compression=None)
    with pytest.raises(KeyError):
        del store.metadata["foo"]


def test_sqlite_store_metadata_delete():
    """Test adding and deleting a metadata entry."""
    store = SQLiteStore(compression=None)
    store.metadata["foo"] = 1
    assert "foo" in store.metadata
    del store.metadata["foo"]
    assert "foo" not in store.metadata


def test_sqlite_store_metadata_iter():
    """Test iterating over metadata entries."""
    conn = sqlite3.Connection(":memory:")
    metadata = SQLiteMetadata(conn)
    metadata["foo"] = 1
    metadata["bar"] = 2
    assert set(metadata.keys()) == {"foo", "bar"}


def test_sqlite_store_metadata_len():
    """Test len of metadata entries."""
    conn = sqlite3.Connection(":memory:")
    metadata = SQLiteMetadata(conn)
    metadata["foo"] = 1
    metadata["bar"] = 2
    assert len(metadata) == 2


def test_sqlite_drop_index():
    """Test creating and dropping an index."""
    store = SQLiteStore()
    store.create_index("foo", "props['class']")
    assert "foo" in store.indexes()
    store.drop_index("foo")
    assert "foo" not in store.indexes()


def test_sqlite_drop_index_fail():
    """Test dropping an index that does not exist."""
    store = SQLiteStore()
    with pytest.raises(sqlite3.OperationalError):
        store.drop_index("foo")


def test_sqlite_optimize_no_vacuum(fill_store, tmp_path):
    """Test running the optimize function on an SQLiteStore without VACUUM."""
    _, store = fill_store(SQLiteStore, tmp_path / "polygon.db")
    store.optimize(limit=0, vacuum=False)


def test_annotation_to_geojson():
    """Test converting an annotation to geojson."""
    annotation = Annotation(
        geometry=Point(0, 0),
        properties={"foo": "bar", "baz": "qux"},
    )
    geojson = json.loads(annotation.to_geojson())
    assert geojson["type"] == "Feature"
    assert geojson["geometry"]["type"] == "Point"
    assert geojson["properties"] == {"foo": "bar", "baz": "qux"}


def test_remove_area_column(fill_store):
    """Test removing an area column."""
    _, store = fill_store(SQLiteStore, ":memory:")
    store.remove_area_column()
    assert "area" not in store._get_table_columns()
    result = store.query((0, 0, 1000, 1000))
    assert len(result) == 200

<<<<<<< HEAD
    store.add_area_column()
    assert "area" in store.indexes()
    store.remove_area_column()
    # Check that the index is removed if its there
    assert "area" not in store.indexes()

=======
>>>>>>> bb4f3a91

def test_remove_area_column_indexed(fill_store):
    """Test removing an area column if theres an index on it."""
    _, store = fill_store(SQLiteStore, ":memory:")
    store.create_index("area", '"area"')
    store.remove_area_column()
    assert "area" not in store._get_table_columns()
    result = store.query((0, 0, 1000, 1000))
    assert len(result) == 200


def test_add_area_column(fill_store):
    """Test adding an area column."""
    _, store = fill_store(SQLiteStore, ":memory:")
    store.remove_area_column()
    store.add_area_column()
    assert "area" in store.indexes()
    assert "area" in store._get_table_columns()

    # check the results are properly sorted by area
    result = store.query((0, 0, 100, 100))
    areas = [ann.geometry.area for ann in result.values()]
    assert areas == sorted(areas, reverse=True)

    # check add index option of add_area_column
    _, store = fill_store(SQLiteStore, ":memory:")
    store.remove_area_column()
    assert "area" not in store.indexes()
    store.add_area_column(False)
    assert "area" not in store.indexes()


def test_query_min_area(fill_store):
    """Test querying with a minimum area."""
    _, store = fill_store(SQLiteStore, ":memory:")
    result = store.query((0, 0, 1000, 1000), min_area=1)
    assert len(result) == 100  # should only get cells, pts are too small


def test_query_min_area_no_area_column(fill_store):
    """Test querying with a minimum area when there is no area column."""
    _, store = fill_store(SQLiteStore, ":memory:")
    store.remove_area_column()
    with pytest.raises(ValueError, match="without an area column"):
        store.query((0, 0, 1000, 1000), min_area=1)


def test_auto_commit(fill_store, tmp_path):
    """Test auto commit.

    Check that if auto-commit is False, the changes are not committed until
    commit() is called.

    """
    _, store = fill_store(SQLiteStore, tmp_path / "polygon.db")
    store.close()
    store = SQLiteStore(tmp_path / "polygon.db", auto_commit=False)
    keys = list(store.keys())
    store.patch(keys[0], Point(-500, -500))
    store.append_many([Annotation(Point(10, 10), {}), Annotation(Point(20, 20), {})])
    store.remove_many(keys[5:10])
    store.clear()
    store.close()
    store = SQLiteStore(tmp_path / "polygon.db")
    result = store.query((0, 0, 1000, 1000))
    assert len(result) == 200  # check none of the changes were committed
    store = SQLiteStore(tmp_path / "polygon2.db", auto_commit=False)
    store.append_many([Annotation(Point(10, 10), {}), Annotation(Point(20, 20), {})])
    store.commit()
    store.close()
    store = SQLiteStore(tmp_path / "polygon2.db")
    assert len(store) == 2  # check explicitly committing works


# Annotation Store Interface Tests (AnnotationStoreABC)


class TestStore:
    scenarios = [
        ("Dictionary", {"store_cls": DictionaryStore}),
        ("SQLite", {"store_cls": SQLiteStore}),
    ]

    @staticmethod
    def test_open_close(fill_store, tmp_path, store_cls):
        """Test opening and closing a store."""
        path = tmp_path / "polygons"
        keys, store = fill_store(store_cls, path)
        store.close()
        store2 = store.open(path)
        assert len(store2) == len(keys)

    @staticmethod
    def test_append_many(cell_grid, tmp_path, store_cls):
        """Test bulk append of annotations."""
        store = store_cls(tmp_path / "polygons")
        annotations = [
            Annotation(cell, {"class": random.randint(0, 6)}) for cell in cell_grid
        ]
        keys = store.append_many(annotations)
        assert len(keys) == len(cell_grid)

    @staticmethod
    def test_append_many_with_keys(cell_grid, tmp_path, store_cls):
        """Test bulk append of annotations with keys."""
        store = store_cls(tmp_path / "polygons")
        annotations = [
            Annotation(cell, {"class": random.randint(0, 6)}) for cell in cell_grid
        ]
        keys = [chr(n) for n, _ in enumerate(annotations)]
        returned_keys = store.append_many(annotations, keys=keys)
        assert len(returned_keys) == len(cell_grid)
        assert keys == returned_keys

    @staticmethod
    def test_append_many_with_keys_len_mismatch(cell_grid, tmp_path, store_cls):
        """Test bulk append of annotations with keys of wrong length."""
        store = store_cls(tmp_path / "polygons")
        annotations = [
            Annotation(cell, {"class": random.randint(0, 6)}) for cell in cell_grid
        ]
        keys = ["foo"]
        with pytest.raises(ValueError, match="equal"):
            store.append_many(annotations, keys=keys)

    @staticmethod
    def test_query_bbox(fill_store, tmp_path, store_cls):
        """Test query with a bounding box."""
        _, store = fill_store(store_cls, tmp_path / "polygon.db")
        results = store.query((0, 0, 25, 25))
        assert len(results) == 8

    @staticmethod
    def test_iquery_bbox(fill_store, tmp_path, store_cls):
        """Test iquery with a bounding box."""
        _, store = fill_store(store_cls, tmp_path / "polygon.db")
        results = store.iquery((0, 0, 25, 25))
        assert len(results) == 8
        assert all(isinstance(key, str) for key in results)

    @staticmethod
    def test_query_polygon(fill_store, tmp_path, store_cls):
        """Test query with a non-rectangular geometry."""
        _, store = fill_store(store_cls, tmp_path / "polygon.db")
        results = store.query(Polygon([(0, 0), (0, 25), (1, 1), (25, 0)]))
        assert len(results) == 6
        assert all(isinstance(ann, Annotation) for ann in results.values())

    @staticmethod
    def test_iquery_polygon(fill_store, tmp_path, store_cls):
        """Test iquery with a non-rectangular geometry."""
        _, store = fill_store(store_cls, tmp_path / "polygon.db")
        results = store.iquery(Polygon([(0, 0), (0, 25), (1, 1), (25, 0)]))
        assert len(results) == 6
        assert all(isinstance(key, str) for key in results)

    @staticmethod
    def test_patch(fill_store, tmp_path, store_cls):
        """Test patching an annotation."""
        keys, store = fill_store(store_cls, tmp_path / "polygon.db")
        key = keys[0]
        new_geometry = Polygon([(0, 0), (1, 1), (2, 2)])
        # Geometry update
        store.patch(key, new_geometry)
        assert store[key].geometry == new_geometry
        # Properties update
        store.patch(key, properties={"abc": 123})
        assert store[key].properties["abc"] == 123

    @staticmethod
    def test_patch_append(fill_store, tmp_path, store_cls):
        """Test patching an annotation that does not exist."""
        _, store = fill_store(store_cls, tmp_path / "polygon.db")
        new_geometry = Polygon([(0, 0), (1, 1), (2, 2)])
        store.patch("foo", new_geometry)
        assert store["foo"].geometry == new_geometry

    @staticmethod
    def test_patch_many(fill_store, tmp_path, store_cls):
        """Test bulk patch."""
        keys, store = fill_store(store_cls, tmp_path / "polygon.db")
        new_geometry = Polygon([(0, 0), (1, 1), (2, 2)])
        store.patch_many(
            keys, repeat(new_geometry, len(keys)), repeat({"abc": 123}, len(keys))
        )

        for _, key in enumerate(keys[:10]):
            assert store[key].geometry == new_geometry
            assert store[key].properties["abc"] == 123

    @staticmethod
    def test_patch_many_no_properies(fill_store, tmp_path, store_cls):
        """Test bulk patch with no properties."""
        keys, store = fill_store(store_cls, tmp_path / "polygon.db")
        new_geometry = Polygon([(0, 0), (1, 1), (2, 2)])
        store.patch_many(keys, repeat(new_geometry, len(keys)))

        for _, key in enumerate(keys[:10]):
            assert store[key].geometry == new_geometry
            assert store[key].properties == {}

    @staticmethod
    def test_patch_many_no_geometry(fill_store, tmp_path, store_cls):
        """Test bulk patch with no geometry."""
        keys, store = fill_store(store_cls, tmp_path / "polygon.db")
        store.patch_many(keys, properties_iter=repeat({"abc": 123}, len(keys)))

        for _, key in enumerate(keys[:10]):
            assert store[key].geometry is not None
            assert store[key].properties["abc"] == 123

    @staticmethod
    def test_patch_many_no_geometry_no_properties(fill_store, tmp_path, store_cls):
        """Test bulk patch with no geometry and no properties."""
        keys, store = fill_store(store_cls, tmp_path / "polygon.db")
        with pytest.raises(ValueError, match="At least one"):
            store.patch_many(keys)

    @staticmethod
    def test_patch_many_append(fill_store, tmp_path, store_cls):
        """Test bulk patching annotations that do not exist."""
        _, store = fill_store(store_cls, tmp_path / "polygon.db")
        new_geometry = Polygon([(0, 0), (1, 1), (2, 2)])
        store.patch_many(["foo", "bar"], repeat(new_geometry, 2))
        assert store["foo"].geometry == new_geometry
        assert store["bar"].geometry == new_geometry

    @staticmethod
    def test_patch_many_len_mismatch(fill_store, tmp_path, store_cls):
        """Test bulk patch with wrong number of keys."""
        keys, store = fill_store(store_cls, tmp_path / "polygon.db")
        new_geometry = Polygon([(0, 0), (1, 1), (2, 2)])
        with pytest.raises(ValueError, match="equal"):
            store.patch_many(keys[1:], repeat(new_geometry, 10))

    @staticmethod
    def test_keys(fill_store, tmp_path, store_cls):
        """Test getting an keys iterator."""
        keys, store = fill_store(store_cls, tmp_path / "polygon.db")
        keys = list(keys)
        assert len(list(store.keys())) == len(keys)
        assert isinstance(list(store.keys())[0], type(keys[0]))

    @staticmethod
    def test_remove(fill_store, tmp_path, store_cls):
        """Test removing an annotation."""
        keys, store = fill_store(store_cls, tmp_path / "polygon.db")
        key = keys[0]
        store.remove(key)
        assert len(store) == FILLED_LEN - 1

    @staticmethod
    def test_delitem(fill_store, tmp_path, store_cls):
        """Test using the delitem syntax."""
        keys, store = fill_store(store_cls, tmp_path / "polygon.db")
        key = keys[0]
        del store[key]
        assert len(store) == FILLED_LEN - 1

    @staticmethod
    def test_remove_many(fill_store, tmp_path, store_cls):
        """Test bulk deletion."""
        keys, store = fill_store(store_cls, tmp_path / "polygon.db")
        store.remove_many(keys)
        assert len(store) == 0

    @staticmethod
    def test_len(fill_store, tmp_path, store_cls):
        """Test finding the number of annotation via the len operator."""
        _, store = fill_store(store_cls, tmp_path / "polygon.db")
        assert len(store) == FILLED_LEN

    @staticmethod
    def test_contains(fill_store, tmp_path, store_cls):
        """Test using the contains (in) operator."""
        keys, store = fill_store(store_cls, tmp_path / "polygon.db")
        for key in keys:
            assert key in store

    @staticmethod
    def test_iter(fill_store, tmp_path, store_cls):
        """Test iterating over the store."""
        keys, store = fill_store(store_cls, tmp_path / "polygon.db")
        for key in store:
            assert key in keys

    @staticmethod
    def test_getitem(fill_store, tmp_path, sample_triangle, store_cls):
        """Test the getitem syntax."""
        _, store = fill_store(store_cls, tmp_path / "polygon.db")
        key = store.append(Annotation(sample_triangle))
        annotation = store[key]
        assert annotation.geometry == sample_triangle
        assert annotation.properties == {}

    @staticmethod
    def test_setitem(fill_store, tmp_path, sample_triangle, store_cls):
        """Test the setitem syntax."""
        _, store = fill_store(store_cls, tmp_path / "polygon.db")
        key = store.append(Annotation(sample_triangle))
        new_geometry = Polygon([(0, 0), (1, 1), (2, 2)])
        new_properties = {"abc": 123}
        store[key] = Annotation(new_geometry, new_properties)
        assert store[key] == Annotation(new_geometry, new_properties)

    @staticmethod
    def test_getitem_setitem_cycle(fill_store, tmp_path, sample_triangle, store_cls):
        """Test getting an setting an annotation."""
        _, store = fill_store(store_cls, tmp_path / "polygon.db")
        key = store.append(Annotation(sample_triangle, {"class": 0}))
        annotation = store[key]
        store[key] = annotation
        assert store[key] == annotation

    @staticmethod
    def test_from_dataframe(cell_grid, store_cls):
        """Test loading from to a pandas dataframe."""
        df = pd.DataFrame.from_records(
            [
                {
                    "geometry": cell,
                    "row_id": n,
                }
                for n, cell in enumerate(cell_grid)
            ]
        )
        store = store_cls.from_dataframe(df)
        keys = list(store.keys())
        annotation = store[keys[0]]
        assert "row_id" in annotation.properties

    @staticmethod
    def test_to_dataframe(fill_store, tmp_path, store_cls):
        """Test converting to a pandas dataframe."""
        _, store = fill_store(store_cls, tmp_path / "polygon.db")
        df = store.to_dataframe()
        assert isinstance(df, pd.DataFrame)
        assert len(df) == FILLED_LEN
        assert "geometry" in df.columns
        assert df.index.name == "key"
        assert isinstance(df.geometry.iloc[0], Polygon)

    @staticmethod
    def test_features(fill_store, tmp_path, store_cls):
        """Test converting to a features dictionaries."""
        _, store = fill_store(store_cls, tmp_path / "polygon.db")
        features = store.features()
        assert isinstance(features, Generator)
        features = list(features)
        assert len(features) == FILLED_LEN
        assert isinstance(features[0], dict)
        assert all(
            {"type", "geometry", "properties"} == set(f.keys()) for f in features
        )

    @staticmethod
    def test_to_geodict(fill_store, tmp_path, store_cls):
        """Test converting to a geodict."""
        _, store = fill_store(store_cls, tmp_path / "polygon.db")
        geodict = store.to_geodict()
        assert isinstance(geodict, dict)
        assert "features" in geodict
        assert "type" in geodict
        assert geodict["type"] == "FeatureCollection"
        assert geodict["features"] == list(store.features())

    @staticmethod
    def test_from_geojson_str(fill_store, tmp_path, store_cls):
        """Test loading from geojson with a file path string."""
        _, store = fill_store(store_cls, tmp_path / "polygon.db")
        geojson = store.to_geojson()
        store2 = store_cls.from_geojson(geojson)
        assert len(store) == len(store2)

    @staticmethod
    def test_from_geojson_file(fill_store, tmp_path, store_cls):
        """Test loading from geojson with a file handle."""
        _, store = fill_store(store_cls, tmp_path / "polygon.db")
        store.to_geojson(tmp_path / "polygon.json")
        with open(tmp_path / "polygon.json", "r") as file_handle:
            store2 = store_cls.from_geojson(file_handle)
        assert len(store) == len(store2)

    @staticmethod
    def test_from_geojson_path(fill_store, tmp_path, store_cls):
        """Test loading from geojson with a file path."""
        _, store = fill_store(store_cls, tmp_path / "polygon.db")
        store.to_geojson(tmp_path / "polygon.json")
        store2 = store_cls.from_geojson(tmp_path / "polygon.json")
        assert len(store) == len(store2)

    @staticmethod
    def test_from_geojson_path_transform(fill_store, tmp_path, store_cls):
        """Test loading from geojson with a transform."""
        _, store = fill_store(store_cls, tmp_path / "polygon.db")
        com = annotations_center_of_mass(list(store.values()))
        store.to_geojson(tmp_path / "polygon.json")
<<<<<<< HEAD
        # load the store translated relative to (100,100) and scaled by 2
        store2 = store_cls.from_geojson(
            tmp_path / "polygon.json", scale_factor=2, relative_to=(100, 100)
=======
        # load the store translated so that origin is (100,100) and scaled by 2
        store2 = store_cls.from_geojson(
            tmp_path / "polygon.json", scale_factor=(2, 2), origin=(100, 100)
>>>>>>> bb4f3a91
        )
        assert len(store) == len(store2)
        com2 = annotations_center_of_mass(list(store2.values()))
        assert com2.x == pytest.approx((com.x - 100) * 2)
        assert com2.y == pytest.approx((com.y - 100) * 2)

    @staticmethod
<<<<<<< HEAD
    def test_transform_db(fill_store, tmp_path, store_cls):
=======
    def test_transform(fill_store, tmp_path, store_cls):
>>>>>>> bb4f3a91
        """Test translating a store."""

        def test_translation(geom):
            """Performs a translation of input geometry."""
            return affinity.translate(geom, 100, 100)

        _, store = fill_store(store_cls, tmp_path / "polygon.db")
        com = annotations_center_of_mass(list(store.values()))
<<<<<<< HEAD
        store.transform_db(test_translation)
=======
        store.transform(test_translation)
>>>>>>> bb4f3a91
        com2 = annotations_center_of_mass(list(store.values()))
        assert com2.x - com.x == pytest.approx(100)
        assert com2.y - com.y == pytest.approx(100)

    @staticmethod
    def test_to_geojson_str(fill_store, tmp_path, store_cls):
        """Test exporting to ndjson with a file path string."""
        _, store = fill_store(store_cls, tmp_path / "polygon.db")
        geojson = store.to_geojson()
        assert isinstance(geojson, str)
        geodict = json.loads(geojson)
        assert "features" in geodict
        assert "type" in geodict
        assert geodict["type"] == "FeatureCollection"
        assert len(geodict["features"]) == len(list(store.features()))

    @staticmethod
    def test_to_geojson_file(fill_store, tmp_path, store_cls):
        """Test exporting to ndjson with a file handle."""
        _, store = fill_store(store_cls, tmp_path / "polygon.db")
        with open(tmp_path / "polygon.json", "w") as fh:
            geojson = store.to_geojson(full_path=fh)
        assert geojson is None
        with open(tmp_path / "polygon.json", "r") as fh:
            geodict = json.load(fh)
        assert "features" in geodict
        assert "type" in geodict
        assert geodict["type"] == "FeatureCollection"
        assert len(geodict["features"]) == len(list(store.features()))

    @staticmethod
    def test_to_geojson_path(fill_store, tmp_path, store_cls):
        """Test exporting to geojson with a file path."""
        _, store = fill_store(store_cls, tmp_path / "polygon.db")
        geojson = store.to_geojson(full_path=tmp_path / "polygon.json")
        assert geojson is None
        with open(tmp_path / "polygon.json", "r") as fh:
            geodict = json.load(fh)
        assert "features" in geodict
        assert "type" in geodict
        assert geodict["type"] == "FeatureCollection"
        assert len(geodict["features"]) == len(list(store.features()))

    @staticmethod
    def test_to_ndjson_str(fill_store, tmp_path, store_cls):
        """Test exporting to ndjson with a file path string."""
        _, store = fill_store(store_cls, tmp_path / "polygon.db")
        ndjson = store.to_ndjson()
        for line in ndjson.split():
            assert isinstance(line, str)
            feature = json.loads(line)
            assert "type" in feature
            assert "geometry" in feature
            assert "properties" in feature

    @staticmethod
    def test_to_ndjson_file(fill_store, tmp_path, store_cls):
        """Test exporting to ndjson with a file handle."""
        _, store = fill_store(store_cls, tmp_path / "polygon.db")
        with open(tmp_path / "polygon.ndjson", "w") as fh:
            ndjson = store.to_ndjson(full_path=fh)
        assert ndjson is None
        with open(tmp_path / "polygon.ndjson", "r") as fh:
            for line in fh.readlines():
                assert isinstance(line, str)
                feature = json.loads(line)
                assert "type" in feature
                assert "geometry" in feature
                assert "properties" in feature

    @staticmethod
    def test_to_ndjson_path(fill_store, tmp_path, store_cls):
        """Test exporting to ndjson with a file path."""
        _, store = fill_store(store_cls, tmp_path / "polygon.db")
        ndjson = store.to_ndjson(full_path=tmp_path / "polygon.ndjson")
        assert ndjson is None
        with open(tmp_path / "polygon.ndjson", "r") as fh:
            for line in fh.readlines():
                assert isinstance(line, str)
                feature = json.loads(line)
                assert "type" in feature
                assert "geometry" in feature
                assert "properties" in feature

    @staticmethod
    def test_dump(fill_store, tmp_path, store_cls):
        """Test dumping to a file path."""
        _, store = fill_store(store_cls, ":memory:")
        store.dump(tmp_path / "dump_test.db")
        assert (tmp_path / "dump_test.db").stat().st_size > 0

    @staticmethod
    def test_dump_file_handle(fill_store, tmp_path, store_cls):
        """Test dumping to a file handle."""
        _, store = fill_store(store_cls, ":memory:")
        with open(tmp_path / "dump_test.db", "w") as fh:
            store.dump(fh)
        assert (tmp_path / "dump_test.db").stat().st_size > 0

    @staticmethod
    def test_dumps(fill_store, store_cls):
        """Test dumping by returning a string."""
        _, store = fill_store(store_cls, ":memory:")
        string = store.dumps()
        assert isinstance(string, str)

    @staticmethod
    def test_iquery_predicate_str(fill_store, store_cls):
        """Test iquering with a predicate string."""
        keys, store = fill_store(store_cls, ":memory:")
        store.patch(keys[0], properties={"class": 123})
        results = store.iquery((0, 0, 1024, 1024), where="props.get('class') == 123")
        assert len(results) == 1
        assert results[0] == keys[0]

    @staticmethod
    def test_iquery_predicate_callable(fill_store, store_cls):
        """Test iquering with a predicate function."""
        keys, store = fill_store(store_cls, ":memory:")
        store.patch(keys[0], properties={"class": 123})
        results = store.iquery(
            (0, 0, 1024, 1024),
            where=lambda props: props.get("class") == 123,
        )
        assert len(results) == 1
        assert results[0] == keys[0]

    @staticmethod
    def test_iquery_predicate_pickle(fill_store, store_cls):
        """Test iquering with a pickled predicate function."""
        keys, store = fill_store(store_cls, ":memory:")
        store.patch(keys[0], properties={"class": 123})

        results = store.query((0, 0, 1024, 1024), where=pickle.dumps(sample_where_123))
        assert len(results) == 1

    @staticmethod
    def test_query_predicate_str(fill_store, store_cls):
        """Test quering with a predicate string."""
        keys, store = fill_store(store_cls, ":memory:")
        store.patch(keys[0], properties={"class": 123})
        results = store.query((0, 0, 1024, 1024), where="props.get('class') == 123")
        assert len(results) == 1

    @staticmethod
    def test_query_predicate_callable(fill_store, store_cls):
        """Test quering with a predicate function."""
        keys, store = fill_store(store_cls, ":memory:")
        store.patch(keys[0], properties={"class": 123})
        results = store.query(
            # (0, 0, 1024, 1024),
            where=lambda props: props.get("class")
            == 123,
        )
        assert len(results) == 1

    @staticmethod
    def test_query_predicate_pickle(fill_store, store_cls):
        """Test quering with a pickled predicate function."""
        keys, store = fill_store(store_cls, ":memory:")
        store.patch(keys[0], properties={"class": 123})

        results = store.query((0, 0, 1024, 1024), where=pickle.dumps(sample_where_123))
        assert len(results) == 1

    @staticmethod
    def test_append_invalid_geometry(fill_store, store_cls):
        """Test that appending invalid geometry raises an exception."""
        store = store_cls()
        with pytest.raises((TypeError, AttributeError)):
            store.append("point", {})

    @staticmethod
    def test_update_invalid_geometry(fill_store, store_cls):
        """Test that updating  a new key and None geometry raises an exception."""
        store = store_cls()
        key = "foo"
        with pytest.raises((TypeError, AttributeError)):
            store.patch(key, geometry=None, properties={"class": 123})

    @staticmethod
    def test_pop_key(fill_store, store_cls):
        """Test popping an annotation by key."""
        keys, store = fill_store(store_cls, ":memory:")
        assert keys[0] in store
        annotation = store.pop(keys[0])
        assert keys[0] not in store
        assert annotation not in store.values()

    @staticmethod
    def test_pop_key_error(fill_store, store_cls):
        """Test that popping a key that is not in the store raises an exception."""
        store = store_cls()
        with pytest.raises(KeyError):
            store.pop("foo")

    @staticmethod
    def test_popitem(fill_store, store_cls):
        """Test popping a key and annotation by key."""
        keys, store = fill_store(store_cls, ":memory:")
        key, annotation = store.popitem()
        assert key in keys
        assert key not in store
        assert annotation not in store.values()

    @staticmethod
    def test_popitem_empty_error(fill_store, store_cls):
        """Test that popping an empty store raises an exception."""
        store = store_cls()
        with pytest.raises(KeyError):
            store.popitem()

    @staticmethod
    def test_setdefault(fill_store, store_cls, sample_triangle):
        """Test setting a default value for a key."""
        store = store_cls()
        default = Annotation(sample_triangle)
        assert "foo" not in store
        assert store.setdefault("foo", default) == default
        assert "foo" in store
        assert default in store.values()

    @staticmethod
    def test_setdefault_error(fill_store, store_cls, sample_triangle):
        """Test setting a default value for a key with invalid type."""
        store = store_cls()
        with pytest.raises(TypeError):
            store.setdefault("foo", {})

    @staticmethod
    def test_get(fill_store, store_cls):
        """Test getting an annotation by key."""
        keys, store = fill_store(store_cls, ":memory:")
        assert keys[0] in store
        assert store.get(keys[0]) == store[keys[0]]

    @staticmethod
    def test_get_default(fill_store, store_cls):
        """Test getting a default value for a key."""
        store = store_cls()
        assert "foo" not in store
        assert store.get("foo") is None

    @staticmethod
    def test_eq(fill_store, store_cls):
        """Test comparing two stores for equality."""
        store1 = store_cls()
        store2 = store_cls()
        assert store1 == store2

        store1 = fill_store(store_cls, ":memory:")[1]
        assert store1 != store2

        for key, value in store1.items():
            store2[key] = value
        assert store1 == store2

    @staticmethod
    def test_ne(fill_store, store_cls):
        """Test comparing two stores for inequality."""
        store1 = fill_store(store_cls, ":memory:")[1]
        store2 = fill_store(store_cls, ":memory:")[1]
        assert store1 != store2

    @staticmethod
    def test_clear(fill_store, store_cls):
        """Test clearing a store."""
        keys, store = fill_store(store_cls, ":memory:")
        store.clear()
        assert keys[0] not in store
        assert len(store) == 0
        assert not store

    @staticmethod
    def test_update(fill_store, store_cls, sample_triangle):
        """Test updating a store with a dictionary."""
        _, store = fill_store(store_cls, ":memory:")
        annotations = {
            "foo": Annotation(sample_triangle),
        }
        assert "foo" not in store
        store.update(annotations)
        assert "foo" in store
        assert store["foo"] == annotations["foo"]

    @staticmethod
    def test_cast_dict(fill_store, store_cls):
        """Test casting a store to a dictionary."""
        keys, store = fill_store(store_cls, ":memory:")
        store_dict = dict(store)
        assert keys[0] in store_dict
        assert store[keys[0]] in store_dict.values()

    @staticmethod
    def test_query_invalid_geometry_predicate(fill_store, store_cls):
        """Test that invalid geometry predicate raises an exception."""
        store = store_cls()
        with pytest.raises(ValueError, match="Invalid geometry predicate"):
            store.query((0, 0, 1024, 1024), geometry_predicate="foo")

    @staticmethod
    def test_query_no_geometry_or_where(fill_store, store_cls):
        """Test that query raises exception when no geometry or predicate given."""
        store = store_cls()
        with pytest.raises(ValueError, match="At least one of"):
            store.query()

    @staticmethod
    def test_iquery_invalid_geometry_predicate(fill_store, store_cls):
        """Test that invalid geometry predicate raises an exception."""
        store = store_cls()
        with pytest.raises(ValueError, match="Invalid geometry predicate"):
            store.iquery((0, 0, 1024, 1024), geometry_predicate="foo")

    @staticmethod
    def test_serialise_deseialise_geometry(fill_store, store_cls):
        """Test that geometry can be serialised and deserialised."""
        _, store = fill_store(store_cls, ":memory:")
        for _, annotation in store.items():
            geometry = annotation.geometry
            serialised = store.serialise_geometry(geometry)
            deserialised = store.deserialize_geometry(serialised)
            if isinstance(serialised, str):
                assert geometry.wkt == deserialised.wkt
            else:
                assert geometry.wkb == deserialised.wkb

    @staticmethod
    def test_commit(fill_store, store_cls, tmp_path):
        """Test committing a store."""
        store_path = tmp_path / "test_store"
        test_store = store_cls(store_path)
        test_store["foo"] = Annotation(Point(0, 0))
        test_store.commit()
        assert store_path.exists()
        test_store.close()
        del test_store  # skipcq: PTC-W0043
        test_store = store_cls(store_path)
        assert "foo" in test_store

    @staticmethod
    def test_load_cases_error(fill_store, store_cls):
        """Test that loading a store with an invalid file handle raises an exception."""
        store = store_cls()
        with pytest.raises(IOError, match="Invalid file handle or path"):
            store._load_cases(["foo"], lambda: None, lambda: None)

    @staticmethod
    def test_py37_init(fill_store, store_cls, monkeypatch):
        """Test that __init__ is compatible with Python 3.7."""
        py37_version = (3, 7, 0)

        class Connection(sqlite3.Connection):
            """Mock SQLite connection."""

            def create_function(self, name: str, num_params: int, func: Any) -> None:
                """Mock create_function without `deterministic` kwarg."""
                return self.create_function(self, name, num_params)

        monkeypatch.setattr(sys, "version_info", py37_version)
        monkeypatch.setattr(sqlite3, "Connection", Connection)
        _ = store_cls()

    @staticmethod
    def test_bquery(fill_store, store_cls):
        """Test querying a store with a bounding box."""
        _, store = fill_store(store_cls, ":memory:")
        dictionary = store.bquery((0, 0, 1e10, 1e10))
        assert isinstance(dictionary, dict)
        assert len(dictionary) == len(store)

    @staticmethod
    def test_bquery_polygon(fill_store, store_cls):
        """Test querying a store with a polygon."""
        _, store = fill_store(store_cls, ":memory:")
        dictionary = store.bquery(Polygon.from_bounds(0, 0, 1e10, 1e10))
        assert isinstance(dictionary, dict)
        assert len(dictionary) == len(store)

    @staticmethod
    def test_bquery_callable(fill_store, store_cls):
        """Test querying a store with a bounding box and a callable where."""
        keys, store = fill_store(store_cls, ":memory:")
        store.patch(keys[0], properties={"class": 123})
        dictionary = store.bquery(
            (0, 0, 1e10, 1e10), where=lambda props: props.get("class") == 123
        )
        assert isinstance(dictionary, dict)
        assert len(dictionary) == 1

    @staticmethod
    def test_pquery_all(fill_store, store_cls):
        """Test querying for all properties."""
        keys, store = fill_store(store_cls, ":memory:")
        dictionary = store.pquery("*", unique=False)
        assert isinstance(dictionary, dict)
        assert len(dictionary) == len(store)
        assert isinstance(dictionary[keys[0]], dict)

    @staticmethod
    def test_pquery_all_unique_exception(fill_store, store_cls):
        """Test querying for all properties."""
        _, store = fill_store(store_cls, ":memory:")
        with pytest.raises(ValueError, match="unique"):
            _ = store.pquery("*", unique=True)

    @staticmethod
    def test_pquery_unique(fill_store, store_cls):
        """Test querying for properties."""
        _, store = fill_store(store_cls, ":memory:")
        result_set = store.pquery(select="props.get('class')")
        assert isinstance(result_set, set)
        assert result_set == {0, 1, 2, 3, 4, None}

    @staticmethod
    def test_pquery_unique_with_geometry(fill_store, store_cls):
        """Test querying for properties with a geometry intersection."""
        _, store = fill_store(store_cls, ":memory:")
        result_set = store.pquery(
            select="props.get('class')",
            geometry=Polygon.from_bounds(0, 0, 128, 128),
        )
        assert isinstance(result_set, set)
        assert result_set == {0, 1, 2, 3, 4, None}

    @staticmethod
    def test_pquery_unique_with_where(fill_store, store_cls):
        """Test querying for properties with a where predicate."""
        _, store = fill_store(store_cls, ":memory:")
        result_set = store.pquery(
            select="props.get('class')",
            where="props.get('class') == 1",
        )
        assert isinstance(result_set, set)
        assert result_set == {1}

    @staticmethod
    def test_pquery_unique_with_geometry_and_where(fill_store, store_cls):
        """Test querying for properties with a geometry and where predicate."""
        _, store = fill_store(store_cls, ":memory:")
        result_set = store.pquery(
            select="props.get('class')",
            geometry=Polygon.from_bounds(0, 0, 128, 128),
            where="props.get('class') == 1",
        )
        assert isinstance(result_set, set)
        assert result_set == {1}

    @staticmethod
    def test_pquery_callable_unique(fill_store, store_cls):
        """Test querying for properties with a callable select and where."""
        _, store = fill_store(store_cls, ":memory:")
        result_set = store.pquery(
            select=lambda props: (props.get("class"),),
            where=lambda props: props.get("class") == 1,
            unique=True,
        )
        assert isinstance(result_set, set)
        assert result_set == {1}

    @staticmethod
    def test_pquery_callable_unique_no_squeeze(fill_store, store_cls):
        """Test querying for properties with a callable select and where."""
        _, store = fill_store(store_cls, ":memory:")
        result_set = store.pquery(
            select=sample_select,
            where=sample_where_1,
            unique=True,
            squeeze=False,
        )
        assert isinstance(result_set, list)
        assert result_set == [{1}]

    @staticmethod
    def test_pquery_callable_unique_multi_select(fill_store, store_cls):
        """Test querying unique properties with a callable select and where."""
        _, store = fill_store(store_cls, ":memory:")
        result_set = store.pquery(
            select=sample_multi_select,
            where=sample_where_1,
            unique=True,
        )
        assert isinstance(result_set, list)
        assert result_set == [{1}, {1}]

    @staticmethod
    def test_pquery_callable(fill_store, store_cls):
        """Test querying for properties with a callable select and where."""
        _, store = fill_store(store_cls, ":memory:")
        result_set = store.pquery(
            select=lambda props: props.get("class"),
            where=lambda props: props.get("class") == 1,
            unique=False,
        )
        assert isinstance(result_set, dict)
        assert set(result_set.values()) == {1}

    @staticmethod
    def test_pquery_callable_no_where(fill_store, store_cls):
        """Test querying for properties with callable select, no where."""
        _, store = fill_store(store_cls, ":memory:")
        result_set = store.pquery(
            select=lambda props: props.get("class"),
            where=None,
            unique=False,
        )
        assert isinstance(result_set, dict)
        assert set(result_set.values()).issubset({0, 1, 2, 3, 4, None})

    @staticmethod
    def test_pquery_pickled(fill_store, store_cls):
        """Test querying for properties with a pickled select and where."""
        _, store = fill_store(store_cls, ":memory:")

        result_set = store.pquery(
            select=pickle.dumps(sample_select),
            where=pickle.dumps(sample_where_1),
        )
        assert isinstance(result_set, set)
        assert result_set == {1}

    @staticmethod
    def test_pquery_pickled_no_squeeze(fill_store, store_cls):
        """Test querying for properties with a pickled select and where."""
        _, store = fill_store(store_cls, ":memory:")

        result_set = store.pquery(
            select=pickle.dumps(sample_select),
            where=pickle.dumps(sample_where_1),
            squeeze=False,
        )
        assert isinstance(result_set, list)
        assert result_set == [{1}]

    @staticmethod
    def test_pquery_pickled_multi_select(fill_store, store_cls):
        """Test querying for properties with a pickled select and where."""
        _, store = fill_store(store_cls, ":memory:")

        result_set = store.pquery(
            select=pickle.dumps(sample_multi_select),
            where=pickle.dumps(sample_where_1),
        )
        assert isinstance(result_set, list)
        assert result_set == [{1}, {1}]

    @staticmethod
    def test_pquery_invalid_expression_type(fill_store, store_cls):
        """Test querying for properties with an invalid expression type."""
        _, store = fill_store(store_cls, ":memory:")
        with pytest.raises(TypeError):
            _ = store.pquery(select=123, where=456)

    @staticmethod
    def test_pquery_non_matching_type(fill_store, store_cls):
        """Test querying with a non-matching type for select and where."""
        _, store = fill_store(store_cls, ":memory:")
        with pytest.raises(TypeError):
            _ = store.pquery(select=123, where="foo")

    @staticmethod
    def test_pquery_dict(fill_store, store_cls):
        """Test querying for properties."""
        _, store = fill_store(store_cls, ":memory:")
        dictionary = store.pquery(select="props.get('class')", unique=False)
        assert isinstance(dictionary, dict)
        assert len(dictionary) == len(store)
        assert all(key in store for key in dictionary)

    @staticmethod
    def test_pquery_dict_with_geometry(fill_store, store_cls):
        """Test querying for properties with a geometry intersection."""
        _, store = fill_store(store_cls, ":memory:")
        dictionary = store.pquery(
            select="props.get('class')",
            unique=False,
            geometry=Polygon.from_bounds(0, 0, 128, 128),
        )
        assert isinstance(dictionary, dict)
        assert len(dictionary) < len(store)
        assert all(key in store for key in dictionary)

    @staticmethod
    def test_is_rectangle(store_cls):
        """Test that _is_rectangle returns True only for rectangles."""
        store = store_cls()

        # Clockwise
        assert store._is_rectangle(
            *[
                (1, 0),
                (0, 0),
                (0, 1),
                (1, 1),
            ]
        )

        # Counter-clockwise
        assert store._is_rectangle(
            *[
                (1, 1),
                (0, 1),
                (0, 0),
                (1, 0),
            ]
        )

        # From shapely
        box = Polygon.from_bounds(0, 0, 10, 10)
        assert store._is_rectangle(*box.exterior.coords)

        # Fuzz
        for _ in range(100):
            box = Polygon.from_bounds(*np.random.randint(0, 100, 4))
            assert store._is_rectangle(*box.exterior.coords)

        # Failure case
        assert not store._is_rectangle(
            *[
                (1, 1.5),
                (0, 1),
                (0, 0),
                (1, 0),
            ]
        )

    @staticmethod
    def test_is_rectangle_invalid_input(store_cls):
        """Test that _is_rectangle returns False for invalid input."""
        store = store_cls()
        assert not store._is_rectangle(1, 2, 3, 4)
        assert not store._is_rectangle((0, 0), (0, 1), (1, 1), (1, 0), (2, 0))

    @staticmethod
    def test_is_right_angle(store_cls):
        """Test that _is_right_angle returns True only for right angles."""
        store = store_cls()

        # skipcq
        r"""
        c
        |
        |
        b-----a
        """
        assert store._is_right_angle(
            *[
                (1, 0),
                (0, 0),
                (0, 1),
            ]
        )

        # skipcq
        r"""
        a
        |
        |
        b-----c
        """
        assert store._is_right_angle(
            *[
                (0, 1),
                (0, 0),
                (1, 0),
            ]
        )

        # skipcq
        r"""
           c
            \
             \
        a-----b
        """
        assert not store._is_right_angle(
            *[
                (0, 0),
                (1, 0),
                (0, 1),
            ]
        )

        assert not store._is_right_angle(
            *[
                (1, 0.2),
                (0, 0),
                (0.2, 1),
            ]
        )

    @staticmethod
    def test_box_query_polygon_intersection(store_cls):
        """Test that a box query correctly checks intersections with polygons."""
        store = store_cls()

        # Add a triangle annotation
        store["foo"] = Annotation(Polygon([(0, 10), (10, 10), (10, 0)]))
        # ASCII diagram of the annotation with points labeled from a to
        # c:
        # skipcq
        r"""
        a-----b
         \    |
          \   |
           \  |
            \ |
             \|
              c
        """

        # Query where the bounding boxes overlap but the geometries do
        # not. Should return an empty result.
        # ASCII diagram of the query:
        # skipcq
        r"""
        a-----b
         \    |
          \   |
           \  |
        +--+\ |
        |  | \|
        +--+  c
        """
        result = store.query([0, 0, 4.9, 4.9], geometry_predicate="intersects")
        assert len(result) == 0

        # Query where the bounding boxes overlap and the geometries do.
        # Should return the annotation.
        # ASCII diagram of the query:
        # skipcq
        r"""
        +------+
        a-----b|
        |\    ||
        | \   ||
        |  \  ||
        |   \ ||
        |    \||
        +-----c+
        """
        result = store.query([0, 0, 11, 11], geometry_predicate="intersects")
        assert len(result) == 1

    @staticmethod
    def test_bquery_bounds(fill_store, store_cls):
        """Test querying a store with a bounding box iterable."""
        _, store = fill_store(store_cls, ":memory:")
        dictionary = store.bquery((0, 0, 1e10, 1e10))
        assert isinstance(dictionary, dict)
        assert len(dictionary) == len(store)

    @staticmethod
    def test_validate_equal_lengths(store_cls):
        """Test that equal length lists are valid."""
        store_cls._validate_equal_lengths([1, 2, 3], [1, 2, 3])
        store_cls._validate_equal_lengths()
        with pytest.raises(ValueError, match="equal length"):
            store_cls._validate_equal_lengths([1, 2, 3], [1, 2])

    @staticmethod
    def test_connection_to_path_memory(store_cls):
        """Test converting a :memory: connection to a path."""
        path = store_cls._connection_to_path(":memory:")
        assert path == Path(":memory:")

    @staticmethod
    def test_connection_to_path_type_error(store_cls):
        """Test converting an invalid type connection to a path."""
        with pytest.raises(TypeError):
            _ = store_cls._connection_to_path(123)

    @staticmethod
    def test_connection_to_path_io(store_cls, tmp_path):
        """Test converting a named file connection to a path."""
        path = tmp_path / "foo"
        with open(path, "w") as fh:
            store_cls._connection_to_path(fh)
            assert path == Path(fh.name)<|MERGE_RESOLUTION|>--- conflicted
+++ resolved
@@ -458,15 +458,12 @@
     result = store.query((0, 0, 1000, 1000))
     assert len(result) == 200
 
-<<<<<<< HEAD
     store.add_area_column()
     assert "area" in store.indexes()
     store.remove_area_column()
     # Check that the index is removed if its there
     assert "area" not in store.indexes()
 
-=======
->>>>>>> bb4f3a91
 
 def test_remove_area_column_indexed(fill_store):
     """Test removing an area column if theres an index on it."""
@@ -864,15 +861,9 @@
         _, store = fill_store(store_cls, tmp_path / "polygon.db")
         com = annotations_center_of_mass(list(store.values()))
         store.to_geojson(tmp_path / "polygon.json")
-<<<<<<< HEAD
-        # load the store translated relative to (100,100) and scaled by 2
-        store2 = store_cls.from_geojson(
-            tmp_path / "polygon.json", scale_factor=2, relative_to=(100, 100)
-=======
         # load the store translated so that origin is (100,100) and scaled by 2
         store2 = store_cls.from_geojson(
             tmp_path / "polygon.json", scale_factor=(2, 2), origin=(100, 100)
->>>>>>> bb4f3a91
         )
         assert len(store) == len(store2)
         com2 = annotations_center_of_mass(list(store2.values()))
@@ -880,11 +871,7 @@
         assert com2.y == pytest.approx((com.y - 100) * 2)
 
     @staticmethod
-<<<<<<< HEAD
-    def test_transform_db(fill_store, tmp_path, store_cls):
-=======
     def test_transform(fill_store, tmp_path, store_cls):
->>>>>>> bb4f3a91
         """Test translating a store."""
 
         def test_translation(geom):
@@ -893,11 +880,7 @@
 
         _, store = fill_store(store_cls, tmp_path / "polygon.db")
         com = annotations_center_of_mass(list(store.values()))
-<<<<<<< HEAD
-        store.transform_db(test_translation)
-=======
         store.transform(test_translation)
->>>>>>> bb4f3a91
         com2 = annotations_center_of_mass(list(store.values()))
         assert com2.x - com.x == pytest.approx(100)
         assert com2.y - com.y == pytest.approx(100)
@@ -919,7 +902,7 @@
         """Test exporting to ndjson with a file handle."""
         _, store = fill_store(store_cls, tmp_path / "polygon.db")
         with open(tmp_path / "polygon.json", "w") as fh:
-            geojson = store.to_geojson(full_path=fh)
+            geojson = store.to_geojson(fp=fh)
         assert geojson is None
         with open(tmp_path / "polygon.json", "r") as fh:
             geodict = json.load(fh)
@@ -932,7 +915,7 @@
     def test_to_geojson_path(fill_store, tmp_path, store_cls):
         """Test exporting to geojson with a file path."""
         _, store = fill_store(store_cls, tmp_path / "polygon.db")
-        geojson = store.to_geojson(full_path=tmp_path / "polygon.json")
+        geojson = store.to_geojson(fp=tmp_path / "polygon.json")
         assert geojson is None
         with open(tmp_path / "polygon.json", "r") as fh:
             geodict = json.load(fh)
@@ -958,7 +941,7 @@
         """Test exporting to ndjson with a file handle."""
         _, store = fill_store(store_cls, tmp_path / "polygon.db")
         with open(tmp_path / "polygon.ndjson", "w") as fh:
-            ndjson = store.to_ndjson(full_path=fh)
+            ndjson = store.to_ndjson(fp=fh)
         assert ndjson is None
         with open(tmp_path / "polygon.ndjson", "r") as fh:
             for line in fh.readlines():
@@ -972,7 +955,7 @@
     def test_to_ndjson_path(fill_store, tmp_path, store_cls):
         """Test exporting to ndjson with a file path."""
         _, store = fill_store(store_cls, tmp_path / "polygon.db")
-        ndjson = store.to_ndjson(full_path=tmp_path / "polygon.ndjson")
+        ndjson = store.to_ndjson(fp=tmp_path / "polygon.ndjson")
         assert ndjson is None
         with open(tmp_path / "polygon.ndjson", "r") as fh:
             for line in fh.readlines():
