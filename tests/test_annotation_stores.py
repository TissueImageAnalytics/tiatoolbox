"""Tests for annotation store classes."""
import json
import pickle
import random
import sqlite3
import sys
from itertools import repeat
from numbers import Number
from pathlib import Path
from timeit import timeit
from typing import Any, Dict, Generator, List, Tuple, Union

import numpy as np
import pandas as pd
import pytest
from shapely import affinity
from shapely.geometry import MultiPoint, Polygon
from shapely.geometry.point import Point

from tiatoolbox.annotation.storage import (
    Annotation,
    AnnotationStore,
    DictionaryStore,
    SQLiteMetadata,
    SQLiteStore,
)

sqlite3.enable_callback_tracebacks(True)

# Constants

GRID_SIZE = (10, 10)
FILLED_LEN = 2 * (GRID_SIZE[0] * GRID_SIZE[1])

# Helper Functions


def cell_polygon(
    xy: Tuple[Number, Number],
    n_points: int = 20,
    radius: Number = 10,
    noise: Number = 0.01,
    eccentricity: Tuple[Number, Number] = (1, 3),
    repeat_first: bool = True,
    direction: str = "CCW",
) -> Polygon:
    """Generate a fake cell boundary polygon.

    Cell boundaries are generated an ellipsoids with randomised eccentricity,
    added noise, and a random rotation.

    Args:
        xy (tuple(int)): The x,y centre point to generate the cell boundary around.
        n_points (int): Number of points in the boundary. Defaults to 20.
        radius (float): Radius of the points from the centre. Defaults to 10.
        noise (float): Noise to add to the point locations. Defaults to 1.
        eccentricity (tuple(float)): Range of values (low, high) to use for
            randomised eccentricity. Defaults to (1, 3).
        repeat_first (bool): Enforce that the last point is equal to the first.
        direction (str): Ordering of the points. Defaults to "CCW". Valid options
            are: counter-clockwise "CCW", and clockwise "CW".

    """
    if repeat_first:
        n_points -= 1

    # Generate points about an ellipse with random eccentricity
    x, y = xy
    alpha = np.linspace(0, 2 * np.pi - (2 * np.pi / n_points), n_points)
    rx = radius * (np.random.rand() + 0.5)
    ry = np.random.uniform(*eccentricity) * radius - 0.5 * rx
    x = rx * np.cos(alpha) + x + (np.random.rand(n_points) - 0.5) * noise
    y = ry * np.sin(alpha) + y + (np.random.rand(n_points) - 0.5) * noise
    boundary_coords = np.stack([x, y], axis=1).tolist()

    # Copy first coordinate to the end if required
    if repeat_first:
        boundary_coords = boundary_coords + [boundary_coords[0]]

    # Swap direction
    if direction.strip().lower() == "cw":
        boundary_coords = boundary_coords[::-1]

    polygon = Polygon(boundary_coords)

    # Add random rotation
    angle = np.random.rand() * 360
    return affinity.rotate(polygon, angle, origin="centroid")


def sample_where_1(props: Dict[str, Any]) -> bool:
    """Simple example predicate function for tests.

    Checks for a class = 1.

    """
    return props.get("class") == 1


def sample_where_123(props: Dict[str, Any]) -> bool:
    """Simple example predicate function for tests.

    Checks for a class = 123.

    """
    return props.get("class") == 123


def sample_select(props: Dict[str, Any]) -> Tuple[Any]:
    """Simple example select expression for tests.

    Gets the class value.

    """
    return props.get("class")


def sample_multi_select(props: Dict[str, Any]) -> Tuple[Any]:
    """Simple example select expression for tests.

    Gets the class value and the class mod 2.

    """
    return (props.get("class"), props.get("class") % 2)


def annotations_center_of_mass(annotations):
    """Compute the mean of the annotation centroids."""
    centroids = [annotation.geometry.centroid for annotation in annotations]
    return MultiPoint(centroids).centroid


# Fixtures


@pytest.fixture(scope="session")
def cell_grid() -> List[Polygon]:
    """Generate a grid of fake cell boundary polygon annotations."""
    np.random.seed(0)
    return [cell_polygon((i * 25, j * 25)) for i, j in np.ndindex(*GRID_SIZE)]


@pytest.fixture(scope="session")
def points_grid() -> List[Polygon]:
    """Generate a grid of fake point annotations."""
    np.random.seed(0)
    return [Point((i * 25, j * 25)) for i, j in np.ndindex(*GRID_SIZE)]


@pytest.fixture(scope="session")
def sample_triangle() -> Polygon:
    """Simple triangle polygon used for testing."""
    return Polygon([(0, 0), (1, 1), (2, 0)])


@pytest.fixture()
def fill_store(cell_grid, points_grid):
    """Factory fixture to fill stores with test data."""

    def _fill_store(
        store_class: AnnotationStore,
        path: Union[str, Path],
    ):
        store = store_class(path)
        annotations = [Annotation(cell) for cell in cell_grid] + [
            Annotation(point, properties={"class": random.randint(0, 4)})
            for point in points_grid
        ]
        keys = store.append_many(annotations)
        return keys, store

    return _fill_store


# Class Specific Tests


def test_sqlite_store_compile_options():
    options = SQLiteStore.compile_options()
    assert all(isinstance(x, str) for x in options)


def test_sqlite_store_compile_options_exception(monkeypatch):
    monkeypatch.setattr(sqlite3, "sqlite_version_info", (3, 37, 0))
    monkeypatch.setattr(
        SQLiteStore,
        "compile_options",
        lambda x: ["ENABLE_RTREE", "ENABLE_JSON1"],
        raising=True,
    )
    SQLiteStore()
    monkeypatch.setattr(SQLiteStore, "compile_options", lambda x: [], raising=True)
    with pytest.raises(EnvironmentError, match="RTREE and JSON1"):
        SQLiteStore()


def test_sqlite_store_compile_options_exception_v3_38(monkeypatch):
    monkeypatch.setattr(sqlite3, "sqlite_version_info", (3, 38, 0))
    monkeypatch.setattr(
        SQLiteStore, "compile_options", lambda x: ["OMIT_JSON"], raising=True
    )
    with pytest.raises(EnvironmentError, match="JSON must not"):
        SQLiteStore()


def test_sqlite_store_compile_options_missing_math(monkeypatch, caplog):
    """Test that a warning is shown if the sqlite math module is missing."""
    monkeypatch.setattr(
        SQLiteStore,
        "compile_options",
        lambda x: ["ENABLE_JSON1", "ENABLE_RTREE"],
        raising=True,
    )
    SQLiteStore()
    assert "SQLite math functions are not enabled" in caplog.text


def test_sqlite_store_multiple_connection(tmp_path):
    store = SQLiteStore(tmp_path / "annotations.db")
    store2 = SQLiteStore(tmp_path / "annotations.db")
    assert len(store) == len(store2)


def test_sqlite_store_index_type_error():
    """Test adding an index of invalid type."""
    store = SQLiteStore()
    with pytest.raises(TypeError, match="where"):
        store.create_index("foo", lambda g, p: "foo" in p)


def test_sqlite_store_index_version_error(monkeypatch):
    """Test adding an index with SQlite <3.9."""
    store = SQLiteStore()
    monkeypatch.setattr(sqlite3, "sqlite_version_info", (3, 8, 0))
    with pytest.raises(EnvironmentError, match="Requires sqlite version 3.9.0"):
        store.create_index("foo", lambda _, p: "foo" in p)


def test_sqlite_store_index_str(fill_store, tmp_path):
    """Test that adding an index improves performance."""
    _, store = fill_store(SQLiteStore, tmp_path / "polygon.db")

    def query():
        """Test query."""
        return store.iquery((0, 0, 1e4, 1e4), where="props['class'] == 0")

    def alt_query():
        """Alternative query to avoid temporary caches giving unfair advantage."""
        return store.iquery((0, 0, 1e4, 1e4), where="has_key(props, 'foo')")

    # Do an initial bunch of queries to initialise any internal state or
    # caches.
    _ = timeit(query, number=10)
    # Time query without index
    t1 = timeit(query, number=50)
    # Create the index
    properties_predicate = "props['class']"
    store.create_index("test_index", properties_predicate)
    # Do another unrelated query
    _ = timeit(alt_query, number=10)
    # Time the original query with the index
    t2 = timeit(query, number=50)
    assert t2 < t1


def test_sqlite_create_index_no_analyze(fill_store, tmp_path):
    """Test that creating an index without ANALYZE."""
    _, store = fill_store(SQLiteStore, tmp_path / "polygon.db")
    properties_predicate = "props['class']"
    store.create_index("test_index", properties_predicate, analyze=False)
    assert "test_index" in store.indexes()


def test_sqlite_pquery_warn_no_index(fill_store):
    """Test that querying without an index warns."""
    _, store = fill_store(SQLiteStore, ":memory:")
    with pytest.warns(UserWarning, match="index"):
        store.pquery("*", unique=False)
    # Check that there is no warning after creating the index
    store.create_index("test_index", "props['class']")
    with pytest.warns(None) as record:
        store.pquery("props['class']")
        assert len(record) == 0


def test_sqlite_store_indexes(fill_store, tmp_path):
    """Test getting a list of index names."""
    _, store = fill_store(SQLiteStore, tmp_path / "polygon.db")
    store.create_index("test_index", "props['class']")
    assert "test_index" in store.indexes()


def test_sqlite_drop_index_error(fill_store, tmp_path):
    """Test dropping an index that does not exist."""
    _, store = fill_store(SQLiteStore, tmp_path / "polygon.db")
    with pytest.raises(sqlite3.OperationalError, match="no such index"):
        store.drop_index("test_index")


def test_sqlite_store_unsupported_compression(sample_triangle):
    """Test that using an unsupported compression str raises error."""
    store = SQLiteStore(compression="foo")
    with pytest.raises(ValueError, match="Unsupported"):
        _ = store.serialise_geometry(sample_triangle)


def test_sqlite_optimize(fill_store, tmp_path):
    """Test optimizing the database."""
    _, store = fill_store(SQLiteStore, tmp_path / "polygon.db")
    store.optimize()


def test_sqlite_store_no_compression(sample_triangle):
    """Test that using no compression raises no error."""
    store = SQLiteStore(compression=None)
    serialised = store.serialise_geometry(sample_triangle)
    deserialised = store.deserialize_geometry(serialised)
    assert deserialised.wkb == sample_triangle.wkb


def test_sqlite_store_unsupported_decompression():
    """Test that using an unsupported decompression str raises error."""
    store = SQLiteStore(compression="foo")
<<<<<<< HEAD
    with pytest.raises(Exception, match="Unsupported"):
=======
    with pytest.raises(ValueError, match="Unsupported"):
>>>>>>> 4007525c
        _ = store.deserialize_geometry(bytes())


def test_sqlite_store_wkt_deserialisation(sample_triangle):
    """Test WKT deserialisation."""
    store = SQLiteStore(compression=None)
    wkt = sample_triangle.wkt
    geom = store.deserialize_geometry(wkt)
    assert geom == sample_triangle


def test_sqlite_store_wkb_deserialisation(sample_triangle):
    """Test WKB deserialisation.

    Test the default stattic method in the ABC.

    """
    wkb = sample_triangle.wkb
    geom = AnnotationStore.deserialize_geometry(wkb)
    assert geom == sample_triangle


def test_sqlite_store_metadata_get_key():
    """Test getting a metadata entry."""
    store = SQLiteStore()
    assert store.metadata["compression"] == "zlib"


def test_sqlite_store_metadata_get_keyerror():
    """Test getting a metadata entry that does not exists."""
    store = SQLiteStore()
    with pytest.raises(KeyError):
        store.metadata["foo"]


def test_sqlite_store_metadata_delete_keyerror():
    """Test deleting a metadata entry that does not exists."""
    store = SQLiteStore(compression=None)
    with pytest.raises(KeyError):
        del store.metadata["foo"]


def test_sqlite_store_metadata_delete():
    """Test adding and deleting a metadata entry."""
    store = SQLiteStore(compression=None)
    store.metadata["foo"] = 1
    assert "foo" in store.metadata
    del store.metadata["foo"]
    assert "foo" not in store.metadata


def test_sqlite_store_metadata_iter():
    """Test iterating over metadata entries."""
    conn = sqlite3.Connection(":memory:")
    metadata = SQLiteMetadata(conn)
    metadata["foo"] = 1
    metadata["bar"] = 2
    assert set(metadata.keys()) == {"foo", "bar"}


def test_sqlite_store_metadata_len():
    """Test len of metadata entries."""
    conn = sqlite3.Connection(":memory:")
    metadata = SQLiteMetadata(conn)
    metadata["foo"] = 1
    metadata["bar"] = 2
    assert len(metadata) == 2


def test_sqlite_drop_index():
    """Test creating and dropping an index."""
    store = SQLiteStore()
    store.create_index("foo", "props['class']")
    assert "foo" in store.indexes()
    store.drop_index("foo")
    assert "foo" not in store.indexes()


def test_sqlite_drop_index_fail():
    """Test dropping an index that does not exist."""
    store = SQLiteStore()
    with pytest.raises(sqlite3.OperationalError):
        store.drop_index("foo")


def test_sqlite_optimize_no_vacuum(fill_store, tmp_path):
    """Test running the optimize function on an SQLiteStore without VACUUM."""
    _, store = fill_store(SQLiteStore, tmp_path / "polygon.db")
    store.optimize(limit=0, vacuum=False)


def test_annotation_to_geojson():
    """Test converting an annotation to geojson."""
    annotation = Annotation(
        geometry=Point(0, 0),
        properties={"foo": "bar", "baz": "qux"},
    )
    geojson = json.loads(annotation.to_geojson())
    assert geojson["type"] == "Feature"
    assert geojson["geometry"]["type"] == "Point"
    assert geojson["properties"] == {"foo": "bar", "baz": "qux"}


def test_remove_area_column(fill_store):
    """Test removing an area column."""
    _, store = fill_store(SQLiteStore, ":memory:")
    store.remove_area_column()
    assert "area" not in store._get_table_columns()
    result = store.query((0, 0, 1000, 1000))
    assert len(result) == 200

    store.add_area_column()
    assert "area" in store.indexes()
    store.remove_area_column()
    # Check that the index is removed if its there
    assert "area" not in store.indexes()


def test_remove_area_column_indexed(fill_store):
    """Test removing an area column if theres an index on it."""
    _, store = fill_store(SQLiteStore, ":memory:")
    store.create_index("area", '"area"')
    store.remove_area_column()
    assert "area" not in store._get_table_columns()
    result = store.query((0, 0, 1000, 1000))
    assert len(result) == 200


def test_add_area_column(fill_store):
    """Test adding an area column."""
    _, store = fill_store(SQLiteStore, ":memory:")
    store.remove_area_column()
    store.add_area_column()
    assert "area" in store.indexes()
    assert "area" in store._get_table_columns()

    # check the results are properly sorted by area
    result = store.query((0, 0, 100, 100))
    areas = [ann.geometry.area for ann in result.values()]
    assert areas == sorted(areas, reverse=True)

    # check add index option of add_area_column
    _, store = fill_store(SQLiteStore, ":memory:")
    store.remove_area_column()
    assert "area" not in store.indexes()
    store.add_area_column(False)
    assert "area" not in store.indexes()


def test_query_min_area(fill_store):
    """Test querying with a minimum area."""
    _, store = fill_store(SQLiteStore, ":memory:")
    result = store.query((0, 0, 1000, 1000), min_area=1)
    assert len(result) == 100  # should only get cells, pts are too small


def test_query_min_area_no_area_column(fill_store):
    """Test querying with a minimum area when there is no area column."""
    _, store = fill_store(SQLiteStore, ":memory:")
    store.remove_area_column()
    with pytest.raises(ValueError, match="without an area column"):
        store.query((0, 0, 1000, 1000), min_area=1)


def test_auto_commit(fill_store, tmp_path):
    """Test auto commit.

    Check that if auto-commit is False, the changes are not committed until
    commit() is called.

    """
    _, store = fill_store(SQLiteStore, tmp_path / "polygon.db")
    store.close()
    store = SQLiteStore(tmp_path / "polygon.db", auto_commit=False)
    keys = list(store.keys())
    store.patch(keys[0], Point(-500, -500))
    store.append_many([Annotation(Point(10, 10), {}), Annotation(Point(20, 20), {})])
    store.remove_many(keys[5:10])
    store.clear()
    store.close()
    store = SQLiteStore(tmp_path / "polygon.db")
    result = store.query((0, 0, 1000, 1000))
    assert len(result) == 200  # check none of the changes were committed
    store = SQLiteStore(tmp_path / "polygon2.db", auto_commit=False)
    store.append_many([Annotation(Point(10, 10), {}), Annotation(Point(20, 20), {})])
    store.commit()
    store.close()
    store = SQLiteStore(tmp_path / "polygon2.db")
    assert len(store) == 2  # check explicitly committing works


# Annotation Store Interface Tests (AnnotationStoreABC)


class TestStore:
    scenarios = [
        ("Dictionary", {"store_cls": DictionaryStore}),
        ("SQLite", {"store_cls": SQLiteStore}),
    ]

    @staticmethod
    def test_open_close(fill_store, tmp_path, store_cls):
        """Test opening and closing a store."""
        path = tmp_path / "polygons"
        keys, store = fill_store(store_cls, path)
        store.close()
        store2 = store.open(path)
        assert len(store2) == len(keys)

    @staticmethod
    def test_append_many(cell_grid, tmp_path, store_cls):
        """Test bulk append of annotations."""
        store = store_cls(tmp_path / "polygons")
        annotations = [
            Annotation(cell, {"class": random.randint(0, 6)}) for cell in cell_grid
        ]
        keys = store.append_many(annotations)
        assert len(keys) == len(cell_grid)

    @staticmethod
    def test_append_many_with_keys(cell_grid, tmp_path, store_cls):
        """Test bulk append of annotations with keys."""
        store = store_cls(tmp_path / "polygons")
        annotations = [
            Annotation(cell, {"class": random.randint(0, 6)}) for cell in cell_grid
        ]
        keys = [chr(n) for n, _ in enumerate(annotations)]
        returned_keys = store.append_many(annotations, keys=keys)
        assert len(returned_keys) == len(cell_grid)
        assert keys == returned_keys

    @staticmethod
    def test_append_many_with_keys_len_mismatch(cell_grid, tmp_path, store_cls):
        """Test bulk append of annotations with keys of wrong length."""
        store = store_cls(tmp_path / "polygons")
        annotations = [
            Annotation(cell, {"class": random.randint(0, 6)}) for cell in cell_grid
        ]
        keys = ["foo"]
        with pytest.raises(ValueError, match="equal"):
            store.append_many(annotations, keys=keys)

    @staticmethod
    def test_query_bbox(fill_store, tmp_path, store_cls):
        """Test query with a bounding box."""
        _, store = fill_store(store_cls, tmp_path / "polygon.db")
        results = store.query((0, 0, 25, 25))
        assert len(results) == 8

    @staticmethod
    def test_iquery_bbox(fill_store, tmp_path, store_cls):
        """Test iquery with a bounding box."""
        _, store = fill_store(store_cls, tmp_path / "polygon.db")
        results = store.iquery((0, 0, 25, 25))
        assert len(results) == 8
        assert all(isinstance(key, str) for key in results)

    @staticmethod
    def test_query_polygon(fill_store, tmp_path, store_cls):
        """Test query with a non-rectangular geometry."""
        _, store = fill_store(store_cls, tmp_path / "polygon.db")
        results = store.query(Polygon([(0, 0), (0, 25), (1, 1), (25, 0)]))
        assert len(results) == 6
        assert all(isinstance(ann, Annotation) for ann in results.values())

    @staticmethod
    def test_iquery_polygon(fill_store, tmp_path, store_cls):
        """Test iquery with a non-rectangular geometry."""
        _, store = fill_store(store_cls, tmp_path / "polygon.db")
        results = store.iquery(Polygon([(0, 0), (0, 25), (1, 1), (25, 0)]))
        assert len(results) == 6
        assert all(isinstance(key, str) for key in results)

    @staticmethod
    def test_patch(fill_store, tmp_path, store_cls):
        """Test patching an annotation."""
        keys, store = fill_store(store_cls, tmp_path / "polygon.db")
        key = keys[0]
        new_geometry = Polygon([(0, 0), (1, 1), (2, 2)])
        # Geometry update
        store.patch(key, new_geometry)
        assert store[key].geometry == new_geometry
        # Properties update
        store.patch(key, properties={"abc": 123})
        assert store[key].properties["abc"] == 123

    @staticmethod
    def test_patch_append(fill_store, tmp_path, store_cls):
        """Test patching an annotation that does not exist."""
        _, store = fill_store(store_cls, tmp_path / "polygon.db")
        new_geometry = Polygon([(0, 0), (1, 1), (2, 2)])
        store.patch("foo", new_geometry)
        assert store["foo"].geometry == new_geometry

    @staticmethod
    def test_patch_many(fill_store, tmp_path, store_cls):
        """Test bulk patch."""
        keys, store = fill_store(store_cls, tmp_path / "polygon.db")
        new_geometry = Polygon([(0, 0), (1, 1), (2, 2)])
        store.patch_many(
            keys, repeat(new_geometry, len(keys)), repeat({"abc": 123}, len(keys))
        )

        for _, key in enumerate(keys[:10]):
            assert store[key].geometry == new_geometry
            assert store[key].properties["abc"] == 123

    @staticmethod
    def test_patch_many_no_properies(fill_store, tmp_path, store_cls):
        """Test bulk patch with no properties."""
        keys, store = fill_store(store_cls, tmp_path / "polygon.db")
        new_geometry = Polygon([(0, 0), (1, 1), (2, 2)])
        store.patch_many(keys, repeat(new_geometry, len(keys)))

        for _, key in enumerate(keys[:10]):
            assert store[key].geometry == new_geometry
            assert store[key].properties == {}

    @staticmethod
    def test_patch_many_no_geometry(fill_store, tmp_path, store_cls):
        """Test bulk patch with no geometry."""
        keys, store = fill_store(store_cls, tmp_path / "polygon.db")
        store.patch_many(keys, properties_iter=repeat({"abc": 123}, len(keys)))

        for _, key in enumerate(keys[:10]):
            assert store[key].geometry is not None
            assert store[key].properties["abc"] == 123

    @staticmethod
    def test_patch_many_no_geometry_no_properties(fill_store, tmp_path, store_cls):
        """Test bulk patch with no geometry and no properties."""
        keys, store = fill_store(store_cls, tmp_path / "polygon.db")
        with pytest.raises(ValueError, match="At least one"):
            store.patch_many(keys)

    @staticmethod
    def test_patch_many_append(fill_store, tmp_path, store_cls):
        """Test bulk patching annotations that do not exist."""
        _, store = fill_store(store_cls, tmp_path / "polygon.db")
        new_geometry = Polygon([(0, 0), (1, 1), (2, 2)])
        store.patch_many(["foo", "bar"], repeat(new_geometry, 2))
        assert store["foo"].geometry == new_geometry
        assert store["bar"].geometry == new_geometry

    @staticmethod
    def test_patch_many_len_mismatch(fill_store, tmp_path, store_cls):
        """Test bulk patch with wrong number of keys."""
        keys, store = fill_store(store_cls, tmp_path / "polygon.db")
        new_geometry = Polygon([(0, 0), (1, 1), (2, 2)])
        with pytest.raises(ValueError, match="equal"):
            store.patch_many(keys[1:], repeat(new_geometry, 10))

    @staticmethod
    def test_keys(fill_store, tmp_path, store_cls):
        """Test getting an keys iterator."""
        keys, store = fill_store(store_cls, tmp_path / "polygon.db")
        keys = list(keys)
        assert len(list(store.keys())) == len(keys)
        assert isinstance(list(store.keys())[0], type(keys[0]))

    @staticmethod
    def test_remove(fill_store, tmp_path, store_cls):
        """Test removing an annotation."""
        keys, store = fill_store(store_cls, tmp_path / "polygon.db")
        key = keys[0]
        store.remove(key)
        assert len(store) == FILLED_LEN - 1

    @staticmethod
    def test_delitem(fill_store, tmp_path, store_cls):
        """Test using the delitem syntax."""
        keys, store = fill_store(store_cls, tmp_path / "polygon.db")
        key = keys[0]
        del store[key]
        assert len(store) == FILLED_LEN - 1

    @staticmethod
    def test_remove_many(fill_store, tmp_path, store_cls):
        """Test bulk deletion."""
        keys, store = fill_store(store_cls, tmp_path / "polygon.db")
        store.remove_many(keys)
        assert len(store) == 0

    @staticmethod
    def test_len(fill_store, tmp_path, store_cls):
        """Test finding the number of annotation via the len operator."""
        _, store = fill_store(store_cls, tmp_path / "polygon.db")
        assert len(store) == FILLED_LEN

    @staticmethod
    def test_contains(fill_store, tmp_path, store_cls):
        """Test using the contains (in) operator."""
        keys, store = fill_store(store_cls, tmp_path / "polygon.db")
        for key in keys:
            assert key in store

    @staticmethod
    def test_iter(fill_store, tmp_path, store_cls):
        """Test iterating over the store."""
        keys, store = fill_store(store_cls, tmp_path / "polygon.db")
        for key in store:
            assert key in keys

    @staticmethod
    def test_getitem(fill_store, tmp_path, sample_triangle, store_cls):
        """Test the getitem syntax."""
        _, store = fill_store(store_cls, tmp_path / "polygon.db")
        key = store.append(Annotation(sample_triangle))
        annotation = store[key]
        assert annotation.geometry == sample_triangle
        assert annotation.properties == {}

    @staticmethod
    def test_setitem(fill_store, tmp_path, sample_triangle, store_cls):
        """Test the setitem syntax."""
        _, store = fill_store(store_cls, tmp_path / "polygon.db")
        key = store.append(Annotation(sample_triangle))
        new_geometry = Polygon([(0, 0), (1, 1), (2, 2)])
        new_properties = {"abc": 123}
        store[key] = Annotation(new_geometry, new_properties)
        assert store[key] == Annotation(new_geometry, new_properties)

    @staticmethod
    def test_getitem_setitem_cycle(fill_store, tmp_path, sample_triangle, store_cls):
        """Test getting an setting an annotation."""
        _, store = fill_store(store_cls, tmp_path / "polygon.db")
        key = store.append(Annotation(sample_triangle, {"class": 0}))
        annotation = store[key]
        store[key] = annotation
        assert store[key] == annotation

    @staticmethod
    def test_from_dataframe(cell_grid, store_cls):
        """Test loading from to a pandas dataframe."""
        df = pd.DataFrame.from_records(
            [
                {
                    "geometry": cell,
                    "row_id": n,
                }
                for n, cell in enumerate(cell_grid)
            ]
        )
        store = store_cls.from_dataframe(df)
        keys = list(store.keys())
        annotation = store[keys[0]]
        assert "row_id" in annotation.properties

    @staticmethod
    def test_to_dataframe(fill_store, tmp_path, store_cls):
        """Test converting to a pandas dataframe."""
        _, store = fill_store(store_cls, tmp_path / "polygon.db")
        df = store.to_dataframe()
        assert isinstance(df, pd.DataFrame)
        assert len(df) == FILLED_LEN
        assert "geometry" in df.columns
        assert df.index.name == "key"
        assert isinstance(df.geometry.iloc[0], Polygon)

    @staticmethod
    def test_features(fill_store, tmp_path, store_cls):
        """Test converting to a features dictionaries."""
        _, store = fill_store(store_cls, tmp_path / "polygon.db")
        features = store.features()
        assert isinstance(features, Generator)
        features = list(features)
        assert len(features) == FILLED_LEN
        assert isinstance(features[0], dict)
        assert all(
            {"type", "geometry", "properties"} == set(f.keys()) for f in features
        )

    @staticmethod
    def test_to_geodict(fill_store, tmp_path, store_cls):
        """Test converting to a geodict."""
        _, store = fill_store(store_cls, tmp_path / "polygon.db")
        geodict = store.to_geodict()
        assert isinstance(geodict, dict)
        assert "features" in geodict
        assert "type" in geodict
        assert geodict["type"] == "FeatureCollection"
        assert geodict["features"] == list(store.features())

    @staticmethod
    def test_from_geojson_str(fill_store, tmp_path, store_cls):
        """Test loading from geojson with a file path string."""
        _, store = fill_store(store_cls, tmp_path / "polygon.db")
        geojson = store.to_geojson()
        store2 = store_cls.from_geojson(geojson)
        assert len(store) == len(store2)

    @staticmethod
    def test_from_geojson_file(fill_store, tmp_path, store_cls):
        """Test loading from geojson with a file handle."""
        _, store = fill_store(store_cls, tmp_path / "polygon.db")
        store.to_geojson(tmp_path / "polygon.json")
        with open(tmp_path / "polygon.json", "r") as file_handle:
            store2 = store_cls.from_geojson(file_handle)
        assert len(store) == len(store2)

    @staticmethod
    def test_from_geojson_path(fill_store, tmp_path, store_cls):
        """Test loading from geojson with a file path."""
        _, store = fill_store(store_cls, tmp_path / "polygon.db")
        store.to_geojson(tmp_path / "polygon.json")
        store2 = store_cls.from_geojson(tmp_path / "polygon.json")
        assert len(store) == len(store2)

    @staticmethod
    def test_from_geojson_path_transform(fill_store, tmp_path, store_cls):
        """Test loading from geojson with a transform."""
        _, store = fill_store(store_cls, tmp_path / "polygon.db")
        com = annotations_center_of_mass(list(store.values()))
        store.to_geojson(tmp_path / "polygon.json")
        # load the store translated so that origin is (100,100) and scaled by 2
        store2 = store_cls.from_geojson(
            tmp_path / "polygon.json", scale_factor=(2, 2), origin=(100, 100)
        )
        assert len(store) == len(store2)
        com2 = annotations_center_of_mass(list(store2.values()))
        assert com2.x == pytest.approx((com.x - 100) * 2)
        assert com2.y == pytest.approx((com.y - 100) * 2)

    @staticmethod
    def test_transform(fill_store, tmp_path, store_cls):
        """Test translating a store."""

        def test_translation(geom):
            """Performs a translation of input geometry."""
            return affinity.translate(geom, 100, 100)

        _, store = fill_store(store_cls, tmp_path / "polygon.db")
        com = annotations_center_of_mass(list(store.values()))
        store.transform(test_translation)
        com2 = annotations_center_of_mass(list(store.values()))
        assert com2.x - com.x == pytest.approx(100)
        assert com2.y - com.y == pytest.approx(100)

    @staticmethod
    def test_to_geojson_str(fill_store, tmp_path, store_cls):
        """Test exporting to ndjson with a file path string."""
        _, store = fill_store(store_cls, tmp_path / "polygon.db")
        geojson = store.to_geojson()
        assert isinstance(geojson, str)
        geodict = json.loads(geojson)
        assert "features" in geodict
        assert "type" in geodict
        assert geodict["type"] == "FeatureCollection"
        assert len(geodict["features"]) == len(list(store.features()))

    @staticmethod
    def test_to_geojson_file(fill_store, tmp_path, store_cls):
        """Test exporting to ndjson with a file handle."""
        _, store = fill_store(store_cls, tmp_path / "polygon.db")
        with open(tmp_path / "polygon.json", "w") as fh:
            geojson = store.to_geojson(fp=fh)
        assert geojson is None
        with open(tmp_path / "polygon.json", "r") as fh:
            geodict = json.load(fh)
        assert "features" in geodict
        assert "type" in geodict
        assert geodict["type"] == "FeatureCollection"
        assert len(geodict["features"]) == len(list(store.features()))

    @staticmethod
    def test_to_geojson_path(fill_store, tmp_path, store_cls):
        """Test exporting to geojson with a file path."""
        _, store = fill_store(store_cls, tmp_path / "polygon.db")
        geojson = store.to_geojson(fp=tmp_path / "polygon.json")
        assert geojson is None
        with open(tmp_path / "polygon.json", "r") as fh:
            geodict = json.load(fh)
        assert "features" in geodict
        assert "type" in geodict
        assert geodict["type"] == "FeatureCollection"
        assert len(geodict["features"]) == len(list(store.features()))

    @staticmethod
    def test_to_ndjson_str(fill_store, tmp_path, store_cls):
        """Test exporting to ndjson with a file path string."""
        _, store = fill_store(store_cls, tmp_path / "polygon.db")
        ndjson = store.to_ndjson()
        for line in ndjson.split():
            assert isinstance(line, str)
            feature = json.loads(line)
            assert "type" in feature
            assert "geometry" in feature
            assert "properties" in feature

    @staticmethod
    def test_to_ndjson_file(fill_store, tmp_path, store_cls):
        """Test exporting to ndjson with a file handle."""
        _, store = fill_store(store_cls, tmp_path / "polygon.db")
        with open(tmp_path / "polygon.ndjson", "w") as fh:
            ndjson = store.to_ndjson(fp=fh)
        assert ndjson is None
        with open(tmp_path / "polygon.ndjson", "r") as fh:
            for line in fh.readlines():
                assert isinstance(line, str)
                feature = json.loads(line)
                assert "type" in feature
                assert "geometry" in feature
                assert "properties" in feature

    @staticmethod
    def test_to_ndjson_path(fill_store, tmp_path, store_cls):
        """Test exporting to ndjson with a file path."""
        _, store = fill_store(store_cls, tmp_path / "polygon.db")
        ndjson = store.to_ndjson(fp=tmp_path / "polygon.ndjson")
        assert ndjson is None
        with open(tmp_path / "polygon.ndjson", "r") as fh:
            for line in fh.readlines():
                assert isinstance(line, str)
                feature = json.loads(line)
                assert "type" in feature
                assert "geometry" in feature
                assert "properties" in feature

    @staticmethod
    def test_dump(fill_store, tmp_path, store_cls):
        """Test dumping to a file path."""
        _, store = fill_store(store_cls, ":memory:")
        store.dump(tmp_path / "dump_test.db")
        assert (tmp_path / "dump_test.db").stat().st_size > 0

    @staticmethod
    def test_dump_file_handle(fill_store, tmp_path, store_cls):
        """Test dumping to a file handle."""
        _, store = fill_store(store_cls, ":memory:")
        with open(tmp_path / "dump_test.db", "w") as fh:
            store.dump(fh)
        assert (tmp_path / "dump_test.db").stat().st_size > 0

    @staticmethod
    def test_dumps(fill_store, store_cls):
        """Test dumping by returning a string."""
        _, store = fill_store(store_cls, ":memory:")
        string = store.dumps()
        assert isinstance(string, str)

    @staticmethod
    def test_iquery_predicate_str(fill_store, store_cls):
        """Test iquering with a predicate string."""
        keys, store = fill_store(store_cls, ":memory:")
        store.patch(keys[0], properties={"class": 123})
        results = store.iquery((0, 0, 1024, 1024), where="props.get('class') == 123")
        assert len(results) == 1
        assert results[0] == keys[0]

    @staticmethod
    def test_iquery_predicate_callable(fill_store, store_cls):
        """Test iquering with a predicate function."""
        keys, store = fill_store(store_cls, ":memory:")
        store.patch(keys[0], properties={"class": 123})
        results = store.iquery(
            (0, 0, 1024, 1024),
            where=lambda props: props.get("class") == 123,
        )
        assert len(results) == 1
        assert results[0] == keys[0]

    @staticmethod
    def test_iquery_predicate_pickle(fill_store, store_cls):
        """Test iquering with a pickled predicate function."""
        keys, store = fill_store(store_cls, ":memory:")
        store.patch(keys[0], properties={"class": 123})

        results = store.query((0, 0, 1024, 1024), where=pickle.dumps(sample_where_123))
        assert len(results) == 1

    @staticmethod
    def test_query_predicate_str(fill_store, store_cls):
        """Test quering with a predicate string."""
        keys, store = fill_store(store_cls, ":memory:")
        store.patch(keys[0], properties={"class": 123})
        results = store.query((0, 0, 1024, 1024), where="props.get('class') == 123")
        assert len(results) == 1

    @staticmethod
    def test_query_predicate_callable(fill_store, store_cls):
        """Test quering with a predicate function."""
        keys, store = fill_store(store_cls, ":memory:")
        store.patch(keys[0], properties={"class": 123})
        results = store.query(
            # (0, 0, 1024, 1024),  # noqa: E800
            where=lambda props: props.get("class")
            == 123,
        )
        assert len(results) == 1

    @staticmethod
    def test_query_predicate_pickle(fill_store, store_cls):
        """Test quering with a pickled predicate function."""
        keys, store = fill_store(store_cls, ":memory:")
        store.patch(keys[0], properties={"class": 123})

        results = store.query((0, 0, 1024, 1024), where=pickle.dumps(sample_where_123))
        assert len(results) == 1

    @staticmethod
    def test_append_invalid_geometry(fill_store, store_cls):
        """Test that appending invalid geometry raises an exception."""
        store = store_cls()
        with pytest.raises((TypeError, AttributeError)):
            store.append("point", {})

    @staticmethod
    def test_update_invalid_geometry(fill_store, store_cls):
        """Test that updating  a new key and None geometry raises an exception."""
        store = store_cls()
        key = "foo"
        with pytest.raises((TypeError, AttributeError)):
            store.patch(key, geometry=None, properties={"class": 123})

    @staticmethod
    def test_pop_key(fill_store, store_cls):
        """Test popping an annotation by key."""
        keys, store = fill_store(store_cls, ":memory:")
        assert keys[0] in store
        annotation = store.pop(keys[0])
        assert keys[0] not in store
        assert annotation not in store.values()

    @staticmethod
    def test_pop_key_error(fill_store, store_cls):
        """Test that popping a key that is not in the store raises an exception."""
        store = store_cls()
        with pytest.raises(KeyError):
            store.pop("foo")

    @staticmethod
    def test_popitem(fill_store, store_cls):
        """Test popping a key and annotation by key."""
        keys, store = fill_store(store_cls, ":memory:")
        key, annotation = store.popitem()
        assert key in keys
        assert key not in store
        assert annotation not in store.values()

    @staticmethod
    def test_popitem_empty_error(fill_store, store_cls):
        """Test that popping an empty store raises an exception."""
        store = store_cls()
        with pytest.raises(KeyError):
            store.popitem()

    @staticmethod
    def test_setdefault(fill_store, store_cls, sample_triangle):
        """Test setting a default value for a key."""
        store = store_cls()
        default = Annotation(sample_triangle)
        assert "foo" not in store
        assert store.setdefault("foo", default) == default
        assert "foo" in store
        assert default in store.values()

    @staticmethod
    def test_setdefault_error(fill_store, store_cls, sample_triangle):
        """Test setting a default value for a key with invalid type."""
        store = store_cls()
        with pytest.raises(TypeError):
            store.setdefault("foo", {})

    @staticmethod
    def test_get(fill_store, store_cls):
        """Test getting an annotation by key."""
        keys, store = fill_store(store_cls, ":memory:")
        assert keys[0] in store
        assert store.get(keys[0]) == store[keys[0]]

    @staticmethod
    def test_get_default(fill_store, store_cls):
        """Test getting a default value for a key."""
        store = store_cls()
        assert "foo" not in store
        assert store.get("foo") is None

    @staticmethod
    def test_eq(fill_store, store_cls):
        """Test comparing two stores for equality."""
        store1 = store_cls()
        store2 = store_cls()
        assert store1 == store2

        store1 = fill_store(store_cls, ":memory:")[1]
        assert store1 != store2

        for key, value in store1.items():
            store2[key] = value
        assert store1 == store2

    @staticmethod
    def test_ne(fill_store, store_cls):
        """Test comparing two stores for inequality."""
        store1 = fill_store(store_cls, ":memory:")[1]
        store2 = fill_store(store_cls, ":memory:")[1]
        assert store1 != store2

    @staticmethod
    def test_clear(fill_store, store_cls):
        """Test clearing a store."""
        keys, store = fill_store(store_cls, ":memory:")
        store.clear()
        assert keys[0] not in store
        assert len(store) == 0
        assert not store

    @staticmethod
    def test_update(fill_store, store_cls, sample_triangle):
        """Test updating a store with a dictionary."""
        _, store = fill_store(store_cls, ":memory:")
        annotations = {
            "foo": Annotation(sample_triangle),
        }
        assert "foo" not in store
        store.update(annotations)
        assert "foo" in store
        assert store["foo"] == annotations["foo"]

    @staticmethod
    def test_cast_dict(fill_store, store_cls):
        """Test casting a store to a dictionary."""
        keys, store = fill_store(store_cls, ":memory:")
        store_dict = dict(store)
        assert keys[0] in store_dict
        assert store[keys[0]] in store_dict.values()

    @staticmethod
    def test_query_invalid_geometry_predicate(fill_store, store_cls):
        """Test that invalid geometry predicate raises an exception."""
        store = store_cls()
        with pytest.raises(ValueError, match="Invalid geometry predicate"):
            store.query((0, 0, 1024, 1024), geometry_predicate="foo")

    @staticmethod
    def test_query_no_geometry_or_where(fill_store, store_cls):
        """Test that query raises exception when no geometry or predicate given."""
        store = store_cls()
        with pytest.raises(ValueError, match="At least one of"):
            store.query()

    @staticmethod
    def test_iquery_invalid_geometry_predicate(fill_store, store_cls):
        """Test that invalid geometry predicate raises an exception."""
        store = store_cls()
        with pytest.raises(ValueError, match="Invalid geometry predicate"):
            store.iquery((0, 0, 1024, 1024), geometry_predicate="foo")

    @staticmethod
    def test_serialise_deseialise_geometry(fill_store, store_cls):
        """Test that geometry can be serialised and deserialised."""
        _, store = fill_store(store_cls, ":memory:")
        for _, annotation in store.items():
            geometry = annotation.geometry
            serialised = store.serialise_geometry(geometry)
            deserialised = store.deserialize_geometry(serialised)
            if isinstance(serialised, str):
                assert geometry.wkt == deserialised.wkt
            else:
                assert geometry.wkb == deserialised.wkb

    @staticmethod
    def test_commit(fill_store, store_cls, tmp_path):
        """Test committing a store."""
        store_path = tmp_path / "test_store"
        test_store = store_cls(store_path)
        test_store["foo"] = Annotation(Point(0, 0))
        test_store.commit()
        assert store_path.exists()
        test_store.close()
        del test_store  # skipcq: PTC-W0043
        test_store = store_cls(store_path)
        assert "foo" in test_store

    @staticmethod
    def test_load_cases_error(fill_store, store_cls):
        """Test that loading a store with an invalid file handle raises an exception."""
        store = store_cls()
        with pytest.raises(IOError, match="Invalid file handle or path"):
            store._load_cases(["foo"], lambda: None, lambda: None)

    @staticmethod
    def test_py38_init(fill_store, store_cls, monkeypatch):
        """Test that __init__ is compatible with Python 3.8."""
        py38_version = (3, 8, 0)

        class Connection(sqlite3.Connection):
            """Mock SQLite connection."""

            def create_function(self, name: str, num_params: int, func: Any) -> None:
                """Mock create_function without `deterministic` kwarg."""
                return self.create_function(self, name, num_params)

        monkeypatch.setattr(sys, "version_info", py38_version)
        monkeypatch.setattr(sqlite3, "Connection", Connection)
        _ = store_cls()

    @staticmethod
    def test_bquery(fill_store, store_cls):
        """Test querying a store with a bounding box."""
        _, store = fill_store(store_cls, ":memory:")
        dictionary = store.bquery((0, 0, 1e10, 1e10))
        assert isinstance(dictionary, dict)
        assert len(dictionary) == len(store)

    @staticmethod
    def test_bquery_polygon(fill_store, store_cls):
        """Test querying a store with a polygon."""
        _, store = fill_store(store_cls, ":memory:")
        dictionary = store.bquery(Polygon.from_bounds(0, 0, 1e10, 1e10))
        assert isinstance(dictionary, dict)
        assert len(dictionary) == len(store)

    @staticmethod
    def test_bquery_callable(fill_store, store_cls):
        """Test querying a store with a bounding box and a callable where."""
        keys, store = fill_store(store_cls, ":memory:")
        store.patch(keys[0], properties={"class": 123})
        dictionary = store.bquery(
            (0, 0, 1e10, 1e10), where=lambda props: props.get("class") == 123
        )
        assert isinstance(dictionary, dict)
        assert len(dictionary) == 1

    @staticmethod
    def test_pquery_all(fill_store, store_cls):
        """Test querying for all properties."""
        keys, store = fill_store(store_cls, ":memory:")
        dictionary = store.pquery("*", unique=False)
        assert isinstance(dictionary, dict)
        assert len(dictionary) == len(store)
        assert isinstance(dictionary[keys[0]], dict)

    @staticmethod
    def test_pquery_all_unique_exception(fill_store, store_cls):
        """Test querying for all properties."""
        _, store = fill_store(store_cls, ":memory:")
        with pytest.raises(ValueError, match="unique"):
            _ = store.pquery("*", unique=True)

    @staticmethod
    def test_pquery_unique(fill_store, store_cls):
        """Test querying for properties."""
        _, store = fill_store(store_cls, ":memory:")
        result_set = store.pquery(select="props.get('class')")
        assert isinstance(result_set, set)
        assert result_set == {0, 1, 2, 3, 4, None}

    @staticmethod
    def test_pquery_unique_with_geometry(fill_store, store_cls):
        """Test querying for properties with a geometry intersection."""
        _, store = fill_store(store_cls, ":memory:")
        result_set = store.pquery(
            select="props.get('class')",
            geometry=Polygon.from_bounds(0, 0, 128, 128),
        )
        assert isinstance(result_set, set)
        assert result_set == {0, 1, 2, 3, 4, None}

    @staticmethod
    def test_pquery_unique_with_where(fill_store, store_cls):
        """Test querying for properties with a where predicate."""
        _, store = fill_store(store_cls, ":memory:")
        result_set = store.pquery(
            select="props.get('class')",
            where="props.get('class') == 1",
        )
        assert isinstance(result_set, set)
        assert result_set == {1}

    @staticmethod
    def test_pquery_unique_with_geometry_and_where(fill_store, store_cls):
        """Test querying for properties with a geometry and where predicate."""
        _, store = fill_store(store_cls, ":memory:")
        result_set = store.pquery(
            select="props.get('class')",
            geometry=Polygon.from_bounds(0, 0, 128, 128),
            where="props.get('class') == 1",
        )
        assert isinstance(result_set, set)
        assert result_set == {1}

    @staticmethod
    def test_pquery_callable_unique(fill_store, store_cls):
        """Test querying for properties with a callable select and where."""
        _, store = fill_store(store_cls, ":memory:")
        result_set = store.pquery(
            select=lambda props: (props.get("class"),),
            where=lambda props: props.get("class") == 1,
            unique=True,
        )
        assert isinstance(result_set, set)
        assert result_set == {1}

    @staticmethod
    def test_pquery_callable_unique_no_squeeze(fill_store, store_cls):
        """Test querying for properties with a callable select and where."""
        _, store = fill_store(store_cls, ":memory:")
        result_set = store.pquery(
            select=sample_select,
            where=sample_where_1,
            unique=True,
            squeeze=False,
        )
        assert isinstance(result_set, list)
        assert result_set == [{1}]

    @staticmethod
    def test_pquery_callable_unique_multi_select(fill_store, store_cls):
        """Test querying unique properties with a callable select and where."""
        _, store = fill_store(store_cls, ":memory:")
        result_set = store.pquery(
            select=sample_multi_select,
            where=sample_where_1,
            unique=True,
        )
        assert isinstance(result_set, list)
        assert result_set == [{1}, {1}]

    @staticmethod
    def test_pquery_callable(fill_store, store_cls):
        """Test querying for properties with a callable select and where."""
        _, store = fill_store(store_cls, ":memory:")
        result_set = store.pquery(
            select=lambda props: props.get("class"),
            where=lambda props: props.get("class") == 1,
            unique=False,
        )
        assert isinstance(result_set, dict)
        assert set(result_set.values()) == {1}

    @staticmethod
    def test_pquery_callable_no_where(fill_store, store_cls):
        """Test querying for properties with callable select, no where."""
        _, store = fill_store(store_cls, ":memory:")
        result_set = store.pquery(
            select=lambda props: props.get("class"),
            where=None,
            unique=False,
        )
        assert isinstance(result_set, dict)
        assert set(result_set.values()).issubset({0, 1, 2, 3, 4, None})

    @staticmethod
    def test_pquery_pickled(fill_store, store_cls):
        """Test querying for properties with a pickled select and where."""
        _, store = fill_store(store_cls, ":memory:")

        result_set = store.pquery(
            select=pickle.dumps(sample_select),
            where=pickle.dumps(sample_where_1),
        )
        assert isinstance(result_set, set)
        assert result_set == {1}

    @staticmethod
    def test_pquery_pickled_no_squeeze(fill_store, store_cls):
        """Test querying for properties with a pickled select and where."""
        _, store = fill_store(store_cls, ":memory:")

        result_set = store.pquery(
            select=pickle.dumps(sample_select),
            where=pickle.dumps(sample_where_1),
            squeeze=False,
        )
        assert isinstance(result_set, list)
        assert result_set == [{1}]

    @staticmethod
    def test_pquery_pickled_multi_select(fill_store, store_cls):
        """Test querying for properties with a pickled select and where."""
        _, store = fill_store(store_cls, ":memory:")

        result_set = store.pquery(
            select=pickle.dumps(sample_multi_select),
            where=pickle.dumps(sample_where_1),
        )
        assert isinstance(result_set, list)
        assert result_set == [{1}, {1}]

    @staticmethod
    def test_pquery_invalid_expression_type(fill_store, store_cls):
        """Test querying for properties with an invalid expression type."""
        _, store = fill_store(store_cls, ":memory:")
        with pytest.raises(TypeError):
            _ = store.pquery(select=123, where=456)

    @staticmethod
    def test_pquery_non_matching_type(fill_store, store_cls):
        """Test querying with a non-matching type for select and where."""
        _, store = fill_store(store_cls, ":memory:")
        with pytest.raises(TypeError):
            _ = store.pquery(select=123, where="foo")

    @staticmethod
    def test_pquery_dict(fill_store, store_cls):
        """Test querying for properties."""
        _, store = fill_store(store_cls, ":memory:")
        dictionary = store.pquery(select="props.get('class')", unique=False)
        assert isinstance(dictionary, dict)
        assert len(dictionary) == len(store)
        assert all(key in store for key in dictionary)

    @staticmethod
    def test_pquery_dict_with_geometry(fill_store, store_cls):
        """Test querying for properties with a geometry intersection."""
        _, store = fill_store(store_cls, ":memory:")
        dictionary = store.pquery(
            select="props.get('class')",
            unique=False,
            geometry=Polygon.from_bounds(0, 0, 128, 128),
        )
        assert isinstance(dictionary, dict)
        assert len(dictionary) < len(store)
        assert all(key in store for key in dictionary)

    @staticmethod
    def test_is_rectangle(store_cls):
        """Test that _is_rectangle returns True only for rectangles."""
        store = store_cls()

        # Clockwise
        assert store._is_rectangle(
            *[
                (1, 0),
                (0, 0),
                (0, 1),
                (1, 1),
            ]
        )

        # Counter-clockwise
        assert store._is_rectangle(
            *[
                (1, 1),
                (0, 1),
                (0, 0),
                (1, 0),
            ]
        )

        # From shapely
        box = Polygon.from_bounds(0, 0, 10, 10)
        assert store._is_rectangle(*box.exterior.coords)

        # Fuzz
        for _ in range(100):
            box = Polygon.from_bounds(*np.random.randint(0, 100, 4))
            assert store._is_rectangle(*box.exterior.coords)

        # Failure case
        assert not store._is_rectangle(
            *[
                (1, 1.5),
                (0, 1),
                (0, 0),
                (1, 0),
            ]
        )

    @staticmethod
    def test_is_rectangle_invalid_input(store_cls):
        """Test that _is_rectangle returns False for invalid input."""
        store = store_cls()
        assert not store._is_rectangle(1, 2, 3, 4)
        assert not store._is_rectangle((0, 0), (0, 1), (1, 1), (1, 0), (2, 0))

    @staticmethod
    def test_is_right_angle(store_cls):
        """Test that _is_right_angle returns True only for right angles."""
        store = store_cls()

        # skipcq
        r"""
        c
        |
        |
        b-----a
        """
        assert store._is_right_angle(
            *[
                (1, 0),
                (0, 0),
                (0, 1),
            ]
        )

        # skipcq
        r"""
        a
        |
        |
        b-----c
        """
        assert store._is_right_angle(
            *[
                (0, 1),
                (0, 0),
                (1, 0),
            ]
        )

        # skipcq
        r"""
           c
            \
             \
        a-----b
        """
        assert not store._is_right_angle(
            *[
                (0, 0),
                (1, 0),
                (0, 1),
            ]
        )

        assert not store._is_right_angle(
            *[
                (1, 0.2),
                (0, 0),
                (0.2, 1),
            ]
        )

    @staticmethod
    def test_box_query_polygon_intersection(store_cls):
        """Test that a box query correctly checks intersections with polygons."""
        store = store_cls()

        # Add a triangle annotation
        store["foo"] = Annotation(Polygon([(0, 10), (10, 10), (10, 0)]))
        # ASCII diagram of the annotation with points labeled from a to
        # c:
        # skipcq
        r"""
        a-----b
         \    |
          \   |
           \  |
            \ |
             \|
              c
        """

        # Query where the bounding boxes overlap but the geometries do
        # not. Should return an empty result.
        # ASCII diagram of the query:
        # skipcq
        r"""
        a-----b
         \    |
          \   |
           \  |
        +--+\ |
        |  | \|
        +--+  c
        """
        result = store.query([0, 0, 4.9, 4.9], geometry_predicate="intersects")
        assert len(result) == 0

        # Query where the bounding boxes overlap and the geometries do.
        # Should return the annotation.
        # ASCII diagram of the query:
        # skipcq
        r"""
        +------+
        a-----b|
        |\    ||
        | \   ||
        |  \  ||
        |   \ ||
        |    \||
        +-----c+
        """
        result = store.query([0, 0, 11, 11], geometry_predicate="intersects")
        assert len(result) == 1

    @staticmethod
    def test_bquery_bounds(fill_store, store_cls):
        """Test querying a store with a bounding box iterable."""
        _, store = fill_store(store_cls, ":memory:")
        dictionary = store.bquery((0, 0, 1e10, 1e10))
        assert isinstance(dictionary, dict)
        assert len(dictionary) == len(store)

    @staticmethod
    def test_validate_equal_lengths(store_cls):
        """Test that equal length lists are valid."""
        store_cls._validate_equal_lengths([1, 2, 3], [1, 2, 3])
        store_cls._validate_equal_lengths()
        with pytest.raises(ValueError, match="equal length"):
            store_cls._validate_equal_lengths([1, 2, 3], [1, 2])

    @staticmethod
    def test_connection_to_path_memory(store_cls):
        """Test converting a :memory: connection to a path."""
        path = store_cls._connection_to_path(":memory:")
        assert path == Path(":memory:")

    @staticmethod
    def test_connection_to_path_type_error(store_cls):
        """Test converting an invalid type connection to a path."""
        with pytest.raises(TypeError):
            _ = store_cls._connection_to_path(123)

    @staticmethod
    def test_connection_to_path_io(store_cls, tmp_path):
        """Test converting a named file connection to a path."""
        path = tmp_path / "foo"
        with open(path, "w") as fh:
            store_cls._connection_to_path(fh)
            assert path == Path(fh.name)<|MERGE_RESOLUTION|>--- conflicted
+++ resolved
@@ -321,11 +321,7 @@
 def test_sqlite_store_unsupported_decompression():
     """Test that using an unsupported decompression str raises error."""
     store = SQLiteStore(compression="foo")
-<<<<<<< HEAD
-    with pytest.raises(Exception, match="Unsupported"):
-=======
     with pytest.raises(ValueError, match="Unsupported"):
->>>>>>> 4007525c
         _ = store.deserialize_geometry(bytes())
 
 
