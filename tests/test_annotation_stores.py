# skipcq: PTC-W6004, PYL-W0105
"""Tests for annotation store classes."""
import json
import pickle
import random
import sqlite3
import sys
from itertools import repeat
from numbers import Number
from pathlib import Path
from timeit import timeit
from typing import Any, Dict, Generator, List, Tuple, Union

import numpy as np
import pandas as pd
import pytest
from shapely import affinity
from shapely.geometry import Polygon
from shapely.geometry.point import Point

from tiatoolbox.annotation.storage import (
    Annotation,
    AnnotationStore,
    DictionaryStore,
    SQLiteMetadata,
    SQLiteStore,
)

sqlite3.enable_callback_tracebacks(True)

# Constants

GRID_SIZE = (10, 10)
FILLED_LEN = 2 * (GRID_SIZE[0] * GRID_SIZE[1])

# Helper Functions


def cell_polygon(
    xy: Tuple[Number, Number],
    n_points: int = 20,
    radius: Number = 10,
    noise: Number = 0.01,
    eccentricity: Tuple[Number, Number] = (1, 3),
    repeat_first: bool = True,
    direction: str = "CCW",
) -> Polygon:
    """Generate a fake cell boundary polygon.

    Cell boundaries are generated an ellipsoids with randomised eccentricity,
    added noise, and a random rotation.

    Args:
        xy (tuple(int)): The x,y centre point to generate the cell boundary around.
        n_points (int): Number of points in the boundary. Defaults to 20.
        radius (float): Radius of the points from the centre. Defaults to 10.
        noise (float): Noise to add to the point locations. Defaults to 1.
        eccentricity (tuple(float)): Range of values (low, high) to use for
            randomised eccentricity. Defaults to (1, 3).
        repeat_first (bool): Enforce that the last point is equal to the first.
        direction (str): Ordering of the points. Defaults to "CCW". Valid options
            are: counter-clockwise "CCW", and clockwise "CW".

    """
    if repeat_first:
        n_points -= 1

    # Generate points about an ellipse with random eccentricity
    x, y = xy
    alpha = np.linspace(0, 2 * np.pi - (2 * np.pi / n_points), n_points)
    rx = radius * (np.random.rand() + 0.5)
    ry = np.random.uniform(*eccentricity) * radius - 0.5 * rx
    x = rx * np.cos(alpha) + x + (np.random.rand(n_points) - 0.5) * noise
    y = ry * np.sin(alpha) + y + (np.random.rand(n_points) - 0.5) * noise
    boundary_coords = np.stack([x, y], axis=1).tolist()

    # Copy first coordinate to the end if required
    if repeat_first:
        boundary_coords = boundary_coords + [boundary_coords[0]]

    # Swap direction
    if direction.strip().lower() == "cw":
        boundary_coords = boundary_coords[::-1]

    polygon = Polygon(boundary_coords)

    # Add random rotation
    angle = np.random.rand() * 360
    return affinity.rotate(polygon, angle, origin="centroid")


def sample_where_1(props: Dict[str, Any]) -> bool:
    """Simple example predicate function for tests.

    Checks for a class = 1.
    """
    return props.get("class") == 1


def sample_where_123(props: Dict[str, Any]) -> bool:
    """Simple example predicate function for tests.

    Checks for a class = 123.
    """
    return props.get("class") == 123


<<<<<<< HEAD
def sample_select(props: Dict[str, Any]) -> Any:
=======
def sample_select(props: Dict[str, Any]) -> Tuple[Any]:
>>>>>>> b689a906
    """Simple example select expression for tests.

    Gets the class value.
    """
    return props.get("class")


<<<<<<< HEAD
=======
def sample_multi_select(props: Dict[str, Any]) -> Tuple[Any]:
    """Simple example select expression for tests.

    Gets the class value and the class mod 2.
    """
    return (props.get("class"), props.get("class") % 2)


>>>>>>> b689a906
# Fixtures


@pytest.fixture(scope="session")
def cell_grid() -> List[Polygon]:
    """Generate a grid of fake cell boundary polygon annotations."""
    np.random.seed(0)
    return [cell_polygon((i * 25, j * 25)) for i, j in np.ndindex(*GRID_SIZE)]


@pytest.fixture(scope="session")
def points_grid() -> List[Polygon]:
    """Generate a grid of fake point annotations."""
    np.random.seed(0)
    return [Point((i * 25, j * 25)) for i, j in np.ndindex(*GRID_SIZE)]


@pytest.fixture(scope="session")
def sample_triangle() -> Polygon:
    """Simple triangle polygon used for testing."""
    return Polygon([(0, 0), (1, 1), (2, 0)])


@pytest.fixture()
def fill_store(cell_grid, points_grid):
    """Factory fixture to fill stores with test data."""

    def _fill_store(
        store_class: AnnotationStore,
        path: Union[str, Path],
    ):
        store = store_class(path)
        annotations = [Annotation(cell) for cell in cell_grid] + [
            Annotation(point, properties={"class": random.randint(0, 4)})
            for point in points_grid
        ]
        keys = store.append_many(annotations)
        return keys, store

    return _fill_store


# Generate Parameterized Tests


def pytest_generate_tests(metafunc):
    """Generate (parameterize) test scenarios.

    Adapted from pytest documentation. For more information on
    parameterized tests see:
    https://docs.pytest.org/en/6.2.x/example/parametrize.html#a-quick-port-of-testscenarios

    """
    # Return if the test is not part of a class
    if metafunc.cls is None:
        return
    id_list = []
    arg_values = []
    for scenario in metafunc.cls.scenarios:
        id_list.append(scenario[0])
        items = scenario[1].items()
        arg_names = [x[0] for x in items]
        arg_values.append([x[1] for x in items])
    metafunc.parametrize(arg_names, arg_values, ids=id_list, scope="class")


# Class Specific Tests


def test_sqlite_store_compile_options():
    options = SQLiteStore.compile_options()
    assert all(isinstance(x, str) for x in options)


def test_sqlite_store_compile_options_exception(monkeypatch):
    monkeypatch.setattr(sqlite3, "sqlite_version_info", (3, 37, 0))
    monkeypatch.setattr(
        SQLiteStore,
        "compile_options",
        lambda x: ["ENABLE_RTREE", "ENABLE_JSON1"],
        raising=True,
    )
    SQLiteStore()
    monkeypatch.setattr(SQLiteStore, "compile_options", lambda x: [], raising=True)
    with pytest.raises(Exception, match="RTREE and JSON1"):
        SQLiteStore()


def test_sqlite_store_compile_options_exception_v3_38(monkeypatch):
    monkeypatch.setattr(sqlite3, "sqlite_version_info", (3, 38, 0))
    monkeypatch.setattr(
        SQLiteStore, "compile_options", lambda x: ["OMIT_JSON"], raising=True
    )
    with pytest.raises(Exception, match="JSON must not"):
        SQLiteStore()


def test_sqlite_store_compile_options_missing_math(monkeypatch, caplog):
    """Test that a warning is shown if the sqlite math module is missing."""
    monkeypatch.setattr(
        SQLiteStore,
        "compile_options",
        lambda x: ["ENABLE_JSON1", "ENABLE_RTREE"],
        raising=True,
    )
    SQLiteStore()
    assert "SQLite math functions are not enabled" in caplog.text


def test_sqlite_store_multiple_connection(tmp_path):
    store = SQLiteStore(tmp_path / "annotations.db")
    store2 = SQLiteStore(tmp_path / "annotations.db")
    assert len(store) == len(store2)


def test_sqlite_store_index_type_error():
    """Test adding an index of invalid type."""
    store = SQLiteStore()
    with pytest.raises(TypeError, match="where"):
        store.create_index("foo", lambda g, p: "foo" in p)


def test_sqlite_store_index_version_error(monkeypatch):
    """Test adding an index with SQlite <3.9."""
    store = SQLiteStore()
    monkeypatch.setattr(sqlite3, "sqlite_version_info", (3, 8, 0))
    with pytest.raises(Exception, match="Requires sqlite version 3.9.0"):
        store.create_index("foo", lambda _, p: "foo" in p)


def test_sqlite_store_index_str(fill_store, tmp_path):
    """Test that adding an index improves performance."""
    _, store = fill_store(SQLiteStore, tmp_path / "polygon.db")

    def query():
        """Test query."""
        return store.iquery((0, 0, 1e4, 1e4), where="props['class'] == 0")

    def alt_query():
        """Alternative query to avoid temporary caches giving unfair advantage."""
        return store.iquery((0, 0, 1e4, 1e4), where="has_key(props, 'foo')")

    # Do an initial bunch of queries to initialise any internal state or
    # caches.
    _ = timeit(query, number=10)
    # Time query without index
    t1 = timeit(query, number=50)
    # Create the index
    properties_predicate = "props['class']"
    store.create_index("test_index", properties_predicate)
    # Do another unrelated query
    _ = timeit(alt_query, number=10)
    # Time the original query with the index
    t2 = timeit(query, number=50)
    assert t2 < t1


def test_sqlite_create_index_no_analyze(fill_store, tmp_path):
    """Test that creating an index without ANALYZE."""
    _, store = fill_store(SQLiteStore, tmp_path / "polygon.db")
    properties_predicate = "props['class']"
    store.create_index("test_index", properties_predicate, analyze=False)
    assert "test_index" in store.indexes()


def test_sqlite_pquery_warn_no_index(fill_store):
    """Test that querying without an index warns."""
    _, store = fill_store(SQLiteStore, ":memory:")
    with pytest.warns(UserWarning, match="index"):
        store.pquery("*", unique=False)
    # Check that there is no warning after creating the index
    store.create_index("test_index", "props['class']")
    with pytest.warns(None) as record:
        store.pquery("props['class']")
        assert len(record) == 0


def test_sqlite_store_indexes(fill_store, tmp_path):
    """Test getting a list of index names."""
    _, store = fill_store(SQLiteStore, tmp_path / "polygon.db")
    store.create_index("test_index", "props['class']")
    assert "test_index" in store.indexes()


def test_sqlite_drop_index_error(fill_store, tmp_path):
    """Test dropping an index that does not exist."""
    _, store = fill_store(SQLiteStore, tmp_path / "polygon.db")
    with pytest.raises(sqlite3.OperationalError, match="no such index"):
        store.drop_index("test_index")


def test_sqlite_store_unsupported_compression(sample_triangle):
    """Test that using an unsupported compression str raises error."""
    store = SQLiteStore(compression="foo")
    with pytest.raises(Exception, match="Unsupported"):
        _ = store.serialise_geometry(sample_triangle)


def test_sqlite_optimize(fill_store, tmp_path):
    """Test optimizing the database."""
    _, store = fill_store(SQLiteStore, tmp_path / "polygon.db")
    store.optimize()


def test_sqlite_store_no_compression(sample_triangle):
    """Test that using no compression raises no error."""
    store = SQLiteStore(compression=None)
    serialised = store.serialise_geometry(sample_triangle)
    deserialised = store.deserialise_geometry(serialised)
    assert deserialised.wkb == sample_triangle.wkb


def test_sqlite_store_unsupported_decompression():
    """Test that using an unsupported decompression str raises error."""
    store = SQLiteStore(compression="foo")
    with pytest.raises(Exception, match="Unsupported"):
        _ = store.deserialise_geometry(bytes())


def test_sqlite_store_wkt_deserialisation(sample_triangle):
    """Test WKT deserialisation."""
    store = SQLiteStore(compression=None)
    wkt = sample_triangle.wkt
    geom = store.deserialise_geometry(wkt)
    assert geom == sample_triangle


def test_sqlite_store_wkb_deserialisation(sample_triangle):
    """Test WKB deserialisation.

    Test the default stattic method in the ABC.

    """
    wkb = sample_triangle.wkb
    geom = AnnotationStore.deserialise_geometry(wkb)
    assert geom == sample_triangle


def test_sqlite_store_metadata_get_keyerror():
    """Test getting a metadata entry that does not exists."""
    store = SQLiteStore()
    with pytest.raises(KeyError):
        store.metadata["foo"]


def test_sqlite_store_metadata_delete_keyerror():
    """Test deleting a metadata entry that does not exists."""
    store = SQLiteStore(compression=None)
    with pytest.raises(KeyError):
        del store.metadata["foo"]


def test_sqlite_store_metadata_delete():
    """Test adding and deleting a metadata entry."""
    store = SQLiteStore(compression=None)
    store.metadata["foo"] = 1
    assert "foo" in store.metadata
    del store.metadata["foo"]
    assert "foo" not in store.metadata


def test_sqlite_store_metadata_iter():
    """Test iterating over metadata entries."""
    conn = sqlite3.Connection(":memory:")
    metadata = SQLiteMetadata(conn)
    metadata["foo"] = 1
    metadata["bar"] = 2
    assert set(metadata.keys()) == {"foo", "bar"}


def test_sqlite_store_metadata_len():
    """Test len of metadata entries."""
    conn = sqlite3.Connection(":memory:")
    metadata = SQLiteMetadata(conn)
    metadata["foo"] = 1
    metadata["bar"] = 2
    assert len(metadata) == 2


def test_sqlite_drop_index():
    """Test creating and dropping an index."""
    store = SQLiteStore()
    store.create_index("foo", "props['class']")
    assert "foo" in store.indexes()
    store.drop_index("foo")
    assert "foo" not in store.indexes()


def test_sqlite_drop_index_fail():
    """Test dropping an index that does not exist."""
    store = SQLiteStore()
    with pytest.raises(sqlite3.OperationalError):
        store.drop_index("foo")


def test_sqlite_optimize_no_vacuum(fill_store, tmp_path):
    """Test running the optimize function on an SQLiteStore without VACUUM."""
    _, store = fill_store(SQLiteStore, tmp_path / "polygon.db")
    store.optimize(limit=0, vacuum=False)


def test_annotation_to_geojson():
    """Test converting an annotation to geojson."""
    annotation = Annotation(
        geometry=Point(0, 0),
        properties={"foo": "bar", "baz": "qux"},
    )
    geojson = json.loads(annotation.to_geojson())
    assert geojson["type"] == "Feature"
    assert geojson["geometry"]["type"] == "Point"
    assert geojson["properties"] == {"foo": "bar", "baz": "qux"}


# Annotation Store Interface Tests (AnnotationStoreABC)


class TestStore:
    scenarios = [
        ("Dictionary", {"store_cls": DictionaryStore}),
        ("SQLite", {"store_cls": SQLiteStore}),
    ]

    @staticmethod
    def test_open_close(fill_store, tmp_path, store_cls):
        """Test opening and closing a store."""
        path = tmp_path / "polygons"
        keys, store = fill_store(store_cls, path)
        store.close()
        store2 = store.open(path)
        assert len(store2) == len(keys)

    @staticmethod
    def test_append_many(cell_grid, tmp_path, store_cls):
        """Test bulk append of annotations."""
        store = store_cls(tmp_path / "polygons")
        annotations = [
            Annotation(cell, {"class": random.randint(0, 6)}) for cell in cell_grid
        ]
        keys = store.append_many(annotations)
        assert len(keys) == len(cell_grid)

    @staticmethod
    def test_append_many_with_keys(cell_grid, tmp_path, store_cls):
        """Test bulk append of annotations with keys."""
        store = store_cls(tmp_path / "polygons")
        annotations = [
            Annotation(cell, {"class": random.randint(0, 6)}) for cell in cell_grid
        ]
        keys = [chr(n) for n, _ in enumerate(annotations)]
        returned_keys = store.append_many(annotations, keys=keys)
        assert len(returned_keys) == len(cell_grid)
        assert keys == returned_keys

    @staticmethod
    def test_append_many_with_keys_len_mismatch(cell_grid, tmp_path, store_cls):
        """Test bulk append of annotations with keys of wrong length."""
        store = store_cls(tmp_path / "polygons")
        annotations = [
            Annotation(cell, {"class": random.randint(0, 6)}) for cell in cell_grid
        ]
        keys = ["foo"]
        with pytest.raises(ValueError, match="equal"):
            store.append_many(annotations, keys=keys)

    @staticmethod
    def test_query_bbox(fill_store, tmp_path, store_cls):
        """Test query with a bounding box."""
        _, store = fill_store(store_cls, tmp_path / "polygon.db")
        results = store.query((0, 0, 25, 25))
        assert len(results) == 8

    @staticmethod
    def test_iquery_bbox(fill_store, tmp_path, store_cls):
        """Test iquery with a bounding box."""
        _, store = fill_store(store_cls, tmp_path / "polygon.db")
        results = store.iquery((0, 0, 25, 25))
        assert len(results) == 8
        assert all(isinstance(key, str) for key in results)

    @staticmethod
    def test_query_polygon(fill_store, tmp_path, store_cls):
        """Test query with a non-rectangular geometry."""
        _, store = fill_store(store_cls, tmp_path / "polygon.db")
        results = store.query(Polygon([(0, 0), (0, 25), (1, 1), (25, 0)]))
        assert len(results) == 6
        assert all(isinstance(ann, Annotation) for ann in results.values())

    @staticmethod
    def test_iquery_polygon(fill_store, tmp_path, store_cls):
        """Test iquery with a non-rectangular geometry."""
        _, store = fill_store(store_cls, tmp_path / "polygon.db")
        results = store.iquery(Polygon([(0, 0), (0, 25), (1, 1), (25, 0)]))
        assert len(results) == 6
        assert all(isinstance(key, str) for key in results)

    @staticmethod
    def test_patch(fill_store, tmp_path, store_cls):
        """Test patching an annotation."""
        keys, store = fill_store(store_cls, tmp_path / "polygon.db")
        key = keys[0]
        new_geometry = Polygon([(0, 0), (1, 1), (2, 2)])
        # Geometry update
        store.patch(key, new_geometry)
        assert store[key].geometry == new_geometry
        # Properties update
        store.patch(key, properties={"abc": 123})
        assert store[key].properties["abc"] == 123

    @staticmethod
    def test_patch_append(fill_store, tmp_path, store_cls):
        """Test patching an annotation that does not exist."""
        _, store = fill_store(store_cls, tmp_path / "polygon.db")
        new_geometry = Polygon([(0, 0), (1, 1), (2, 2)])
        store.patch("foo", new_geometry)
        assert store["foo"].geometry == new_geometry

    @staticmethod
    def test_patch_many(fill_store, tmp_path, store_cls):
        """Test bulk patch."""
        keys, store = fill_store(store_cls, tmp_path / "polygon.db")
        new_geometry = Polygon([(0, 0), (1, 1), (2, 2)])
        store.patch_many(
            keys, repeat(new_geometry, len(keys)), repeat({"abc": 123}, len(keys))
        )

        for _, key in enumerate(keys[:10]):
            assert store[key].geometry == new_geometry
            assert store[key].properties["abc"] == 123

    @staticmethod
    def test_patch_many_no_properies(fill_store, tmp_path, store_cls):
        """Test bulk patch with no properties."""
        keys, store = fill_store(store_cls, tmp_path / "polygon.db")
        new_geometry = Polygon([(0, 0), (1, 1), (2, 2)])
        store.patch_many(keys, repeat(new_geometry, len(keys)))

        for _, key in enumerate(keys[:10]):
            assert store[key].geometry == new_geometry
            assert store[key].properties == {}

    @staticmethod
    def test_patch_many_no_geometry(fill_store, tmp_path, store_cls):
        """Test bulk patch with no geometry."""
        keys, store = fill_store(store_cls, tmp_path / "polygon.db")
        store.patch_many(keys, properties_iter=repeat({"abc": 123}, len(keys)))

        for _, key in enumerate(keys[:10]):
            assert store[key].geometry is not None
            assert store[key].properties["abc"] == 123

    @staticmethod
    def test_patch_many_no_geometry_no_properties(fill_store, tmp_path, store_cls):
        """Test bulk patch with no geometry and no properties."""
        keys, store = fill_store(store_cls, tmp_path / "polygon.db")
        with pytest.raises(ValueError, match="At least one"):
            store.patch_many(keys)

    @staticmethod
    def test_patch_many_append(fill_store, tmp_path, store_cls):
        """Test bulk patching annotations that do not exist."""
        _, store = fill_store(store_cls, tmp_path / "polygon.db")
        new_geometry = Polygon([(0, 0), (1, 1), (2, 2)])
        store.patch_many(["foo", "bar"], repeat(new_geometry, 2))
        assert store["foo"].geometry == new_geometry
        assert store["bar"].geometry == new_geometry

    @staticmethod
    def test_patch_many_len_mismatch(fill_store, tmp_path, store_cls):
        """Test bulk patch with wrong number of keys."""
        keys, store = fill_store(store_cls, tmp_path / "polygon.db")
        new_geometry = Polygon([(0, 0), (1, 1), (2, 2)])
        with pytest.raises(ValueError, match="equal"):
            store.patch_many(keys[1:], repeat(new_geometry, 10))

    @staticmethod
    def test_keys(fill_store, tmp_path, store_cls):
        """Test getting an keys iterator."""
        keys, store = fill_store(store_cls, tmp_path / "polygon.db")
        keys = list(keys)
        assert len(list(store.keys())) == len(keys)
        assert isinstance(list(store.keys())[0], type(keys[0]))

    @staticmethod
    def test_remove(fill_store, tmp_path, store_cls):
        """Test removing an annotation."""
        keys, store = fill_store(store_cls, tmp_path / "polygon.db")
        key = keys[0]
        store.remove(key)
        assert len(store) == FILLED_LEN - 1

    @staticmethod
    def test_delitem(fill_store, tmp_path, store_cls):
        """Test using the delitem syntax."""
        keys, store = fill_store(store_cls, tmp_path / "polygon.db")
        key = keys[0]
        del store[key]
        assert len(store) == FILLED_LEN - 1

    @staticmethod
    def test_remove_many(fill_store, tmp_path, store_cls):
        """Test bulk deletion."""
        keys, store = fill_store(store_cls, tmp_path / "polygon.db")
        store.remove_many(keys)
        assert len(store) == 0

    @staticmethod
    def test_len(fill_store, tmp_path, store_cls):
        """Test finding the number of annotation via the len operator."""
        _, store = fill_store(store_cls, tmp_path / "polygon.db")
        assert len(store) == FILLED_LEN

    @staticmethod
    def test_contains(fill_store, tmp_path, store_cls):
        """Test using the contains (in) operator."""
        keys, store = fill_store(store_cls, tmp_path / "polygon.db")
        for key in keys:
            assert key in store

    @staticmethod
    def test_iter(fill_store, tmp_path, store_cls):
        """Test iterating over the store."""
        keys, store = fill_store(store_cls, tmp_path / "polygon.db")
        for key in store:
            assert key in keys

    @staticmethod
    def test_getitem(fill_store, tmp_path, sample_triangle, store_cls):
        """Test the getitem syntax."""
        _, store = fill_store(store_cls, tmp_path / "polygon.db")
        key = store.append(Annotation(sample_triangle))
        annotation = store[key]
        assert annotation.geometry == sample_triangle
        assert annotation.properties == {}

    @staticmethod
    def test_setitem(fill_store, tmp_path, sample_triangle, store_cls):
        """Test the setitem syntax."""
        _, store = fill_store(store_cls, tmp_path / "polygon.db")
        key = store.append(Annotation(sample_triangle))
        new_geometry = Polygon([(0, 0), (1, 1), (2, 2)])
        new_properties = {"abc": 123}
        store[key] = Annotation(new_geometry, new_properties)
        assert store[key] == Annotation(new_geometry, new_properties)

    @staticmethod
    def test_getitem_setitem_cycle(fill_store, tmp_path, sample_triangle, store_cls):
        """Test getting an setting an annotation."""
        _, store = fill_store(store_cls, tmp_path / "polygon.db")
        key = store.append(Annotation(sample_triangle, {"class": 0}))
        annotation = store[key]
        store[key] = annotation
        assert store[key] == annotation

    @staticmethod
    def test_from_dataframe(cell_grid, store_cls):
        """Test loading from to a pandas dataframe."""
        df = pd.DataFrame.from_records(
            [
                {
                    "geometry": cell,
                    "row_id": n,
                }
                for n, cell in enumerate(cell_grid)
            ]
        )
        store = store_cls.from_dataframe(df)
        keys = list(store.keys())
        annotation = store[keys[0]]
        assert "row_id" in annotation.properties

    @staticmethod
    def test_to_dataframe(fill_store, tmp_path, store_cls):
        """Test converting to a pandas dataframe."""
        _, store = fill_store(store_cls, tmp_path / "polygon.db")
        df = store.to_dataframe()
        assert isinstance(df, pd.DataFrame)
        assert len(df) == FILLED_LEN
        assert "geometry" in df.columns
        assert df.index.name == "key"
        assert isinstance(df.geometry.iloc[0], Polygon)

    @staticmethod
    def test_features(fill_store, tmp_path, store_cls):
        """Test converting to a features dictionaries."""
        _, store = fill_store(store_cls, tmp_path / "polygon.db")
        features = store.features()
        assert isinstance(features, Generator)
        features = list(features)
        assert len(features) == FILLED_LEN
        assert isinstance(features[0], dict)
        assert all(
            {"type", "geometry", "properties"} == set(f.keys()) for f in features
        )

    @staticmethod
    def test_to_geodict(fill_store, tmp_path, store_cls):
        """Test converting to a geodict."""
        _, store = fill_store(store_cls, tmp_path / "polygon.db")
        geodict = store.to_geodict()
        assert isinstance(geodict, dict)
        assert "features" in geodict
        assert "type" in geodict
        assert geodict["type"] == "FeatureCollection"
        assert geodict["features"] == list(store.features())

    @staticmethod
    def test_from_geojson_str(fill_store, tmp_path, store_cls):
        """Test loading from geojson with a file path string."""
        _, store = fill_store(store_cls, tmp_path / "polygon.db")
        geojson = store.to_geojson()
        store2 = store_cls.from_geojson(geojson)
        assert len(store) == len(store2)

    @staticmethod
    def test_from_geojson_file(fill_store, tmp_path, store_cls):
        """Test loading from geojson with a file handle."""
        _, store = fill_store(store_cls, tmp_path / "polygon.db")
        store.to_geojson(tmp_path / "polygon.json")
        with open(tmp_path / "polygon.json", "r") as file_handle:
            store2 = store_cls.from_geojson(file_handle)
        assert len(store) == len(store2)

    @staticmethod
    def test_from_geojson_path(fill_store, tmp_path, store_cls):
        """Test loading from geojson with a file path."""
        _, store = fill_store(store_cls, tmp_path / "polygon.db")
        store.to_geojson(tmp_path / "polygon.json")
        store2 = store_cls.from_geojson(tmp_path / "polygon.json")
        assert len(store) == len(store2)

    @staticmethod
    def test_to_geojson_str(fill_store, tmp_path, store_cls):
        """Test exporting to ndjson with a file path string."""
        _, store = fill_store(store_cls, tmp_path / "polygon.db")
        geojson = store.to_geojson()
        assert isinstance(geojson, str)
        geodict = json.loads(geojson)
        assert "features" in geodict
        assert "type" in geodict
        assert geodict["type"] == "FeatureCollection"
        assert len(geodict["features"]) == len(list(store.features()))

    @staticmethod
    def test_to_geojson_file(fill_store, tmp_path, store_cls):
        """Test exporting to ndjson with a file handle."""
        _, store = fill_store(store_cls, tmp_path / "polygon.db")
        with open(tmp_path / "polygon.json", "w") as fh:
            geojson = store.to_geojson(fp=fh)
        assert geojson is None
        with open(tmp_path / "polygon.json", "r") as fh:
            geodict = json.load(fh)
        assert "features" in geodict
        assert "type" in geodict
        assert geodict["type"] == "FeatureCollection"
        assert len(geodict["features"]) == len(list(store.features()))

    @staticmethod
    def test_to_geojson_path(fill_store, tmp_path, store_cls):
        """Test exporting to geojson with a file path."""
        _, store = fill_store(store_cls, tmp_path / "polygon.db")
        geojson = store.to_geojson(fp=tmp_path / "polygon.json")
        assert geojson is None
        with open(tmp_path / "polygon.json", "r") as fh:
            geodict = json.load(fh)
        assert "features" in geodict
        assert "type" in geodict
        assert geodict["type"] == "FeatureCollection"
        assert len(geodict["features"]) == len(list(store.features()))

    @staticmethod
    def test_to_ndjson_str(fill_store, tmp_path, store_cls):
        """Test exporting to ndjson with a file path string."""
        _, store = fill_store(store_cls, tmp_path / "polygon.db")
        ndjson = store.to_ndjson()
        for line in ndjson.split():
            assert isinstance(line, str)
            feature = json.loads(line)
            assert "type" in feature
            assert "geometry" in feature
            assert "properties" in feature

    @staticmethod
    def test_to_ndjson_file(fill_store, tmp_path, store_cls):
        """Test exporting to ndjson with a file handle."""
        _, store = fill_store(store_cls, tmp_path / "polygon.db")
        with open(tmp_path / "polygon.ndjson", "w") as fh:
            ndjson = store.to_ndjson(fp=fh)
        assert ndjson is None
        with open(tmp_path / "polygon.ndjson", "r") as fh:
            for line in fh.readlines():
                assert isinstance(line, str)
                feature = json.loads(line)
                assert "type" in feature
                assert "geometry" in feature
                assert "properties" in feature

    @staticmethod
    def test_to_ndjson_path(fill_store, tmp_path, store_cls):
        """Test exporting to ndjson with a file path."""
        _, store = fill_store(store_cls, tmp_path / "polygon.db")
        ndjson = store.to_ndjson(fp=tmp_path / "polygon.ndjson")
        assert ndjson is None
        with open(tmp_path / "polygon.ndjson", "r") as fh:
            for line in fh.readlines():
                assert isinstance(line, str)
                feature = json.loads(line)
                assert "type" in feature
                assert "geometry" in feature
                assert "properties" in feature

    @staticmethod
    def test_dump(fill_store, tmp_path, store_cls):
        """Test dumping to a file path."""
        _, store = fill_store(store_cls, ":memory:")
        store.dump(tmp_path / "dump_test.db")
        assert (tmp_path / "dump_test.db").stat().st_size > 0

    @staticmethod
    def test_dump_file_handle(fill_store, tmp_path, store_cls):
        """Test dumping to a file handle."""
        _, store = fill_store(store_cls, ":memory:")
        with open(tmp_path / "dump_test.db", "w") as fh:
            store.dump(fh)
        assert (tmp_path / "dump_test.db").stat().st_size > 0

    @staticmethod
    def test_dumps(fill_store, store_cls):
        """Test dumping by returning a string."""
        _, store = fill_store(store_cls, ":memory:")
        string = store.dumps()
        assert isinstance(string, str)

    @staticmethod
    def test_iquery_predicate_str(fill_store, store_cls):
        """Test iquering with a predicate string."""
        keys, store = fill_store(store_cls, ":memory:")
        store.patch(keys[0], properties={"class": 123})
        results = store.iquery((0, 0, 1024, 1024), where="props.get('class') == 123")
        assert len(results) == 1
        assert results[0] == keys[0]

    @staticmethod
    def test_iquery_predicate_callable(fill_store, store_cls):
        """Test iquering with a predicate function."""
        keys, store = fill_store(store_cls, ":memory:")
        store.patch(keys[0], properties={"class": 123})
        results = store.iquery(
            (0, 0, 1024, 1024),
            where=lambda props: props.get("class") == 123,
        )
        assert len(results) == 1
        assert results[0] == keys[0]

    @staticmethod
    def test_iquery_predicate_pickle(fill_store, store_cls):
        """Test iquering with a pickled predicate function."""
        keys, store = fill_store(store_cls, ":memory:")
        store.patch(keys[0], properties={"class": 123})

        results = store.query((0, 0, 1024, 1024), where=pickle.dumps(sample_where_123))
        assert len(results) == 1

    @staticmethod
    def test_query_predicate_str(fill_store, store_cls):
        """Test quering with a predicate string."""
        keys, store = fill_store(store_cls, ":memory:")
        store.patch(keys[0], properties={"class": 123})
        results = store.query((0, 0, 1024, 1024), where="props.get('class') == 123")
        assert len(results) == 1

    @staticmethod
    def test_query_predicate_callable(fill_store, store_cls):
        """Test quering with a predicate function."""
        keys, store = fill_store(store_cls, ":memory:")
        store.patch(keys[0], properties={"class": 123})
        results = store.query(
            # (0, 0, 1024, 1024),
            where=lambda props: props.get("class")
            == 123,
        )
        assert len(results) == 1

    @staticmethod
    def test_query_predicate_pickle(fill_store, store_cls):
        """Test quering with a pickled predicate function."""
        keys, store = fill_store(store_cls, ":memory:")
        store.patch(keys[0], properties={"class": 123})

        results = store.query((0, 0, 1024, 1024), where=pickle.dumps(sample_where_123))
        assert len(results) == 1

    @staticmethod
    def test_append_invalid_geometry(fill_store, store_cls):
        """Test that appending invalid geometry raises an exception."""
        store = store_cls()
        with pytest.raises((TypeError, AttributeError)):
            store.append("point", {})

    @staticmethod
    def test_update_invalid_geometry(fill_store, store_cls):
        """Test that updating  a new key and None geometry raises an exception."""
        store = store_cls()
        key = "foo"
        with pytest.raises((TypeError, AttributeError)):
            store.patch(key, geometry=None, properties={"class": 123})

    @staticmethod
    def test_pop_key(fill_store, store_cls):
        """Test popping an annotation by key."""
        keys, store = fill_store(store_cls, ":memory:")
        assert keys[0] in store
        annotation = store.pop(keys[0])
        assert keys[0] not in store
        assert annotation not in store.values()

    @staticmethod
    def test_pop_key_error(fill_store, store_cls):
        """Test that popping a key that is not in the store raises an exception."""
        store = store_cls()
        with pytest.raises(KeyError):
            store.pop("foo")

    @staticmethod
    def test_popitem(fill_store, store_cls):
        """Test popping a key and annotation by key."""
        keys, store = fill_store(store_cls, ":memory:")
        key, annotation = store.popitem()
        assert key in keys
        assert key not in store
        assert annotation not in store.values()

    @staticmethod
    def test_popitem_empty_error(fill_store, store_cls):
        """Test that popping an empty store raises an exception."""
        store = store_cls()
        with pytest.raises(KeyError):
            store.popitem()

    @staticmethod
    def test_setdefault(fill_store, store_cls, sample_triangle):
        """Test setting a default value for a key."""
        store = store_cls()
        default = Annotation(sample_triangle)
        assert "foo" not in store
        assert store.setdefault("foo", default) == default
        assert "foo" in store
        assert default in store.values()

    @staticmethod
    def test_setdefault_error(fill_store, store_cls, sample_triangle):
        """Test setting a default value for a key with invalid type."""
        store = store_cls()
        with pytest.raises(TypeError):
            store.setdefault("foo", {})

    @staticmethod
    def test_get(fill_store, store_cls):
        """Test getting an annotation by key."""
        keys, store = fill_store(store_cls, ":memory:")
        assert keys[0] in store
        assert store.get(keys[0]) == store[keys[0]]

    @staticmethod
    def test_get_default(fill_store, store_cls):
        """Test getting a default value for a key."""
        store = store_cls()
        assert "foo" not in store
        assert store.get("foo") is None

    @staticmethod
    def test_eq(fill_store, store_cls):
        """Test comparing two stores for equality."""
        store1 = store_cls()
        store2 = store_cls()
        assert store1 == store2

        store1 = fill_store(store_cls, ":memory:")[1]
        assert store1 != store2

        for key, value in store1.items():
            store2[key] = value
        assert store1 == store2

    @staticmethod
    def test_ne(fill_store, store_cls):
        """Test comparing two stores for inequality."""
        store1 = fill_store(store_cls, ":memory:")[1]
        store2 = fill_store(store_cls, ":memory:")[1]
        assert store1 != store2

    @staticmethod
    def test_clear(fill_store, store_cls):
        """Test clearing a store."""
        keys, store = fill_store(store_cls, ":memory:")
        store.clear()
        assert keys[0] not in store
        assert len(store) == 0
        assert not store

    @staticmethod
    def test_update(fill_store, store_cls, sample_triangle):
        """Test updating a store with a dictionary."""
        _, store = fill_store(store_cls, ":memory:")
        annotations = {
            "foo": Annotation(sample_triangle),
        }
        assert "foo" not in store
        store.update(annotations)
        assert "foo" in store
        assert store["foo"] == annotations["foo"]

    @staticmethod
    def test_cast_dict(fill_store, store_cls):
        """Test casting a store to a dictionary."""
        keys, store = fill_store(store_cls, ":memory:")
        store_dict = dict(store)
        assert keys[0] in store_dict
        assert store[keys[0]] in store_dict.values()

    @staticmethod
    def test_query_invalid_geometry_predicate(fill_store, store_cls):
        """Test that invalid geometry predicate raises an exception."""
        store = store_cls()
        with pytest.raises(ValueError, match="Invalid geometry predicate"):
            store.query((0, 0, 1024, 1024), geometry_predicate="foo")

    @staticmethod
    def test_query_no_geometry_or_where(fill_store, store_cls):
        """Test that query raises exception when no geometry or predicate given."""
        store = store_cls()
        with pytest.raises(ValueError, match="At least one of"):
            store.query()

    @staticmethod
    def test_iquery_invalid_geometry_predicate(fill_store, store_cls):
        """Test that invalid geometry predicate raises an exception."""
        store = store_cls()
        with pytest.raises(ValueError, match="Invalid geometry predicate"):
            store.iquery((0, 0, 1024, 1024), geometry_predicate="foo")

    @staticmethod
    def test_serialise_deseialise_geometry(fill_store, store_cls):
        """Test that geometry can be serialised and deserialised."""
        _, store = fill_store(store_cls, ":memory:")
        for _, annotation in store.items():
            geometry = annotation.geometry
            serialised = store.serialise_geometry(geometry)
            deserialised = store.deserialise_geometry(serialised)
            if isinstance(serialised, str):
                assert geometry.wkt == deserialised.wkt
            else:
                assert geometry.wkb == deserialised.wkb

    @staticmethod
    def test_commit(fill_store, store_cls, tmp_path):
        """Test committing a store."""
        store_path = tmp_path / "test_store"
        test_store = store_cls(store_path)
        test_store["foo"] = Annotation(Point(0, 0))
        test_store.commit()
        assert store_path.exists()
        test_store.close()
        del test_store  # skipcq: PTC-W0043
        test_store = store_cls(store_path)
        assert "foo" in test_store

    @staticmethod
    def test_load_cases_error(fill_store, store_cls):
        """Test that loading a store with an invalid file handle raises an exception."""
        store = store_cls()
        with pytest.raises(IOError, match="Invalid file handle or path"):
            store._load_cases(["foo"], lambda: None, lambda: None)

    @staticmethod
    def test_py37_init(fill_store, store_cls, monkeypatch):
        """Test that __init__ is compatible with Python 3.7."""
        py37_version = (3, 7, 0)

        class Connection(sqlite3.Connection):
            """Mock SQLite connection."""

            def create_function(self, name: str, num_params: int, func: Any) -> None:
                """Mock create_function without `deterministic` kwarg."""
                return self.create_function(self, name, num_params)

        monkeypatch.setattr(sys, "version_info", py37_version)
        monkeypatch.setattr(sqlite3, "Connection", Connection)
        _ = store_cls()

    @staticmethod
    def test_bquery(fill_store, store_cls):
        """Test querying a store with a bounding box."""
        _, store = fill_store(store_cls, ":memory:")
        dictionary = store.bquery((0, 0, 1e10, 1e10))
        assert isinstance(dictionary, dict)
        assert len(dictionary) == len(store)

    @staticmethod
    def test_bquery_polygon(fill_store, store_cls):
        """Test querying a store with a polygon."""
        _, store = fill_store(store_cls, ":memory:")
        dictionary = store.bquery(Polygon.from_bounds(0, 0, 1e10, 1e10))
        assert isinstance(dictionary, dict)
        assert len(dictionary) == len(store)

    @staticmethod
    def test_bquery_callable(fill_store, store_cls):
        """Test querying a store with a bounding box and a callable where."""
        keys, store = fill_store(store_cls, ":memory:")
        store.patch(keys[0], properties={"class": 123})
        dictionary = store.bquery(
            (0, 0, 1e10, 1e10), where=lambda props: props.get("class") == 123
        )
        assert isinstance(dictionary, dict)
        assert len(dictionary) == 1

    @staticmethod
    def test_pquery_all(fill_store, store_cls):
        """Test querying for all properties."""
        keys, store = fill_store(store_cls, ":memory:")
        dictionary = store.pquery("*", unique=False)
        assert isinstance(dictionary, dict)
        assert len(dictionary) == len(store)
        assert isinstance(dictionary[keys[0]], dict)

    @staticmethod
    def test_pquery_all_unique_exception(fill_store, store_cls):
        """Test querying for all properties."""
        _, store = fill_store(store_cls, ":memory:")
<<<<<<< HEAD
        with pytest.raises(TypeError):
=======
        with pytest.raises(ValueError, match="unique"):
>>>>>>> b689a906
            _ = store.pquery("*", unique=True)

    @staticmethod
    def test_pquery_unique(fill_store, store_cls):
        """Test querying for properties."""
        _, store = fill_store(store_cls, ":memory:")
        result_set = store.pquery(select="props.get('class')")
        assert isinstance(result_set, set)
        assert result_set == {0, 1, 2, 3, 4, None}

    @staticmethod
    def test_pquery_unique_with_geometry(fill_store, store_cls):
        """Test querying for properties with a geometry intersection."""
        _, store = fill_store(store_cls, ":memory:")
        result_set = store.pquery(
            select="props.get('class')",
            geometry=Polygon.from_bounds(0, 0, 128, 128),
        )
        assert isinstance(result_set, set)
        assert result_set == {0, 1, 2, 3, 4, None}

    @staticmethod
    def test_pquery_unique_with_where(fill_store, store_cls):
        """Test querying for properties with a where predicate."""
        _, store = fill_store(store_cls, ":memory:")
        result_set = store.pquery(
            select="props.get('class')",
            where="props.get('class') == 1",
        )
        assert isinstance(result_set, set)
        assert result_set == {1}

    @staticmethod
    def test_pquery_unique_with_geometry_and_where(fill_store, store_cls):
        """Test querying for properties with a geometry and where predicate."""
        _, store = fill_store(store_cls, ":memory:")
        result_set = store.pquery(
            select="props.get('class')",
            geometry=Polygon.from_bounds(0, 0, 128, 128),
            where="props.get('class') == 1",
        )
        assert isinstance(result_set, set)
        assert result_set == {1}

    @staticmethod
    def test_pquery_callable_unique(fill_store, store_cls):
        """Test querying for properties with a callable select and where."""
        _, store = fill_store(store_cls, ":memory:")
        result_set = store.pquery(
<<<<<<< HEAD
            select=lambda props: props.get("class"),
=======
            select=lambda props: (props.get("class"),),
>>>>>>> b689a906
            where=lambda props: props.get("class") == 1,
            unique=True,
        )
        assert isinstance(result_set, set)
        assert result_set == {1}

    @staticmethod
<<<<<<< HEAD
=======
    def test_pquery_callable_unique_no_squeeze(fill_store, store_cls):
        """Test querying for properties with a callable select and where."""
        _, store = fill_store(store_cls, ":memory:")
        result_set = store.pquery(
            select=sample_select,
            where=sample_where_1,
            unique=True,
            squeeze=False,
        )
        assert isinstance(result_set, list)
        assert result_set == [{1}]

    @staticmethod
    def test_pquery_callable_unique_multi_select(fill_store, store_cls):
        """Test querying for properties with a callable select and where."""
        _, store = fill_store(store_cls, ":memory:")
        result_set = store.pquery(
            select=sample_multi_select,
            where=sample_where_1,
            unique=True,
        )
        assert isinstance(result_set, list)
        assert result_set == [{1}, {1}]

    @staticmethod
>>>>>>> b689a906
    def test_pquery_callable(fill_store, store_cls):
        """Test querying for properties with a callable select and where."""
        _, store = fill_store(store_cls, ":memory:")
        result_set = store.pquery(
            select=lambda props: props.get("class"),
            where=lambda props: props.get("class") == 1,
            unique=False,
        )
        assert isinstance(result_set, dict)
        assert set(result_set.values()) == {1}

    @staticmethod
    def test_pquery_pickled(fill_store, store_cls):
        """Test querying for properties with a pickled select and where."""
        _, store = fill_store(store_cls, ":memory:")

        result_set = store.pquery(
            select=pickle.dumps(sample_select),
            where=pickle.dumps(sample_where_1),
        )
        assert isinstance(result_set, set)
        assert result_set == {1}

    @staticmethod
<<<<<<< HEAD
=======
    def test_pquery_pickled_no_squeeze(fill_store, store_cls):
        """Test querying for properties with a pickled select and where."""
        _, store = fill_store(store_cls, ":memory:")

        result_set = store.pquery(
            select=pickle.dumps(sample_select),
            where=pickle.dumps(sample_where_1),
            squeeze=False,
        )
        assert isinstance(result_set, list)
        assert result_set == [{1}]

    @staticmethod
    def test_pquery_pickled_multi_select(fill_store, store_cls):
        """Test querying for properties with a pickled select and where."""
        _, store = fill_store(store_cls, ":memory:")

        result_set = store.pquery(
            select=pickle.dumps(sample_multi_select),
            where=pickle.dumps(sample_where_1),
        )
        assert isinstance(result_set, list)
        assert result_set == [{1}, {1}]

    @staticmethod
>>>>>>> b689a906
    def test_pquery_invalid_expression_type(fill_store, store_cls):
        """Test querying for properties with an invalid expression type."""
        _, store = fill_store(store_cls, ":memory:")
        with pytest.raises(TypeError):
            _ = store.pquery(select=123, where=456)

    @staticmethod
    def test_pquery_non_matching_type(fill_store, store_cls):
        """Test querying with a non-matching type for select and where."""
        _, store = fill_store(store_cls, ":memory:")
        with pytest.raises(TypeError):
            _ = store.pquery(select=123, where="foo")

    @staticmethod
    def test_pquery_dict(fill_store, store_cls):
        """Test querying for properties."""
        _, store = fill_store(store_cls, ":memory:")
        dictionary = store.pquery(select="props.get('class')", unique=False)
        assert isinstance(dictionary, dict)
        assert len(dictionary) == len(store)
        assert all(key in store for key in dictionary)

    @staticmethod
    def test_pquery_dict_with_geometry(fill_store, store_cls):
        """Test querying for properties with a geometry intersection."""
        _, store = fill_store(store_cls, ":memory:")
        dictionary = store.pquery(
            select="props.get('class')",
            unique=False,
            geometry=Polygon.from_bounds(0, 0, 128, 128),
        )
        assert isinstance(dictionary, dict)
        assert len(dictionary) < len(store)
        assert all(key in store for key in dictionary)

    @staticmethod
    def test_is_rectangle(store_cls):
        """Test that _is_rectangle returns True only for rectangles."""
        store = store_cls()

        # Clockwise
        assert store._is_rectangle(
            *[
                (1, 0),
                (0, 0),
                (0, 1),
                (1, 1),
            ]
        )

        # Counter-clockwise
        assert store._is_rectangle(
            *[
                (1, 1),
                (0, 1),
                (0, 0),
                (1, 0),
            ]
        )

        # From shapely
        box = Polygon.from_bounds(0, 0, 10, 10)
        assert store._is_rectangle(*box.exterior.coords)

        # Fuzz
        for _ in range(100):
            box = Polygon.from_bounds(*np.random.randint(0, 100, 4))
            assert store._is_rectangle(*box.exterior.coords)

        # Failure case
        assert not store._is_rectangle(
            *[
                (1, 1.5),
                (0, 1),
                (0, 0),
                (1, 0),
            ]
        )

    @staticmethod
    def test_is_rectangle_invalid_input(store_cls):
        """Test that _is_rectangle returns False for invalid input."""
        store = store_cls()
        assert not store._is_rectangle(1, 2, 3, 4)
        assert not store._is_rectangle((0, 0), (0, 1), (1, 1), (1, 0), (2, 0))

    @staticmethod
    def test_is_right_angle(store_cls):
        """Test that _is_right_angle returns True only for right angles."""
        store = store_cls()

        # skipcq
        r"""
        c
        |
        |
        b-----a
        """
        assert store._is_right_angle(
            *[
                (1, 0),
                (0, 0),
                (0, 1),
            ]
        )

        # skipcq
        r"""
        a
        |
        |
        b-----c
        """
        assert store._is_right_angle(
            *[
                (0, 1),
                (0, 0),
                (1, 0),
            ]
        )

        # skipcq
        r"""
           c
            \
             \
        a-----b
        """
        assert not store._is_right_angle(
            *[
                (0, 0),
                (1, 0),
                (0, 1),
            ]
        )

        assert not store._is_right_angle(
            *[
                (1, 0.2),
                (0, 0),
                (0.2, 1),
            ]
        )

    @staticmethod
    def test_box_query_polygon_intersection(store_cls):
        """Test that a box query correctly checks intersections with polygons."""
        store = store_cls()

        # Add a triangle annotation
        store["foo"] = Annotation(Polygon([(0, 10), (10, 10), (10, 0)]))
        # ASCII diagram of the annotation with points labeled from a to
        # c:
        # skipcq
        r"""
        a-----b
         \    |
          \   |
           \  |
            \ |
             \|
              c
        """

        # Query where the bounding boxes overlap but the geometries do
        # not. Should return an empty result.
        # ASCII diagram of the query:
        # skipcq
        r"""
        a-----b
         \    |
          \   |
           \  |
        +--+\ |
        |  | \|
        +--+  c
        """
        result = store.query([0, 0, 4.9, 4.9], geometry_predicate="intersects")
        assert len(result) == 0

        # Query where the bounding boxes overlap and the geometries do.
        # Should return the annotation.
        # ASCII diagram of the query:
        # skipcq
        r"""
        +------+
        a-----b|
        |\    ||
        | \   ||
        |  \  ||
        |   \ ||
        |    \||
        +-----c+
        """
        result = store.query([0, 0, 11, 11], geometry_predicate="intersects")
        assert len(result) == 1

    @staticmethod
    def test_bquery_bounds(fill_store, store_cls):
        """Test querying a store with a bounding box iterable."""
        _, store = fill_store(store_cls, ":memory:")
        dictionary = store.bquery((0, 0, 1e10, 1e10))
        assert isinstance(dictionary, dict)
        assert len(dictionary) == len(store)

    @staticmethod
    def test_validate_equal_lengths(store_cls):
        """Test that equal length lists are valid."""
        store_cls._validate_equal_lengths([1, 2, 3], [1, 2, 3])
        store_cls._validate_equal_lengths()
        with pytest.raises(ValueError, match="equal length"):
            store_cls._validate_equal_lengths([1, 2, 3], [1, 2])

    @staticmethod
    def test_connection_to_path_memory(store_cls):
        """Test converting a :memory: connection to a path."""
        path = store_cls._connection_to_path(":memory:")
        assert path == Path(":memory:")

    @staticmethod
    def test_connection_to_path_type_error(store_cls):
        """Test converting an invalid type connection to a path."""
        with pytest.raises(TypeError):
            _ = store_cls._connection_to_path(123)

    @staticmethod
    def test_connection_to_path_io(store_cls, tmp_path):
        """Test converting a named file connection to a path."""
        path = tmp_path / "foo"
        with open(path, "w") as fh:
            store_cls._connection_to_path(fh)
            assert path == Path(fh.name)<|MERGE_RESOLUTION|>--- conflicted
+++ resolved
@@ -105,11 +105,7 @@
     return props.get("class") == 123
 
 
-<<<<<<< HEAD
-def sample_select(props: Dict[str, Any]) -> Any:
-=======
 def sample_select(props: Dict[str, Any]) -> Tuple[Any]:
->>>>>>> b689a906
     """Simple example select expression for tests.
 
     Gets the class value.
@@ -117,8 +113,6 @@
     return props.get("class")
 
 
-<<<<<<< HEAD
-=======
 def sample_multi_select(props: Dict[str, Any]) -> Tuple[Any]:
     """Simple example select expression for tests.
 
@@ -127,7 +121,6 @@
     return (props.get("class"), props.get("class") % 2)
 
 
->>>>>>> b689a906
 # Fixtures
 
 
@@ -1157,11 +1150,7 @@
     def test_pquery_all_unique_exception(fill_store, store_cls):
         """Test querying for all properties."""
         _, store = fill_store(store_cls, ":memory:")
-<<<<<<< HEAD
-        with pytest.raises(TypeError):
-=======
         with pytest.raises(ValueError, match="unique"):
->>>>>>> b689a906
             _ = store.pquery("*", unique=True)
 
     @staticmethod
@@ -1211,11 +1200,7 @@
         """Test querying for properties with a callable select and where."""
         _, store = fill_store(store_cls, ":memory:")
         result_set = store.pquery(
-<<<<<<< HEAD
-            select=lambda props: props.get("class"),
-=======
             select=lambda props: (props.get("class"),),
->>>>>>> b689a906
             where=lambda props: props.get("class") == 1,
             unique=True,
         )
@@ -1223,8 +1208,6 @@
         assert result_set == {1}
 
     @staticmethod
-<<<<<<< HEAD
-=======
     def test_pquery_callable_unique_no_squeeze(fill_store, store_cls):
         """Test querying for properties with a callable select and where."""
         _, store = fill_store(store_cls, ":memory:")
@@ -1250,7 +1233,6 @@
         assert result_set == [{1}, {1}]
 
     @staticmethod
->>>>>>> b689a906
     def test_pquery_callable(fill_store, store_cls):
         """Test querying for properties with a callable select and where."""
         _, store = fill_store(store_cls, ":memory:")
@@ -1275,8 +1257,6 @@
         assert result_set == {1}
 
     @staticmethod
-<<<<<<< HEAD
-=======
     def test_pquery_pickled_no_squeeze(fill_store, store_cls):
         """Test querying for properties with a pickled select and where."""
         _, store = fill_store(store_cls, ":memory:")
@@ -1302,7 +1282,6 @@
         assert result_set == [{1}, {1}]
 
     @staticmethod
->>>>>>> b689a906
     def test_pquery_invalid_expression_type(fill_store, store_cls):
         """Test querying for properties with an invalid expression type."""
         _, store = fill_store(store_cls, ":memory:")
