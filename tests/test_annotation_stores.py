--- conflicted
+++ resolved
@@ -1651,7 +1651,6 @@
             assert path == Path(fh.name)
 
     @staticmethod
-<<<<<<< HEAD
     def test_nquery_boxpoint_boxpoint(store_cls):
         """Test simple querying within a neighbourhood.
 
@@ -2081,7 +2080,7 @@
                 distance=2,
                 mode="invalid",
             )
-=======
+
     def test_bquery_only_where(store_cls):
         """Test that bquery when only a where predicate is given.
 
@@ -2089,5 +2088,4 @@
 
         """
         store = store_cls()
-        assert store.bquery(where="props['foo'] == 'bar'") == {}
->>>>>>> 8ce0ebfb
+        assert store.bquery(where="props['foo'] == 'bar'") == {}