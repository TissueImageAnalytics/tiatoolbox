#!/usr/bin/env python

"""pytests for `tiatoolbox` package."""
import pytest

from tiatoolbox.dataloader.slide_info import slide_info

from tiatoolbox.dataloader.save_tiles import save_tiles
from tiatoolbox.dataloader import wsireader, wsimeta
from tiatoolbox.tools.stainnorm import get_normaliser
from tiatoolbox import utils
<<<<<<< HEAD
from tiatoolbox.utils.exceptions import FileNotSupported, MethodNotSupported
from tiatoolbox.utils.misc import imread
=======

from tiatoolbox.utils.exceptions import FileNotSupported
>>>>>>> ab2a3ad5
from tiatoolbox import cli
from tiatoolbox import __version__

from click.testing import CliRunner
import requests
import os
import pathlib
import numpy as np
import shutil


# -------------------------------------------------------------------------------------
# Pytest Fixtures
# -------------------------------------------------------------------------------------


@pytest.fixture(scope="session")
def _response_ndpi(tmpdir_factory):
    """
    Sample pytest fixture for ndpi images
    Download ndpi image for pytest
    """
    ndpi_file_path = tmpdir_factory.mktemp("data").join("CMU-1.ndpi")
    if not os.path.isfile(ndpi_file_path):
        print("\nDownloading NDPI")
        r = requests.get(
            "http://openslide.cs.cmu.edu/download/openslide-testdata"
            "/Hamamatsu/CMU-1.ndpi"
        )
        with open(ndpi_file_path, "wb") as f:
            f.write(r.content)
    else:
        print("\nSkipping NDPI")

    return ndpi_file_path


@pytest.fixture(scope="session")
def _response_svs(tmpdir_factory):
    """
    Sample pytest fixture for svs images
    Download ndpi image for pytest
    """
    svs_file_path = tmpdir_factory.mktemp("data").join("CMU-1-Small-Region.svs")
    if not os.path.isfile(svs_file_path):
        print("\nDownloading SVS")
        r = requests.get(
            "http://openslide.cs.cmu.edu/download/openslide-testdata"
            "/Aperio/CMU-1-Small-Region.svs"
        )
        with open(svs_file_path, "wb") as f:
            f.write(r.content)
    else:
        print("\nSkipping SVS")

    return svs_file_path


@pytest.fixture(scope="session")
def _response_jp2(tmpdir_factory):
    """
    Sample pytest fixture for svs images
    Download ndpi image for pytest
    """
    jp2_file_path = tmpdir_factory.mktemp("data").join("test1.jp2")
    if not os.path.isfile(jp2_file_path):
        print("\nDownloading JP2")
        r = requests.get(
            "https://warwick.ac.uk/fac/sci/dcs/research/tia/tiatoolbox/files"
            "/test1.jp2"
        )
        with open(jp2_file_path, "wb") as f:
            f.write(r.content)
    else:
        print("\nSkipping JP2")

    return jp2_file_path


@pytest.fixture(scope="session")
def _response_all_wsis(_response_ndpi, _response_svs, _response_jp2, tmpdir_factory):
    dir_path = pathlib.Path(tmpdir_factory.mktemp("data"))

    try:
        dir_path.joinpath(_response_ndpi.basename).symlink_to(_response_ndpi)
        dir_path.joinpath(_response_svs.basename).symlink_to(_response_svs)
        dir_path.joinpath(_response_jp2.basename).symlink_to(_response_jp2)
    except OSError:
        shutil.copy(_response_ndpi, dir_path.joinpath(_response_ndpi.basename))
        shutil.copy(_response_svs, dir_path.joinpath(_response_svs.basename))
        shutil.copy(_response_jp2, dir_path.joinpath(_response_jp2.basename))

    return dir_path


@pytest.fixture(scope="session")
def _response_stainnorm_source(tmpdir_factory):
    """
    Sample pytest fixture for source image for stain normalisation
    Download png image for pytest
    """
    source_file_path = tmpdir_factory.mktemp("data").join("source.png")
    if not os.path.isfile(source_file_path):
        print("Downloading Source Image for stain normalisation")
        r = requests.get(
            "https://warwick.ac.uk/fac/sci/dcs/research/tia/tiatoolbox"
            "/files/source.png"
        )
        with open(source_file_path, "wb") as f:
            f.write(r.content)

    else:
        print("Skipping Source Image")

    return source_file_path


@pytest.fixture(scope="session")
def _response_stainnorm_target(tmpdir_factory):
    """
    Sample pytest fixture for target image for stain normalisation
    Download png image for pytest
    """
    target_file_path = tmpdir_factory.mktemp("data").join("target.png")
    if not os.path.isfile(target_file_path):
        print("Downloading Target Image for stain normalisation")
        r = requests.get(
            "https://warwick.ac.uk/fac/sci/dcs/research/tia/tiatoolbox"
            "/files/target.png"
        )
        with open(target_file_path, "wb") as f:
            f.write(r.content)

    else:
        print("Skipping Target Image")

    return target_file_path


@pytest.fixture(scope="session")
def _response_reinhard(tmpdir_factory):
    """
    Sample pytest fixture for reinhard normalised image
    Download png image for pytest
    """
    reinhard_file_path = tmpdir_factory.mktemp("data").join("reinhard.png")
    print("Downloading Reinhard Image for stain normalisation")
    if not os.path.isfile(reinhard_file_path):
        r = requests.get(
            "https://warwick.ac.uk/fac/sci/dcs/research/tia/tiatoolbox"
            "/files/reinhard.png"
        )
        with open(reinhard_file_path, "wb") as f:
            f.write(r.content)

    else:
        print("Skipping Reinhard Image")

    return reinhard_file_path


@pytest.fixture(scope="session")
def _response_ruifrok(tmpdir_factory):
    """
    Sample pytest fixture for ruifrok normalised image
    Download png image for pytest
    """
    ruifrok_file_path = tmpdir_factory.mktemp("data").join("ruifrok.png")
    if not os.path.isfile(ruifrok_file_path):
        r = requests.get(
            "https://warwick.ac.uk/fac/sci/dcs/research/tia/tiatoolbox"
            "/files/ruifrok.png"
        )
        with open(ruifrok_file_path, "wb") as f:
            f.write(r.content)

    else:
        print("Skipping Reinhard Image")

    return ruifrok_file_path


# -------------------------------------------------------------------------------------
# Python API tests
# -------------------------------------------------------------------------------------


def test_slide_info(_response_all_wsis, tmp_path):
    """Test for slide_info as a python function"""
    file_types = ("*.ndpi", "*.svs", "*.mrxs", "*.jp2")
    files_all = utils.misc.grab_files_from_dir(
        input_path=_response_all_wsis,
        file_types=file_types,
    )

    for curr_file in files_all:
        slide_param = slide_info(input_path=curr_file, verbose=True)
        out_path = tmp_path / slide_param.file_path.with_suffix(".yaml").name
        utils.misc.save_yaml(slide_param.as_dict(), out_path)


def test_wsireader_slide_info(_response_svs, tmp_path):
    """Test for slide_info in WSIReader class as a python function"""
    file_types = ("*.svs",)
    files_all = utils.misc.grab_files_from_dir(
        input_path=str(pathlib.Path(_response_svs).parent),
        file_types=file_types,
    )
    wsi = wsireader.OpenSlideWSIReader(files_all[0])
    slide_param = wsi.slide_info
    out_path = tmp_path / slide_param.file_path.with_suffix(".yaml").name
    utils.misc.save_yaml(slide_param.as_dict(), out_path)


def test_wsireader_read_region(_response_svs):
    """Test for read region as a python function"""
    file_types = ("*.svs",)
    files_all = utils.misc.grab_files_from_dir(
        input_path=str(pathlib.Path(_response_svs).parent),
        file_types=file_types,
    )
    wsi = wsireader.OpenSlideWSIReader(files_all[0])
    level = 0
    region = [13000, 17000, 15000, 19000]
    im_region = wsi.read_region(region[0], region[1], region[2], region[3], level)
    assert isinstance(im_region, np.ndarray)
    assert im_region.dtype == "uint8"
    assert im_region.shape == (2000, 2000, 3)


def test_wsireader_slide_thumbnail(_response_svs):
    """Test for slide_thumbnail as a python function"""
    file_types = ("*.svs",)
    files_all = utils.misc.grab_files_from_dir(
        input_path=str(pathlib.Path(_response_svs).parent),
        file_types=file_types,
    )
    wsi = wsireader.OpenSlideWSIReader(files_all[0])
    slide_thumbnail = wsi.slide_thumbnail()
    assert isinstance(slide_thumbnail, np.ndarray)
    assert slide_thumbnail.dtype == "uint8"


def test_wsireader_save_tiles(_response_svs, tmp_path):
    """Test for save_tiles in wsireader as a python function"""
    file_types = ("*.svs",)
    files_all = utils.misc.grab_files_from_dir(
        input_path=str(pathlib.Path(_response_svs).parent),
        file_types=file_types,
    )
    wsi = wsireader.OpenSlideWSIReader(
        files_all[0],
        output_dir=str(pathlib.Path(tmp_path).joinpath("test_wsireader_save_tiles")),
        tile_objective_value=5,
    )
    wsi.save_tiles(verbose=True)
    assert (
        pathlib.Path(tmp_path)
        .joinpath("test_wsireader_save_tiles")
        .joinpath("CMU-1-Small-Region.svs")
        .joinpath("Output.csv")
        .exists()
    )
    assert (
        pathlib.Path(tmp_path)
        .joinpath("test_wsireader_save_tiles")
        .joinpath("CMU-1-Small-Region.svs")
        .joinpath("slide_thumbnail.jpg")
        .exists()
    )
    assert (
        pathlib.Path(tmp_path)
        .joinpath("test_wsireader_save_tiles")
        .joinpath("CMU-1-Small-Region.svs")
        .joinpath("Tile_5_0_0.jpg")
        .exists()
    )


def test_save_tiles(_response_all_wsis, tmp_path):
    """Test for save_tiles as a python function"""
    file_types = ("*.ndpi", "*.svs", "*.mrxs", "*.jp2")
    files_all = utils.misc.grab_files_from_dir(
        input_path=str(pathlib.Path(_response_all_wsis)),
        file_types=file_types,
    )

    for curr_file in files_all:
        save_tiles(
            input_path=curr_file,
            tile_objective_value=5,
            output_dir=str(pathlib.Path(tmp_path).joinpath("tiles_save_tiles")),
            verbose=True,
        )

    assert (
        pathlib.Path(tmp_path)
        .joinpath("tiles_save_tiles")
        .joinpath("CMU-1-Small-Region.svs")
        .joinpath("Output.csv")
        .exists()
    )
    assert (
        pathlib.Path(tmp_path)
        .joinpath("tiles_save_tiles")
        .joinpath("CMU-1-Small-Region.svs")
        .joinpath("slide_thumbnail.jpg")
        .exists()
    )
    assert (
        pathlib.Path(tmp_path)
        .joinpath("tiles_save_tiles")
        .joinpath("CMU-1-Small-Region.svs")
        .joinpath("Tile_5_0_0.jpg")
        .exists()
    )
    assert (
        pathlib.Path(tmp_path)
        .joinpath("tiles_save_tiles")
        .joinpath("CMU-1.ndpi")
        .joinpath("Output.csv")
        .exists()
    )
    assert (
        pathlib.Path(tmp_path)
        .joinpath("tiles_save_tiles")
        .joinpath("CMU-1.ndpi")
        .joinpath("slide_thumbnail.jpg")
        .exists()
    )
    assert (
        pathlib.Path(tmp_path)
        .joinpath("tiles_save_tiles")
        .joinpath("CMU-1.ndpi")
        .joinpath("Tile_5_0_0.jpg")
        .exists()
    )


def test_wsireader_jp2_save_tiles(_response_jp2, tmp_path):
    """pytest for save_tiles in wsireader as a python function"""
    wsi = wsireader.OmnyxJP2WSIReader(
        _response_jp2,
        output_dir=str(
            pathlib.Path(tmp_path).joinpath("test_wsireader_jp2_save_tiles")
        ),
        tile_objective_value=5,
    )
    wsi.save_tiles(verbose=True)
    assert (
        pathlib.Path(tmp_path)
        .joinpath("test_wsireader_jp2_save_tiles")
        .joinpath("test1.jp2")
        .joinpath("Output.csv")
        .exists()
    )
    assert (
        pathlib.Path(tmp_path)
        .joinpath("test_wsireader_jp2_save_tiles")
        .joinpath("test1.jp2")
        .joinpath("slide_thumbnail.jpg")
        .exists()
    )
    assert (
        pathlib.Path(tmp_path)
        .joinpath("test_wsireader_jp2_save_tiles")
        .joinpath("test1.jp2")
        .joinpath("Tile_5_0_0.jpg")
        .exists()
    )


def test_exception_tests():
    """Test for Exceptions"""
    with pytest.raises(FileNotSupported):
        utils.misc.save_yaml(
            slide_info(input_path="/mnt/test/sample.txt", verbose=True).as_dict(),
            "test.yaml",
        )

    with pytest.raises(FileNotSupported):
        save_tiles(
            input_path="/mnt/test/sample.txt",
            tile_objective_value=5,
            output_dir=str(pathlib.Path(__file__).parent.joinpath("tiles_save_tiles")),
            verbose=True,
        )

    with pytest.raises(MethodNotSupported):
        get_normaliser(method_name="invalid_normaliser")


def test_imresize():
    """Test for imresize"""
    img = np.zeros((2000, 2000, 3))
    resized_img = utils.transforms.imresize(img, 0.5)
    assert resized_img.shape == (1000, 1000, 3)


def test_background_composite():
    """Test for background composite"""
    new_im = np.zeros((2000, 2000, 4)).astype("uint8")
    new_im[:1000, :, 3] = 255
    im = utils.transforms.background_composite(new_im)
    assert np.all(im[1000:, :, :] == 255)
    assert np.all(im[:1000, :, :] == 0)

    im = utils.transforms.background_composite(new_im, alpha=True)
    assert np.all(im[:, :, 3] == 255)


def test_wsimeta_init_fail():
    with pytest.raises(TypeError):
        wsimeta.WSIMeta(slide_dimensions=None)


def test_wsimeta_validate_fail():
    meta = wsimeta.WSIMeta(slide_dimensions=(512, 512), level_dimensions=[])
    assert meta.validate() is False

    meta = wsimeta.WSIMeta(
        slide_dimensions=(512, 512),
        level_dimensions=[(512, 512), (256, 256)],
        level_count=3,
    )
    assert meta.validate() is False

    meta = wsimeta.WSIMeta(slide_dimensions=(512, 512), level_downsamples=[1, 2],)
    assert meta.validate() is False

    meta = wsimeta.WSIMeta(slide_dimensions=(512, 512), level_downsamples=[1, 2],)
    assert meta.validate() is False

    meta = wsimeta.WSIMeta(slide_dimensions=(512, 512))
    meta.level_dimensions = None
    assert meta.validate() is False

    meta = wsimeta.WSIMeta(slide_dimensions=(512, 512))
    meta.level_downsamples = None
    assert meta.validate() is False


def test_wsimeta_validate_pass():
    meta = wsimeta.WSIMeta(slide_dimensions=(512, 512))
    assert meta.validate()

    meta = wsimeta.WSIMeta(
        slide_dimensions=(512, 512),
        level_dimensions=[(512, 512), (256, 256)],
        level_downsamples=[1, 2],
    )
    assert meta.validate()


def test_wsimeta_openslidewsireader_ndpi(_response_ndpi, tmp_path):
    wsi = wsireader.OpenSlideWSIReader(_response_ndpi)
    meta = wsi.slide_info
    assert meta.validate()


def test_wsimeta_openslidewsireader_svs(_response_svs, tmp_path):
    wsi = wsireader.OpenSlideWSIReader(_response_svs)
    meta = wsi.slide_info
    assert meta.validate()

def test_reinhard_normalise(
    _response_stainnorm_source, _response_stainnorm_target, _response_reinhard
):
    """Test for Reinhard colour normalisation."""
    source_img = imread(pathlib.Path(_response_stainnorm_source))
    target_img = imread(pathlib.Path(_response_stainnorm_target))
    reinhard_img = imread(pathlib.Path(_response_reinhard))

    norm = get_normaliser("reinhard")
    norm.fit(target_img)  # get stain information of target image
    transform = norm.transform(source_img)  # transform source image

    assert np.shape(transform) == np.shape(source_img)
    assert np.sum(reinhard_img - transform) < 1e-3


def test_custom_normalise(
    _response_stainnorm_source, _response_stainnorm_target, _response_ruifrok
):
    """Test for stain normalisation with user-defined stain matrix."""
    source_img = imread(pathlib.Path(_response_stainnorm_source))
    target_img = imread(pathlib.Path(_response_stainnorm_target))
    ruifrok_img = imread(pathlib.Path(_response_ruifrok))

    # init class with custom method - test with ruifrok stain matrix
    stain_matrix = np.array([[0.65, 0.70, 0.29], [0.07, 0.99, 0.11]])
    norm = get_normaliser("custom", stain_matrix=stain_matrix)
    norm.fit(target_img)  # get stain information of target image
    transform = norm.transform(source_img)  # transform source image

    assert np.shape(transform) == np.shape(source_img)
    assert np.sum(ruifrok_img - transform) < 1e-3


def test_ruifrok_normalise(
    _response_stainnorm_source, _response_stainnorm_target, _response_ruifrok
):
    """Test for stain normalisation with stain matrix from Ruifrok and Johnston."""
    source_img = imread(pathlib.Path(_response_stainnorm_source))
    target_img = imread(pathlib.Path(_response_stainnorm_target))
    ruifrok_img = imread(pathlib.Path(_response_ruifrok))

    # init class with Ruifrok method
    norm = get_normaliser("ruifrok")
    norm.fit(target_img)  # get stain information of target image
    transform = norm.transform(source_img)  # transform source image

    assert np.shape(transform) == np.shape(source_img)
    assert np.sum(ruifrok_img - transform) < 1e-3


# -------------------------------------------------------------------------------------
# Command Line Interface
# -------------------------------------------------------------------------------------


def test_command_line_help_interface():
    """Test the CLI help"""
    runner = CliRunner()
    result = runner.invoke(cli.main)
    assert result.exit_code == 0
    help_result = runner.invoke(cli.main, ["--help"])
    assert help_result.exit_code == 0
    assert help_result.output == result.output


def test_command_line_version():
    """Test for version check"""
    runner = CliRunner()
    version_result = runner.invoke(cli.main, ["-V"])
    assert __version__ in version_result.output


def test_command_line_slide_info(_response_all_wsis):
    """Test the Slide information CLI."""
    runner = CliRunner()
    slide_info_result = runner.invoke(
        cli.main,
        [
            "slide-info",
            "--wsi_input",
            str(pathlib.Path(_response_all_wsis)),
            "--file_types",
            '"*.ndpi, *.svs"',
            "--mode",
            "save",
        ],
    )

    assert slide_info_result.exit_code == 0

    file_types = "*.svs"
    files_all = utils.misc.grab_files_from_dir(
        input_path=str(pathlib.Path(_response_all_wsis)),
        file_types=file_types,
    )
    slide_info_result = runner.invoke(
        cli.main,
        [
            "slide-info",
            "--wsi_input",
            files_all[0],
            "--file_types",
            '"*.ndpi, *.svs"',
            "--mode",
            "show",
        ],
    )

    assert slide_info_result.exit_code == 0


def test_command_line_read_region(_response_ndpi, tmp_path):
    """pytest OpenSlide read_region CLI."""
    runner = CliRunner()
    read_region_result = runner.invoke(
        cli.main,
        [
            "read-region",
            "--wsi_input",
            str(pathlib.Path(_response_ndpi)),
            "--level",
            "0",
            "--mode",
            "save",
            "--region",
            "0",
            "0",
            "2000",
            "2000",
            "--output_path",
            str(pathlib.Path(tmp_path).joinpath("im_region.jpg")),
        ],
    )

    assert read_region_result.exit_code == 0
    assert os.path.isfile(str(pathlib.Path(tmp_path).joinpath("im_region.jpg")))

    read_region_result = runner.invoke(
        cli.main,
        [
            "read-region",
            "--wsi_input",
            str(pathlib.Path(_response_ndpi)),
            "--level",
            "0",
            "--mode",
            "save",
            "--output_path",
            str(pathlib.Path(tmp_path).joinpath("im_region2.jpg")),
        ],
    )

    assert read_region_result.exit_code == 0
    assert os.path.isfile(str(pathlib.Path(tmp_path).joinpath("im_region2.jpg")))


def test_command_line_jp2_read_region(_response_jp2, tmp_path):
    """pytest JP2 read_region"""
    runner = CliRunner()
    read_region_result = runner.invoke(
        cli.main,
        [
            "read-region",
            "--wsi_input",
            str(pathlib.Path(_response_jp2)),
            "--level",
            "0",
            "--mode",
            "save",
            "--output_path",
            str(pathlib.Path(tmp_path).joinpath("im_region.jpg")),
        ],
    )

    assert read_region_result.exit_code == 0
    assert os.path.isfile(str(pathlib.Path(tmp_path).joinpath("im_region.jpg")))


def test_command_line_slide_thumbnail(_response_ndpi, tmp_path):
    """Test for the slide_thumbnail CLI."""
    runner = CliRunner()
    slide_thumb_result = runner.invoke(
        cli.main,
        [
            "slide-thumbnail",
            "--wsi_input",
            str(pathlib.Path(_response_ndpi)),
            "--mode",
            "save",
            "--output_path",
            str(pathlib.Path(tmp_path).joinpath("slide_thumb.jpg")),
        ],
    )

    assert slide_thumb_result.exit_code == 0
    assert pathlib.Path(tmp_path).joinpath("slide_thumb.jpg").is_file()


def test_command_line_jp2_slide_thumbnail(_response_jp2, tmp_path):
    """pytest for the jp2 slide_thumbnail CLI."""
    runner = CliRunner()
    slide_thumb_result = runner.invoke(
        cli.main,
        [
            "slide-thumbnail",
            "--wsi_input",
            str(pathlib.Path(_response_jp2)),
            "--mode",
            "save",
            "--output_path",
            str(pathlib.Path(tmp_path).joinpath("slide_thumb.jpg")),
        ],
    )

    assert slide_thumb_result.exit_code == 0
    assert pathlib.Path(tmp_path).joinpath("slide_thumb.jpg").is_file()


def test_command_line_save_tiles(_response_all_wsis, tmp_path):
    """Test for save_tiles CLI."""
    runner = CliRunner()
    save_tiles_result = runner.invoke(
        cli.main,
        [
            "save-tiles",
            "--wsi_input",
            str(pathlib.Path(_response_all_wsis)),
            "--file_types",
            '"*.ndpi, *.svs"',
            "--tile_objective_value",
            "5",
            "--output_dir",
            os.path.join(tmp_path, "all_tiles"),
        ],
    )

    assert save_tiles_result.exit_code == 0

    file_types = "*.svs"
    files_all = utils.misc.grab_files_from_dir(
        input_path=str(pathlib.Path(_response_all_wsis)),
        file_types=file_types,
    )
    save_svs_tiles_result = runner.invoke(
        cli.main,
        [
            "save-tiles",
            "--wsi_input",
            files_all[0],
            "--file_types",
            '"*.ndpi, *.svs"',
            "--tile_objective_value",
            "5",
            "--output_dir",
            tmp_path,
        ],
    )

<<<<<<< HEAD
    assert save_tiles_result.exit_code == 0


def test_command_line_stainnorm(_response_stainnorm_source, _response_stainnorm_target):
    """Test for the stain normalisation CLI."""
    runner = CliRunner()
    stainnorm_result = runner.invoke(
        cli.main,
        [
            "stainnorm",
            "--source_input",
            pathlib.Path(_response_stainnorm_source),
            "--target_input",
            pathlib.Path(_response_stainnorm_target),
            "--method",
            "reinhard",
        ],
    )

    assert stainnorm_result.exit_code == 0

    stainnorm_result = runner.invoke(
        cli.main,
        [
            "stainnorm",
            "--source_input",
            pathlib.Path(_response_stainnorm_source),
            "--target_input",
            pathlib.Path(_response_stainnorm_target),
            "--method",
            "ruifrok",
        ],
    )

    assert stainnorm_result.exit_code == 0


def test_wsimeta_init_fail():
    """Test for WSI metadata intitialise validation."""
    with pytest.raises(TypeError):
        wsimeta.WSIMeta(slide_dimensions=None)


def test_wsimeta_validate_fail():
    """Test for WSI metadata fail validation."""
    meta = wsimeta.WSIMeta(slide_dimensions=(512, 512), level_dimensions=[])
    assert meta.validate() is False

    meta = wsimeta.WSIMeta(
        slide_dimensions=(512, 512),
        level_dimensions=[(512, 512), (256, 256)],
        level_count=3,
    )
    assert meta.validate() is False

    meta = wsimeta.WSIMeta(
        slide_dimensions=(512, 512),
        level_downsamples=[1, 2],
    )
    assert meta.validate() is False

    meta = wsimeta.WSIMeta(
        slide_dimensions=(512, 512),
        level_downsamples=[1, 2],
    )
    assert meta.validate() is False

    meta = wsimeta.WSIMeta(slide_dimensions=(512, 512))
    meta.level_dimensions = None
    assert meta.validate() is False

    meta = wsimeta.WSIMeta(slide_dimensions=(512, 512))
    meta.level_downsamples = None
    assert meta.validate() is False


def test_wsimeta_validate_pass():
    """Test for WSI metadata pass validation."""
    meta = wsimeta.WSIMeta(slide_dimensions=(512, 512))
    assert meta.validate()

    meta = wsimeta.WSIMeta(
        slide_dimensions=(512, 512),
        level_dimensions=[(512, 512), (256, 256)],
        level_downsamples=[1, 2],
    )
    assert meta.validate()


def test_wsimeta_openslidewsireader_ndpi(_response_ndpi, tmp_path):
    """Test for WSI metadata ndpi openslide reader."""
    input_dir, file_name, ext = utils.misc.split_path_name_ext(str(_response_ndpi))
    wsi_obj = wsireader.OpenSlideWSIReader(input_dir, file_name + ext)
    meta = wsi_obj.slide_info
    assert meta.validate()


def test_wsimeta_openslidewsireader_svs(_response_svs, tmp_path):
    """Test for WSI metadata svs openslide reader."""
    input_dir, file_name, ext = utils.misc.split_path_name_ext(str(_response_svs))
    wsi_obj = wsireader.OpenSlideWSIReader(input_dir, file_name + ext)
    meta = wsi_obj.slide_info
    assert meta.validate()
=======
    assert save_svs_tiles_result.exit_code == 0
>>>>>>> ab2a3ad5
<|MERGE_RESOLUTION|>--- conflicted
+++ resolved
@@ -9,13 +9,10 @@
 from tiatoolbox.dataloader import wsireader, wsimeta
 from tiatoolbox.tools.stainnorm import get_normaliser
 from tiatoolbox import utils
-<<<<<<< HEAD
+
 from tiatoolbox.utils.exceptions import FileNotSupported, MethodNotSupported
 from tiatoolbox.utils.misc import imread
-=======
-
-from tiatoolbox.utils.exceptions import FileNotSupported
->>>>>>> ab2a3ad5
+
 from tiatoolbox import cli
 from tiatoolbox import __version__
 
@@ -740,7 +737,6 @@
         ],
     )
 
-<<<<<<< HEAD
     assert save_tiles_result.exit_code == 0
 
 
@@ -843,7 +839,4 @@
     input_dir, file_name, ext = utils.misc.split_path_name_ext(str(_response_svs))
     wsi_obj = wsireader.OpenSlideWSIReader(input_dir, file_name + ext)
     meta = wsi_obj.slide_info
-    assert meta.validate()
-=======
-    assert save_svs_tiles_result.exit_code == 0
->>>>>>> ab2a3ad5
+    assert meta.validate()