#!/usr/bin/env python

"""Tests for `tiatoolbox` package."""
import pytest

from tiatoolbox.dataloader.slide_info import slide_info
from tiatoolbox.dataloader.save_tiles import save_tiles
from tiatoolbox.dataloader import wsireader, wsimeta
from tiatoolbox import utils
from tiatoolbox.utils.exceptions import FileNotSupported
from tiatoolbox import cli
from tiatoolbox import __version__

from click.testing import CliRunner
import requests
import os
import pathlib
import numpy as np
import shutil


# -------------------------------------------------------------------------------------
# Pytest Fixtures
# -------------------------------------------------------------------------------------


@pytest.fixture(scope="session")
def _response_ndpi(tmpdir_factory):
    """
    Sample pytest fixture for ndpi images
    Download ndpi image for pytest
    """
    ndpi_file_path = tmpdir_factory.mktemp("data").join("CMU-1.ndpi")
    if not os.path.isfile(ndpi_file_path):
        print("Downloading NDPI")
        r = requests.get(
            "http://openslide.cs.cmu.edu/download/openslide-testdata"
            "/Hamamatsu/CMU-1.ndpi"
        )
        with open(ndpi_file_path, "wb") as f:
            f.write(r.content)
    else:
        print("Skipping NDPI")

    return ndpi_file_path


@pytest.fixture(scope="session")
def _response_svs(tmpdir_factory):
    """
    Sample pytest fixture for svs images
    Download ndpi image for pytest
    """
    svs_file_path = tmpdir_factory.mktemp("data").join("CMU-1-Small-Region.svs")
    if not os.path.isfile(svs_file_path):
        print("Downloading SVS")
        r = requests.get(
            "http://openslide.cs.cmu.edu/download/openslide-testdata"
            "/Aperio/CMU-1-Small-Region.svs"
        )
        with open(svs_file_path, "wb") as f:
            f.write(r.content)
    else:
        print("Skipping SVS")

    return svs_file_path


@pytest.fixture(scope="session")
def _response_jp2(tmpdir_factory):
    """
    Sample pytest fixture for svs images
    Download ndpi image for pytest
    """
    jp2_file_path = tmpdir_factory.mktemp("data").join("test1.jp2")
    if not os.path.isfile(jp2_file_path):
        print("Downloading JP2")
        r = requests.get(
            "https://warwick.ac.uk/fac/sci/dcs/research/tia/tiatoolbox/files"
            "/test1.jp2"
        )
        with open(jp2_file_path, "wb") as f:
            f.write(r.content)
    else:
        print("Skipping JP2")

    return jp2_file_path


@pytest.fixture(scope="session")
def _response_all_wsis(_response_ndpi, _response_svs, tmpdir_factory):
    dir_path = pathlib.Path(tmpdir_factory.mktemp("data"))

    try:
        dir_path.joinpath(_response_ndpi.basename).symlink_to(_response_ndpi)
        dir_path.joinpath(_response_svs.basename).symlink_to(_response_svs)
    except OSError:
        shutil.copy(_response_ndpi, dir_path.joinpath(_response_ndpi.basename))
        shutil.copy(_response_svs, dir_path.joinpath(_response_svs.basename))

    return dir_path


# -------------------------------------------------------------------------------------
# Python API tests
# -------------------------------------------------------------------------------------


def test_slide_info(_response_all_wsis, tmp_path):
    """pytest for slide_info as a python function"""
    file_types = ("*.ndpi", "*.svs", "*.mrxs", "*.jp2")
    files_all = utils.misc.grab_files_from_dir(
        input_path=_response_all_wsis, file_types=file_types,
    )
<<<<<<< HEAD
    slide_params = slide_info(input_path=files_all, workers=2, verbose=True)

    for file_name, slide_param in slide_params:
        utils.misc.save_yaml(slide_param.as_dict(), file_name + ".yaml")
=======
>>>>>>> 2401d762

    for curr_file in files_all:
        slide_param = slide_info(input_path=curr_file, verbose=True)
        utils.misc.save_yaml(
            slide_param.as_dict(), tmp_path / (slide_param.file_name + ".yaml")
        )


def test_wsireader_slide_info(_response_svs, tmp_path):
    """pytest for slide_info in WSIReader class as a python function"""
    file_types = ("*.svs",)
    files_all = utils.misc.grab_files_from_dir(
        input_path=str(pathlib.Path(_response_svs).parent), file_types=file_types,
    )
    input_dir, file_name, ext = utils.misc.split_path_name_ext(str(files_all[0]))
    wsi_obj = wsireader.OpenSlideWSIReader(input_dir, file_name + ext)
    slide_param = wsi_obj.slide_info
<<<<<<< HEAD
    utils.misc.save_yaml(slide_param.as_dict(), file_name + ".yaml")
=======
    utils.misc.save_yaml(
        slide_param.as_dict(), tmp_path / (slide_param.file_name + ".yaml")
    )
>>>>>>> 2401d762


def test_wsireader_read_region(_response_svs):
    """pytest for read region as a python function"""
    file_types = ("*.svs",)
    files_all = utils.misc.grab_files_from_dir(
        input_path=str(pathlib.Path(_response_svs).parent), file_types=file_types,
    )
    input_dir, file_name, ext = utils.misc.split_path_name_ext(str(files_all[0]))
    wsi_obj = wsireader.OpenSlideWSIReader(input_dir, file_name + ext)
    level = 0
    region = [13000, 17000, 15000, 19000]
    im_region = wsi_obj.read_region(region[0], region[1], region[2], region[3], level)
    assert isinstance(im_region, np.ndarray)
    assert im_region.dtype == "uint8"
    assert im_region.shape == (2000, 2000, 3)


def test_wsireader_slide_thumbnail(_response_svs):
    """pytest for slide_thumbnail as a python function"""
    file_types = ("*.svs",)
    files_all = utils.misc.grab_files_from_dir(
        input_path=str(pathlib.Path(_response_svs).parent), file_types=file_types,
    )
    input_dir, file_name, ext = utils.misc.split_path_name_ext(str(files_all[0]))
    wsi_obj = wsireader.OpenSlideWSIReader(input_dir, file_name + ext)
    slide_thumbnail = wsi_obj.slide_thumbnail()
    assert isinstance(slide_thumbnail, np.ndarray)
    assert slide_thumbnail.dtype == "uint8"


def test_wsireader_save_tiles(_response_svs, tmp_path):
    """pytest for save_tiles in wsireader as a python function"""
    file_types = ("*.svs",)
    files_all = utils.misc.grab_files_from_dir(
        input_path=str(pathlib.Path(_response_svs).parent), file_types=file_types,
    )
    input_dir, file_name, ext = utils.misc.split_path_name_ext(str(files_all[0]))
    wsi_obj = wsireader.OpenSlideWSIReader(
        input_dir,
        file_name + ext,
        output_dir=str(pathlib.Path(tmp_path).joinpath("test_wsireader_save_tiles")),
        tile_objective_value=5,
    )
    wsi_obj.save_tiles(verbose=True)
    assert (
        pathlib.Path(tmp_path)
        .joinpath("test_wsireader_save_tiles")
        .joinpath("CMU-1-Small-Region.svs")
        .joinpath("Output.csv")
        .exists()
    )
    assert (
        pathlib.Path(tmp_path)
        .joinpath("test_wsireader_save_tiles")
        .joinpath("CMU-1-Small-Region.svs")
        .joinpath("slide_thumbnail.jpg")
        .exists()
    )
    assert (
        pathlib.Path(tmp_path)
        .joinpath("test_wsireader_save_tiles")
        .joinpath("CMU-1-Small-Region.svs")
        .joinpath("Tile_5_0_0.jpg")
        .exists()
    )


def test_save_tiles(_response_all_wsis, tmp_path):
    """pytest for save_tiles as a python function"""
    file_types = ("*.ndpi", "*.svs", "*.mrxs", "*.jp2")
    files_all = utils.misc.grab_files_from_dir(
        input_path=str(pathlib.Path(_response_all_wsis)), file_types=file_types,
    )

    for curr_file in files_all:
        save_tiles(
            input_path=curr_file,
            tile_objective_value=5,
            output_dir=str(pathlib.Path(tmp_path).joinpath("tiles_save_tiles")),
            verbose=True,
        )

    assert (
        pathlib.Path(tmp_path)
        .joinpath("tiles_save_tiles")
        .joinpath("CMU-1-Small-Region.svs")
        .joinpath("Output.csv")
        .exists()
    )
    assert (
        pathlib.Path(tmp_path)
        .joinpath("tiles_save_tiles")
        .joinpath("CMU-1-Small-Region.svs")
        .joinpath("slide_thumbnail.jpg")
        .exists()
    )
    assert (
        pathlib.Path(tmp_path)
        .joinpath("tiles_save_tiles")
        .joinpath("CMU-1-Small-Region.svs")
        .joinpath("Tile_5_0_0.jpg")
        .exists()
    )
    assert (
        pathlib.Path(tmp_path)
        .joinpath("tiles_save_tiles")
        .joinpath("CMU-1.ndpi")
        .joinpath("Output.csv")
        .exists()
    )
    assert (
        pathlib.Path(tmp_path)
        .joinpath("tiles_save_tiles")
        .joinpath("CMU-1.ndpi")
        .joinpath("slide_thumbnail.jpg")
        .exists()
    )
    assert (
        pathlib.Path(tmp_path)
        .joinpath("tiles_save_tiles")
        .joinpath("CMU-1.ndpi")
        .joinpath("Tile_5_0_0.jpg")
        .exists()
    )


def test_exception_tests():
    with pytest.raises(FileNotSupported):
        utils.misc.save_yaml(
            slide_info(input_path="/mnt/test/sample.txt", verbose=True).as_dict(),
            "test.yaml",
        )

    with pytest.raises(FileNotSupported):
        save_tiles(
            input_path="/mnt/test/sample.txt",
            tile_objective_value=5,
            output_dir=str(pathlib.Path(__file__).parent.joinpath("tiles_save_tiles")),
            verbose=True,
        )


def test_imresize():
    """pytest for imresize"""
    img = np.zeros((2000, 2000, 3))
    resized_img = utils.transforms.imresize(img, 0.5)
    assert resized_img.shape == (1000, 1000, 3)


def test_background_composite():
    """pytest for background composite"""
    new_im = np.zeros((2000, 2000, 4)).astype("uint8")
    new_im[:1000, :, 3] = 255
    im = utils.transforms.background_composite(new_im)
    assert np.all(im[1000:, :, :] == 255)
    assert np.all(im[:1000, :, :] == 0)


# -------------------------------------------------------------------------------------
# Command Line Interface
# -------------------------------------------------------------------------------------


def test_command_line_help_interface():
    """Test the CLI help"""
    runner = CliRunner()
    result = runner.invoke(cli.main)
    assert result.exit_code == 0
    help_result = runner.invoke(cli.main, ["--help"])
    assert help_result.exit_code == 0
    assert help_result.output == result.output


def test_command_line_version():
    """pytest for version check"""
    runner = CliRunner()
    version_result = runner.invoke(cli.main, ["-V"])
    assert __version__ in version_result.output


def test_command_line_slide_info(_response_all_wsis):
    """Test the Slide information CLI."""
    runner = CliRunner()
    slide_info_result = runner.invoke(
        cli.main,
        [
            "slide-info",
            "--wsi_input",
            str(pathlib.Path(_response_all_wsis)),
            "--file_types",
            '"*.ndpi, *.svs"',
            "--mode",
            "save",
        ],
    )

    assert slide_info_result.exit_code == 0

    file_types = "*.svs"
    files_all = utils.misc.grab_files_from_dir(
        input_path=str(pathlib.Path(_response_all_wsis)), file_types=file_types,
    )
    slide_info_result = runner.invoke(
        cli.main,
        [
            "slide-info",
            "--wsi_input",
            files_all[0],
            "--file_types",
            '"*.ndpi, *.svs"',
            "--mode",
            "show",
        ],
    )

    assert slide_info_result.exit_code == 0


def test_command_line_read_region(_response_ndpi, tmp_path):
    """Test the Read Region CLI."""
    runner = CliRunner()
    read_region_result = runner.invoke(
        cli.main,
        [
            "read-region",
            "--wsi_input",
            str(pathlib.Path(_response_ndpi)),
            "--level",
            "0",
            "--mode",
            "save",
            "--region",
            "0",
            "0",
            "2000",
            "2000",
            "--output_path",
            str(pathlib.Path(tmp_path).joinpath("im_region.jpg")),
        ],
    )

    assert read_region_result.exit_code == 0
    assert os.path.isfile(str(pathlib.Path(tmp_path).joinpath("im_region.jpg")))

    read_region_result = runner.invoke(
        cli.main,
        [
            "read-region",
            "--wsi_input",
            str(pathlib.Path(_response_ndpi)),
            "--level",
            "0",
            "--mode",
            "save",
            "--output_path",
            str(pathlib.Path(tmp_path).joinpath("im_region2.jpg")),
        ],
    )

    assert read_region_result.exit_code == 0
    assert os.path.isfile(str(pathlib.Path(tmp_path).joinpath("im_region2.jpg")))


def test_command_line_slide_thumbnail(_response_ndpi, tmp_path):
    """pytest for the slide_thumbnail CLI."""
    runner = CliRunner()
    slide_thumb_result = runner.invoke(
        cli.main,
        [
            "slide-thumbnail",
            "--wsi_input",
            str(pathlib.Path(_response_ndpi)),
            "--mode",
            "save",
            "--output_path",
            str(pathlib.Path(tmp_path).joinpath("slide_thumb.jpg")),
        ],
    )

    assert slide_thumb_result.exit_code == 0
    assert pathlib.Path(tmp_path).joinpath("slide_thumb.jpg").is_file()


def test_command_line_save_tiles(_response_all_wsis, tmp_path):
    """pytest for save_tiles CLI."""
    runner = CliRunner()
    save_tiles_result = runner.invoke(
        cli.main,
        [
            "save-tiles",
            "--wsi_input",
            str(pathlib.Path(_response_all_wsis)),
            "--file_types",
            '"*.ndpi, *.svs"',
            "--tile_objective_value",
            "5",
        ],
    )

    assert save_tiles_result.exit_code == 0

    file_types = "*.svs"
    files_all = utils.misc.grab_files_from_dir(
        input_path=str(pathlib.Path(_response_all_wsis)), file_types=file_types,
    )
    save_tiles_result = runner.invoke(
        cli.main,
        [
            "save-tiles",
            "--wsi_input",
            files_all[0],
            "--file_types",
            '"*.ndpi, *.svs"',
            "--tile_objective_value",
            "5",
            "--output_dir",
            tmp_path,
        ],
    )

    assert save_tiles_result.exit_code == 0


def test_wsimeta_init_fail():
    with pytest.raises(TypeError):
        wsimeta.WSIMeta(slide_dimensions=None)


def test_wsimeta_validate_fail():
    meta = wsimeta.WSIMeta(slide_dimensions=(512, 512), level_dimensions=[])
    assert meta.validate() is False

    meta = wsimeta.WSIMeta(
        slide_dimensions=(512, 512),
        level_dimensions=[(512, 512), (256, 256)],
        level_count=3,
    )
    assert meta.validate() is False

    meta = wsimeta.WSIMeta(slide_dimensions=(512, 512), level_downsamples=[1, 2],)
    assert meta.validate() is False


def test_wsimeta_validate_init_pass():
    meta = wsimeta.WSIMeta(slide_dimensions=(512, 512))
    assert meta.validate()

    meta = wsimeta.WSIMeta(
        slide_dimensions=(512, 512),
        level_dimensions=[(512, 512), (256, 256)],
        level_downsamples=[1, 2],
    )
    assert meta.validate()


def test_wsimeta_openslidewsireader_ndpi(_response_ndpi, tmp_path):
    file_types = ("*.ndpi",)
    files_all = utils.misc.grab_files_from_dir(
        input_path=str(pathlib.Path(__file__).parent), file_types=file_types,
    )
    input_dir, file_name, ext = utils.misc.split_path_name_ext(str(files_all[0]))
    wsi_obj = wsireader.OpenSlideWSIReader(input_dir, file_name + ext)
    meta = wsi_obj.slide_info
    assert meta.validate()


def test_wsimeta_openslidewsireader_svs(_response_svs, tmp_path):
    file_types = ("*.svs",)
    files_all = utils.misc.grab_files_from_dir(
        input_path=str(pathlib.Path(__file__).parent), file_types=file_types,
    )
    input_dir, file_name, ext = utils.misc.split_path_name_ext(str(files_all[0]))
    wsi_obj = wsireader.OpenSlideWSIReader(input_dir, file_name + ext)
    meta = wsi_obj.slide_info
    assert meta.validate()<|MERGE_RESOLUTION|>--- conflicted
+++ resolved
@@ -112,16 +112,9 @@
     files_all = utils.misc.grab_files_from_dir(
         input_path=_response_all_wsis, file_types=file_types,
     )
-<<<<<<< HEAD
-    slide_params = slide_info(input_path=files_all, workers=2, verbose=True)
-
-    for file_name, slide_param in slide_params:
-        utils.misc.save_yaml(slide_param.as_dict(), file_name + ".yaml")
-=======
->>>>>>> 2401d762
 
     for curr_file in files_all:
-        slide_param = slide_info(input_path=curr_file, verbose=True)
+        file_name, slide_param = slide_info(input_path=curr_file, verbose=True)
         utils.misc.save_yaml(
             slide_param.as_dict(), tmp_path / (slide_param.file_name + ".yaml")
         )
@@ -136,13 +129,7 @@
     input_dir, file_name, ext = utils.misc.split_path_name_ext(str(files_all[0]))
     wsi_obj = wsireader.OpenSlideWSIReader(input_dir, file_name + ext)
     slide_param = wsi_obj.slide_info
-<<<<<<< HEAD
     utils.misc.save_yaml(slide_param.as_dict(), file_name + ".yaml")
-=======
-    utils.misc.save_yaml(
-        slide_param.as_dict(), tmp_path / (slide_param.file_name + ".yaml")
-    )
->>>>>>> 2401d762
 
 
 def test_wsireader_read_region(_response_svs):
