--- conflicted
+++ resolved
@@ -4,11 +4,8 @@
 import pytest
 
 from tiatoolbox.dataloader.slide_info import slide_info
-<<<<<<< HEAD
-=======
 from tiatoolbox.dataloader.save_tiles import save_tiles
 from tiatoolbox.dataloader import wsireader
->>>>>>> d9d92510
 from tiatoolbox import utils
 from tiatoolbox import cli
 from tiatoolbox import __version__
@@ -17,11 +14,8 @@
 import requests
 import os
 import pathlib
-<<<<<<< HEAD
-=======
 import numpy as np
 import shutil
->>>>>>> d9d92510
 
 
 @pytest.fixture
@@ -38,28 +32,6 @@
         )
         with open(ndpi_file_path, "wb") as f:
             f.write(r.content)
-<<<<<<< HEAD
-
-    def close_ndpi():
-        if pathlib.Path.is_file(ndpi_file_path):
-            os.remove(str(ndpi_file_path))
-
-    request.addfinalizer(close_ndpi)
-    return _response_ndpi
-
-
-@pytest.fixture
-def _response_svs(request):
-    """
-    Sample pytest fixture for svs images
-    Download ndpi image for pytest
-    """
-    svs_file_path = pathlib.Path(__file__).parent.joinpath("CMU-1.svs")
-    if not pathlib.Path.is_file(svs_file_path):
-        r = requests.get(
-            "http://openslide.cs.cmu.edu/download/openslide-testdata"
-            "/Hamamatsu/CMU-1.ndpi"
-=======
 
     def close_ndpi():
         if pathlib.Path.is_file(ndpi_file_path):
@@ -80,7 +52,6 @@
         r = requests.get(
             "http://openslide.cs.cmu.edu/download/openslide-testdata"
             "/Aperio/CMU-1-Small-Region.svs"
->>>>>>> d9d92510
         )
         with open(svs_file_path, "wb") as f:
             f.write(r.content)
@@ -91,17 +62,6 @@
 
     request.addfinalizer(close_ndpi)
     return _response_svs
-<<<<<<< HEAD
-
-
-def test_slide_info(_response_ndpi, _response_svs):
-    """pytest for slide_info as a python function"""
-    file_types = ("*.ndpi", "*.svs", "*.mrxs")
-    files_all = utils.misc.grab_files_from_dir(
-        input_path=str(pathlib.Path(r".")), file_types=file_types,
-    )
-    slide_params = slide_info(input_path=files_all, workers=2)
-=======
 
 
 def test_slide_info(_response_ndpi, _response_svs):
@@ -172,13 +132,10 @@
     im = utils.transforms.background_composite(new_im)
     assert np.all(im[1000:, :, :] == 255)
     assert np.all(im[:1000, :, :] == 0)
->>>>>>> d9d92510
 
     for slide_param in slide_params:
         utils.misc.save_yaml(slide_param, slide_param["file_name"] + ".yaml")
 
-<<<<<<< HEAD
-=======
 def test_wsireader_save_tiles(_response_svs):
     """pytest for save_tiles in wsireader as a python function"""
     file_types = ("*.svs",)
@@ -276,7 +233,6 @@
 # Command Line Interface
 # -------------------------------------------------------------------------------------
 
->>>>>>> d9d92510
 
 def test_command_line_help_interface():
     """Test the CLI help"""
@@ -303,11 +259,7 @@
         [
             "slide-info",
             "--wsi_input",
-<<<<<<< HEAD
-            ".",
-=======
             str(pathlib.Path(__file__).parent),
->>>>>>> d9d92510
             "--file_types",
             '"*.ndpi, *.svs"',
             "--workers",
@@ -315,9 +267,6 @@
         ],
     )
 
-<<<<<<< HEAD
-    assert slide_info_result.exit_code == 0
-=======
     assert slide_info_result.exit_code == 0
 
 
@@ -384,5 +333,4 @@
         ],
     )
 
-    assert save_tiles_result.exit_code == 0
->>>>>>> d9d92510
+    assert save_tiles_result.exit_code == 0