--- conflicted
+++ resolved
@@ -237,13 +237,9 @@
     )
     wsi = wsireader.OpenSlideWSIReader(files_all[0])
     level = 0
-<<<<<<< HEAD
     region = [1000, 2000, 2000, 3000]
     im_region = wsi_obj.read_region(region[0], region[1], region[2], region[3], level)
-=======
-    region = [13000, 17000, 15000, 19000]
-    im_region = wsi.read_region(region[0], region[1], region[2], region[3], level)
->>>>>>> 6568a963
+    
     assert isinstance(im_region, np.ndarray)
     assert im_region.dtype == "uint8"
     assert im_region.shape == (1000, 1000, 3)
@@ -752,13 +748,16 @@
 
     assert save_svs_tiles_result.exit_code == 0
 
-<<<<<<< HEAD
+def test_wsimeta_init_fail():
+    with pytest.raises(TypeError):
+        wsimeta.WSIMeta(slide_dimensions=None)
+
+
 @pytest.mark.filterwarnings("ignore")
 def test_wsimeta_validate_fail():
     meta = wsimeta.WSIMeta(slide_dimensions=(512, 512), level_dimensions=[])
     assert meta.validate() is False
-=======
->>>>>>> 6568a963
+
 
 def test_command_line_stainnorm(_response_stainnorm_source, _response_stainnorm_target):
     """Test for the stain normalisation CLI."""
@@ -776,41 +775,20 @@
         ],
     )
 
-<<<<<<< HEAD
-    meta = wsimeta.WSIMeta(slide_dimensions=(512, 512), level_downsamples=[1, 2],)
-    assert meta.validate() is False
-
-    meta = wsimeta.WSIMeta(slide_dimensions=(512, 512))
-    meta.level_dimensions = None
-    assert meta.validate() is False
-
-    meta = wsimeta.WSIMeta(slide_dimensions=(512, 512))
-    meta.level_downsamples = None
-    assert meta.validate() is False
-
+    assert stainnorm_result.exit_code == 0
 
 @pytest.mark.filterwarnings("ignore")
 def test_wsimeta_validate_pass():
     meta = wsimeta.WSIMeta(slide_dimensions=(512, 512))
     assert meta.validate()
-=======
-    assert stainnorm_result.exit_code == 0
->>>>>>> 6568a963
-
-    stainnorm_result = runner.invoke(
-        cli.main,
-        [
-            "stainnorm",
-            "--source_input",
-            pathlib.Path(_response_stainnorm_source),
-            "--target_input",
-            pathlib.Path(_response_stainnorm_target),
-            "--method",
-            "ruifrok",
-        ],
-    )
-
-<<<<<<< HEAD
+
+    meta = wsimeta.WSIMeta(
+        slide_dimensions=(512, 512),
+        level_dimensions=[(512, 512), (256, 256)],
+        level_downsamples=[1, 2],
+    )
+
+
 def test_wsimeta_openslidewsireader_ndpi(_response_ndpi, tmp_path):
     input_dir, file_name, ext = utils.misc.split_path_name_ext(str(_response_ndpi))
     wsi_obj = wsireader.OpenSlideWSIReader(input_dir, file_name + ext)
@@ -936,6 +914,3 @@
         # Check that read_size * scale == target_size
         post_read_downscaled_size = np.round(read_size * post_read_scale).astype(int)
         assert np.array_equal(post_read_downscaled_size, np.array(target_size))
-=======
-    assert stainnorm_result.exit_code == 0
->>>>>>> 6568a963
