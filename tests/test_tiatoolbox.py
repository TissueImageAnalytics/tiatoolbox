--- conflicted
+++ resolved
@@ -409,18 +409,14 @@
     transform = norm.transform(source_img)  # transform source image
 
     assert np.shape(transform) == np.shape(source_img)
-    assert np.mean(np.absolute(reinhard_img/255. - transform/255.)) < 1e-3
+    assert np.mean(np.absolute(reinhard_img / 255.0 - transform / 255.0)) < 1e-3
 
 
 def test_custom_normalise():
     """Test for stain normalisation with user-defined stain matrix."""
     source_img = imread("data/source_image.png")
     target_img = imread("../data/target_image.png")
-<<<<<<< HEAD
-    ruifrok_img = imread("data/norm_ruifrok.png")
-=======
     custom_img = imread("data/norm_ruifrok.png")
->>>>>>> d859d87b
 
     # init class with custom method - test with ruifrok stain matrix
     stain_matrix = np.array([[0.65, 0.70, 0.29], [0.07, 0.99, 0.11]])
@@ -429,7 +425,7 @@
     transform = norm.transform(source_img)  # transform source image
 
     assert np.shape(transform) == np.shape(source_img)
-    assert np.mean(np.absolute(custom_img/255. - transform/255.)) < 1e-3
+    assert np.mean(np.absolute(custom_img / 255.0 - transform / 255.0)) < 1e-3
 
 
 def test_ruifrok_normalise():
@@ -444,7 +440,7 @@
     transform = norm.transform(source_img)  # transform source image
 
     assert np.shape(transform) == np.shape(source_img)
-    assert np.mean(np.absolute(ruifrok_img/255. - transform/255.)) < 1e-3
+    assert np.mean(np.absolute(ruifrok_img / 255.0 - transform / 255.0)) < 1e-3
 
 
 def test_macenko_normalise():
@@ -459,7 +455,7 @@
     transform = norm.transform(source_img)  # transform source image
 
     assert np.shape(transform) == np.shape(source_img)
-    assert np.mean(np.absolute(macenko_img/255. - transform/255.)) < 1e-3
+    assert np.mean(np.absolute(macenko_img / 255.0 - transform / 255.0)) < 1e-3
 
 
 def test_vahadane_normalise():
@@ -474,7 +470,7 @@
     transform = norm.transform(source_img)  # transform source image
 
     assert np.shape(transform) == np.shape(source_img)
-    assert np.mean(np.absolute(vahadane_img/255. - transform/255.)) < 1e-3
+    assert np.mean(np.absolute(vahadane_img / 255.0 - transform / 255.0)) < 1e-3
 
 
 # -------------------------------------------------------------------------------------
