#!/usr/bin/env python

"""pytests for `tiatoolbox` package."""
import pytest

from tiatoolbox.dataloader.slide_info import slide_info
from tiatoolbox.dataloader.save_tiles import save_tiles
<<<<<<< HEAD
from tiatoolbox.dataloader import wsireader
from tiatoolbox.tools.stainnorm import get_normaliser
=======
from tiatoolbox.dataloader import wsireader, wsimeta
>>>>>>> 693534bd
from tiatoolbox import utils
from tiatoolbox.utils.exceptions import FileNotSupported
from tiatoolbox.utils.misc import imread
from tiatoolbox import cli
from tiatoolbox import __version__

from click.testing import CliRunner
import requests
import os
import pathlib
import numpy as np
import shutil


# -------------------------------------------------------------------------------------
# Pytest Fixtures
# -------------------------------------------------------------------------------------


@pytest.fixture(scope="session")
def _response_ndpi(tmpdir_factory):
    """
    Sample pytest fixture for ndpi images
    Download ndpi image for pytest
    """
    ndpi_file_path = tmpdir_factory.mktemp("data").join("CMU-1.ndpi")
    if not os.path.isfile(ndpi_file_path):
        print("Downloading NDPI")
        r = requests.get(
            "http://openslide.cs.cmu.edu/download/openslide-testdata"
            "/Hamamatsu/CMU-1.ndpi"
        )
        with open(ndpi_file_path, "wb") as f:
            f.write(r.content)
    else:
        print("Skipping NDPI")

    return ndpi_file_path


@pytest.fixture(scope="session")
def _response_svs(tmpdir_factory):
    """
    Sample pytest fixture for svs images
    Download ndpi image for pytest
    """
    svs_file_path = tmpdir_factory.mktemp("data").join("CMU-1-Small-Region.svs")
    if not os.path.isfile(svs_file_path):
        print("Downloading SVS")
        r = requests.get(
            "http://openslide.cs.cmu.edu/download/openslide-testdata"
            "/Aperio/CMU-1-Small-Region.svs"
        )
        with open(svs_file_path, "wb") as f:
            f.write(r.content)
    else:
        print("Skipping SVS")

    return svs_file_path


@pytest.fixture(scope="session")
def _response_jp2(tmpdir_factory):
    """
    Sample pytest fixture for svs images
    Download ndpi image for pytest
    """
    jp2_file_path = tmpdir_factory.mktemp("data").join("test1.jp2")
    if not os.path.isfile(jp2_file_path):
        print("Downloading JP2")
        r = requests.get(
            "https://warwick.ac.uk/fac/sci/dcs/research/tia/tiatoolbox/files"
            "/test1.jp2"
        )
        with open(jp2_file_path, "wb") as f:
            f.write(r.content)
    else:
        print("Skipping JP2")

    return jp2_file_path


@pytest.fixture(scope="session")
def _response_all_wsis(_response_ndpi, _response_svs, tmpdir_factory):
    dir_path = pathlib.Path(tmpdir_factory.mktemp("data"))

    try:
        dir_path.joinpath(_response_ndpi.basename).symlink_to(_response_ndpi)
        dir_path.joinpath(_response_svs.basename).symlink_to(_response_svs)
    except OSError:
        shutil.copy(_response_ndpi, dir_path.joinpath(_response_ndpi.basename))
        shutil.copy(_response_svs, dir_path.joinpath(_response_svs.basename))

    return dir_path


@pytest.fixture(scope="session")
def _response_stainnorm_source(tmpdir_factory):
    """
    Sample pytest fixture for source image for stain normalisation
    Download png image for pytest
    """
    source_file_path = tmpdir_factory.mktemp("data").join("source.png")
    if not os.path.isfile(source_file_path):
        print("Downloading Source Image for stain normalisation")
        r = requests.get(
            "https://warwick.ac.uk/fac/sci/dcs/research/tia/tiatoolbox"
            "/files/source.png"
        )
        with open(source_file_path, "wb") as f:
            f.write(r.content)

    else:
        print("Skipping Source Image")

    return source_file_path


@pytest.fixture(scope="session")
def _response_stainnorm_target(tmpdir_factory):
    """
    Sample pytest fixture for target image for stain normalisation
    Download png image for pytest
    """
    target_file_path = tmpdir_factory.mktemp("data").join("target.png")
    if not os.path.isfile(target_file_path):
        print("Downloading Target Image for stain normalisation")
        r = requests.get(
            "https://warwick.ac.uk/fac/sci/dcs/research/tia/tiatoolbox"
            "/files/target.png"
        )
        with open(target_file_path, "wb") as f:
            f.write(r.content)

    else:
        print("Skipping Target Image")

    return target_file_path


@pytest.fixture(scope="session")
def _response_reinhard(tmpdir_factory):
    """
    Sample pytest fixture for reinhard normalised image
    Download png image for pytest
    """
    reinhard_file_path = tmpdir_factory.mktemp("data").join("reinhard.png")
    print("Downloading Reinhard Image for stain normalisation")
    if not os.path.isfile(reinhard_file_path):
        r = requests.get(
            "https://warwick.ac.uk/fac/sci/dcs/research/tia/tiatoolbox"
            "/files/reinhard.png"
        )
        with open(reinhard_file_path, "wb") as f:
            f.write(r.content)

    else:
        print("Skipping Reinhard Image")

    return reinhard_file_path


@pytest.fixture(scope="session")
def _response_ruifrok(tmpdir_factory):
    """
    Sample pytest fixture for ruifrok normalised image
    Download png image for pytest
    """
    ruifrok_file_path = tmpdir_factory.mktemp("data").join("ruifrok.png")
    if not os.path.isfile(ruifrok_file_path):
        r = requests.get(
            "https://warwick.ac.uk/fac/sci/dcs/research/tia/tiatoolbox"
            "/files/ruifrok.png"
        )
        with open(ruifrok_file_path, "wb") as f:
            f.write(r.content)

    else:
        print("Skipping Reinhard Image")

    return ruifrok_file_path


# -------------------------------------------------------------------------------------
# Python API tests
# -------------------------------------------------------------------------------------


def test_slide_info(_response_all_wsis, tmp_path):
    """pytest for slide_info as a python function"""
    file_types = ("*.ndpi", "*.svs", "*.mrxs", "*.jp2")
    files_all = utils.misc.grab_files_from_dir(
        input_path=_response_all_wsis,
        file_types=file_types,
    )

    for curr_file in files_all:
        slide_param = slide_info(input_path=curr_file, verbose=True)
        out_path = tmp_path / slide_param.file_path.with_suffix(".yaml").name
        utils.misc.save_yaml(slide_param.as_dict(), out_path)


def test_wsireader_slide_info(_response_svs, tmp_path):
    """pytest for slide_info in WSIReader class as a python function"""
    file_types = ("*.svs",)
    files_all = utils.misc.grab_files_from_dir(
        input_path=str(pathlib.Path(_response_svs).parent),
        file_types=file_types,
    )
    input_dir, file_name, ext = utils.misc.split_path_name_ext(str(files_all[0]))
    wsi_obj = wsireader.OpenSlideWSIReader(input_dir, file_name + ext)
    slide_param = wsi_obj.slide_info
    out_path = tmp_path / slide_param.file_path.with_suffix(".yaml").name
    utils.misc.save_yaml(slide_param.as_dict(), out_path)


def test_wsireader_read_region(_response_svs):
    """pytest for read region as a python function"""
    file_types = ("*.svs",)
    files_all = utils.misc.grab_files_from_dir(
        input_path=str(pathlib.Path(_response_svs).parent),
        file_types=file_types,
    )
    input_dir, file_name, ext = utils.misc.split_path_name_ext(str(files_all[0]))
    wsi_obj = wsireader.OpenSlideWSIReader(input_dir, file_name + ext)
    level = 0
    region = [13000, 17000, 15000, 19000]
    im_region = wsi_obj.read_region(region[0], region[1], region[2], region[3], level)
    assert isinstance(im_region, np.ndarray)
    assert im_region.dtype == "uint8"
    assert im_region.shape == (2000, 2000, 3)


def test_wsireader_slide_thumbnail(_response_svs):
    """pytest for slide_thumbnail as a python function"""
    file_types = ("*.svs",)
    files_all = utils.misc.grab_files_from_dir(
        input_path=str(pathlib.Path(_response_svs).parent),
        file_types=file_types,
    )
    input_dir, file_name, ext = utils.misc.split_path_name_ext(str(files_all[0]))
    wsi_obj = wsireader.OpenSlideWSIReader(input_dir, file_name + ext)
    slide_thumbnail = wsi_obj.slide_thumbnail()
    assert isinstance(slide_thumbnail, np.ndarray)
    assert slide_thumbnail.dtype == "uint8"


def test_wsireader_save_tiles(_response_svs, tmp_path):
    """pytest for save_tiles in wsireader as a python function"""
    file_types = ("*.svs",)
    files_all = utils.misc.grab_files_from_dir(
        input_path=str(pathlib.Path(_response_svs).parent),
        file_types=file_types,
    )
    input_dir, file_name, ext = utils.misc.split_path_name_ext(str(files_all[0]))
    wsi_obj = wsireader.OpenSlideWSIReader(
        input_dir,
        file_name + ext,
        output_dir=str(pathlib.Path(tmp_path).joinpath("test_wsireader_save_tiles")),
        tile_objective_value=5,
    )
    wsi_obj.save_tiles(verbose=True)
    assert (
        pathlib.Path(tmp_path)
        .joinpath("test_wsireader_save_tiles")
        .joinpath("CMU-1-Small-Region.svs")
        .joinpath("Output.csv")
        .exists()
    )
    assert (
        pathlib.Path(tmp_path)
        .joinpath("test_wsireader_save_tiles")
        .joinpath("CMU-1-Small-Region.svs")
        .joinpath("slide_thumbnail.jpg")
        .exists()
    )
    assert (
        pathlib.Path(tmp_path)
        .joinpath("test_wsireader_save_tiles")
        .joinpath("CMU-1-Small-Region.svs")
        .joinpath("Tile_5_0_0.jpg")
        .exists()
    )


def test_save_tiles(_response_all_wsis, tmp_path):
    """pytest for save_tiles as a python function"""
    file_types = ("*.ndpi", "*.svs", "*.mrxs", "*.jp2")
    files_all = utils.misc.grab_files_from_dir(
        input_path=str(pathlib.Path(_response_all_wsis)),
        file_types=file_types,
    )

    for curr_file in files_all:
        save_tiles(
            input_path=curr_file,
            tile_objective_value=5,
            output_dir=str(pathlib.Path(tmp_path).joinpath("tiles_save_tiles")),
            verbose=True,
        )

    assert (
        pathlib.Path(tmp_path)
        .joinpath("tiles_save_tiles")
        .joinpath("CMU-1-Small-Region.svs")
        .joinpath("Output.csv")
        .exists()
    )
    assert (
        pathlib.Path(tmp_path)
        .joinpath("tiles_save_tiles")
        .joinpath("CMU-1-Small-Region.svs")
        .joinpath("slide_thumbnail.jpg")
        .exists()
    )
    assert (
        pathlib.Path(tmp_path)
        .joinpath("tiles_save_tiles")
        .joinpath("CMU-1-Small-Region.svs")
        .joinpath("Tile_5_0_0.jpg")
        .exists()
    )
    assert (
        pathlib.Path(tmp_path)
        .joinpath("tiles_save_tiles")
        .joinpath("CMU-1.ndpi")
        .joinpath("Output.csv")
        .exists()
    )
    assert (
        pathlib.Path(tmp_path)
        .joinpath("tiles_save_tiles")
        .joinpath("CMU-1.ndpi")
        .joinpath("slide_thumbnail.jpg")
        .exists()
    )
    assert (
        pathlib.Path(tmp_path)
        .joinpath("tiles_save_tiles")
        .joinpath("CMU-1.ndpi")
        .joinpath("Tile_5_0_0.jpg")
        .exists()
    )


def test_exception_tests():
    with pytest.raises(FileNotSupported):
        utils.misc.save_yaml(
            slide_info(input_path="/mnt/test/sample.txt", verbose=True).as_dict(),
            "test.yaml",
        )

    with pytest.raises(FileNotSupported):
        save_tiles(
            input_path="/mnt/test/sample.txt",
            tile_objective_value=5,
            output_dir=str(pathlib.Path(__file__).parent.joinpath("tiles_save_tiles")),
            verbose=True,
        )


def test_imresize():
    """pytest for imresize"""
    img = np.zeros((2000, 2000, 3))
    resized_img = utils.transforms.imresize(img, 0.5)
    assert resized_img.shape == (1000, 1000, 3)


def test_background_composite():
    """pytest for background composite"""
    new_im = np.zeros((2000, 2000, 4)).astype("uint8")
    new_im[:1000, :, 3] = 255
    im = utils.transforms.background_composite(new_im)
    assert np.all(im[1000:, :, :] == 255)
    assert np.all(im[:1000, :, :] == 0)


def test_reinhard_normalise(
    _response_stainnorm_source, _response_stainnorm_target, _response_reinhard
):
    """pytest for Reinhard colour normalisation."""

    source_img = imread(pathlib.Path(_response_stainnorm_source))
    target_img = imread(pathlib.Path(_response_stainnorm_target))
    reinhard_img = imread(pathlib.Path(_response_reinhard))

    norm = get_normaliser("reinhard")
    norm.fit(target_img)  # get stain information of target image
    transform = norm.transform(source_img)  # transform source image

    assert np.shape(transform) == np.shape(source_img)
    assert np.sum(reinhard_img - transform) < 1e-3


def test_ruifrok_normalise(
    _response_stainnorm_source, _response_stainnorm_target, _response_ruifrok
):
    """pytest for stain normalisation with stain matrix from Ruifrok and Johnston."""

    source_img = imread(pathlib.Path(_response_stainnorm_source))
    target_img = imread(pathlib.Path(_response_stainnorm_target))
    ruifrok_img = imread(pathlib.Path(_response_ruifrok))

    # init class with Ruifrok method
    norm = get_normaliser("ruifrok")
    norm.fit(target_img)  # get stain information of target image
    transform = norm.transform(source_img)  # transform source image

    assert np.shape(transform) == np.shape(source_img)
    assert np.sum(ruifrok_img - transform) < 1e-3


# -------------------------------------------------------------------------------------
# Command Line Interface
# -------------------------------------------------------------------------------------


def test_command_line_help_interface():
    """pytest the CLI help"""
    runner = CliRunner()
    result = runner.invoke(cli.main)
    assert result.exit_code == 0
    help_result = runner.invoke(cli.main, ["--help"])
    assert help_result.exit_code == 0
    assert help_result.output == result.output


def test_command_line_version():
    """pytest for version check"""
    runner = CliRunner()
    version_result = runner.invoke(cli.main, ["-V"])
    assert __version__ in version_result.output


def test_command_line_slide_info(_response_all_wsis):
    """pytest the Slide information CLI."""
    runner = CliRunner()
    slide_info_result = runner.invoke(
        cli.main,
        [
            "slide-info",
            "--wsi_input",
            str(pathlib.Path(_response_all_wsis)),
            "--file_types",
            '"*.ndpi, *.svs"',
            "--mode",
            "save",
        ],
    )

    assert slide_info_result.exit_code == 0

    file_types = "*.svs"
    files_all = utils.misc.grab_files_from_dir(
        input_path=str(pathlib.Path(_response_all_wsis)),
        file_types=file_types,
    )
    slide_info_result = runner.invoke(
        cli.main,
        [
            "slide-info",
            "--wsi_input",
            files_all[0],
            "--file_types",
            '"*.ndpi, *.svs"',
            "--mode",
            "show",
        ],
    )

    assert slide_info_result.exit_code == 0


def test_command_line_read_region(_response_ndpi, tmp_path):
    """pytest the Read Region CLI."""
    runner = CliRunner()
    read_region_result = runner.invoke(
        cli.main,
        [
            "read-region",
            "--wsi_input",
            str(pathlib.Path(_response_ndpi)),
            "--level",
            "0",
            "--mode",
            "save",
            "--region",
            "0",
            "0",
            "2000",
            "2000",
            "--output_path",
            str(pathlib.Path(tmp_path).joinpath("im_region.jpg")),
        ],
    )

    assert read_region_result.exit_code == 0
    assert os.path.isfile(str(pathlib.Path(tmp_path).joinpath("im_region.jpg")))

    read_region_result = runner.invoke(
        cli.main,
        [
            "read-region",
            "--wsi_input",
            str(pathlib.Path(_response_ndpi)),
            "--level",
            "0",
            "--mode",
            "save",
            "--output_path",
            str(pathlib.Path(tmp_path).joinpath("im_region2.jpg")),
        ],
    )

    assert read_region_result.exit_code == 0
    assert os.path.isfile(str(pathlib.Path(tmp_path).joinpath("im_region2.jpg")))


def test_command_line_slide_thumbnail(_response_ndpi, tmp_path):
    """pytest for the slide_thumbnail CLI."""
    runner = CliRunner()
    slide_thumb_result = runner.invoke(
        cli.main,
        [
            "slide-thumbnail",
            "--wsi_input",
            str(pathlib.Path(_response_ndpi)),
            "--mode",
            "save",
            "--output_path",
            str(pathlib.Path(tmp_path).joinpath("slide_thumb.jpg")),
        ],
    )

    assert slide_thumb_result.exit_code == 0
    assert pathlib.Path(tmp_path).joinpath("slide_thumb.jpg").is_file()


def test_command_line_save_tiles(_response_all_wsis, tmp_path):
    """pytest for save_tiles CLI."""
    runner = CliRunner()
    save_tiles_result = runner.invoke(
        cli.main,
        [
            "save-tiles",
            "--wsi_input",
            str(pathlib.Path(_response_all_wsis)),
            "--file_types",
            '"*.ndpi, *.svs"',
            "--tile_objective_value",
            "5",
        ],
    )

    assert save_tiles_result.exit_code == 0

    file_types = "*.svs"
    files_all = utils.misc.grab_files_from_dir(
        input_path=str(pathlib.Path(_response_all_wsis)),
        file_types=file_types,
    )
    save_tiles_result = runner.invoke(
        cli.main,
        [
            "save-tiles",
            "--wsi_input",
            files_all[0],
            "--file_types",
            '"*.ndpi, *.svs"',
            "--tile_objective_value",
            "5",
            "--output_dir",
            tmp_path,
        ],
    )

    assert save_tiles_result.exit_code == 0


<<<<<<< HEAD
def test_command_line_stainnorm(_response_stainnorm_source, _response_stainnorm_target):
    """pytest for the stain normalisation CLI."""
    runner = CliRunner()
    stainnorm_result = runner.invoke(
        cli.main,
        [
            "stainnorm",
            "--source_input",
            pathlib.Path(_response_stainnorm_source),
            "--target_input",
            pathlib.Path(_response_stainnorm_target),
            "--method",
            "reinhard",
        ],
    )

    assert stainnorm_result.exit_code == 0

    stainnorm_result = runner.invoke(
        cli.main,
        [
            "stainnorm",
            "--source_input",
            pathlib.Path(_response_stainnorm_source),
            "--target_input",
            pathlib.Path(_response_stainnorm_target),
            "--method",
            "ruifrok",
        ],
    )

    assert stainnorm_result.exit_code == 0
=======
def test_wsimeta_init_fail():
    with pytest.raises(TypeError):
        wsimeta.WSIMeta(slide_dimensions=None)


def test_wsimeta_validate_fail():
    meta = wsimeta.WSIMeta(slide_dimensions=(512, 512), level_dimensions=[])
    assert meta.validate() is False

    meta = wsimeta.WSIMeta(
        slide_dimensions=(512, 512),
        level_dimensions=[(512, 512), (256, 256)],
        level_count=3,
    )
    assert meta.validate() is False

    meta = wsimeta.WSIMeta(slide_dimensions=(512, 512), level_downsamples=[1, 2],)
    assert meta.validate() is False

    meta = wsimeta.WSIMeta(slide_dimensions=(512, 512), level_downsamples=[1, 2],)
    assert meta.validate() is False

    meta = wsimeta.WSIMeta(slide_dimensions=(512, 512))
    meta.level_dimensions = None
    assert meta.validate() is False

    meta = wsimeta.WSIMeta(slide_dimensions=(512, 512))
    meta.level_downsamples = None
    assert meta.validate() is False


def test_wsimeta_validate_pass():
    meta = wsimeta.WSIMeta(slide_dimensions=(512, 512))
    assert meta.validate()

    meta = wsimeta.WSIMeta(
        slide_dimensions=(512, 512),
        level_dimensions=[(512, 512), (256, 256)],
        level_downsamples=[1, 2],
    )
    assert meta.validate()


def test_wsimeta_openslidewsireader_ndpi(_response_ndpi, tmp_path):
    input_dir, file_name, ext = utils.misc.split_path_name_ext(str(_response_ndpi))
    wsi_obj = wsireader.OpenSlideWSIReader(input_dir, file_name + ext)
    meta = wsi_obj.slide_info
    assert meta.validate()


def test_wsimeta_openslidewsireader_svs(_response_svs, tmp_path):
    input_dir, file_name, ext = utils.misc.split_path_name_ext(str(_response_svs))
    wsi_obj = wsireader.OpenSlideWSIReader(input_dir, file_name + ext)
    meta = wsi_obj.slide_info
    assert meta.validate()
>>>>>>> 693534bd
<|MERGE_RESOLUTION|>--- conflicted
+++ resolved
@@ -5,12 +5,8 @@
 
 from tiatoolbox.dataloader.slide_info import slide_info
 from tiatoolbox.dataloader.save_tiles import save_tiles
-<<<<<<< HEAD
-from tiatoolbox.dataloader import wsireader
+from tiatoolbox.dataloader import wsireader, wsimeta
 from tiatoolbox.tools.stainnorm import get_normaliser
-=======
-from tiatoolbox.dataloader import wsireader, wsimeta
->>>>>>> 693534bd
 from tiatoolbox import utils
 from tiatoolbox.utils.exceptions import FileNotSupported
 from tiatoolbox.utils.misc import imread
@@ -590,7 +586,6 @@
     assert save_tiles_result.exit_code == 0
 
 
-<<<<<<< HEAD
 def test_command_line_stainnorm(_response_stainnorm_source, _response_stainnorm_target):
     """pytest for the stain normalisation CLI."""
     runner = CliRunner()
@@ -623,7 +618,8 @@
     )
 
     assert stainnorm_result.exit_code == 0
-=======
+
+
 def test_wsimeta_init_fail():
     with pytest.raises(TypeError):
         wsimeta.WSIMeta(slide_dimensions=None)
@@ -640,10 +636,16 @@
     )
     assert meta.validate() is False
 
-    meta = wsimeta.WSIMeta(slide_dimensions=(512, 512), level_downsamples=[1, 2],)
+    meta = wsimeta.WSIMeta(
+        slide_dimensions=(512, 512),
+        level_downsamples=[1, 2],
+    )
     assert meta.validate() is False
 
-    meta = wsimeta.WSIMeta(slide_dimensions=(512, 512), level_downsamples=[1, 2],)
+    meta = wsimeta.WSIMeta(
+        slide_dimensions=(512, 512),
+        level_downsamples=[1, 2],
+    )
     assert meta.validate() is False
 
     meta = wsimeta.WSIMeta(slide_dimensions=(512, 512))
@@ -678,5 +680,4 @@
     input_dir, file_name, ext = utils.misc.split_path_name_ext(str(_response_svs))
     wsi_obj = wsireader.OpenSlideWSIReader(input_dir, file_name + ext)
     meta = wsi_obj.slide_info
-    assert meta.validate()
->>>>>>> 693534bd
+    assert meta.validate()