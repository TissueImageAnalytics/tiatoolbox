#!/usr/bin/env python

"""Pytests for `tiatoolbox` package."""
import pytest
from pytest import approx

from tiatoolbox.dataloader.slide_info import slide_info

from tiatoolbox.dataloader.save_tiles import save_tiles
from tiatoolbox.dataloader import wsireader, wsimeta
from tiatoolbox.tools.stainnorm import get_normaliser
from tiatoolbox import utils

from tiatoolbox.utils.exceptions import FileNotSupported, MethodNotSupported
from tiatoolbox.utils.misc import imread

from tiatoolbox import cli
from tiatoolbox import __version__

from click.testing import CliRunner
import requests
import os
import pathlib
import numpy as np
import shutil


# -------------------------------------------------------------------------------------
# Pytest Fixtures
# -------------------------------------------------------------------------------------


@pytest.fixture(scope="session")
def _response_ndpi(tmpdir_factory):
<<<<<<< HEAD
    """
    Sample pytest fixture for ndpi images.
    Download ndpi image for pytest
    """
=======
    """Sample pytest fixture for ndpi images. Download ndpi image for pytest."""
>>>>>>> 2290d3ea
    ndpi_file_path = tmpdir_factory.mktemp("data").join("CMU-1.ndpi")
    if not os.path.isfile(ndpi_file_path):
        print("\nDownloading NDPI")
        r = requests.get(
            "http://openslide.cs.cmu.edu/download/openslide-testdata"
            "/Hamamatsu/CMU-1.ndpi"
        )
        with open(ndpi_file_path, "wb") as f:
            f.write(r.content)
    else:
        print("\nSkipping NDPI")

    return ndpi_file_path


@pytest.fixture(scope="session")
def _response_svs(tmpdir_factory):
<<<<<<< HEAD
    """
    Sample pytest fixture for svs images.
    Download ndpi image for pytest
    """
=======
    """Sample pytest fixture for svs images. Download ndpi image for pytest."""
>>>>>>> 2290d3ea
    svs_file_path = tmpdir_factory.mktemp("data").join("CMU-1-Small-Region.svs")
    if not os.path.isfile(svs_file_path):
        print("\nDownloading SVS")
        r = requests.get(
            "http://openslide.cs.cmu.edu/download/openslide-testdata"
            "/Aperio/CMU-1-Small-Region.svs"
        )
        with open(svs_file_path, "wb") as f:
            f.write(r.content)
    else:
        print("\nSkipping SVS")

    return svs_file_path


@pytest.fixture(scope="session")
def _response_jp2(tmpdir_factory):
<<<<<<< HEAD
    """
    Sample pytest fixture for svs images.
    Download ndpi image for pytest
    """
=======
    """Sample pytest fixture for JP2 images. Download ndpi image for pytest."""
>>>>>>> 2290d3ea
    jp2_file_path = tmpdir_factory.mktemp("data").join("test1.jp2")
    if not os.path.isfile(jp2_file_path):
        print("\nDownloading JP2")
        r = requests.get(
            "https://warwick.ac.uk/fac/sci/dcs/research/tia/tiatoolbox/files"
            "/test2.jp2"
        )
        with open(jp2_file_path, "wb") as f:
            f.write(r.content)
    else:
        print("\nSkipping JP2")

    return jp2_file_path


@pytest.fixture(scope="session")
def _response_all_wsis(_response_ndpi, _response_svs, _response_jp2, tmpdir_factory):
    """pytest fixture for sample wsi(s) of all types supported by tiatoolbox."""
    dir_path = pathlib.Path(tmpdir_factory.mktemp("data"))

    try:
        dir_path.joinpath(_response_ndpi.basename).symlink_to(_response_ndpi)
        dir_path.joinpath(_response_svs.basename).symlink_to(_response_svs)
        dir_path.joinpath(_response_jp2.basename).symlink_to(_response_jp2)
    except OSError:
        shutil.copy(_response_ndpi, dir_path.joinpath(_response_ndpi.basename))
        shutil.copy(_response_svs, dir_path.joinpath(_response_svs.basename))
        shutil.copy(_response_jp2, dir_path.joinpath(_response_jp2.basename))

    return dir_path


<<<<<<< HEAD
@pytest.fixture(scope="session")
def _response_stainnorm_source(tmpdir_factory):
    """
    Sample pytest fixture for source image for stain normalisation.
    Download png image for pytest
    """
    source_file_path = tmpdir_factory.mktemp("data").join("source.png")
    if not os.path.isfile(source_file_path):
        print("Downloading Source Image for stain normalisation")
        r = requests.get(
            "https://warwick.ac.uk/fac/sci/dcs/research/tia/tiatoolbox"
            "/files/source.png"
        )
        with open(source_file_path, "wb") as f:
            f.write(r.content)

    else:
        print("Skipping Source Image")

    return source_file_path


@pytest.fixture(scope="session")
def _response_stainnorm_target(tmpdir_factory):
    """
    Sample pytest fixture for target image for stain normalisation.
    Download png image for pytest
    """
    target_file_path = tmpdir_factory.mktemp("data").join("target.png")
    if not os.path.isfile(target_file_path):
        print("Downloading Target Image for stain normalisation")
        r = requests.get(
            "https://warwick.ac.uk/fac/sci/dcs/research/tia/tiatoolbox"
            "/files/target.png"
        )
        with open(target_file_path, "wb") as f:
            f.write(r.content)

    else:
        print("Skipping Target Image")

    return target_file_path


@pytest.fixture(scope="session")
def _response_reinhard(tmpdir_factory):
    """
    Sample pytest fixture for reinhard normalised image.
    Download png image for pytest
    """
    reinhard_file_path = tmpdir_factory.mktemp("data").join("reinhard.png")
    print("Downloading Reinhard Image for stain normalisation")
    if not os.path.isfile(reinhard_file_path):
        r = requests.get(
            "https://warwick.ac.uk/fac/sci/dcs/research/tia/tiatoolbox"
            "/files/reinhard.png"
        )
        with open(reinhard_file_path, "wb") as f:
            f.write(r.content)

    else:
        print("Skipping Reinhard Image")

    return reinhard_file_path


@pytest.fixture(scope="session")
def _response_ruifrok(tmpdir_factory):
    """
    Sample pytest fixture for ruifrok normalised image.
    Download png image for pytest
    """
    ruifrok_file_path = tmpdir_factory.mktemp("data").join("ruifrok.png")
    if not os.path.isfile(ruifrok_file_path):
        r = requests.get(
            "https://warwick.ac.uk/fac/sci/dcs/research/tia/tiatoolbox"
            "/files/ruifrok.png"
        )
        with open(ruifrok_file_path, "wb") as f:
            f.write(r.content)

    else:
        print("Skipping Reinhard Image")

    return ruifrok_file_path


=======
>>>>>>> 2290d3ea
# -------------------------------------------------------------------------------------
# Python API tests
# -------------------------------------------------------------------------------------


def test_slide_info(_response_all_wsis, tmp_path):
    """Test for slide_info as a python function."""
    file_types = ("*.ndpi", "*.svs", "*.mrxs", "*.jp2")
    files_all = utils.misc.grab_files_from_dir(
        input_path=_response_all_wsis, file_types=file_types,
    )

    for curr_file in files_all:
        slide_param = slide_info(input_path=curr_file, verbose=True)
        out_path = tmp_path / slide_param.file_path.with_suffix(".yaml").name
        utils.misc.save_yaml(slide_param.as_dict(), out_path)


def test_wsireader_slide_info(_response_svs, tmp_path):
    """Test for slide_info in WSIReader class as a python function."""
    file_types = ("*.svs",)
    files_all = utils.misc.grab_files_from_dir(
        input_path=str(pathlib.Path(_response_svs).parent), file_types=file_types,
    )
    wsi = wsireader.OpenSlideWSIReader(files_all[0])
    slide_param = wsi.slide_info
    out_path = tmp_path / slide_param.file_path.with_suffix(".yaml").name
    utils.misc.save_yaml(slide_param.as_dict(), out_path)


<<<<<<< HEAD
def test_read_rect_openslide_baseline(_response_ndpi):
    """Test openslide read rect at baseline.

    Location coordinate is in baseline (level 0) reference frame.
    """
    wsi = wsireader.OpenSlideWSIReader(_response_ndpi)
    location = (1000, 2000)
    size = (1000, 1000)
    im_region = wsi.read_rect(location, size, resolution=0, units="level")

    assert isinstance(im_region, np.ndarray)
    assert im_region.dtype == "uint8"
    assert im_region.shape == (1000, 1000, 3)


def test_read_rect_jp2_baseline(_response_jp2):
    """Test jp2 read rect at baseline.

    Location coordinate is in baseline (level 0) reference frame.
    """
    wsi = wsireader.OmnyxJP2WSIReader(_response_jp2)
    location = (1000, 2000)
    size = (1000, 1000)
    im_region = wsi.read_rect(location, size, resolution=0, units="level")

    assert isinstance(im_region, np.ndarray)
    assert im_region.dtype == "uint8"
    assert im_region.shape == (1000, 1000, 3)


def test_read_rect_openslide_levels(_response_ndpi):
    """Test openslide read rect with resolution in levels.

    Location coordinate is in baseline (level 0) reference frame.
    """
    wsi = wsireader.OpenSlideWSIReader(_response_ndpi)
    location = (1000, 2000)
    size = (256, 256)
    for level in range(wsi.slide_info.level_count):
        im_region = wsi.read_rect(location, size, resolution=level, units="level")

        assert isinstance(im_region, np.ndarray)
        assert im_region.dtype == "uint8"
        assert im_region.shape == (256, 256, 3)


def test_read_rect_jp2_levels(_response_jp2):
    """Test jp2 read rect with resolution in levels.

    Location coordinate is in baseline (level 0) reference frame.
    """
    wsi = wsireader.OmnyxJP2WSIReader(_response_jp2)
    location = (1000, 2000)
    size = (256, 256)
    for level in range(wsi.slide_info.level_count):
        level_width, level_height = wsi.slide_info.level_dimensions[level]
        im_region = wsi.read_rect(location, size, resolution=level, units="level")

        assert isinstance(im_region, np.ndarray)
        assert im_region.dtype == "uint8"
        assert im_region.shape == (min(256, level_height), min(256, level_width), 3)


def test_read_rect_openslide_mpp(_response_ndpi):
    """Test openslide read rect with resolution in microns per pixel.

    Location coordinate is in baseline (level 0) reference frame.
    """
    wsi = wsireader.OpenSlideWSIReader(_response_ndpi)
    location = (1000, 2000)
    size = (256, 256)
    for factor in range(1, 10):
        mpp = wsi.slide_info.mpp * factor
        im_region = wsi.read_rect(location, size, resolution=mpp, units="mpp")

        assert isinstance(im_region, np.ndarray)
        assert im_region.dtype == "uint8"
        assert im_region.shape == (256, 256, 3)


def test_read_rect_jp2_mpp(_response_jp2):
    """Test jp2 read rect with resolution in microns per pixel.

    Location coordinate is in baseline (level 0) reference frame.
    """
    wsi = wsireader.OmnyxJP2WSIReader(_response_jp2)
    location = (1000, 2000)
    size = (256, 256)
    for factor in range(1, 10):
        mpp = wsi.slide_info.mpp * factor
        im_region = wsi.read_rect(location, size, resolution=mpp, units="mpp")

        assert isinstance(im_region, np.ndarray)
        assert im_region.dtype == "uint8"
        assert im_region.shape == (256, 256, 3)


def test_read_rect_openslide_objective_power(_response_ndpi):
    """Test openslide read rect with resolution in objective power.

    Location coordinate is in baseline (level 0) reference frame.
    """
    wsi = wsireader.OpenSlideWSIReader(_response_ndpi)
    location = (0, 0)
    size = (256, 256)
    for objective_power in [20, 10, 5, 2.5, 1.25]:
        im_region = wsi.read_rect(
            location, size, resolution=objective_power, units="power"
        )

        assert isinstance(im_region, np.ndarray)
        assert im_region.dtype == "uint8"
        assert im_region.shape == (256, 256, 3)


def test_read_rect_jp2_objective_power(_response_jp2):
    """Test jp2 read rect with resolution in objective power.

    Location coordinate is in baseline (level 0) reference frame.
    """
    wsi = wsireader.OmnyxJP2WSIReader(_response_jp2)
    location = (0, 0)
    size = (256, 256)
    for objective_power in [20, 10, 5, 2.5, 1.25]:
        im_region = wsi.read_rect(
            location, size, resolution=objective_power, units="mpp"
        )

        assert isinstance(im_region, np.ndarray)
        assert im_region.dtype == "uint8"
        assert im_region.shape == (256, 256, 3)


def test_read_bounds_openslide_baseline(_response_ndpi):
    """Test openslide read bounds at baseline.

    Coordinates in baseline (level 0) reference frame.
    """
    wsi = wsireader.OpenSlideWSIReader(_response_ndpi)
    region = [1000, 2000, 2000, 3000]
    im_region = wsi.read_bounds(
        region[0], region[1], region[2], region[3], resolution=0, units="level"
=======
def test_wsireader_read_region(_response_svs):
    """Test for read region as a python function."""
    file_types = ("*.svs",)
    files_all = utils.misc.grab_files_from_dir(
        input_path=str(pathlib.Path(_response_svs).parent),
        file_types=file_types,
>>>>>>> 2290d3ea
    )

    assert isinstance(im_region, np.ndarray)
    assert im_region.dtype == "uint8"
    assert im_region.shape == (1000, 1000, 3)


def test_read_bounds_jp2_baseline(_response_jp2):
    """Test jp2 read bounds at baseline.

    Coordinates in baseline (level 0) reference frame.
    """
    wsi = wsireader.OmnyxJP2WSIReader(_response_jp2)
    region = [1000, 2000, 2000, 3000]
    im_region = wsi.read_bounds(
        region[0], region[1], region[2], region[3], resolution=0, units="level"
    )

    assert isinstance(im_region, np.ndarray)
    assert im_region.dtype == "uint8"
    assert im_region.shape == (1000, 1000, 3)


def test_read_bounds_openslide_levels(_response_ndpi):
    """Test openslide read bounds with resolution in levels.

    Coordinates in baseline (level 0) reference frame.
    """
    wsi = wsireader.OpenSlideWSIReader(_response_ndpi)
    region = [1000, 2000, 2000, 3000]
    for level, downsample in enumerate(wsi.slide_info.level_downsamples):
        im_region = wsi.read_bounds(
            region[0], region[1], region[2], region[3], resolution=level, units="level"
        )

        assert isinstance(im_region, np.ndarray)
        assert im_region.dtype == "uint8"
        expected_output_shape = tuple(
            np.round([1000 / downsample, 1000 / downsample, 3]).astype(int)
        )
        assert im_region.shape == expected_output_shape


def test_read_bounds_jp2_levels(_response_jp2):
    """Test jp2 read bounds with resolution in levels.

    Coordinates in baseline (level 0) reference frame.
    """
    wsi = wsireader.OmnyxJP2WSIReader(_response_jp2)
    region = [1000, 2000, 2000, 3000]
    for level, downsample in enumerate(wsi.slide_info.level_downsamples):
        im_region = wsi.read_bounds(
            region[0], region[1], region[2], region[3], resolution=level, units="level"
        )

        assert isinstance(im_region, np.ndarray)
        assert im_region.dtype == "uint8"
        expected_output_shape = tuple(np.round([1000 / downsample, 1000 / downsample]))
        assert im_region.shape[:2] == approx(expected_output_shape, abs=1)
        assert im_region.shape[2] == 3


def test_read_bounds_openslide_mpp(_response_ndpi):
    """Test openslide read bounds with resolution in microns per pixel.

    Coordinates in baseline (level 0) reference frame.
    """
    wsi = wsireader.OpenSlideWSIReader(_response_ndpi)
    region = [1000, 2000, 2000, 3000]
    slide_mpp = wsi.slide_info.mpp
    for factor in range(1, 10):
        mpp = slide_mpp * factor
        downsample = mpp / slide_mpp

        im_region = wsi.read_bounds(
            region[0], region[1], region[2], region[3], resolution=mpp, units="mpp"
        )

        assert isinstance(im_region, np.ndarray)
        assert im_region.dtype == "uint8"
        expected_output_shape = tuple(
            np.round((np.array([1000] * 2) / downsample)).astype(int)
        )
        assert im_region.shape[:2] == expected_output_shape
        assert im_region.shape[2] == 3


def test_read_bounds_jp2_mpp(_response_jp2):
    """Test jp2 read bounds with resolution in microns per pixel.

    Coordinates in baseline (level 0) reference frame.
    """
    wsi = wsireader.OmnyxJP2WSIReader(_response_jp2)
    region = [1000, 2000, 2000, 3000]
    slide_mpp = wsi.slide_info.mpp
    for factor in range(1, 10):
        mpp = slide_mpp * factor
        downsample = mpp / slide_mpp

        im_region = wsi.read_bounds(
            region[0], region[1], region[2], region[3], resolution=mpp, units="mpp"
        )

        assert isinstance(im_region, np.ndarray)
        assert im_region.dtype == "uint8"
        expected_output_shape = tuple(
            np.round((np.array([1000] * 2) / downsample)).astype(int)
        )
        assert im_region.shape[:2] == approx(expected_output_shape, abs=1)
        assert im_region.shape[2] == 3


def test_read_bounds_openslide_objective_power(_response_ndpi):
    """Test openslide read bounds with resolution in objective power.

    Coordinates in baseline (level 0) reference frame.
    """
    wsi = wsireader.OpenSlideWSIReader(_response_ndpi)
    region = [1000, 2000, 2000, 3000]
    slide_power = wsi.slide_info.objective_power
    for objective_power in [20, 10, 5, 2.5, 1.25]:
        downsample = slide_power / objective_power

        im_region = wsi.read_bounds(
            region[0],
            region[1],
            region[2],
            region[3],
            resolution=objective_power,
            units="power",
        )

        assert isinstance(im_region, np.ndarray)
        assert im_region.dtype == "uint8"
        expected_output_shape = tuple(
            np.round((np.array([1000] * 2) / downsample)).astype(int)
        )
        assert im_region.shape[:2] == expected_output_shape
        assert im_region.shape[2] == 3


def test_read_bounds_jp2_objective_power(_response_jp2):
    """Test jp2 read bounds with resolution in objective power.

    Coordinates in baseline (level 0) reference frame.
    """
    wsi = wsireader.OmnyxJP2WSIReader(_response_jp2)
    region = [1000, 2000, 2000, 3000]
    slide_power = wsi.slide_info.objective_power
    for objective_power in [20, 10, 5, 2.5, 1.25]:
        downsample = slide_power / objective_power

        im_region = wsi.read_bounds(
            region[0],
            region[1],
            region[2],
            region[3],
            resolution=objective_power,
            units="power",
        )

        assert isinstance(im_region, np.ndarray)
        assert im_region.dtype == "uint8"
        expected_output_shape = tuple(
            np.round((np.array([1000] * 2) / downsample)).astype(int)
        )
        assert im_region.shape[:2] == approx(expected_output_shape[:2], abs=1)
        assert im_region.shape[2] == 3


def test_wsireader_slide_thumbnail(_response_svs):
    """Test for slide_thumbnail as a python function."""
    file_types = ("*.svs",)
    files_all = utils.misc.grab_files_from_dir(
        input_path=str(pathlib.Path(_response_svs).parent), file_types=file_types,
    )
    wsi = wsireader.OpenSlideWSIReader(files_all[0])
    slide_thumbnail = wsi.slide_thumbnail()
    assert isinstance(slide_thumbnail, np.ndarray)
    assert slide_thumbnail.dtype == "uint8"


def test_wsireader_save_tiles(_response_svs, tmp_path):
    """Test for save_tiles in wsireader as a python function."""
    file_types = ("*.svs",)
    files_all = utils.misc.grab_files_from_dir(
        input_path=str(pathlib.Path(_response_svs).parent), file_types=file_types,
    )
    wsi = wsireader.OpenSlideWSIReader(
        files_all[0],
        output_dir=str(pathlib.Path(tmp_path).joinpath("test_wsireader_save_tiles")),
        tile_objective_value=5,
    )
    wsi.save_tiles(verbose=True)
    assert (
        pathlib.Path(tmp_path)
        .joinpath("test_wsireader_save_tiles")
        .joinpath("CMU-1-Small-Region.svs")
        .joinpath("Output.csv")
        .exists()
    )
    assert (
        pathlib.Path(tmp_path)
        .joinpath("test_wsireader_save_tiles")
        .joinpath("CMU-1-Small-Region.svs")
        .joinpath("slide_thumbnail.jpg")
        .exists()
    )
    assert (
        pathlib.Path(tmp_path)
        .joinpath("test_wsireader_save_tiles")
        .joinpath("CMU-1-Small-Region.svs")
        .joinpath("Tile_5_0_0.jpg")
        .exists()
    )


def test_save_tiles(_response_all_wsis, tmp_path):
    """Test for save_tiles as a python function."""
    file_types = ("*.ndpi", "*.svs", "*.mrxs", "*.jp2")
    files_all = utils.misc.grab_files_from_dir(
        input_path=str(pathlib.Path(_response_all_wsis)), file_types=file_types,
    )

    for curr_file in files_all:
        save_tiles(
            input_path=curr_file,
            tile_objective_value=5,
            output_dir=str(pathlib.Path(tmp_path).joinpath("tiles_save_tiles")),
            verbose=True,
        )

    assert (
        pathlib.Path(tmp_path)
        .joinpath("tiles_save_tiles")
        .joinpath("CMU-1-Small-Region.svs")
        .joinpath("Output.csv")
        .exists()
    )
    assert (
        pathlib.Path(tmp_path)
        .joinpath("tiles_save_tiles")
        .joinpath("CMU-1-Small-Region.svs")
        .joinpath("slide_thumbnail.jpg")
        .exists()
    )
    assert (
        pathlib.Path(tmp_path)
        .joinpath("tiles_save_tiles")
        .joinpath("CMU-1-Small-Region.svs")
        .joinpath("Tile_5_0_0.jpg")
        .exists()
    )
    assert (
        pathlib.Path(tmp_path)
        .joinpath("tiles_save_tiles")
        .joinpath("CMU-1.ndpi")
        .joinpath("Output.csv")
        .exists()
    )
    assert (
        pathlib.Path(tmp_path)
        .joinpath("tiles_save_tiles")
        .joinpath("CMU-1.ndpi")
        .joinpath("slide_thumbnail.jpg")
        .exists()
    )
    assert (
        pathlib.Path(tmp_path)
        .joinpath("tiles_save_tiles")
        .joinpath("CMU-1.ndpi")
        .joinpath("Tile_5_0_0.jpg")
        .exists()
    )


def test_wsireader_jp2_save_tiles(_response_jp2, tmp_path):
<<<<<<< HEAD
    """Pytest for save_tiles in wsireader as a python function."""
=======
    """Test for save_tiles in wsireader as a python function."""
>>>>>>> 2290d3ea
    wsi = wsireader.OmnyxJP2WSIReader(
        _response_jp2,
        output_dir=str(
            pathlib.Path(tmp_path).joinpath("test_wsireader_jp2_save_tiles")
        ),
        tile_objective_value=5,
    )
    wsi.save_tiles(verbose=True)
    assert (
        pathlib.Path(tmp_path)
        .joinpath("test_wsireader_jp2_save_tiles")
        .joinpath("test1.jp2")
        .joinpath("Output.csv")
        .exists()
    )
    assert (
        pathlib.Path(tmp_path)
        .joinpath("test_wsireader_jp2_save_tiles")
        .joinpath("test1.jp2")
        .joinpath("slide_thumbnail.jpg")
        .exists()
    )
    assert (
        pathlib.Path(tmp_path)
        .joinpath("test_wsireader_jp2_save_tiles")
        .joinpath("test1.jp2")
        .joinpath("Tile_5_0_0.jpg")
        .exists()
    )


def test_exception_tests():
    """Test for Exceptions."""
    with pytest.raises(FileNotSupported):
        utils.misc.save_yaml(
            slide_info(input_path="/mnt/test/sample.txt", verbose=True).as_dict(),
            "test.yaml",
        )

    with pytest.raises(FileNotSupported):
        save_tiles(
            input_path="/mnt/test/sample.txt",
            tile_objective_value=5,
            output_dir=str(pathlib.Path(__file__).parent.joinpath("tiles_save_tiles")),
            verbose=True,
        )

    with pytest.raises(MethodNotSupported):
        get_normaliser(method_name="invalid_normaliser")


def test_imresize():
    """Test for imresize."""
    img = np.zeros((2000, 2000, 3))
    resized_img = utils.transforms.imresize(img, 0.5)
    assert resized_img.shape == (1000, 1000, 3)


def test_background_composite():
    """Test for background composite."""
    new_im = np.zeros((2000, 2000, 4)).astype("uint8")
    new_im[:1000, :, 3] = 255
    im = utils.transforms.background_composite(new_im)
    assert np.all(im[1000:, :, :] == 255)
    assert np.all(im[:1000, :, :] == 0)

    im = utils.transforms.background_composite(new_im, alpha=True)
    assert np.all(im[:, :, 3] == 255)


<<<<<<< HEAD
def test_reinhard_normalise(
    _response_stainnorm_source, _response_stainnorm_target, _response_reinhard
):
=======
def test_wsimeta_init_fail():
    """Test for wsimeta initialisation fail."""
    with pytest.raises(TypeError):
        wsimeta.WSIMeta(slide_dimensions=None)


def test_wsimeta_validate_fail():
    """Test for wsimeta validation fail."""
    meta = wsimeta.WSIMeta(slide_dimensions=(512, 512), level_dimensions=[])
    assert meta.validate() is False

    meta = wsimeta.WSIMeta(
        slide_dimensions=(512, 512),
        level_dimensions=[(512, 512), (256, 256)],
        level_count=3,
    )
    assert meta.validate() is False

    meta = wsimeta.WSIMeta(
        slide_dimensions=(512, 512),
        level_downsamples=[1, 2],
    )
    assert meta.validate() is False

    meta = wsimeta.WSIMeta(
        slide_dimensions=(512, 512),
        level_downsamples=[1, 2],
    )
    assert meta.validate() is False

    meta = wsimeta.WSIMeta(slide_dimensions=(512, 512))
    meta.level_dimensions = None
    assert meta.validate() is False

    meta = wsimeta.WSIMeta(slide_dimensions=(512, 512))
    meta.level_downsamples = None
    assert meta.validate() is False


def test_wsimeta_validate_pass():
    """Test for wsimeta validation."""
    meta = wsimeta.WSIMeta(slide_dimensions=(512, 512))
    assert meta.validate()

    meta = wsimeta.WSIMeta(
        slide_dimensions=(512, 512),
        level_dimensions=[(512, 512), (256, 256)],
        level_downsamples=[1, 2],
    )
    assert meta.validate()


def test_wsimeta_openslidewsireader_ndpi(_response_ndpi, tmp_path):
    """Test for wsimeta for openslide ndpi."""
    wsi = wsireader.OpenSlideWSIReader(_response_ndpi)
    meta = wsi.slide_info
    assert meta.validate()


def test_wsimeta_openslidewsireader_svs(_response_svs, tmp_path):
    """Test for wsimeta for openslide svs."""
    wsi = wsireader.OpenSlideWSIReader(_response_svs)
    meta = wsi.slide_info
    assert meta.validate()


def test_wsimeta_openslidewsireader_jp2(_response_jp2, tmp_path):
    """Test for wsimeta for JP2."""
    wsi = wsireader.OmnyxJP2WSIReader(_response_jp2)
    meta = wsi.slide_info
    assert meta.validate()


def test_reinhard_normalise():
>>>>>>> 2290d3ea
    """Test for Reinhard colour normalisation."""
    file_parent_dir = pathlib.Path(__file__).parent
    source_img = imread(file_parent_dir.joinpath("data/source_image.png"))
    target_img = imread(file_parent_dir.joinpath("../data/target_image.png"))
    reinhard_img = imread(file_parent_dir.joinpath("data/norm_reinhard.png"))

    norm = get_normaliser("reinhard")
    norm.fit(target_img)  # get stain information of target image
    transform = norm.transform(source_img)  # transform source image

    assert np.shape(transform) == np.shape(source_img)
    assert np.mean(np.absolute(reinhard_img / 255.0 - transform / 255.0)) < 1e-2


def test_custom_normalise():
    """Test for stain normalisation with user-defined stain matrix."""
    file_parent_dir = pathlib.Path(__file__).parent
    source_img = imread(file_parent_dir.joinpath("data/source_image.png"))
    target_img = imread(file_parent_dir.joinpath("../data/target_image.png"))
    custom_img = imread(file_parent_dir.joinpath("data/norm_ruifrok.png"))

    # init class with custom method - test with ruifrok stain matrix
    stain_matrix = np.array([[0.65, 0.70, 0.29], [0.07, 0.99, 0.11]])
    norm = get_normaliser("custom", stain_matrix=stain_matrix)
    norm.fit(target_img)  # get stain information of target image
    transform = norm.transform(source_img)  # transform source image

    assert np.shape(transform) == np.shape(source_img)
    assert np.mean(np.absolute(custom_img / 255.0 - transform / 255.0)) < 1e-2


def test_ruifrok_normalise():
    """Test for stain normalisation with stain matrix from Ruifrok and Johnston."""
    file_parent_dir = pathlib.Path(__file__).parent
    source_img = imread(file_parent_dir.joinpath("data/source_image.png"))
    target_img = imread(file_parent_dir.joinpath("../data/target_image.png"))
    ruifrok_img = imread(file_parent_dir.joinpath("data/norm_ruifrok.png"))

    # init class with Ruifrok & Johnston method
    norm = get_normaliser("ruifrok")
    norm.fit(target_img)  # get stain information of target image
    transform = norm.transform(source_img)  # transform source image

    assert np.shape(transform) == np.shape(source_img)
    assert np.mean(np.absolute(ruifrok_img / 255.0 - transform / 255.0)) < 1e-2


def test_macenko_normalise():
    """Test for stain normalisation with stain matrix from Macenko et al."""
    file_parent_dir = pathlib.Path(__file__).parent
    source_img = imread(file_parent_dir.joinpath("data/source_image.png"))
    target_img = imread(file_parent_dir.joinpath("../data/target_image.png"))
    macenko_img = imread(file_parent_dir.joinpath("data/norm_macenko.png"))

    # init class with Macenko method
    norm = get_normaliser("macenko")
    norm.fit(target_img)  # get stain information of target image
    transform = norm.transform(source_img)  # transform source image

    assert np.shape(transform) == np.shape(source_img)
    assert np.mean(np.absolute(macenko_img / 255.0 - transform / 255.0)) < 1e-2


def test_vahadane_normalise():
    """Test for stain normalisation with stain matrix from Vahadane et al."""
    file_parent_dir = pathlib.Path(__file__).parent
    source_img = imread(file_parent_dir.joinpath("data/source_image.png"))
    target_img = imread(file_parent_dir.joinpath("../data/target_image.png"))
    vahadane_img = imread(file_parent_dir.joinpath("data/norm_vahadane.png"))

    # init class with Vahadane method
    norm = get_normaliser("vahadane")
    norm.fit(target_img)  # get stain information of target image
    transform = norm.transform(source_img)  # transform source image

    assert np.shape(transform) == np.shape(source_img)
    assert np.mean(np.absolute(vahadane_img / 255.0 - transform / 255.0)) < 1e-2


# -------------------------------------------------------------------------------------
# Command Line Interface
# -------------------------------------------------------------------------------------


def test_command_line_help_interface():
    """Test the CLI help."""
    runner = CliRunner()
    result = runner.invoke(cli.main)
    assert result.exit_code == 0
    help_result = runner.invoke(cli.main, ["--help"])
    assert help_result.exit_code == 0
    assert help_result.output == result.output


def test_command_line_version():
    """Test for version check."""
    runner = CliRunner()
    version_result = runner.invoke(cli.main, ["-V"])
    assert __version__ in version_result.output


def test_command_line_slide_info(_response_all_wsis):
    """Test the Slide information CLI."""
    runner = CliRunner()
    slide_info_result = runner.invoke(
        cli.main,
        [
            "slide-info",
            "--wsi_input",
            str(pathlib.Path(_response_all_wsis)),
            "--file_types",
            '"*.ndpi, *.svs"',
            "--mode",
            "save",
        ],
    )

    assert slide_info_result.exit_code == 0

    file_types = "*.svs"
    files_all = utils.misc.grab_files_from_dir(
        input_path=str(pathlib.Path(_response_all_wsis)), file_types=file_types,
    )
    slide_info_result = runner.invoke(
        cli.main,
        [
            "slide-info",
            "--wsi_input",
            files_all[0],
            "--file_types",
            '"*.ndpi, *.svs"',
            "--mode",
            "show",
        ],
    )

    assert slide_info_result.exit_code == 0


<<<<<<< HEAD
def test_command_line_read_bounds(_response_ndpi, tmp_path):
    """Pytest OpenSlide read_bounds CLI."""
=======
def test_command_line_read_region(_response_ndpi, tmp_path):
    """Test OpenSlide read_region CLI."""
>>>>>>> 2290d3ea
    runner = CliRunner()
    read_bounds_result = runner.invoke(
        cli.main,
        [
            "read-bounds",
            "--wsi_input",
            str(pathlib.Path(_response_ndpi)),
            "--resolution",
            "0",
            "--units",
            "level",
            "--mode",
            "save",
            "--region",
            "0",
            "0",
            "2000",
            "2000",
            "--output_path",
            str(pathlib.Path(tmp_path).joinpath("im_region.jpg")),
        ],
    )

    assert read_bounds_result.exit_code == 0
    assert os.path.isfile(str(pathlib.Path(tmp_path).joinpath("im_region.jpg")))

    read_bounds_result = runner.invoke(
        cli.main,
        [
            "read-bounds",
            "--wsi_input",
            str(pathlib.Path(_response_ndpi)),
            "--resolution",
            "0",
            "--units",
            "level",
            "--mode",
            "save",
            "--output_path",
            str(pathlib.Path(tmp_path).joinpath("im_region2.jpg")),
        ],
    )

    assert read_bounds_result.exit_code == 0
    assert os.path.isfile(str(pathlib.Path(tmp_path).joinpath("im_region2.jpg")))


<<<<<<< HEAD
def test_command_line_jp2_read_bounds(_response_jp2, tmp_path):
    """Pytest JP2 read_bounds."""
=======
def test_command_line_jp2_read_region(_response_jp2, tmp_path):
    """Test JP2 read_region."""
>>>>>>> 2290d3ea
    runner = CliRunner()
    read_bounds_result = runner.invoke(
        cli.main,
        [
            "read-bounds",
            "--wsi_input",
            str(pathlib.Path(_response_jp2)),
            "--resolution",
            "0",
            "--units",
            "level",
            "--mode",
            "save",
            "--output_path",
            str(pathlib.Path(tmp_path).joinpath("im_region.jpg")),
        ],
    )

    assert read_bounds_result.exit_code == 0
    assert os.path.isfile(str(pathlib.Path(tmp_path).joinpath("im_region.jpg")))


def test_command_line_slide_thumbnail(_response_ndpi, tmp_path):
    """Test for the slide_thumbnail CLI."""
    runner = CliRunner()
    slide_thumb_result = runner.invoke(
        cli.main,
        [
            "slide-thumbnail",
            "--wsi_input",
            str(pathlib.Path(_response_ndpi)),
            "--mode",
            "save",
            "--output_path",
            str(pathlib.Path(tmp_path).joinpath("slide_thumb.jpg")),
        ],
    )

    assert slide_thumb_result.exit_code == 0
    assert pathlib.Path(tmp_path).joinpath("slide_thumb.jpg").is_file()


def test_command_line_jp2_slide_thumbnail(_response_jp2, tmp_path):
<<<<<<< HEAD
    """Pytest for the jp2 slide_thumbnail CLI."""
=======
    """Test for the jp2 slide_thumbnail CLI."""
>>>>>>> 2290d3ea
    runner = CliRunner()
    slide_thumb_result = runner.invoke(
        cli.main,
        [
            "slide-thumbnail",
            "--wsi_input",
            str(pathlib.Path(_response_jp2)),
            "--mode",
            "save",
            "--output_path",
            str(pathlib.Path(tmp_path).joinpath("slide_thumb.jpg")),
        ],
    )

    assert slide_thumb_result.exit_code == 0
    assert pathlib.Path(tmp_path).joinpath("slide_thumb.jpg").is_file()


def test_command_line_save_tiles(_response_all_wsis, tmp_path):
    """Test for save_tiles CLI."""
    runner = CliRunner()
    save_tiles_result = runner.invoke(
        cli.main,
        [
            "save-tiles",
            "--wsi_input",
            str(pathlib.Path(_response_all_wsis)),
            "--file_types",
            '"*.ndpi, *.svs"',
            "--tile_objective_value",
            "5",
            "--output_dir",
            os.path.join(tmp_path, "all_tiles"),
        ],
    )

    assert save_tiles_result.exit_code == 0

    file_types = "*.svs"
    files_all = utils.misc.grab_files_from_dir(
        input_path=str(pathlib.Path(_response_all_wsis)), file_types=file_types,
    )
    save_svs_tiles_result = runner.invoke(
        cli.main,
        [
            "save-tiles",
            "--wsi_input",
            files_all[0],
            "--file_types",
            '"*.ndpi, *.svs"',
            "--tile_objective_value",
            "5",
            "--output_dir",
            tmp_path,
        ],
    )

    assert save_svs_tiles_result.exit_code == 0


<<<<<<< HEAD
def test_wsimeta_init_fail():
    """Test incorrect init for WSIMeta raises TypeError."""
    with pytest.raises(TypeError):
        wsimeta.WSIMeta(slide_dimensions=None)


@pytest.mark.filterwarnings("ignore")
def test_wsimeta_validate_fail():
    """Test failure cases for WSIMeta validation."""
    meta = wsimeta.WSIMeta(slide_dimensions=(512, 512), level_dimensions=[])
    assert meta.validate() is False

    meta = wsimeta.WSIMeta(
        slide_dimensions=(512, 512),
        level_dimensions=[(512, 512), (256, 256)],
        level_count=3,
    )
    assert meta.validate() is False

    meta = wsimeta.WSIMeta(slide_dimensions=(512, 512), level_downsamples=[1, 2],)
    assert meta.validate() is False

    meta = wsimeta.WSIMeta(slide_dimensions=(512, 512), level_downsamples=[1, 2],)
    assert meta.validate() is False

    meta = wsimeta.WSIMeta(slide_dimensions=(512, 512))
    meta.level_dimensions = None
    assert meta.validate() is False

    meta = wsimeta.WSIMeta(slide_dimensions=(512, 512))
    meta.level_downsamples = None
    assert meta.validate() is False


def test_command_line_stainnorm(_response_stainnorm_source, _response_stainnorm_target):
=======
def test_command_line_stainnorm():
>>>>>>> 2290d3ea
    """Test for the stain normalisation CLI."""
    file_parent_dir = pathlib.Path(__file__).parent
    source_img = file_parent_dir.joinpath("data/source_image.png")
    target_img = file_parent_dir.joinpath("../data/target_image.png")
    runner = CliRunner()
    stainnorm_result = runner.invoke(
        cli.main,
        [
            "stainnorm",
            "--source_input",
            source_img,
            "--target_input",
            target_img,
            "--method",
            "reinhard",
        ],
    )

    assert stainnorm_result.exit_code == 0


@pytest.mark.filterwarnings("ignore")
def test_wsimeta_validate_pass():
    """Test WSIMeta validation."""
    meta = wsimeta.WSIMeta(slide_dimensions=(512, 512))
    assert meta.validate()

    meta = wsimeta.WSIMeta(
        slide_dimensions=(512, 512),
        level_dimensions=[(512, 512), (256, 256)],
        level_downsamples=[1, 2],
    )


def test_wsimeta_openslidewsireader_ndpi(_response_ndpi, tmp_path):
    """Test OpenSlide reader metadata for ndpi."""
    wsi_obj = wsireader.OpenSlideWSIReader(_response_ndpi)
    meta = wsi_obj.slide_info
    assert meta.validate()


def test_wsimeta_openslidewsireader_svs(_response_svs, tmp_path):
    """Test OpenSlide reader metadata for svs."""
    wsi_obj = wsireader.OpenSlideWSIReader(_response_svs)
    meta = wsi_obj.slide_info
    assert meta.validate()


def test_openslidewsireader_relative_level_scales_mpp(_response_ndpi):
    """Test calculation of relative level scales for mpp."""
    path = pathlib.Path(_response_ndpi)
    wsi = wsireader.OpenSlideWSIReader(path)
    level_scales = wsi.relative_level_scales(0.5, "mpp")
    expected = np.array(
        [
<<<<<<< HEAD
            [0.91282519, 0.91012514],
            [1.82565039, 1.82025028],
            [3.65130078, 3.64050057],
            [7.30260155, 7.28100114],
            [14.6052031, 14.56200228],
            [29.21040621, 29.12400455],
            [58.42081241, 58.2480091],
            [116.84162483, 116.4960182],
            [233.68324966, 232.99203641],
        ]
    )
    assert level_scales == approx(expected)


def test_openslidewsireader_relative_level_scales_power(_response_ndpi):
    """Test calculation of relative level scales for objective power."""
    path = pathlib.Path(_response_ndpi)
    wsi = wsireader.OpenSlideWSIReader(path)
    level_scales = wsi.relative_level_scales(wsi.slide_info.objective_power, "power")
    level_scales = np.array(level_scales)
    assert np.array_equal(level_scales[0], [1, 1])
    downsamples = np.array(wsi.slide_info.level_downsamples)
    assert np.array_equal(level_scales[:, 0], level_scales[:, 1])
    assert np.array_equal(level_scales[:, 0], downsamples)


def test_openslidewsireader_relative_level_scales_level(_response_ndpi):
    """Test calculation of relative level scales for level."""
    path = pathlib.Path(_response_ndpi)
    wsi = wsireader.OpenSlideWSIReader(path)
    level_scales = wsi.relative_level_scales(3, "level")
    level_scales = np.array(level_scales)
    assert np.array_equal(level_scales[3], [1, 1])
    downsamples = np.array(wsi.slide_info.level_downsamples)
    expected = downsamples / downsamples[3]
    assert np.array_equal(level_scales[:, 0], level_scales[:, 1])
    assert np.array_equal(level_scales[:, 0], expected)


def test_openslidewsireader_relative_level_scales_level_float(_response_ndpi):
    """Test calculation of relative level scales for fracitonal level."""
    path = pathlib.Path(_response_ndpi)
    wsi = wsireader.OpenSlideWSIReader(path)
    level_scales = wsi.relative_level_scales(1.5, "level")
    level_scales = np.array(level_scales)
    assert level_scales[0] == approx([1 / 3, 1 / 3])
    downsamples = np.array(wsi.slide_info.level_downsamples)
    expected = downsamples / downsamples[0] * (1 / 3)
    assert np.array_equal(level_scales[:, 0], level_scales[:, 1])
    assert np.array_equal(level_scales[:, 0], expected)


def test_openslidewsireader_relative_level_scales_baseline(_response_ndpi):
    """Test calculation of relative level scales for pixels per baseline pixel."""
    path = pathlib.Path(_response_ndpi)
    wsi = wsireader.OpenSlideWSIReader(path)
    level_scales = wsi.relative_level_scales(0.125, "baseline")
    level_scales = np.array(level_scales)
    downsamples = np.array(wsi.slide_info.level_downsamples)
    expected = downsamples * 0.125
    assert np.array_equal(level_scales[:, 0], level_scales[:, 1])
    assert np.array_equal(level_scales[:, 0], expected)


def test_openslidewsireader_optimal_relative_level_scale_mpp(_response_ndpi):
    """Test finding optimal level for mpp read."""
    path = pathlib.Path(_response_ndpi)
    wsi = wsireader.OpenSlideWSIReader(path)

    level_mpp_05, level_rescale_mpp_05 = wsi.find_optimal_level_and_downsample(
        0.5, "mpp"
    )
    level_mpp_10, level_rescale_mpp_10 = wsi.find_optimal_level_and_downsample(
        10, "mpp"
    )

    assert level_mpp_05 == 0
    assert level_mpp_10 == 4
    assert level_rescale_mpp_05 == approx([0.91282519, 0.91012514])
    assert level_rescale_mpp_10 == approx([0.73026016, 0.72810011])


def test_openslidewsireader_optimal_relative_level_scales_power(_response_ndpi):
    """Test finding optimal level for objective power read."""
    path = pathlib.Path(_response_ndpi)
    wsi = wsireader.OpenSlideWSIReader(path)

    level_power_05, level_rescale_power_05 = wsi.find_optimal_level_and_downsample(
        2.5, "power"
    )
    level_power_10, level_rescale_power_10 = wsi.find_optimal_level_and_downsample(
        10, "power"
    )

    assert level_power_05 == 3
    assert np.array_equal(level_rescale_power_05, [1.0, 1.0])
    assert level_power_10 == 1
    assert np.array_equal(level_rescale_power_10, [1.0, 1.0])


def test_openslidewsireader_read_rect_params_for_scale_power(_response_ndpi):
    """Test finding read rect parameters for objective power."""
    path = pathlib.Path(_response_ndpi)
    wsi = wsireader.OpenSlideWSIReader(path)

    location = (0, 0)
    size = (256, 256)
    # Test a range of objective powers
    for target_scale in [1.25, 2.5, 5, 10, 20]:
        (level, _, read_size, post_read_scale, _) = wsi.find_read_rect_params(
            location=location, size=size, resolution=target_scale, units="power",
        )
        assert level >= 0
        assert level < wsi.slide_info.level_count
        # Check that read_size * scale == size
        post_read_downscaled_size = np.round(read_size * post_read_scale).astype(int)
        assert np.array_equal(post_read_downscaled_size, np.array(size))


def test_openslidewsireader_read_rect_params_for_scale_mpp(_response_ndpi):
    """Test finding read rect parameters for objective mpp."""
    path = pathlib.Path(_response_ndpi)
    wsi = wsireader.OpenSlideWSIReader(path)

    location = (0, 0)
    size = (256, 256)
    # Test a range of MPP
    for target_scale in range(1, 10):
        (level, _, read_size, post_read_scale, _) = wsi.find_read_rect_params(
            location=location, size=size, resolution=target_scale, units="mpp",
        )
        assert level >= 0
        assert level < wsi.slide_info.level_count
        # Check that read_size * scale == size
        post_read_downscaled_size = np.round(read_size * post_read_scale).astype(int)
        assert np.array_equal(post_read_downscaled_size, np.array(size))
=======
            "stainnorm",
            "--source_input",
            source_img,
            "--target_input",
            target_img,
            "--method",
            "ruifrok",
        ],
    )

    assert stainnorm_result.exit_code == 0

    stainnorm_result = runner.invoke(
        cli.main,
        [
            "stainnorm",
            "--source_input",
            source_img,
            "--target_input",
            target_img,
            "--method",
            "macenko",
        ],
    )

    assert stainnorm_result.exit_code == 0

    stainnorm_result = runner.invoke(
        cli.main,
        [
            "stainnorm",
            "--source_input",
            source_img,
            "--target_input",
            target_img,
            "--method",
            "vahadane",
        ],
    )

    assert stainnorm_result.exit_code == 0
>>>>>>> 2290d3ea
<|MERGE_RESOLUTION|>--- conflicted
+++ resolved
@@ -32,14 +32,7 @@
 
 @pytest.fixture(scope="session")
 def _response_ndpi(tmpdir_factory):
-<<<<<<< HEAD
-    """
-    Sample pytest fixture for ndpi images.
-    Download ndpi image for pytest
-    """
-=======
     """Sample pytest fixture for ndpi images. Download ndpi image for pytest."""
->>>>>>> 2290d3ea
     ndpi_file_path = tmpdir_factory.mktemp("data").join("CMU-1.ndpi")
     if not os.path.isfile(ndpi_file_path):
         print("\nDownloading NDPI")
@@ -57,14 +50,7 @@
 
 @pytest.fixture(scope="session")
 def _response_svs(tmpdir_factory):
-<<<<<<< HEAD
-    """
-    Sample pytest fixture for svs images.
-    Download ndpi image for pytest
-    """
-=======
     """Sample pytest fixture for svs images. Download ndpi image for pytest."""
->>>>>>> 2290d3ea
     svs_file_path = tmpdir_factory.mktemp("data").join("CMU-1-Small-Region.svs")
     if not os.path.isfile(svs_file_path):
         print("\nDownloading SVS")
@@ -82,14 +68,7 @@
 
 @pytest.fixture(scope="session")
 def _response_jp2(tmpdir_factory):
-<<<<<<< HEAD
-    """
-    Sample pytest fixture for svs images.
-    Download ndpi image for pytest
-    """
-=======
     """Sample pytest fixture for JP2 images. Download ndpi image for pytest."""
->>>>>>> 2290d3ea
     jp2_file_path = tmpdir_factory.mktemp("data").join("test1.jp2")
     if not os.path.isfile(jp2_file_path):
         print("\nDownloading JP2")
@@ -122,96 +101,6 @@
     return dir_path
 
 
-<<<<<<< HEAD
-@pytest.fixture(scope="session")
-def _response_stainnorm_source(tmpdir_factory):
-    """
-    Sample pytest fixture for source image for stain normalisation.
-    Download png image for pytest
-    """
-    source_file_path = tmpdir_factory.mktemp("data").join("source.png")
-    if not os.path.isfile(source_file_path):
-        print("Downloading Source Image for stain normalisation")
-        r = requests.get(
-            "https://warwick.ac.uk/fac/sci/dcs/research/tia/tiatoolbox"
-            "/files/source.png"
-        )
-        with open(source_file_path, "wb") as f:
-            f.write(r.content)
-
-    else:
-        print("Skipping Source Image")
-
-    return source_file_path
-
-
-@pytest.fixture(scope="session")
-def _response_stainnorm_target(tmpdir_factory):
-    """
-    Sample pytest fixture for target image for stain normalisation.
-    Download png image for pytest
-    """
-    target_file_path = tmpdir_factory.mktemp("data").join("target.png")
-    if not os.path.isfile(target_file_path):
-        print("Downloading Target Image for stain normalisation")
-        r = requests.get(
-            "https://warwick.ac.uk/fac/sci/dcs/research/tia/tiatoolbox"
-            "/files/target.png"
-        )
-        with open(target_file_path, "wb") as f:
-            f.write(r.content)
-
-    else:
-        print("Skipping Target Image")
-
-    return target_file_path
-
-
-@pytest.fixture(scope="session")
-def _response_reinhard(tmpdir_factory):
-    """
-    Sample pytest fixture for reinhard normalised image.
-    Download png image for pytest
-    """
-    reinhard_file_path = tmpdir_factory.mktemp("data").join("reinhard.png")
-    print("Downloading Reinhard Image for stain normalisation")
-    if not os.path.isfile(reinhard_file_path):
-        r = requests.get(
-            "https://warwick.ac.uk/fac/sci/dcs/research/tia/tiatoolbox"
-            "/files/reinhard.png"
-        )
-        with open(reinhard_file_path, "wb") as f:
-            f.write(r.content)
-
-    else:
-        print("Skipping Reinhard Image")
-
-    return reinhard_file_path
-
-
-@pytest.fixture(scope="session")
-def _response_ruifrok(tmpdir_factory):
-    """
-    Sample pytest fixture for ruifrok normalised image.
-    Download png image for pytest
-    """
-    ruifrok_file_path = tmpdir_factory.mktemp("data").join("ruifrok.png")
-    if not os.path.isfile(ruifrok_file_path):
-        r = requests.get(
-            "https://warwick.ac.uk/fac/sci/dcs/research/tia/tiatoolbox"
-            "/files/ruifrok.png"
-        )
-        with open(ruifrok_file_path, "wb") as f:
-            f.write(r.content)
-
-    else:
-        print("Skipping Reinhard Image")
-
-    return ruifrok_file_path
-
-
-=======
->>>>>>> 2290d3ea
 # -------------------------------------------------------------------------------------
 # Python API tests
 # -------------------------------------------------------------------------------------
@@ -242,7 +131,6 @@
     utils.misc.save_yaml(slide_param.as_dict(), out_path)
 
 
-<<<<<<< HEAD
 def test_read_rect_openslide_baseline(_response_ndpi):
     """Test openslide read rect at baseline.
 
@@ -385,14 +273,6 @@
     region = [1000, 2000, 2000, 3000]
     im_region = wsi.read_bounds(
         region[0], region[1], region[2], region[3], resolution=0, units="level"
-=======
-def test_wsireader_read_region(_response_svs):
-    """Test for read region as a python function."""
-    file_types = ("*.svs",)
-    files_all = utils.misc.grab_files_from_dir(
-        input_path=str(pathlib.Path(_response_svs).parent),
-        file_types=file_types,
->>>>>>> 2290d3ea
     )
 
     assert isinstance(im_region, np.ndarray)
@@ -670,11 +550,7 @@
 
 
 def test_wsireader_jp2_save_tiles(_response_jp2, tmp_path):
-<<<<<<< HEAD
-    """Pytest for save_tiles in wsireader as a python function."""
-=======
     """Test for save_tiles in wsireader as a python function."""
->>>>>>> 2290d3ea
     wsi = wsireader.OmnyxJP2WSIReader(
         _response_jp2,
         output_dir=str(
@@ -745,86 +621,9 @@
     assert np.all(im[:, :, 3] == 255)
 
 
-<<<<<<< HEAD
 def test_reinhard_normalise(
     _response_stainnorm_source, _response_stainnorm_target, _response_reinhard
 ):
-=======
-def test_wsimeta_init_fail():
-    """Test for wsimeta initialisation fail."""
-    with pytest.raises(TypeError):
-        wsimeta.WSIMeta(slide_dimensions=None)
-
-
-def test_wsimeta_validate_fail():
-    """Test for wsimeta validation fail."""
-    meta = wsimeta.WSIMeta(slide_dimensions=(512, 512), level_dimensions=[])
-    assert meta.validate() is False
-
-    meta = wsimeta.WSIMeta(
-        slide_dimensions=(512, 512),
-        level_dimensions=[(512, 512), (256, 256)],
-        level_count=3,
-    )
-    assert meta.validate() is False
-
-    meta = wsimeta.WSIMeta(
-        slide_dimensions=(512, 512),
-        level_downsamples=[1, 2],
-    )
-    assert meta.validate() is False
-
-    meta = wsimeta.WSIMeta(
-        slide_dimensions=(512, 512),
-        level_downsamples=[1, 2],
-    )
-    assert meta.validate() is False
-
-    meta = wsimeta.WSIMeta(slide_dimensions=(512, 512))
-    meta.level_dimensions = None
-    assert meta.validate() is False
-
-    meta = wsimeta.WSIMeta(slide_dimensions=(512, 512))
-    meta.level_downsamples = None
-    assert meta.validate() is False
-
-
-def test_wsimeta_validate_pass():
-    """Test for wsimeta validation."""
-    meta = wsimeta.WSIMeta(slide_dimensions=(512, 512))
-    assert meta.validate()
-
-    meta = wsimeta.WSIMeta(
-        slide_dimensions=(512, 512),
-        level_dimensions=[(512, 512), (256, 256)],
-        level_downsamples=[1, 2],
-    )
-    assert meta.validate()
-
-
-def test_wsimeta_openslidewsireader_ndpi(_response_ndpi, tmp_path):
-    """Test for wsimeta for openslide ndpi."""
-    wsi = wsireader.OpenSlideWSIReader(_response_ndpi)
-    meta = wsi.slide_info
-    assert meta.validate()
-
-
-def test_wsimeta_openslidewsireader_svs(_response_svs, tmp_path):
-    """Test for wsimeta for openslide svs."""
-    wsi = wsireader.OpenSlideWSIReader(_response_svs)
-    meta = wsi.slide_info
-    assert meta.validate()
-
-
-def test_wsimeta_openslidewsireader_jp2(_response_jp2, tmp_path):
-    """Test for wsimeta for JP2."""
-    wsi = wsireader.OmnyxJP2WSIReader(_response_jp2)
-    meta = wsi.slide_info
-    assert meta.validate()
-
-
-def test_reinhard_normalise():
->>>>>>> 2290d3ea
     """Test for Reinhard colour normalisation."""
     file_parent_dir = pathlib.Path(__file__).parent
     source_img = imread(file_parent_dir.joinpath("data/source_image.png"))
@@ -964,13 +763,8 @@
     assert slide_info_result.exit_code == 0
 
 
-<<<<<<< HEAD
 def test_command_line_read_bounds(_response_ndpi, tmp_path):
-    """Pytest OpenSlide read_bounds CLI."""
-=======
-def test_command_line_read_region(_response_ndpi, tmp_path):
-    """Test OpenSlide read_region CLI."""
->>>>>>> 2290d3ea
+    """Test OpenSlide read_bounds CLI."""
     runner = CliRunner()
     read_bounds_result = runner.invoke(
         cli.main,
@@ -1018,13 +812,8 @@
     assert os.path.isfile(str(pathlib.Path(tmp_path).joinpath("im_region2.jpg")))
 
 
-<<<<<<< HEAD
 def test_command_line_jp2_read_bounds(_response_jp2, tmp_path):
-    """Pytest JP2 read_bounds."""
-=======
-def test_command_line_jp2_read_region(_response_jp2, tmp_path):
-    """Test JP2 read_region."""
->>>>>>> 2290d3ea
+    """Test JP2 read_bounds."""
     runner = CliRunner()
     read_bounds_result = runner.invoke(
         cli.main,
@@ -1068,11 +857,7 @@
 
 
 def test_command_line_jp2_slide_thumbnail(_response_jp2, tmp_path):
-<<<<<<< HEAD
-    """Pytest for the jp2 slide_thumbnail CLI."""
-=======
     """Test for the jp2 slide_thumbnail CLI."""
->>>>>>> 2290d3ea
     runner = CliRunner()
     slide_thumb_result = runner.invoke(
         cli.main,
@@ -1133,7 +918,6 @@
     assert save_svs_tiles_result.exit_code == 0
 
 
-<<<<<<< HEAD
 def test_wsimeta_init_fail():
     """Test incorrect init for WSIMeta raises TypeError."""
     with pytest.raises(TypeError):
@@ -1168,10 +952,7 @@
     assert meta.validate() is False
 
 
-def test_command_line_stainnorm(_response_stainnorm_source, _response_stainnorm_target):
-=======
 def test_command_line_stainnorm():
->>>>>>> 2290d3ea
     """Test for the stain normalisation CLI."""
     file_parent_dir = pathlib.Path(__file__).parent
     source_img = file_parent_dir.joinpath("data/source_image.png")
@@ -1192,6 +973,51 @@
 
     assert stainnorm_result.exit_code == 0
 
+    stainnorm_result = runner.invoke(
+        cli.main,
+        [
+            "stainnorm",
+            "--source_input",
+            source_img,
+            "--target_input",
+            target_img,
+            "--method",
+            "ruifrok",
+        ],
+    )
+
+    assert stainnorm_result.exit_code == 0
+
+    stainnorm_result = runner.invoke(
+        cli.main,
+        [
+            "stainnorm",
+            "--source_input",
+            source_img,
+            "--target_input",
+            target_img,
+            "--method",
+            "macenko",
+        ],
+    )
+
+    assert stainnorm_result.exit_code == 0
+
+    stainnorm_result = runner.invoke(
+        cli.main,
+        [
+            "stainnorm",
+            "--source_input",
+            source_img,
+            "--target_input",
+            target_img,
+            "--method",
+            "vahadane",
+        ],
+    )
+
+    assert stainnorm_result.exit_code == 0
+
 
 @pytest.mark.filterwarnings("ignore")
 def test_wsimeta_validate_pass():
@@ -1226,8 +1052,7 @@
     wsi = wsireader.OpenSlideWSIReader(path)
     level_scales = wsi.relative_level_scales(0.5, "mpp")
     expected = np.array(
-        [
-<<<<<<< HEAD
+
             [0.91282519, 0.91012514],
             [1.82565039, 1.82025028],
             [3.65130078, 3.64050057],
@@ -1321,7 +1146,6 @@
     level_power_10, level_rescale_power_10 = wsi.find_optimal_level_and_downsample(
         10, "power"
     )
-
     assert level_power_05 == 3
     assert np.array_equal(level_rescale_power_05, [1.0, 1.0])
     assert level_power_10 == 1
@@ -1363,47 +1187,4 @@
         assert level < wsi.slide_info.level_count
         # Check that read_size * scale == size
         post_read_downscaled_size = np.round(read_size * post_read_scale).astype(int)
-        assert np.array_equal(post_read_downscaled_size, np.array(size))
-=======
-            "stainnorm",
-            "--source_input",
-            source_img,
-            "--target_input",
-            target_img,
-            "--method",
-            "ruifrok",
-        ],
-    )
-
-    assert stainnorm_result.exit_code == 0
-
-    stainnorm_result = runner.invoke(
-        cli.main,
-        [
-            "stainnorm",
-            "--source_input",
-            source_img,
-            "--target_input",
-            target_img,
-            "--method",
-            "macenko",
-        ],
-    )
-
-    assert stainnorm_result.exit_code == 0
-
-    stainnorm_result = runner.invoke(
-        cli.main,
-        [
-            "stainnorm",
-            "--source_input",
-            source_img,
-            "--target_input",
-            target_img,
-            "--method",
-            "vahadane",
-        ],
-    )
-
-    assert stainnorm_result.exit_code == 0
->>>>>>> 2290d3ea
+        assert np.array_equal(post_read_downscaled_size, np.array(size))