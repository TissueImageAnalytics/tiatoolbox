--- conflicted
+++ resolved
@@ -34,11 +34,7 @@
     """
     ndpi_file_path = tmpdir_factory.mktemp("data").join("CMU-1.ndpi")
     if not os.path.isfile(ndpi_file_path):
-<<<<<<< HEAD
-        print("\nDownloading NDPI")
-=======
         print("Downloading NDPI")
->>>>>>> 693534bd
         r = requests.get(
             "http://openslide.cs.cmu.edu/download/openslide-testdata"
             "/Hamamatsu/CMU-1.ndpi"
@@ -46,11 +42,7 @@
         with open(ndpi_file_path, "wb") as f:
             f.write(r.content)
     else:
-<<<<<<< HEAD
         print("\nSkipping NDPI")
-=======
-        print("Skipping NDPI")
->>>>>>> 693534bd
 
     return ndpi_file_path
 
@@ -63,11 +55,7 @@
     """
     svs_file_path = tmpdir_factory.mktemp("data").join("CMU-1-Small-Region.svs")
     if not os.path.isfile(svs_file_path):
-<<<<<<< HEAD
         print("\nDownloading SVS")
-=======
-        print("Downloading SVS")
->>>>>>> 693534bd
         r = requests.get(
             "http://openslide.cs.cmu.edu/download/openslide-testdata"
             "/Aperio/CMU-1-Small-Region.svs"
@@ -75,32 +63,7 @@
         with open(svs_file_path, "wb") as f:
             f.write(r.content)
     else:
-<<<<<<< HEAD
         print("\nSkipping SVS")
-
-    return svs_file_path
-
-
-@pytest.fixture(scope="session")
-def _response_jp2(tmpdir_factory):
-    """
-    Sample pytest fixture for svs images
-    Download ndpi image for pytest
-    """
-    jp2_file_path = tmpdir_factory.mktemp("data").join("test1.jp2")
-    if not os.path.isfile(jp2_file_path):
-        print("\nDownloading JP2")
-        r = requests.get(
-            "https://warwick.ac.uk/fac/sci/dcs/research/tia/tiatoolbox/files"
-            "/test1.jp2"
-        )
-        with open(jp2_file_path, "wb") as f:
-            f.write(r.content)
-    else:
-        print("\nSkipping JP2")
-
-=======
-        print("Skipping SVS")
 
     return svs_file_path
 
@@ -123,32 +86,21 @@
     else:
         print("Skipping JP2")
 
->>>>>>> 693534bd
     return jp2_file_path
 
 
 @pytest.fixture(scope="session")
-<<<<<<< HEAD
 def _response_all_wsis(_response_ndpi, _response_svs, _response_jp2, tmpdir_factory):
-=======
-def _response_all_wsis(_response_ndpi, _response_svs, tmpdir_factory):
->>>>>>> 693534bd
     dir_path = pathlib.Path(tmpdir_factory.mktemp("data"))
 
     try:
         dir_path.joinpath(_response_ndpi.basename).symlink_to(_response_ndpi)
         dir_path.joinpath(_response_svs.basename).symlink_to(_response_svs)
-<<<<<<< HEAD
         dir_path.joinpath(_response_jp2.basename).symlink_to(_response_jp2)
     except OSError:
         shutil.copy(_response_ndpi, dir_path.joinpath(_response_ndpi.basename))
         shutil.copy(_response_svs, dir_path.joinpath(_response_svs.basename))
         shutil.copy(_response_jp2, dir_path.joinpath(_response_jp2.basename))
-=======
-    except OSError:
-        shutil.copy(_response_ndpi, dir_path.joinpath(_response_ndpi.basename))
-        shutil.copy(_response_svs, dir_path.joinpath(_response_svs.basename))
->>>>>>> 693534bd
 
     return dir_path
 
@@ -164,38 +116,15 @@
     files_all = utils.misc.grab_files_from_dir(
         input_path=_response_all_wsis, file_types=file_types,
     )
-<<<<<<< HEAD
-    slide_params = slide_info(input_path=files_all, workers=1, verbose=True)
-
-    for _, slide_param in enumerate(slide_params):
-        utils.misc.save_yaml(
-            slide_param.as_dict(), tmp_path / (slide_param.file_name + ".yaml")
-        )
-
-    unwrapped_slide_info = slide_info.__closure__[0].cell_contents
-    utils.misc.save_yaml(
-        unwrapped_slide_info(input_path=files_all[0], verbose=True),
-        tmp_path / "test.yaml",
-    )
-=======
 
     for curr_file in files_all:
         slide_param = slide_info(input_path=curr_file, verbose=True)
         out_path = tmp_path / slide_param.file_path.with_suffix(".yaml").name
         utils.misc.save_yaml(slide_param.as_dict(), out_path)
->>>>>>> 693534bd
 
 
 def test_wsireader_slide_info(_response_svs, tmp_path):
     """pytest for slide_info in WSIReader class as a python function"""
-<<<<<<< HEAD
-    input_dir, file_name, ext = utils.misc.split_path_name_ext(str(_response_svs))
-    wsi_obj = wsireader.OpenSlideWSIReader(input_dir, file_name + ext)
-    slide_param = wsi_obj.slide_info
-    utils.misc.save_yaml(
-        slide_param.as_dict(), tmp_path / (slide_param.file_name + ".yaml")
-    )
-=======
     file_types = ("*.svs",)
     files_all = utils.misc.grab_files_from_dir(
         input_path=str(pathlib.Path(_response_svs).parent), file_types=file_types,
@@ -205,20 +134,15 @@
     slide_param = wsi_obj.slide_info
     out_path = tmp_path / slide_param.file_path.with_suffix(".yaml").name
     utils.misc.save_yaml(slide_param.as_dict(), out_path)
->>>>>>> 693534bd
 
 
 def test_wsireader_read_region(_response_svs):
     """pytest for read region as a python function"""
-<<<<<<< HEAD
-    input_dir, file_name, ext = utils.misc.split_path_name_ext(str(_response_svs))
-=======
     file_types = ("*.svs",)
     files_all = utils.misc.grab_files_from_dir(
         input_path=str(pathlib.Path(_response_svs).parent), file_types=file_types,
     )
     input_dir, file_name, ext = utils.misc.split_path_name_ext(str(files_all[0]))
->>>>>>> 693534bd
     wsi_obj = wsireader.OpenSlideWSIReader(input_dir, file_name + ext)
     level = 0
     region = [13000, 17000, 15000, 19000]
@@ -230,104 +154,24 @@
 
 def test_wsireader_slide_thumbnail(_response_svs):
     """pytest for slide_thumbnail as a python function"""
-<<<<<<< HEAD
-    input_dir, file_name, ext = utils.misc.split_path_name_ext(str(_response_svs))
-=======
     file_types = ("*.svs",)
     files_all = utils.misc.grab_files_from_dir(
         input_path=str(pathlib.Path(_response_svs).parent), file_types=file_types,
     )
     input_dir, file_name, ext = utils.misc.split_path_name_ext(str(files_all[0]))
->>>>>>> 693534bd
     wsi_obj = wsireader.OpenSlideWSIReader(input_dir, file_name + ext)
     slide_thumbnail = wsi_obj.slide_thumbnail()
     assert isinstance(slide_thumbnail, np.ndarray)
     assert slide_thumbnail.dtype == "uint8"
 
 
-<<<<<<< HEAD
-def test_wsireader_jp2slide_thumbnail(_response_jp2):
-    """pytest for slide_thumbnail as a python function"""
-    input_dir, file_name, ext = utils.misc.split_path_name_ext(str(_response_jp2))
-    wsi_obj = wsireader.OmnyxJP2WSIReader(input_dir, file_name + ext)
-    slide_thumbnail = wsi_obj.slide_thumbnail()
-    assert isinstance(slide_thumbnail, np.ndarray)
-    assert slide_thumbnail.dtype == "uint8"
-
-
-def test_save_tiles_unwrap(_response_svs, tmp_path):
-    """pytest for save_tiles without multiprocessing"""
-    unwrapped_save_tiles = save_tiles.__closure__[0].cell_contents
-    unwrapped_save_tiles(
-        input_path=_response_svs,
-        tile_objective_value=5,
-        output_dir=str(pathlib.Path(tmp_path).joinpath("tiles_save_tiles")),
-        verbose=True,
-    )
-    assert (
-        pathlib.Path(tmp_path)
-        .joinpath("tiles_save_tiles")
-        .joinpath("CMU-1-Small-Region.svs")
-        .joinpath("Output.csv")
-        .exists()
-    )
-    assert (
-        pathlib.Path(tmp_path)
-        .joinpath("tiles_save_tiles")
-        .joinpath("CMU-1-Small-Region.svs")
-        .joinpath("slide_thumbnail.jpg")
-        .exists()
-    )
-    assert (
-        pathlib.Path(tmp_path)
-        .joinpath("tiles_save_tiles")
-        .joinpath("CMU-1-Small-Region.svs")
-        .joinpath("Tile_5_0_0.jpg")
-        .exists()
-    )
-
-
-def test_save_tiles_jp2_unwrap(_response_jp2, tmp_path):
-    unwrapped_save_tiles = save_tiles.__closure__[0].cell_contents
-    unwrapped_save_tiles(
-        input_path=_response_jp2,
-        tile_objective_value=5,
-        output_dir=str(pathlib.Path(tmp_path).joinpath("test_save_tiles_jp2_unwrap")),
-        verbose=True,
-=======
 def test_wsireader_save_tiles(_response_svs, tmp_path):
     """pytest for save_tiles in wsireader as a python function"""
     file_types = ("*.svs",)
     files_all = utils.misc.grab_files_from_dir(
         input_path=str(pathlib.Path(_response_svs).parent), file_types=file_types,
->>>>>>> 693534bd
-    )
-    assert (
-        pathlib.Path(tmp_path)
-        .joinpath("test_save_tiles_jp2_unwrap")
-        .joinpath("test1.jp2")
-        .joinpath("Output.csv")
-        .exists()
-    )
-    assert (
-        pathlib.Path(tmp_path)
-        .joinpath("test_save_tiles_jp2_unwrap")
-        .joinpath("test1.jp2")
-        .joinpath("slide_thumbnail.jpg")
-        .exists()
-    )
-    assert (
-        pathlib.Path(tmp_path)
-        .joinpath("test_save_tiles_jp2_unwrap")
-        .joinpath("test1.jp2")
-        .joinpath("Tile_5_0_0.jpg")
-        .exists()
-    )
-
-
-def test_wsireader_save_tiles(_response_svs, tmp_path):
-    """pytest for save_tiles in wsireader as a python function"""
-    input_dir, file_name, ext = utils.misc.split_path_name_ext(str(_response_svs))
+    )
+    input_dir, file_name, ext = utils.misc.split_path_name_ext(str(files_all[0]))
     wsi_obj = wsireader.OpenSlideWSIReader(
         input_dir,
         file_name + ext,
@@ -363,16 +207,6 @@
     file_types = ("*.ndpi", "*.svs", "*.mrxs", "*.jp2")
     files_all = utils.misc.grab_files_from_dir(
         input_path=str(pathlib.Path(_response_all_wsis)), file_types=file_types,
-<<<<<<< HEAD
-    )
-    save_tiles(
-        input_path=files_all,
-        workers=1,
-        tile_objective_value=5,
-        output_dir=str(pathlib.Path(tmp_path).joinpath("tiles_save_tiles")),
-        verbose=True,
-=======
->>>>>>> 693534bd
     )
 
     for curr_file in files_all:
@@ -425,7 +259,6 @@
         .joinpath("Tile_5_0_0.jpg")
         .exists()
     )
-<<<<<<< HEAD
 
 
 def test_wsireader_jp2_save_tiles(_response_jp2, tmp_path):
@@ -461,8 +294,6 @@
         .joinpath("Tile_5_0_0.jpg")
         .exists()
     )
-=======
->>>>>>> 693534bd
 
 
 def test_exception_tests():
@@ -529,13 +360,7 @@
             "--wsi_input",
             str(pathlib.Path(_response_all_wsis)),
             "--file_types",
-<<<<<<< HEAD
-            '"*.ndpi, *.svs, *.jp2"',
-            "--workers",
-            "1",
-=======
             '"*.ndpi, *.svs"',
->>>>>>> 693534bd
             "--mode",
             "save",
         ],
@@ -555,11 +380,6 @@
             files_all[0],
             "--file_types",
             '"*.ndpi, *.svs"',
-<<<<<<< HEAD
-            "--workers",
-            "1",
-=======
->>>>>>> 693534bd
             "--mode",
             "show",
         ],
@@ -614,11 +434,7 @@
 
 
 def test_command_line_slide_thumbnail(_response_ndpi, tmp_path):
-<<<<<<< HEAD
-    """Test the Slide Thumbnail CLI."""
-=======
     """pytest for the slide_thumbnail CLI."""
->>>>>>> 693534bd
     runner = CliRunner()
     slide_thumb_result = runner.invoke(
         cli.main,
@@ -638,11 +454,7 @@
 
 
 def test_command_line_save_tiles(_response_all_wsis, tmp_path):
-<<<<<<< HEAD
-    """Test the Save tiles CLI."""
-=======
     """pytest for save_tiles CLI."""
->>>>>>> 693534bd
     runner = CliRunner()
     save_tiles_result = runner.invoke(
         cli.main,
@@ -651,13 +463,7 @@
             "--wsi_input",
             str(pathlib.Path(_response_all_wsis)),
             "--file_types",
-<<<<<<< HEAD
-            '"*.ndpi, *.svs, *.jp2"',
-            "--workers",
-            "1",
-=======
             '"*.ndpi, *.svs"',
->>>>>>> 693534bd
             "--tile_objective_value",
             "5",
             "--output_dir",
@@ -679,11 +485,6 @@
             files_all[0],
             "--file_types",
             '"*.ndpi, *.svs"',
-<<<<<<< HEAD
-            "--workers",
-            "1",
-=======
->>>>>>> 693534bd
             "--tile_objective_value",
             "5",
             "--output_dir",
@@ -691,9 +492,6 @@
         ],
     )
 
-<<<<<<< HEAD
-    assert save_svs_tiles_result.exit_code == 0
-=======
     assert save_tiles_result.exit_code == 0
 
 
@@ -751,5 +549,4 @@
     input_dir, file_name, ext = utils.misc.split_path_name_ext(str(_response_svs))
     wsi_obj = wsireader.OpenSlideWSIReader(input_dir, file_name + ext)
     meta = wsi_obj.slide_info
-    assert meta.validate()
->>>>>>> 693534bd
+    assert meta.validate()