"""Tests for visualization."""

import copy
import pathlib

import joblib
import matplotlib
import matplotlib.pyplot as plt
import numpy as np
import pytest

from tiatoolbox.utils.visualization import (
    overlay_prediction_contours,
    overlay_prediction_mask,
<<<<<<< HEAD
    overlay_probability_map,
=======
    plot_graph,
>>>>>>> 90e84e59
)
from tiatoolbox.wsicore.wsireader import get_wsireader


def test_overlay_prediction_mask(sample_wsi_dict):
    """Test for overlaying merged patch prediction of wsi."""
    mini_wsi_svs = pathlib.Path(sample_wsi_dict["wsi2_4k_4k_svs"])
    mini_wsi_pred = pathlib.Path(sample_wsi_dict["wsi2_4k_4k_pred"])
    reader = get_wsireader(mini_wsi_svs)

    raw, merged = joblib.load(mini_wsi_pred)

    thumb = reader.slide_thumbnail(resolution=2.77, units="mpp")
    with pytest.raises(ValueError, match=r".*Mismatch shape.*"):
        _ = overlay_prediction_mask(thumb, merged)

    label_info_full = {
        0: ("BACKGROUND", (0, 0, 0)),
        1: ("01_TUMOR", (255, 0, 0)),
        2: ("02_STROMA", (0, 255, 0)),
        3: ("03_COMPLEX", (0, 0, 255)),
        4: ("04_LYMPHO", (0, 255, 255)),
        5: ("05_DEBRIS", (255, 0, 255)),
        6: ("06_MUCOSA", (255, 255, 0)),
        7: ("07_ADIPOSE", (125, 255, 255)),
        8: ("08_EMPTY", (255, 125, 255)),
    }

    thumb = reader.slide_thumbnail(resolution=raw["resolution"], units=raw["units"])
    with pytest.raises(ValueError, match=r".*float `img` outside.*"):
        _ = overlay_prediction_mask(thumb.astype(np.float32), merged)

    label_info_fail = copy.deepcopy(label_info_full)
    del label_info_fail[1]
    with pytest.raises(ValueError, match=r".*Missing label.*"):
        _ = overlay_prediction_mask(thumb, merged, label_info=label_info_fail)

    label_info_fail = copy.deepcopy(label_info_full)
    label_info_fail[1] = (1, (255, 255, 255))
    with pytest.raises(ValueError, match=r".*Wrong `label_info` format.*"):
        _ = overlay_prediction_mask(thumb, merged, label_info=label_info_fail)

    label_info_fail = copy.deepcopy(label_info_full)
    label_info_fail["ABC"] = ("ABC", (255, 255, 255))
    with pytest.raises(ValueError, match=r".*Wrong `label_info` format.*"):
        _ = overlay_prediction_mask(thumb, merged, label_info=label_info_fail)

    label_info_fail = copy.deepcopy(label_info_full)
    label_info_fail[1] = ("ABC", "ABC")
    with pytest.raises(ValueError, match=r".*Wrong `label_info` format.*"):
        _ = overlay_prediction_mask(thumb, merged, label_info=label_info_fail)

    label_info_fail = copy.deepcopy(label_info_full)
    label_info_fail[1] = ("ABC", (255, 255))
    with pytest.raises(ValueError, match=r".*Wrong `label_info` format.*"):
        _ = overlay_prediction_mask(thumb, merged, label_info=label_info_fail)

    # Test normal run, should not crash.
    thumb_float = thumb / 255.0
    _ = overlay_prediction_mask(thumb_float, merged, label_info=label_info_full)
    _ = overlay_prediction_mask(thumb, merged, label_info=label_info_full)
    ax = plt.subplot(1, 2, 1)
    _ = overlay_prediction_mask(thumb, merged, ax=ax)
    _ = overlay_prediction_mask(thumb_float, merged, min_val=0.5, return_ax=False)


def test_overlay_probability_map(sample_wsi_dict):
    """Test functional run for overlaying merged patch prediction of wsi."""
    mini_wsi_svs = pathlib.Path(sample_wsi_dict["wsi2_4k_4k_svs"])
    reader = get_wsireader(mini_wsi_svs)

    thumb = reader.slide_thumbnail(resolution=2.77, units="mpp")

    # * Test normal run, should not crash.
    thumb_float = np.mean(thumb, axis=-1) / 255.0
    output = overlay_probability_map(thumb, thumb_float, min_val=0.5)
    output = overlay_probability_map(thumb / 256.0, thumb_float, min_val=0.5)
    output = overlay_probability_map(thumb, thumb_float, return_ax=False)
    assert isinstance(output, np.ndarray)
    output = overlay_probability_map(thumb, thumb_float, return_ax=True)
    assert isinstance(output, matplotlib.axes.Axes)
    output = overlay_probability_map(thumb, thumb_float, ax=output)
    assert isinstance(output, matplotlib.axes.Axes)

    # * Test crash mode
    with pytest.raises(ValueError, match=r".*min_val.*0, 1*"):
        overlay_probability_map(thumb, thumb_float, min_val=-0.5)
    with pytest.raises(ValueError, match=r".*min_val.*0, 1*"):
        overlay_probability_map(thumb, thumb_float, min_val=1.5)
    with pytest.raises(ValueError, match=r".*float `img`.*0, 1*"):
        overlay_probability_map(np.full_like(thumb, 1.5, dtype=float), thumb_float)
    with pytest.raises(ValueError, match=r".*float `img`.*0, 1*"):
        overlay_probability_map(np.full_like(thumb, -0.5, dtype=float), thumb_float)
    with pytest.raises(ValueError, match=r".*prediction.*0, 1*"):
        overlay_probability_map(thumb, thumb_float + 1.05, thumb_float)
    with pytest.raises(ValueError, match=r".*prediction.*0, 1*"):
        overlay_probability_map(thumb, thumb_float - 1.05, thumb_float)
    with pytest.raises(ValueError, match=r".*Mismatch shape*"):
        overlay_probability_map(np.zeros([2, 2, 3]), thumb_float)
    with pytest.raises(ValueError, match=r".*2-dimensional*"):
        overlay_probability_map(thumb, thumb_float[..., None])


def test_overlay_instance_prediction():
    """Test for overlaying instance predictions on canvas."""
    inst_map = np.array(
        [
            [0, 0, 0, 0, 0, 0],
            [0, 1, 1, 0, 0, 0],
            [0, 1, 1, 0, 0, 0],
            [0, 0, 0, 2, 2, 0],
            [0, 0, 0, 2, 2, 0],
            [0, 0, 0, 0, 0, 0],
        ],
        dtype=np.int32,
    )

    # dummy instance dict
    type_colours = {
        0: ("A", (1, 0, 1)),
        1: ("B", (2, 0, 2)),
    }
    inst_dict = {
        0: {
            "centroid": [1, 1],
            "type": 0,
            "contour": [[1, 1], [1, 2], [2, 2], [2, 1]],
        },
        1: {
            "centroid": [3, 3],
            "type": 1,
            "contour": [[3, 3], [3, 4], [4, 4], [4, 3]],
        },
    }
    canvas = np.zeros(inst_map.shape + (3,), dtype=np.uint8)
    canvas = overlay_prediction_contours(
        canvas, inst_dict, draw_dot=False, type_colours=type_colours, line_thickness=1
    )
    assert np.sum(canvas[..., 0].astype(np.int32) - inst_map) == 0
    assert np.sum(canvas[..., 1].astype(np.int32) - inst_map) == -12
    assert np.sum(canvas[..., 2].astype(np.int32) - inst_map) == 0
    canvas = overlay_prediction_contours(
        canvas, inst_dict, draw_dot=True, type_colours=None, line_thickness=1
    )

    # test run with randomized colours
    canvas = overlay_prediction_contours(canvas, inst_dict, inst_colours=None)
    # test run with custom colour
    canvas = overlay_prediction_contours(canvas, inst_dict, inst_colours=(0, 0, 1))
    # test run with custom colour for each instance
    inst_colours = [[0, 155, 155] for v in range(len(inst_dict))]
    canvas = overlay_prediction_contours(
        canvas, inst_dict, inst_colours=np.array(inst_colours)
    )
    # test crash
    with pytest.raises(ValueError, match=r"`.*inst_colours`.*tuple.*"):
        overlay_prediction_contours(canvas, inst_dict, inst_colours=inst_colours)


def test_plot_graph():
    """Test plotting graph."""
    canvas = np.zeros([10, 10])
    nodes = np.array([[1, 1], [2, 2], [2, 5]])
    edges = np.array([[0, 1], [1, 2], [2, 0]])
    node_colors = np.array([[0, 0, 0]] * 3)
    edge_colors = np.array([[1, 1, 1]] * 3)
    plot_graph(
        canvas,
        nodes,
        edges,
    )
    plot_graph(canvas, nodes, edges, node_colors=node_colors, edge_colors=edge_colors)<|MERGE_RESOLUTION|>--- conflicted
+++ resolved
@@ -12,11 +12,8 @@
 from tiatoolbox.utils.visualization import (
     overlay_prediction_contours,
     overlay_prediction_mask,
-<<<<<<< HEAD
     overlay_probability_map,
-=======
     plot_graph,
->>>>>>> 90e84e59
 )
 from tiatoolbox.wsicore.wsireader import get_wsireader
 
