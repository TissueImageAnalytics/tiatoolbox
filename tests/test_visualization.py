"""Test for visualization."""

import copy
import pathlib

import joblib
import matplotlib as mpl
import matplotlib.pyplot as plt
import numpy as np
import pytest
from shapely.geometry import (
    LineString,
    MultiLineString,
    MultiPoint,
    MultiPolygon,
    Point,
    Polygon,
)

from tiatoolbox.utils.visualization import (
    AnnotationRenderer,
    overlay_prediction_contours,
    overlay_prediction_mask,
    overlay_probability_map,
    plot_graph,
)
from tiatoolbox.wsicore.wsireader import WSIReader


def test_overlay_prediction_mask(sample_wsi_dict):
    """Test for overlaying merged patch prediction of wsi."""
    mini_wsi_svs = pathlib.Path(sample_wsi_dict["wsi2_4k_4k_svs"])
    mini_wsi_pred = pathlib.Path(sample_wsi_dict["wsi2_4k_4k_pred"])
    reader = WSIReader.open(mini_wsi_svs)

    raw, merged = joblib.load(mini_wsi_pred)

    thumb = reader.slide_thumbnail(resolution=2.77, units="mpp")
    with pytest.raises(ValueError, match=r".*Mismatch shape.*"):
        _ = overlay_prediction_mask(thumb, merged)

    label_info_full = {
        0: ("BACKGROUND", (0, 0, 0)),
        1: ("01_TUMOR", (255, 0, 0)),
        2: ("02_STROMA", (0, 255, 0)),
        3: ("03_COMPLEX", (0, 0, 255)),
        4: ("04_LYMPHO", (0, 255, 255)),
        5: ("05_DEBRIS", (255, 0, 255)),
        6: ("06_MUCOSA", (255, 255, 0)),
        7: ("07_ADIPOSE", (125, 255, 255)),
        8: ("08_EMPTY", (255, 125, 255)),
    }

    thumb = reader.slide_thumbnail(resolution=raw["resolution"], units=raw["units"])
    with pytest.raises(ValueError, match=r".*float `img` outside.*"):
        _ = overlay_prediction_mask(thumb.astype(np.float32), merged)

    label_info_fail = copy.deepcopy(label_info_full)
    del label_info_fail[1]
    with pytest.raises(ValueError, match=r".*Missing label.*"):
        _ = overlay_prediction_mask(thumb, merged, label_info=label_info_fail)

    label_info_fail = copy.deepcopy(label_info_full)
    label_info_fail[1] = (1, (255, 255, 255))
    with pytest.raises(TypeError, match=r".*Wrong `label_info` format.*"):
        _ = overlay_prediction_mask(thumb, merged, label_info=label_info_fail)

    label_info_fail = copy.deepcopy(label_info_full)
    label_info_fail["ABC"] = ("ABC", (255, 255, 255))
    with pytest.raises(TypeError, match=r".*Wrong `label_info` format.*"):
        _ = overlay_prediction_mask(thumb, merged, label_info=label_info_fail)

    label_info_fail = copy.deepcopy(label_info_full)
    label_info_fail[1] = ("ABC", "ABC")
    with pytest.raises(TypeError, match=r".*Wrong `label_info` format.*"):
        _ = overlay_prediction_mask(thumb, merged, label_info=label_info_fail)

    label_info_fail = copy.deepcopy(label_info_full)
    label_info_fail[1] = ("ABC", (255, 255))
    with pytest.raises(ValueError, match=r".*Wrong `label_info` format.*"):
        _ = overlay_prediction_mask(thumb, merged, label_info=label_info_fail)

    # Test normal run, should not crash.
    thumb_float = thumb / 255.0
    ax = overlay_prediction_mask(thumb_float, merged, label_info=label_info_full)
    ax.remove()
    ax = overlay_prediction_mask(thumb, merged, label_info=label_info_full)
    ax.remove()

    ax = plt.subplot(1, 2, 1)
    _ = overlay_prediction_mask(thumb, merged, ax=ax)
    _ = overlay_prediction_mask(thumb_float, merged, min_val=0.5, return_ax=False)


def test_overlay_probability_map(sample_wsi_dict):
    """Test functional run for overlaying merged patch prediction of wsi."""
    mini_wsi_svs = pathlib.Path(sample_wsi_dict["wsi2_4k_4k_svs"])
    reader = WSIReader.open(mini_wsi_svs)

    thumb = reader.slide_thumbnail(resolution=2.77, units="mpp")

    # * Test normal run, should not crash.
    thumb_float = np.mean(thumb, axis=-1) / 255.0
    output = overlay_probability_map(thumb, thumb_float, min_val=0.5)
    output = overlay_probability_map(thumb / 256.0, thumb_float, min_val=0.5)
    output = overlay_probability_map(thumb, thumb_float, return_ax=False)
    assert isinstance(output, np.ndarray)
    output = overlay_probability_map(thumb, thumb_float, return_ax=True)
    assert isinstance(output, mpl.axes.Axes)
    output = overlay_probability_map(thumb, thumb_float, ax=output)
    assert isinstance(output, mpl.axes.Axes)

    # * Test crash mode
    with pytest.raises(ValueError, match=r".*min_val.*0, 1*"):
        overlay_probability_map(thumb, thumb_float, min_val=-0.5)
    with pytest.raises(ValueError, match=r".*min_val.*0, 1*"):
        overlay_probability_map(thumb, thumb_float, min_val=1.5)
    with pytest.raises(ValueError, match=r".*float `img`.*0, 1*"):
        overlay_probability_map(np.full_like(thumb, 1.5, dtype=float), thumb_float)
    with pytest.raises(ValueError, match=r".*float `img`.*0, 1*"):
        overlay_probability_map(np.full_like(thumb, -0.5, dtype=float), thumb_float)
    with pytest.raises(ValueError, match=r".*prediction.*0, 1*"):
        overlay_probability_map(thumb, thumb_float + 1.05, thumb_float)
    with pytest.raises(ValueError, match=r".*prediction.*0, 1*"):
        overlay_probability_map(thumb, thumb_float - 1.05, thumb_float)
    with pytest.raises(ValueError, match=r".*Mismatch shape*"):
        overlay_probability_map(np.zeros([2, 2, 3]), thumb_float)
    with pytest.raises(ValueError, match=r".*2-dimensional*"):
        overlay_probability_map(thumb, thumb_float[..., None])


def test_overlay_instance_prediction():
    """Test for overlaying instance predictions on canvas."""
    inst_map = np.array(
        [
            [0, 0, 0, 0, 0, 0],
            [0, 1, 1, 0, 0, 0],
            [0, 1, 1, 0, 0, 0],
            [0, 0, 0, 2, 2, 0],
            [0, 0, 0, 2, 2, 0],
            [0, 0, 0, 0, 0, 0],
        ],
        dtype=np.int32,
    )

    # dummy instance dict
    type_colours = {
        0: ("A", (1, 0, 1)),
        1: ("B", (2, 0, 2)),
    }
    inst_dict = {
        0: {
            "centroid": [1, 1],
            "type": 0,
            "contour": [[1, 1], [1, 2], [2, 2], [2, 1]],
        },
        1: {
            "centroid": [3, 3],
            "type": 1,
            "contour": [[3, 3], [3, 4], [4, 4], [4, 3]],
        },
    }
    canvas = np.zeros((*inst_map.shape, 3), dtype=np.uint8)
    canvas = overlay_prediction_contours(
        canvas,
        inst_dict,
        draw_dot=False,
        type_colours=type_colours,
        line_thickness=1,
    )
    assert np.sum(canvas[..., 0].astype(np.int32) - inst_map) == 0
    assert np.sum(canvas[..., 1].astype(np.int32) - inst_map) == -12
    assert np.sum(canvas[..., 2].astype(np.int32) - inst_map) == 0
    canvas = overlay_prediction_contours(
        canvas,
        inst_dict,
        draw_dot=True,
        type_colours=None,
        line_thickness=1,
    )

    # test run with randomized colours
    canvas = overlay_prediction_contours(canvas, inst_dict, inst_colours=None)
    # test run with custom colour
    canvas = overlay_prediction_contours(canvas, inst_dict, inst_colours=(0, 0, 1))
    # test run with custom colour for each instance
    inst_colours = [[0, 155, 155] for v in range(len(inst_dict))]
    canvas = overlay_prediction_contours(
        canvas,
        inst_dict,
        inst_colours=np.array(inst_colours),
    )
    # test crash
    with pytest.raises(TypeError, match=r"`.*inst_colours`.*tuple.*"):
        overlay_prediction_contours(canvas, inst_dict, inst_colours=inst_colours)


def test_plot_graph():
    """Test plotting graph."""
    canvas = np.zeros([10, 10])
    nodes = np.array([[1, 1], [2, 2], [2, 5]])
    edges = np.array([[0, 1], [1, 2], [2, 0]])
    node_colors = np.array([[0, 0, 0]] * 3)
    edge_colors = np.array([[1, 1, 1]] * 3)
    plot_graph(
        canvas,
        nodes,
        edges,
    )
    plot_graph(canvas, nodes, edges, node_colors=node_colors, edge_colors=edge_colors)


def test_decode_wkb():
    """Test decoding of WKB geometries."""
    renderer = AnnotationRenderer()

    # Create some Shapely geometries of supported types
    point = Point(0, 0)
    line = LineString([(0, 0), (1, 1), (2, 0)])
    polygon = Polygon([(0, 0), (0, 1), (1, 1), (1, 0)])

    # Convert the geometries to WKB format
    point_wkb = point.wkb
    line_wkb = line.wkb
    polygon_wkb = polygon.wkb

    # Decode the WKB geometries
    point_contours = renderer.decode_wkb(point_wkb, 1).reshape(-1, 2)
    line_contours = renderer.decode_wkb(line_wkb, 2).reshape(-1, 2)
    polygon_contours = renderer.decode_wkb(polygon_wkb, 3).reshape(-1, 2)

    # Check that the decoded contours are as expected
    assert np.all(point_contours == np.array([[0, 0]]))
    assert np.all(line_contours == np.array([[0, 0], [1, 1], [2, 0]]))
    assert np.all(
<<<<<<< HEAD
        polygon_contours == np.array([[0, 0], [0, 1], [1, 1], [1, 0], [0, 0]])
=======
        polygon_contours == np.array([[0, 0], [0, 1], [1, 1], [1, 0], [0, 0]]),
>>>>>>> fba7680f
    )

    # do the same for multi-point, multi-line and multi-polygon
    multipoint = MultiPoint([(0, 0), (1, 1), (2, 0)])
    multiline = MultiLineString([((0, 0), (1, 1), (2, 0)), ((0, 0), (1, 1), (2, 0))])
    multipolygon = MultiPolygon(
        [
            Polygon([(0, 0), (0, 1), (1, 1), (1, 0)]),
            Polygon([(0, 0), (0, 1), (1, 1), (1, 0)]),
<<<<<<< HEAD
        ]
=======
        ],
>>>>>>> fba7680f
    )

    multipoint_wkb = multipoint.wkb
    multiline_wkb = multiline.wkb
    multipolygon_wkb = multipolygon.wkb

    multipoint_contours = renderer.decode_wkb(multipoint_wkb, 4).reshape(3, -1, 2)
    multiline_contours = renderer.decode_wkb(multiline_wkb, 5).reshape(2, -1, 2)
    multipolygon_contours = renderer.decode_wkb(multipolygon_wkb, 6).reshape(2, -1, 2)

    assert np.all(multipoint_contours == np.array([[[0, 0]], [[1, 1]], [[2, 0]]]))
    assert np.all(
        multiline_contours
<<<<<<< HEAD
        == np.array([[[0, 0], [1, 1], [2, 0]], [[0, 0], [1, 1], [2, 0]]])
=======
        == np.array([[[0, 0], [1, 1], [2, 0]], [[0, 0], [1, 1], [2, 0]]]),
>>>>>>> fba7680f
    )
    assert np.all(
        multipolygon_contours
        == np.array(
            [
                [[0, 0], [0, 1], [1, 1], [1, 0], [0, 0]],
                [[0, 0], [0, 1], [1, 1], [1, 0], [0, 0]],
<<<<<<< HEAD
            ]
        )
=======
            ],
        ),
>>>>>>> fba7680f
    )

    # test unknown geometry type
    with pytest.raises(ValueError, match=r"Unknown geometry type"):
        renderer.decode_wkb(multipolygon_wkb, 7)<|MERGE_RESOLUTION|>--- conflicted
+++ resolved
@@ -233,11 +233,7 @@
     assert np.all(point_contours == np.array([[0, 0]]))
     assert np.all(line_contours == np.array([[0, 0], [1, 1], [2, 0]]))
     assert np.all(
-<<<<<<< HEAD
-        polygon_contours == np.array([[0, 0], [0, 1], [1, 1], [1, 0], [0, 0]])
-=======
         polygon_contours == np.array([[0, 0], [0, 1], [1, 1], [1, 0], [0, 0]]),
->>>>>>> fba7680f
     )
 
     # do the same for multi-point, multi-line and multi-polygon
@@ -247,11 +243,7 @@
         [
             Polygon([(0, 0), (0, 1), (1, 1), (1, 0)]),
             Polygon([(0, 0), (0, 1), (1, 1), (1, 0)]),
-<<<<<<< HEAD
-        ]
-=======
         ],
->>>>>>> fba7680f
     )
 
     multipoint_wkb = multipoint.wkb
@@ -265,11 +257,7 @@
     assert np.all(multipoint_contours == np.array([[[0, 0]], [[1, 1]], [[2, 0]]]))
     assert np.all(
         multiline_contours
-<<<<<<< HEAD
-        == np.array([[[0, 0], [1, 1], [2, 0]], [[0, 0], [1, 1], [2, 0]]])
-=======
         == np.array([[[0, 0], [1, 1], [2, 0]], [[0, 0], [1, 1], [2, 0]]]),
->>>>>>> fba7680f
     )
     assert np.all(
         multipolygon_contours
@@ -277,13 +265,8 @@
             [
                 [[0, 0], [0, 1], [1, 1], [1, 0], [0, 0]],
                 [[0, 0], [0, 1], [1, 1], [1, 0], [0, 0]],
-<<<<<<< HEAD
-            ]
-        )
-=======
             ],
         ),
->>>>>>> fba7680f
     )
 
     # test unknown geometry type
