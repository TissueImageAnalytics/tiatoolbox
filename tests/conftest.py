"""pytest fixtures."""
from __future__ import annotations

import os
import shutil
from pathlib import Path
from typing import Callable

import pytest

import tiatoolbox
from tiatoolbox import logger
from tiatoolbox.data import _fetch_remote_sample
from tiatoolbox.utils.env_detection import running_on_ci

# -------------------------------------------------------------------------------------
# Generate Parameterized Tests
# -------------------------------------------------------------------------------------


def pytest_configure() -> None:
    """Perform initial configuration for TIAToolbox tests."""
    logger.info(
        "🏁 Starting tests. TIAToolbox Version: %s. CI: %s",
        tiatoolbox.__version__,
        running_on_ci(),
    )


def pytest_generate_tests(metafunc: pytest.Metafunc) -> None:
    """Generate (parameterize) test scenarios.

    Adapted from pytest documentation. For more information on
    parameterized tests see:
    https://docs.pytest.org/en/6.2.x/example/parametrize.html#a-quick-port-of-testscenarios

    """
    # Return if the test is not part of a class or if the class does not
    # have a scenarios attribute.
    if metafunc.cls is None or not hasattr(metafunc.cls, "scenarios"):
        return
    idlist = []
    argvalues = []
    argnames = None
    for scenario in metafunc.cls.scenarios:
        idlist.append(scenario[0])
        items = scenario[1].items()
        argnames = [x[0] for x in items]
        argvalues.append([x[1] for x in items])
    metafunc.parametrize(argnames, argvalues, ids=idlist, scope="class")


# -------------------------------------------------------------------------------------
# Fixtures
# -------------------------------------------------------------------------------------


@pytest.fixture(scope="session")
def root_path(request: pytest.FixtureRequest) -> Path:
    """Return the root path of the project."""
    return Path(request.config.rootdir) / "tiatoolbox"


@pytest.fixture(scope="session")
def tmp_samples_path(tmp_path_factory: pytest.TempPathFactory) -> Path:
    """Return a temporary path."""
    return tmp_path_factory.mktemp("data")


@pytest.fixture(scope="session")
def remote_sample(tmp_samples_path: str) -> Callable:
    """Factory fixture for fetching sample files."""

    def __remote_sample(key: str) -> Path:
        """Wrapper around tiatoolbox.data._fetch_remote_sample for tests."""
        return _fetch_remote_sample(key, tmp_samples_path)

    return __remote_sample


@pytest.fixture(scope="session")
def sample_ndpi(remote_sample: Callable) -> Path:
    """Sample pytest fixture for ndpi images.

    Download ndpi image for pytest.

    """
    return remote_sample("ndpi-1")


@pytest.fixture(scope="session")
def sample_ndpi2(remote_sample: Callable) -> Path:
    """Sample pytest fixture for ndpi images.

    Download ndpi image for pytest.
    Collected from doi:10.5072/zenodo.219445

    """
    return remote_sample("ndpi-2")


@pytest.fixture(scope="session")
def sample_svs(remote_sample: Callable) -> Path:
    """Sample pytest fixture for svs images.

    Download svs image for pytest.

    """
    return remote_sample("svs-1-small")


@pytest.fixture(scope="session")
def sample_ome_tiff(remote_sample: Callable) -> Path:
    """Sample pytest fixture for ome-tiff (brightfield pyramid) images.

    Download ome-tiff image for pytest.

    """
    return remote_sample("ome-brightfield-pyramid-1-small")


@pytest.fixture(scope="session")
def sample_jp2(remote_sample: Callable) -> Path:
    """Sample pytest fixture for JP2 images.

    Download jp2 image for pytest.

    """
    return remote_sample("jp2-omnyx-small")


@pytest.fixture(scope="session")
def sample_all_wsis(
    sample_ndpi: Path,
    sample_svs: Path,
    sample_jp2: Path,
    tmpdir_factory: pytest.TempdirFactory,
) -> Path:
    """Sample wsi(s) of all types supported by tiatoolbox."""
    dir_path = Path(tmpdir_factory.mktemp("data"))

    try:
        dir_path.joinpath(sample_ndpi.name).symlink_to(sample_ndpi)
        dir_path.joinpath(sample_svs.name).symlink_to(sample_svs)
        dir_path.joinpath(sample_jp2.name).symlink_to(sample_jp2)
    except OSError:
        shutil.copy(sample_ndpi, dir_path.joinpath(sample_ndpi.name))
        shutil.copy(sample_svs, dir_path.joinpath(sample_svs.name))
        shutil.copy(sample_jp2, dir_path.joinpath(sample_jp2.name))

    return dir_path


@pytest.fixture(scope="session")
def sample_all_wsis2(
    sample_ndpi2: Path,
    sample_svs: Path,
    sample_jp2: Path,
    tmpdir_factory: pytest.TempdirFactory,
) -> Path:
    """Sample wsi(s) of all types supported by tiatoolbox.

    Adds sample fluorescence ndpi image.

    """
    dir_path = Path(tmpdir_factory.mktemp("data"))

    try:
        dir_path.joinpath(sample_ndpi2.name).symlink_to(sample_ndpi2)
        dir_path.joinpath(sample_svs.name).symlink_to(sample_svs)
        dir_path.joinpath(sample_jp2.name).symlink_to(sample_jp2)
    except OSError:
        shutil.copy(sample_ndpi2, dir_path.joinpath(sample_ndpi2.name))
        shutil.copy(sample_svs, dir_path.joinpath(sample_svs.name))
        shutil.copy(sample_jp2, dir_path.joinpath(sample_jp2.name))

    return dir_path


@pytest.fixture(scope="session")
def sample_svs_ndpi_wsis(
    sample_ndpi2: Path,
    sample_svs: Path,
    tmpdir_factory: pytest.TempdirFactory,
) -> Path:
    """Sample SVS and NDPI wsi(s).

    Uses sample fluorescence ndpi image.

    """
    dir_path = Path(tmpdir_factory.mktemp("data"))

    try:
        dir_path.joinpath(sample_ndpi2.name).symlink_to(sample_ndpi2)
        dir_path.joinpath(sample_svs.name).symlink_to(sample_svs)
    except OSError:
        shutil.copy(sample_ndpi2, dir_path.joinpath(sample_ndpi2.name))
        shutil.copy(sample_svs, dir_path.joinpath(sample_svs.name))

    return dir_path


@pytest.fixture(scope="session")
def source_image(remote_sample: Callable) -> Path:
    """Sample pytest fixture for source image.

    Download stain normalization source image for pytest.

    """
    return remote_sample("stainnorm-source")


@pytest.fixture(scope="session")
def norm_macenko(remote_sample: Callable) -> Path:
    """Sample pytest fixture for norm_macenko image.

    Download norm_macenko image for pytest.

    """
    return remote_sample("stainnorm-target-macenko")


@pytest.fixture(scope="session")
def norm_reinhard(remote_sample: Callable) -> Path:
    """Sample pytest fixture for norm_reinhard image.

    Download norm_reinhard image for pytest.

    """
    return remote_sample("stainnorm-target-reinhard")


@pytest.fixture(scope="session")
def norm_ruifrok(remote_sample: Callable) -> Path:
    """Sample pytest fixture for norm_ruifrok image.

    Download norm_ruifrok image for pytest.

    """
    return remote_sample("stainnorm-target-ruifrok")


@pytest.fixture(scope="session")
def norm_vahadane(remote_sample: Callable) -> Path:
    """Sample pytest fixture for norm_vahadane image.

    Download norm_vahadane image for pytest.

    """
    return remote_sample("stainnorm-target-vahadane")


@pytest.fixture(scope="session")
def sample_visual_fields(
    source_image: Path,
    norm_ruifrok: Path,
    norm_reinhard: Path,
    norm_macenko: Path,
    norm_vahadane: Path,
    tmpdir_factory: pytest.TempdirFactory,
) -> Path:
    """Sample visual fields(s) of all types supported by tiatoolbox."""
    dir_path = Path(tmpdir_factory.mktemp("data"))

    try:
        dir_path.joinpath(source_image.name).symlink_to(source_image)
        dir_path.joinpath(norm_ruifrok.name).symlink_to(norm_ruifrok)
        dir_path.joinpath(norm_reinhard.name).symlink_to(norm_reinhard)
        dir_path.joinpath(norm_macenko.name).symlink_to(norm_macenko)
        dir_path.joinpath(norm_vahadane.name).symlink_to(norm_vahadane)
    except OSError:
        shutil.copy(source_image, dir_path.joinpath(source_image.name))
        shutil.copy(norm_ruifrok, dir_path.joinpath(norm_ruifrok.name))
        shutil.copy(norm_reinhard, dir_path.joinpath(norm_reinhard.name))
        shutil.copy(norm_macenko, dir_path.joinpath(norm_macenko.name))
        shutil.copy(norm_vahadane, dir_path.joinpath(norm_vahadane.name))

    return dir_path


@pytest.fixture(scope="session")
def patch_extr_vf_image(remote_sample: Callable) -> Path:
    """Sample pytest fixture for a visual field image.

    Download TCGA-HE-7130-01Z-00-DX1 image for pytest.

    """
    return remote_sample("patch-extraction-vf")


@pytest.fixture(scope="session")
def patch_extr_csv(remote_sample: Callable) -> Path:
    """Sample pytest fixture for sample patch extraction csv.

    Download sample patch extraction csv for pytest.

    """
    return remote_sample("patch-extraction-csv")


@pytest.fixture(scope="session")
def patch_extr_json(remote_sample: Callable) -> Path:
    """Sample pytest fixture for sample patch extraction json.

    Download sample patch extraction json for pytest.

    """
    return remote_sample("patch-extraction-csv")


@pytest.fixture(scope="session")
def patch_extr_npy(remote_sample: Callable) -> Path:
    """Sample pytest fixture for sample patch extraction npy.

    Download sample patch extraction npy for pytest.

    """
    return remote_sample("patch-extraction-npy")


@pytest.fixture(scope="session")
def patch_extr_csv_noheader(remote_sample: Callable) -> Path:
    """Sample pytest fixture for sample patch extraction noheader csv.

    Download sample patch extraction noheader csv for pytest.

    """
    return remote_sample("patch-extraction-csv-noheader")


@pytest.fixture(scope="session")
def patch_extr_2col_json(remote_sample: Callable) -> Path:
    """Sample pytest fixture for sample patch extraction 2col json.

    Download sample patch extraction 2col json for pytest.

    """
    return remote_sample("patch-extraction-2col-json")


@pytest.fixture(scope="session")
def patch_extr_2col_npy(remote_sample: Callable) -> Path:
    """Sample pytest fixture for sample patch extraction 2col npy.

    Download sample patch extraction 2col npy for pytest.

    """
    return remote_sample("patch-extraction-2col-npy")


@pytest.fixture(scope="session")
def patch_extr_jp2_csv(remote_sample: Callable) -> Path:
    """Sample pytest fixture for sample patch extraction jp2 csv.

    Download sample patch extraction jp2 csv for pytest.

    """
    return remote_sample("patch-extraction-jp2-csv")


@pytest.fixture(scope="session")
def patch_extr_jp2_read(remote_sample: Callable) -> Path:
    """Sample pytest fixture for sample patch extraction jp2 read npy.

    Download sample patch extraction jp2 read npy for pytest.

    """
    return remote_sample("patch-extraction-jp2-read-npy")


@pytest.fixture(scope="session")
def patch_extr_npy_read(remote_sample: Callable) -> Path:
    """Sample pytest fixture for sample patch extraction read npy.

    Download sample patch extraction read npy for pytest.

    """
    return remote_sample("patch-extraction-read-npy")


@pytest.fixture(scope="session")
def patch_extr_svs_csv(remote_sample: Callable) -> Path:
    """Sample pytest fixture for sample patch extraction svs csv.

    Download sample patch extraction svs csv for pytest.

    """
    return remote_sample("patch-extraction-svs-csv")


@pytest.fixture(scope="session")
def patch_extr_svs_header(remote_sample: Callable) -> Path:
    """Sample pytest fixture for sample patch extraction svs_header csv.

    Download sample patch extraction svs_header csv for pytest.

    """
    return remote_sample("patch-extraction-svs-header-csv")


@pytest.fixture(scope="session")
def patch_extr_svs_npy_read(remote_sample: Callable) -> Path:
    """Sample pytest fixture for sample patch extraction svs_read npy.

    Download sample patch extraction svs_read npy for pytest.

    """
    return remote_sample("patch-extraction-svs-read-npy")


@pytest.fixture(scope="session")
def sample_patch1(remote_sample: Callable) -> Path:
    """Sample pytest fixture for sample patch 1.

    Download sample patch 1 (Kather100K) for pytest.

    """
    return remote_sample("sample-patch-1")


@pytest.fixture(scope="session")
def sample_patch2(remote_sample: Callable) -> Path:
    """Sample pytest fixture for sample patch 2.

    Download sample patch 2 (Kather100K) for pytest.

    """
    return remote_sample("sample-patch-2")


@pytest.fixture(scope="session")
def sample_patch3(remote_sample: Callable) -> Path:
    """Sample pytest fixture for sample patch 3.

    Download sample patch 3 (PCam) for pytest.

    """
    return remote_sample("sample-patch-3")


@pytest.fixture(scope="session")
def sample_patch4(remote_sample: Callable) -> Path:
    """Sample pytest fixture for sample patch 4.

    Download sample patch 4 (PCam) for pytest.

    """
    return remote_sample("sample-patch-4")


@pytest.fixture(scope="session")
def dir_sample_patches(
    sample_patch1: Path,
    sample_patch2: Path,
    tmpdir_factory: pytest.TempdirFactory,
) -> Path:
    """Directory of sample image patches for testing."""
    dir_path = Path(tmpdir_factory.mktemp("data"))

    try:
        dir_path.joinpath(sample_patch1.name).symlink_to(sample_patch2)
        dir_path.joinpath(sample_patch2.name).symlink_to(sample_patch2)
    except OSError:
        shutil.copy(sample_patch1, dir_path.joinpath(sample_patch1.name))
        shutil.copy(sample_patch2, dir_path.joinpath(sample_patch2.name))

    return dir_path


@pytest.fixture(scope="session")
def sample_wsi_dict(remote_sample: Callable) -> dict:
    """Sample pytest fixture for torch wsi dataset.

    Download svs image for pytest.

    """
    file_names = [
        "wsi1_8k_8k_svs",
        "wsi1_8k_8k_jp2",
        "wsi1_8k_8k_jpg",
        "wsi2_4k_4k_svs",
        "wsi2_4k_4k_jp2",
        "wsi2_4k_4k_jpg",
        "wsi2_4k_4k_msk",
        "wsi2_4k_4k_pred",
        "wsi3_20k_20k_svs",
        "wsi4_4k_4k_svs",
        "wsi3_20k_20k_pred",
        "wsi4_4k_4k_pred",
    ]
    return {name: remote_sample(name) for name in file_names}


@pytest.fixture(scope="session")
def fixed_image(remote_sample: Callable) -> Path:
    """Sample pytest fixture for fixed image.

    Download fixed image for pytest.
    """
    return remote_sample("fixed_image")


@pytest.fixture(scope="session")
def moving_image(remote_sample: Callable) -> Path:
    """Sample pytest fixture for moving image.

    Download moving image for pytest.
    """
    return remote_sample("moving_image")


@pytest.fixture(scope="session")
def dfbr_features(remote_sample: Callable) -> Path:
    """Sample pytest fixture for DFBR features.

    Download features used by Deep Feature Based
    Registration (DFBR) method for pytest.
    """
    return remote_sample("dfbr_features")


@pytest.fixture(scope="session")
def fixed_mask(remote_sample: Callable) -> Path:
    """Sample pytest fixture for fixed mask.

    Download fixed mask for pytest.
    """
    return remote_sample("fixed_mask")


@pytest.fixture(scope="session")
def moving_mask(remote_sample: Callable) -> Path:
    """Sample pytest fixture for moving mask.

    Download moving mask for pytest.
    """
    return remote_sample("moving_mask")


@pytest.fixture(scope="session")
def chdir() -> Callable:
    """Return a context manager to change the current working directory.

    Todo: switch to chdir from contextlib when Python 3.11 is required

    """
    try:
        from contextlib import chdir
    except ImportError:
        from contextlib import AbstractContextManager

        class chdir(AbstractContextManager):  # noqa: N801
            """Non thread-safe context manager to change the current working directory.

            See Also: https://github.com/python/cpython/blob/main/Lib/contextlib.py.

            """

<<<<<<< HEAD
            def __init__(self, path) -> None:
=======
            def __init__(self: chdir, path: Path) -> None:
>>>>>>> 50b6f337
                self.path = path
                self._old_cwd = []

            def __enter__(self: chdir) -> None:
                self._old_cwd.append(os.getcwd())  # noqa: PTH109
                os.chdir(self.path)

            def __exit__(self: chdir, *excinfo: object) -> None:
                os.chdir(self._old_cwd.pop())

    return chdir<|MERGE_RESOLUTION|>--- conflicted
+++ resolved
@@ -555,12 +555,7 @@
             See Also: https://github.com/python/cpython/blob/main/Lib/contextlib.py.
 
             """
-
-<<<<<<< HEAD
-            def __init__(self, path) -> None:
-=======
             def __init__(self: chdir, path: Path) -> None:
->>>>>>> 50b6f337
                 self.path = path
                 self._old_cwd = []
 
