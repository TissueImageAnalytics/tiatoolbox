--- conflicted
+++ resolved
@@ -549,8 +549,6 @@
 
 
 @pytest.fixture(scope="session")
-<<<<<<< HEAD
-=======
 def _sample_crc_tile(tmpdir_factory):
     """Docstring."""
     patch_file_path = tmpdir_factory.mktemp("data").join("crc_tile.tif")
@@ -570,7 +568,6 @@
 
 
 @pytest.fixture(scope="session")
->>>>>>> 63a709b0
 def _mini_wsi1_svs(tmpdir_factory):
     """Sample pytest fixture for torch wsi dataset.
     Download svs image for pytest.
@@ -591,8 +588,6 @@
 
 
 @pytest.fixture(scope="session")
-<<<<<<< HEAD
-=======
 def _mini_wsi1_jp2(tmpdir_factory):
     """Sample pytest fixture for torch wsi dataset.
     Download svs image for pytest.
@@ -613,7 +608,6 @@
 
 
 @pytest.fixture(scope="session")
->>>>>>> 63a709b0
 def _mini_wsi1_jpg(tmpdir_factory):
     """Sample pytest fixture for torch wsi dataset.
     Download svs image for pytest.
@@ -650,7 +644,6 @@
     else:
         print("\nSkipping %s" % file_path)
 
-<<<<<<< HEAD
     return file_path
 
 
@@ -677,7 +670,4 @@
     except OSError:
         shutil.copy(_mini_wsi1_msk, dir_path.joinpath(_mini_wsi1_msk.basename))
 
-    return dir_path
-=======
-    return file_path
->>>>>>> 63a709b0
+    return dir_path