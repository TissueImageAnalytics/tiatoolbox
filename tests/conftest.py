"""pytest fixtures."""

import pytest
import requests
import shutil
import pathlib


@pytest.fixture(scope="session")
def _sample_ndpi(tmpdir_factory):
    """Sample pytest fixture for ndpi images.
    Download ndpi image for pytest.

    """
    ndpi_file_path = tmpdir_factory.mktemp("data").join("CMU-1.ndpi")
    if not pathlib.Path(ndpi_file_path).is_file():
        print("\nDownloading NDPI")
        r = requests.get("https://tiatoolbox.dcs.warwick.ac.uk/sample_wsis/CMU-1.ndpi")
        with open(ndpi_file_path, "wb") as f:
            f.write(r.content)
    else:
        print("\nSkipping NDPI")

    return ndpi_file_path


@pytest.fixture(scope="session")
def _sample_svs(tmpdir_factory):
    """Sample pytest fixture for svs images.
    Download svs image for pytest.

    """
    svs_file_path = tmpdir_factory.mktemp("data").join("CMU-1-Small-Region.svs")
    if not pathlib.Path(svs_file_path).is_file():
        print("\nDownloading SVS")
        r = requests.get(
            "https://tiatoolbox.dcs.warwick.ac.uk/sample_wsis/CMU-1-Small-Region.svs"
        )
        with open(svs_file_path, "wb") as f:
            f.write(r.content)
    else:
        print("\nSkipping SVS")

    return svs_file_path


@pytest.fixture(scope="session")
def _sample_jp2(tmpdir_factory):
    """Sample pytest fixture for JP2 images.
    Download jp2 image for pytest.

    """
    jp2_file_path = tmpdir_factory.mktemp("data").join("test1.jp2")

    if not pathlib.Path(jp2_file_path).is_file():
        print("\nDownloading JP2")
        r = requests.get("https://tiatoolbox.dcs.warwick.ac.uk/sample_wsis/test1.jp2")
        with open(jp2_file_path, "wb") as f:
            f.write(r.content)
    else:
        print("\nSkipping JP2")

    return jp2_file_path


@pytest.fixture(scope="session")
def _sample_all_wsis(_sample_ndpi, _sample_svs, _sample_jp2, tmpdir_factory):
    """Sample wsi(s) of all types supported by tiatoolbox."""
    dir_path = pathlib.Path(tmpdir_factory.mktemp("data"))

    try:
        dir_path.joinpath(_sample_ndpi.basename).symlink_to(_sample_ndpi)
        dir_path.joinpath(_sample_svs.basename).symlink_to(_sample_svs)
        dir_path.joinpath(_sample_jp2.basename).symlink_to(_sample_jp2)
    except OSError:
        shutil.copy(_sample_ndpi, dir_path.joinpath(_sample_ndpi.basename))
        shutil.copy(_sample_svs, dir_path.joinpath(_sample_svs.basename))
        shutil.copy(_sample_jp2, dir_path.joinpath(_sample_jp2.basename))

    return dir_path


@pytest.fixture(scope="session")
def _source_image(tmpdir_factory):
    """Sample pytest fixture for source image.
    Download stain normalisation source image for pytest.

    """
    src_image_file_path = tmpdir_factory.mktemp("data").join("source_image.png")

    if not pathlib.Path(src_image_file_path).is_file():
        print("\nDownloading Source Image")
        r = requests.get(
            "https://tiatoolbox.dcs.warwick.ac.uk/testdata/common/source_image.png"
        )
        with open(src_image_file_path, "wb") as f:
            f.write(r.content)
    else:
        print("\nSkipping Source Image")

    return src_image_file_path


@pytest.fixture(scope="session")
def _norm_macenko(tmpdir_factory):
    """Sample pytest fixture for norm_macenko image.
    Download norm_macenko image for pytest.

    """
    norm_macenko_file_path = tmpdir_factory.mktemp("data").join("norm_macenko.png")

    if not pathlib.Path(norm_macenko_file_path).is_file():
        print("\nDownloading Norm_macenko image")
        r = requests.get(
            "https://tiatoolbox.dcs.warwick.ac.uk/testdata/stainnorm/norm_macenko.png"
        )
        with open(norm_macenko_file_path, "wb") as f:
            f.write(r.content)
    else:
        print("\nSkipping Norm_macenko image")

    return norm_macenko_file_path


@pytest.fixture(scope="session")
def _norm_reinhard(tmpdir_factory):
    """Sample pytest fixture for norm_reinhard image.
    Download norm_reinhard image for pytest.

    """
    norm_reinhard_file_path = tmpdir_factory.mktemp("data").join("norm_reinhard.png")

    if not pathlib.Path(norm_reinhard_file_path).is_file():
        print("\nDownloading norm_reinhard image")
        r = requests.get(
            "https://tiatoolbox.dcs.warwick.ac.uk/testdata/stainnorm/norm_reinhard.png"
        )
        with open(norm_reinhard_file_path, "wb") as f:
            f.write(r.content)
    else:
        print("\nSkipping norm_reinhard image")

    return norm_reinhard_file_path


@pytest.fixture(scope="session")
def _norm_ruifrok(tmpdir_factory):
    """Sample pytest fixture for norm_ruifrok image.
    Download norm_ruifrok image for pytest.

    """
    norm_ruifrok_file_path = tmpdir_factory.mktemp("data").join("norm_ruifrok.png")

    if not pathlib.Path(norm_ruifrok_file_path).is_file():
        print("\nDownloading norm_ruifrok image")
        r = requests.get(
            "https://tiatoolbox.dcs.warwick.ac.uk/testdata/stainnorm/norm_ruifrok.png"
        )
        with open(norm_ruifrok_file_path, "wb") as f:
            f.write(r.content)
    else:
        print("\nSkipping norm_ruifrok image")

    return norm_ruifrok_file_path


@pytest.fixture(scope="session")
def _norm_vahadane(tmpdir_factory):
    """Sample pytest fixture for norm_vahadane image.
    Download norm_vahadane image for pytest.

    """
    norm_vahadane_file_path = tmpdir_factory.mktemp("data").join("norm_vahadane.png")

    if not pathlib.Path(norm_vahadane_file_path).is_file():
        print("\nDownloading norm_vahadane image")
        r = requests.get(
            "https://tiatoolbox.dcs.warwick.ac.uk/testdata/stainnorm/norm_vahadane.png"
        )
        with open(norm_vahadane_file_path, "wb") as f:
            f.write(r.content)
    else:
        print("\nSkipping norm_vahadane image")

    return norm_vahadane_file_path


@pytest.fixture(scope="session")
def _patch_extr_vf_image(tmpdir_factory):
    """Sample pytest fixture for a visual field image.
    Download TCGA-HE-7130-01Z-00-DX1 image for pytest.

    """
    tcga_he_7130_file_path = tmpdir_factory.mktemp("data").join(
        "TCGA-HE-7130-01Z-00-DX1.png"
    )

    if not pathlib.Path(tcga_he_7130_file_path).is_file():
        print("\nDownloading TCGA-HE-7130-01Z-00-DX1 image")
        r = requests.get(
            "https://tiatoolbox.dcs.warwick.ac.uk/testdata/"
            "patchextraction/TCGA-HE-7130-01Z-00-DX1.png"
        )
        with open(tcga_he_7130_file_path, "wb") as f:
            f.write(r.content)
    else:
        print("\nSkipping TCGA-HE-7130-01Z-00-DX1 image")

    return tcga_he_7130_file_path


@pytest.fixture(scope="session")
def _patch_extr_csv(tmpdir_factory):
    """Sample pytest fixture for sample patch extraction csv.
    Download sample patch extraction csv for pytest.

    """
    csv_file_path = tmpdir_factory.mktemp("data").join("sample_patch_extraction.csv")

    if not pathlib.Path(csv_file_path).is_file():
        print("\nDownloading sample patch extraction csv file")
        r = requests.get(
            "https://tiatoolbox.dcs.warwick.ac.uk/testdata/"
            "patchextraction/sample_patch_extraction.csv"
        )
        with open(csv_file_path, "wb") as f:
            f.write(r.content)
    else:
        print("\nSkipping sample patch extraction csv file")

    return csv_file_path


@pytest.fixture(scope="session")
def _patch_extr_json(tmpdir_factory):
    """Sample pytest fixture for sample patch extraction json.
    Download sample patch extraction json for pytest.

    """
    json_file_path = tmpdir_factory.mktemp("data").join("sample_patch_extraction.json")

    if not pathlib.Path(json_file_path).is_file():
        print("\nDownloading sample patch extraction json file")
        r = requests.get(
            "https://tiatoolbox.dcs.warwick.ac.uk/testdata/"
            "patchextraction/sample_patch_extraction.json"
        )
        with open(json_file_path, "wb") as f:
            f.write(r.content)
    else:
        print("\nSkipping sample patch extraction json file")

    return json_file_path


@pytest.fixture(scope="session")
def _patch_extr_npy(tmpdir_factory):
    """Sample pytest fixture for sample patch extraction npy.
    Download sample patch extraction npy for pytest.

    """
    npy_file_path = tmpdir_factory.mktemp("data").join("sample_patch_extraction.npy")

    if not pathlib.Path(npy_file_path).is_file():
        print("\nDownloading sample patch extraction npy file")
        r = requests.get(
            "https://tiatoolbox.dcs.warwick.ac.uk/testdata/"
            "patchextraction/sample_patch_extraction.npy"
        )
        with open(npy_file_path, "wb") as f:
            f.write(r.content)
    else:
        print("\nSkipping sample patch extraction npy file")

    return npy_file_path


@pytest.fixture(scope="session")
def _patch_extr_csv_noheader(tmpdir_factory):
    """Sample pytest fixture for sample patch extraction noheader csv.
    Download sample patch extraction noheader csv for pytest.

    """
    noheader_file_path = tmpdir_factory.mktemp("data").join(
        "sample_patch_extraction-noheader.csv"
    )

    if not pathlib.Path(noheader_file_path).is_file():
        print("\nDownloading sample patch extraction no header csv file")
        r = requests.get(
            "https://tiatoolbox.dcs.warwick.ac.uk/testdata/"
            "patchextraction/sample_patch_extraction-noheader.csv"
        )
        with open(noheader_file_path, "wb") as f:
            f.write(r.content)
    else:
        print("\nSkipping sample patch extraction no header csv file")

    return noheader_file_path


@pytest.fixture(scope="session")
def _patch_extr_2col_json(tmpdir_factory):
    """Sample pytest fixture for sample patch extraction 2col json.
    Download sample patch extraction 2col json for pytest.

    """
    col2_json_file_path = tmpdir_factory.mktemp("data").join(
        "sample_patch_extraction_2col.json"
    )

    if not pathlib.Path(col2_json_file_path).is_file():
        print("\nDownloading sample patch extraction 2col json file")
        r = requests.get(
            "https://tiatoolbox.dcs.warwick.ac.uk/testdata/"
            "patchextraction/sample_patch_extraction_2col.json"
        )
        with open(col2_json_file_path, "wb") as f:
            f.write(r.content)
    else:
        print("\nSkipping sample patch extraction 2col json file")

    return col2_json_file_path


@pytest.fixture(scope="session")
def _patch_extr_2col_npy(tmpdir_factory):
    """Sample pytest fixture for sample patch extraction 2col npy.
    Download sample patch extraction 2col npy for pytest.

    """
    col_npy_file_path = tmpdir_factory.mktemp("data").join(
        "sample_patch_extraction_2col.npy"
    )

    if not pathlib.Path(col_npy_file_path).is_file():
        print("\nDownloading sample patch extraction 2col npy file")
        r = requests.get(
            "https://tiatoolbox.dcs.warwick.ac.uk/testdata/"
            "patchextraction/sample_patch_extraction_2col.npy"
        )
        with open(col_npy_file_path, "wb") as f:
            f.write(r.content)
    else:
        print("\nSkipping sample patch extraction 2col npy file")

    return col_npy_file_path


@pytest.fixture(scope="session")
def _patch_extr_jp2_csv(tmpdir_factory):
    """Sample pytest fixture for sample patch extraction jp2 csv.
    Download sample patch extraction jp2 csv for pytest.

    """
    jp2_csv_file_path = tmpdir_factory.mktemp("data").join(
        "sample_patch_extraction_jp2.csv"
    )

    if not pathlib.Path(jp2_csv_file_path).is_file():
        print("\nDownloading sample patch extraction jp2 csv file")
        r = requests.get(
            "https://tiatoolbox.dcs.warwick.ac.uk/testdata/"
            "patchextraction/sample_patch_extraction_jp2.csv"
        )
        with open(jp2_csv_file_path, "wb") as f:
            f.write(r.content)
    else:
        print("\nSkipping sample patch extraction jp2 csv file")

    return jp2_csv_file_path


@pytest.fixture(scope="session")
def _patch_extr_jp2_read(tmpdir_factory):
    """Sample pytest fixture for sample patch extraction jp2 read npy.
    Download sample patch extraction jp2 read npy for pytest.

    """
    jp2_read_file_path = tmpdir_factory.mktemp("data").join(
        "sample_patch_extraction_jp2read.npy"
    )

    if not pathlib.Path(jp2_read_file_path).is_file():
        print("\nDownloading sample patch extraction jp2 read npy file")
        r = requests.get(
            "https://tiatoolbox.dcs.warwick.ac.uk/testdata/"
            "patchextraction/sample_patch_extraction_jp2read.npy"
        )
        with open(jp2_read_file_path, "wb") as f:
            f.write(r.content)
    else:
        print("\nSkipping sample patch extraction jp2 read npy file")

    return jp2_read_file_path


@pytest.fixture(scope="session")
def _patch_extr_npy_read(tmpdir_factory):
    """Sample pytest fixture for sample patch extraction read npy.
    Download sample patch extraction read npy for pytest.

    """
    read_file_path = tmpdir_factory.mktemp("data").join(
        "sample_patch_extraction_read.npy"
    )

    if not pathlib.Path(read_file_path).is_file():
        print("\nDownloading sample patch extraction read npy file")
        r = requests.get(
            "https://tiatoolbox.dcs.warwick.ac.uk/testdata/"
            "patchextraction/sample_patch_extraction_read.npy"
        )
        with open(read_file_path, "wb") as f:
            f.write(r.content)
    else:
        print("\nSkipping sample patch extraction read npy file")

    return read_file_path


@pytest.fixture(scope="session")
def _patch_extr_svs_csv(tmpdir_factory):
    """Sample pytest fixture for sample patch extraction svs csv.
    Download sample patch extraction svs csv for pytest.

    """
    svs_file_path = tmpdir_factory.mktemp("data").join(
        "sample_patch_extraction_svs.csv"
    )

    if not pathlib.Path(svs_file_path).is_file():
        print("\nDownloading sample patch extraction svs csv file")
        r = requests.get(
            "https://tiatoolbox.dcs.warwick.ac.uk/testdata/"
            "patchextraction/sample_patch_extraction_svs.csv"
        )
        with open(svs_file_path, "wb") as f:
            f.write(r.content)
    else:
        print("\nSkipping sample patch extraction svs csv file")

    return svs_file_path


@pytest.fixture(scope="session")
def _patch_extr_svs_header(tmpdir_factory):
    """Sample pytest fixture for sample patch extraction svs_header csv.
    Download sample patch extraction svs_header csv for pytest.

    """
    svs_header_file_path = tmpdir_factory.mktemp("data").join(
        "sample_patch_extraction_svs_header.csv"
    )

    if not pathlib.Path(svs_header_file_path).is_file():
        print("\nDownloading sample patch extraction svs_header csv file")
        r = requests.get(
            "https://tiatoolbox.dcs.warwick.ac.uk/testdata/"
            "patchextraction/sample_patch_extraction_svs_header.csv"
        )
        with open(svs_header_file_path, "wb") as f:
            f.write(r.content)
    else:
        print("\nSkipping sample patch extraction svs_header csv file")

    return svs_header_file_path


@pytest.fixture(scope="session")
def _patch_extr_svs_npy_read(tmpdir_factory):
    """Sample pytest fixture for sample patch extraction svs_read npy.
    Download sample patch extraction svs_read npy for pytest.

    """
    svs_read_file_path = tmpdir_factory.mktemp("data").join(
        "sample_patch_extraction_svsread.npy"
    )

    if not pathlib.Path(svs_read_file_path).is_file():
        print("\nDownloading sample patch extraction svs_read npy file")
        r = requests.get(
            "https://tiatoolbox.dcs.warwick.ac.uk/testdata/"
            "patchextraction/sample_patch_extraction_svsread.npy"
        )
        with open(svs_read_file_path, "wb") as f:
            f.write(r.content)
    else:
        print("\nSkipping sample patch extraction svs_read npy file")

    return svs_read_file_path


@pytest.fixture(scope="session")
def _sample_patch1(tmpdir_factory):
    """Sample pytest fixture for sample patch 1.
    Download sample patch 1 for pytest.

    """
    patch_file_path = tmpdir_factory.mktemp("data").join("kather_patch1.tif")

    if not pathlib.Path(patch_file_path).is_file():
        print("\nDownloading sample patch 1")
        r = requests.get(
            "https://tiatoolbox.dcs.warwick.ac.uk/testdata/models/kather_patch1.tif"
        )
        with open(patch_file_path, "wb") as f:
            f.write(r.content)
    else:
        print("\nSkipping Source Image")

    return patch_file_path


@pytest.fixture(scope="session")
def _sample_patch2(tmpdir_factory):
    """Sample pytest fixture for sample patch 2.
    Download sample patch 2 for pytest.

    """
    patch_file_path = tmpdir_factory.mktemp("data").join("kather_patch2.tif")

    if not pathlib.Path(patch_file_path).is_file():
        print("\nDownloading sample patch 2")
        r = requests.get(
            "https://tiatoolbox.dcs.warwick.ac.uk/testdata/models/kather_patch2.tif"
        )
        with open(patch_file_path, "wb") as f:
            f.write(r.content)
    else:
        print("\nSkipping Source Image")

    return patch_file_path


@pytest.fixture(scope="session")
def _dir_sample_patches(_sample_patch1, _sample_patch2, tmpdir_factory):
    """Directory of sample image patches for testing."""
    dir_path = pathlib.Path(tmpdir_factory.mktemp("data"))

    try:
        dir_path.joinpath(_sample_patch1.basename).symlink_to(_sample_patch2)
        dir_path.joinpath(_sample_patch2.basename).symlink_to(_sample_patch2)
    except OSError:
        shutil.copy(_sample_patch1, dir_path.joinpath(_sample_patch1.basename))
        shutil.copy(_sample_patch2, dir_path.joinpath(_sample_patch2.basename))

    return dir_path


@pytest.fixture(scope="session")
<<<<<<< HEAD
=======
def _sample_crc_tile(tmpdir_factory):
    """A CRC sample pytest fixture to test model."""
    patch_file_path = tmpdir_factory.mktemp("data").join("crc_tile.tif")

    if not pathlib.Path(patch_file_path).is_file():
        print("\nDownloading sample patch 2")
        r = requests.get(
            "https://tiatoolbox.dcs.warwick.ac.uk/testdata/models/"
            "CRC-Prim-HE-07_APPLICATION.tif"
        )
        with open(patch_file_path, "wb") as f:
            f.write(r.content)
    else:
        print("\nSkipping Source Image")

    return patch_file_path


@pytest.fixture(scope="session")
def _mini_wsi1_svs(tmpdir_factory):
    """Sample pytest fixture for torch wsi dataset.
    Download svs image for pytest.

    """
    svs_file_path = tmpdir_factory.mktemp("data").join("CMU-mini.svs")
    if not pathlib.Path(svs_file_path).is_file():
        print("\nDownloading %s" % svs_file_path)
        r = requests.get(
            "https://tiatoolbox.dcs.warwick.ac.uk/testdata/models/CMU-mini.svs"
        )
        with open(svs_file_path, "wb") as f:
            f.write(r.content)
    else:
        print("\nSkipping %s" % svs_file_path)

    return svs_file_path


@pytest.fixture(scope="session")
def _mini_wsi2_jp2(tmpdir_factory):
    """Sample pytest fixture for torch wsi dataset.
    Download svs image for pytest.

    """
    svs_file_path = tmpdir_factory.mktemp("data").join("mini_wsi2.jp2")
    if not pathlib.Path(svs_file_path).is_file():
        print("\nDownloading %s" % svs_file_path)
        r = requests.get(
            "https://tiatoolbox.dcs.warwick.ac.uk/testdata/models/mini_wsi2.jp2"
        )
        with open(svs_file_path, "wb") as f:
            f.write(r.content)
    else:
        print("\nSkipping %s" % svs_file_path)

    return svs_file_path


@pytest.fixture(scope="session")
def _mini_wsi1_jpg(tmpdir_factory):
    """Sample pytest fixture for torch wsi dataset.
    Download svs image for pytest.

    """
    svs_file_path = tmpdir_factory.mktemp("data").join("CMU-mini.jpg")
    if not pathlib.Path(svs_file_path).is_file():
        print("\nDownloading %s" % svs_file_path)
        r = requests.get(
            "https://tiatoolbox.dcs.warwick.ac.uk/testdata/models/CMU-mini.jpg"
        )
        with open(svs_file_path, "wb") as f:
            f.write(r.content)
    else:
        print("\nSkipping %s" % svs_file_path)

    return svs_file_path


@pytest.fixture(scope="session")
def _mini_wsi1_msk(tmpdir_factory):
    """Sample pytest fixture for torch wsi dataset.
    Download svs image for pytest.

    """
    file_path = tmpdir_factory.mktemp("data").join("CMU-mask.png")
    if not pathlib.Path(file_path).is_file():
        print("\nDownloading %s" % file_path)
        r = requests.get(
            "https://tiatoolbox.dcs.warwick.ac.uk/testdata/models/CMU-mask.png"
        )
        with open(file_path, "wb") as f:
            f.write(r.content)
    else:
        print("\nSkipping %s" % file_path)

    return file_path


@pytest.fixture(scope="session")
>>>>>>> e6cfaa18
def _sample_wsi_dict(tmpdir_factory):
    """Sample pytest fixture for torch wsi dataset.
    Download svs image for pytest.

    """
    file_name_dict = {
        'wsi1_8k_8k_svs' : 'wsi1_8k_8k.svs',
        'wsi1_8k_8k_jp2' : 'wsi1_8k_8k.jp2',
        'wsi1_8k_8k_jpg' : 'wsi1_8k_8k.jpg',
        'wsi2_4k_4k_svs' : 'wsi2_4k_4k.svs',
        'wsi2_4k_4k_jp2' : 'wsi2_4k_4k.jp2',
        'wsi2_4k_4k_jpg' : 'wsi2_4k_4k.jpg',
        'wsi2_4k_4k_msk' : 'wsi2_4k_4k.mask.png',
<<<<<<< HEAD
=======
        'wsi2_4k_4k_pred' : 'wsi2_4k_4k.pred.dat',
>>>>>>> e6cfaa18
    }

    info_dict = {}
    URL_HOME = 'https://tiatoolbox.dcs.warwick.ac.uk/testdata/models/new'
    for file_code, file_name in file_name_dict.items():
        file_path = tmpdir_factory.mktemp("data").join(file_name)
        if not pathlib.Path(file_path).is_file():
            print("\nDownloading %s" % file_path)
            r = requests.get(
                '%s/%s' % (URL_HOME, file_name)
            )
            with open(file_path, "wb") as f:
                f.write(r.content)
        else:
            print("\nSkipping %s" % file_path)
        info_dict[file_code] = file_path
    return info_dict<|MERGE_RESOLUTION|>--- conflicted
+++ resolved
@@ -549,8 +549,6 @@
 
 
 @pytest.fixture(scope="session")
-<<<<<<< HEAD
-=======
 def _sample_crc_tile(tmpdir_factory):
     """A CRC sample pytest fixture to test model."""
     patch_file_path = tmpdir_factory.mktemp("data").join("crc_tile.tif")
@@ -650,7 +648,6 @@
 
 
 @pytest.fixture(scope="session")
->>>>>>> e6cfaa18
 def _sample_wsi_dict(tmpdir_factory):
     """Sample pytest fixture for torch wsi dataset.
     Download svs image for pytest.
@@ -664,10 +661,7 @@
         'wsi2_4k_4k_jp2' : 'wsi2_4k_4k.jp2',
         'wsi2_4k_4k_jpg' : 'wsi2_4k_4k.jpg',
         'wsi2_4k_4k_msk' : 'wsi2_4k_4k.mask.png',
-<<<<<<< HEAD
-=======
         'wsi2_4k_4k_pred' : 'wsi2_4k_4k.pred.dat',
->>>>>>> e6cfaa18
     }
 
     info_dict = {}
