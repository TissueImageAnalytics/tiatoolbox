"""pytest fixtures."""

import pathlib
import shutil
from typing import Callable

import pytest
from _pytest.tmpdir import TempPathFactory

from tiatoolbox.data import _fetch_remote_sample


@pytest.fixture(scope="session")
def remote_sample(tmp_path_factory: TempPathFactory) -> Callable:
    """Factory fixture for fetching sample files."""

    def __remote_sample(key: str) -> pathlib.Path:
        """Wrapper around tiatoolbox.data._fetch_remote_sample for tests."""
        return _fetch_remote_sample(key, tmp_path_factory.mktemp("data"))

    return __remote_sample


@pytest.fixture(scope="session")
def sample_ndpi(remote_sample) -> pathlib.Path:
    """Sample pytest fixture for ndpi images.
    Download ndpi image for pytest.

    """
    return remote_sample("ndpi-1")


@pytest.fixture(scope="session")
def sample_svs(remote_sample) -> pathlib.Path:
    """Sample pytest fixture for svs images.
    Download svs image for pytest.

    """
    return remote_sample("svs-1-small")


@pytest.fixture(scope="session")
def sample_ome_tiff(remote_sample) -> pathlib.Path:
    """Sample pytest fixture for ome-tiff (brightfield pyramid) images.
    Download ome-tiff image for pytest.

    """
    return remote_sample("ome-brightfield-pyramid-1-small")


@pytest.fixture(scope="session")
<<<<<<< HEAD
def _sample_ome_tiff(tmpdir_factory):
    """Sample pytest fixture for ome-tiff (brightfield pyramid) images.
    Download ome-tiff image for pytest.

    """
    ome_tiff_file_path = tmpdir_factory.mktemp("data").join(
        "CMU-1-Small-Region.ome.tiff"
    )
    if not pathlib.Path(ome_tiff_file_path).is_file():
        print("\nDownloading OME-TIFF (Brightfield Pyramid)")
        r = requests.get(
            "https://tiatoolbox.dcs.warwick.ac.uk/sample_wsis/"
            "CMU-1-Small-Region.ome.tiff"
        )
        with open(ome_tiff_file_path, "wb") as f:
            f.write(r.content)
    else:
        print("\nSkipping OME-TIFF")

    return ome_tiff_file_path


@pytest.fixture(scope="session")
def _sample_jp2(tmpdir_factory):
=======
def sample_jp2(remote_sample) -> pathlib.Path:
>>>>>>> 99eea8b1
    """Sample pytest fixture for JP2 images.
    Download jp2 image for pytest.

    """
    return remote_sample("jp2-omnyx-1")


@pytest.fixture(scope="session")
def sample_all_wsis(sample_ndpi, sample_svs, sample_jp2, tmpdir_factory):
    """Sample wsi(s) of all types supported by tiatoolbox."""
    dir_path = pathlib.Path(tmpdir_factory.mktemp("data"))

    try:
        dir_path.joinpath(sample_ndpi.name).symlink_to(sample_ndpi)
        dir_path.joinpath(sample_svs.name).symlink_to(sample_svs)
        dir_path.joinpath(sample_jp2.name).symlink_to(sample_jp2)
    except OSError:
        shutil.copy(sample_ndpi, dir_path.joinpath(sample_ndpi.name))
        shutil.copy(sample_svs, dir_path.joinpath(sample_svs.name))
        shutil.copy(sample_jp2, dir_path.joinpath(sample_jp2.name))

    return dir_path


@pytest.fixture(scope="session")
def source_image(remote_sample) -> pathlib.Path:
    """Sample pytest fixture for source image.
    Download stain normalisation source image for pytest.

    """
    return remote_sample("stainnorm-source")


@pytest.fixture(scope="session")
def norm_macenko(remote_sample) -> pathlib.Path:
    """Sample pytest fixture for norm_macenko image.
    Download norm_macenko image for pytest.

    """
    return remote_sample("stainnorm-target-macenko")


@pytest.fixture(scope="session")
def norm_reinhard(remote_sample) -> pathlib.Path:
    """Sample pytest fixture for norm_reinhard image.
    Download norm_reinhard image for pytest.

    """
    return remote_sample("stainnorm-target-reinhard")


@pytest.fixture(scope="session")
def norm_ruifrok(remote_sample) -> pathlib.Path:
    """Sample pytest fixture for norm_ruifrok image.
    Download norm_ruifrok image for pytest.

    """
    return remote_sample("stainnorm-target-ruifrok")


@pytest.fixture(scope="session")
def norm_vahadane(remote_sample) -> pathlib.Path:
    """Sample pytest fixture for norm_vahadane image.
    Download norm_vahadane image for pytest.

    """
    return remote_sample("stainnorm-target-vahadane")


@pytest.fixture(scope="session")
def sample_visual_fields(
    source_image,
    norm_ruifrok,
    norm_reinhard,
    norm_macenko,
    norm_vahadane,
    tmpdir_factory,
):
    """Sample visual fields(s) of all types supported by tiatoolbox."""
    dir_path = pathlib.Path(tmpdir_factory.mktemp("data"))

    try:
        dir_path.joinpath(source_image.name).symlink_to(source_image)
        dir_path.joinpath(norm_ruifrok.name).symlink_to(norm_ruifrok)
        dir_path.joinpath(norm_reinhard.name).symlink_to(norm_reinhard)
        dir_path.joinpath(norm_macenko.name).symlink_to(norm_macenko)
        dir_path.joinpath(norm_vahadane.name).symlink_to(norm_vahadane)
    except OSError:
        shutil.copy(source_image, dir_path.joinpath(source_image.name))
        shutil.copy(norm_ruifrok, dir_path.joinpath(norm_ruifrok.name))
        shutil.copy(norm_reinhard, dir_path.joinpath(norm_reinhard.name))
        shutil.copy(norm_macenko, dir_path.joinpath(norm_macenko.name))
        shutil.copy(norm_vahadane, dir_path.joinpath(norm_vahadane.name))

    return dir_path


@pytest.fixture(scope="session")
def patch_extr_vf_image(remote_sample) -> pathlib.Path:
    """Sample pytest fixture for a visual field image.
    Download TCGA-HE-7130-01Z-00-DX1 image for pytest.

    """
    return remote_sample("patch-extraction-vf")


@pytest.fixture(scope="session")
def patch_extr_csv(remote_sample) -> pathlib.Path:
    """Sample pytest fixture for sample patch extraction csv.
    Download sample patch extraction csv for pytest.

    """
    return remote_sample("patch-extraction-csv")


@pytest.fixture(scope="session")
def patch_extr_json(remote_sample) -> pathlib.Path:
    """Sample pytest fixture for sample patch extraction json.
    Download sample patch extraction json for pytest.

    """
    return remote_sample("patch-extraction-csv")


@pytest.fixture(scope="session")
def patch_extr_npy(remote_sample) -> pathlib.Path:
    """Sample pytest fixture for sample patch extraction npy.
    Download sample patch extraction npy for pytest.

    """
    return remote_sample("patch-extraction-npy")


@pytest.fixture(scope="session")
def patch_extr_csv_noheader(remote_sample) -> pathlib.Path:
    """Sample pytest fixture for sample patch extraction noheader csv.
    Download sample patch extraction noheader csv for pytest.

    """
    return remote_sample("patch-extraction-csv-noheader")


@pytest.fixture(scope="session")
def patch_extr_2col_json(remote_sample) -> pathlib.Path:
    """Sample pytest fixture for sample patch extraction 2col json.
    Download sample patch extraction 2col json for pytest.

    """
    return remote_sample("patch-extraction-2col-json")


@pytest.fixture(scope="session")
def patch_extr_2col_npy(remote_sample) -> pathlib.Path:
    """Sample pytest fixture for sample patch extraction 2col npy.
    Download sample patch extraction 2col npy for pytest.

    """
    return remote_sample("patch-extraction-2col-npy")


@pytest.fixture(scope="session")
def patch_extr_jp2_csv(remote_sample) -> pathlib.Path:
    """Sample pytest fixture for sample patch extraction jp2 csv.
    Download sample patch extraction jp2 csv for pytest.

    """
    return remote_sample("patch-extraction-jp2-csv")


@pytest.fixture(scope="session")
def patch_extr_jp2_read(remote_sample) -> pathlib.Path:
    """Sample pytest fixture for sample patch extraction jp2 read npy.
    Download sample patch extraction jp2 read npy for pytest.

    """
    return remote_sample("patch-extraction-jp2-read-npy")


@pytest.fixture(scope="session")
def patch_extr_npy_read(remote_sample) -> pathlib.Path:
    """Sample pytest fixture for sample patch extraction read npy.
    Download sample patch extraction read npy for pytest.

    """
    return remote_sample("patch-extraction-read-npy")


@pytest.fixture(scope="session")
def patch_extr_svs_csv(remote_sample) -> pathlib.Path:
    """Sample pytest fixture for sample patch extraction svs csv.
    Download sample patch extraction svs csv for pytest.

    """
    return remote_sample("patch-extraction-svs-csv")


@pytest.fixture(scope="session")
def patch_extr_svs_header(remote_sample) -> pathlib.Path:
    """Sample pytest fixture for sample patch extraction svs_header csv.
    Download sample patch extraction svs_header csv for pytest.

    """
    return remote_sample("patch-extraction-svs-header-csv")


@pytest.fixture(scope="session")
def patch_extr_svs_npy_read(remote_sample) -> pathlib.Path:
    """Sample pytest fixture for sample patch extraction svs_read npy.
    Download sample patch extraction svs_read npy for pytest.

    """
    return remote_sample("patch-extraction-svs-read-npy")


@pytest.fixture(scope="session")
def sample_patch1(remote_sample) -> pathlib.Path:
    """Sample pytest fixture for sample patch 1.
    Download sample patch 1 for pytest.

    """
    return remote_sample("sample-patch-1")


@pytest.fixture(scope="session")
def sample_patch2(remote_sample) -> pathlib.Path:
    """Sample pytest fixture for sample patch 2.
    Download sample patch 2 for pytest.

    """
    return remote_sample("sample-patch-2")


@pytest.fixture(scope="session")
def dir_sample_patches(sample_patch1, sample_patch2, tmpdir_factory):
    """Directory of sample image patches for testing."""
    dir_path = pathlib.Path(tmpdir_factory.mktemp("data"))

    try:
        dir_path.joinpath(sample_patch1.name).symlink_to(sample_patch2)
        dir_path.joinpath(sample_patch2.name).symlink_to(sample_patch2)
    except OSError:
        shutil.copy(sample_patch1, dir_path.joinpath(sample_patch1.name))
        shutil.copy(sample_patch2, dir_path.joinpath(sample_patch2.name))

    return dir_path


@pytest.fixture(scope="session")
def sample_wsi_dict(remote_sample):
    """Sample pytest fixture for torch wsi dataset.
    Download svs image for pytest.

    """
    file_names = [
        "wsi1_8k_8k_svs",
        "wsi1_8k_8k_jp2",
        "wsi1_8k_8k_jpg",
        "wsi2_4k_4k_svs",
        "wsi2_4k_4k_jp2",
        "wsi2_4k_4k_jpg",
        "wsi2_4k_4k_msk",
        "wsi2_4k_4k_pred",
        "wsi3_20k_20k_svs",
        "wsi4_4k_4k_svs",
        "wsi3_20k_20k_pred",
        "wsi4_4k_4k_pred"
    ]
    return {name: remote_sample(name) for name in file_names}<|MERGE_RESOLUTION|>--- conflicted
+++ resolved
@@ -49,34 +49,7 @@
 
 
 @pytest.fixture(scope="session")
-<<<<<<< HEAD
-def _sample_ome_tiff(tmpdir_factory):
-    """Sample pytest fixture for ome-tiff (brightfield pyramid) images.
-    Download ome-tiff image for pytest.
-
-    """
-    ome_tiff_file_path = tmpdir_factory.mktemp("data").join(
-        "CMU-1-Small-Region.ome.tiff"
-    )
-    if not pathlib.Path(ome_tiff_file_path).is_file():
-        print("\nDownloading OME-TIFF (Brightfield Pyramid)")
-        r = requests.get(
-            "https://tiatoolbox.dcs.warwick.ac.uk/sample_wsis/"
-            "CMU-1-Small-Region.ome.tiff"
-        )
-        with open(ome_tiff_file_path, "wb") as f:
-            f.write(r.content)
-    else:
-        print("\nSkipping OME-TIFF")
-
-    return ome_tiff_file_path
-
-
-@pytest.fixture(scope="session")
-def _sample_jp2(tmpdir_factory):
-=======
 def sample_jp2(remote_sample) -> pathlib.Path:
->>>>>>> 99eea8b1
     """Sample pytest fixture for JP2 images.
     Download jp2 image for pytest.
 
@@ -342,6 +315,6 @@
         "wsi3_20k_20k_svs",
         "wsi4_4k_4k_svs",
         "wsi3_20k_20k_pred",
-        "wsi4_4k_4k_pred"
+        "wsi4_4k_4k_pred",
     ]
     return {name: remote_sample(name) for name in file_names}