"""pytest fixtures."""

import pytest
import requests
import shutil
import pathlib


@pytest.fixture(scope="session")
def _sample_ndpi(tmpdir_factory):
    """Sample pytest fixture for ndpi images.
    Download ndpi image for pytest.

    """
    ndpi_file_path = tmpdir_factory.mktemp("data").join("CMU-1.ndpi")
    if not pathlib.Path(ndpi_file_path).is_file():
        print("\nDownloading NDPI")
        r = requests.get("https://tiatoolbox.dcs.warwick.ac.uk/sample_wsis/CMU-1.ndpi")
        with open(ndpi_file_path, "wb") as f:
            f.write(r.content)
    else:
        print("\nSkipping NDPI")

    return ndpi_file_path


@pytest.fixture(scope="session")
def _sample_svs(tmpdir_factory):
    """Sample pytest fixture for svs images.
    Download svs image for pytest.

    """
    svs_file_path = tmpdir_factory.mktemp("data").join("CMU-1-Small-Region.svs")
    if not pathlib.Path(svs_file_path).is_file():
        print("\nDownloading SVS")
        r = requests.get(
            "https://tiatoolbox.dcs.warwick.ac.uk/sample_wsis/CMU-1-Small-Region.svs"
        )
        with open(svs_file_path, "wb") as f:
            f.write(r.content)
    else:
        print("\nSkipping SVS")

    return svs_file_path


@pytest.fixture(scope="session")
def _sample_jp2(tmpdir_factory):
    """Sample pytest fixture for JP2 images.
    Download jp2 image for pytest.

    """
    jp2_file_path = tmpdir_factory.mktemp("data").join("test1.jp2")

    if not pathlib.Path(jp2_file_path).is_file():
        print("\nDownloading JP2")
        r = requests.get("https://tiatoolbox.dcs.warwick.ac.uk/sample_wsis/test1.jp2")
        with open(jp2_file_path, "wb") as f:
            f.write(r.content)
    else:
        print("\nSkipping JP2")

    return jp2_file_path


@pytest.fixture(scope="session")
def _sample_all_wsis(_sample_ndpi, _sample_svs, _sample_jp2, tmpdir_factory):
    """Sample wsi(s) of all types supported by tiatoolbox."""
    dir_path = pathlib.Path(tmpdir_factory.mktemp("data"))

    try:
        dir_path.joinpath(_sample_ndpi.basename).symlink_to(_sample_ndpi)
        dir_path.joinpath(_sample_svs.basename).symlink_to(_sample_svs)
        dir_path.joinpath(_sample_jp2.basename).symlink_to(_sample_jp2)
    except OSError:
        shutil.copy(_sample_ndpi, dir_path.joinpath(_sample_ndpi.basename))
        shutil.copy(_sample_svs, dir_path.joinpath(_sample_svs.basename))
        shutil.copy(_sample_jp2, dir_path.joinpath(_sample_jp2.basename))

    return dir_path


@pytest.fixture(scope="session")
def _source_image(tmpdir_factory):
    """Sample pytest fixture for source image.
    Download stain normalisation source image for pytest.

    """
    src_image_file_path = tmpdir_factory.mktemp("data").join("source_image.png")

    if not pathlib.Path(src_image_file_path).is_file():
        print("\nDownloading Source Image")
        r = requests.get(
            "https://tiatoolbox.dcs.warwick.ac.uk/testdata/common/source_image.png"
        )
        with open(src_image_file_path, "wb") as f:
            f.write(r.content)
    else:
        print("\nSkipping Source Image")

    return src_image_file_path


@pytest.fixture(scope="session")
def _norm_macenko(tmpdir_factory):
    """Sample pytest fixture for norm_macenko image.
    Download norm_macenko image for pytest.

    """
    norm_macenko_file_path = tmpdir_factory.mktemp("data").join("norm_macenko.png")

    if not pathlib.Path(norm_macenko_file_path).is_file():
        print("\nDownloading Norm_macenko image")
        r = requests.get(
            "https://tiatoolbox.dcs.warwick.ac.uk/testdata/stainnorm/norm_macenko.png"
        )
        with open(norm_macenko_file_path, "wb") as f:
            f.write(r.content)
    else:
        print("\nSkipping Norm_macenko image")

    return norm_macenko_file_path


@pytest.fixture(scope="session")
def _norm_reinhard(tmpdir_factory):
    """Sample pytest fixture for norm_reinhard image.
    Download norm_reinhard image for pytest.

    """
    norm_reinhard_file_path = tmpdir_factory.mktemp("data").join("norm_reinhard.png")

    if not pathlib.Path(norm_reinhard_file_path).is_file():
        print("\nDownloading norm_reinhard image")
        r = requests.get(
            "https://tiatoolbox.dcs.warwick.ac.uk/testdata/stainnorm/norm_reinhard.png"
        )
        with open(norm_reinhard_file_path, "wb") as f:
            f.write(r.content)
    else:
        print("\nSkipping norm_reinhard image")

    return norm_reinhard_file_path


@pytest.fixture(scope="session")
def _norm_ruifrok(tmpdir_factory):
    """Sample pytest fixture for norm_ruifrok image.
    Download norm_ruifrok image for pytest.

    """
    norm_ruifrok_file_path = tmpdir_factory.mktemp("data").join("norm_ruifrok.png")

    if not pathlib.Path(norm_ruifrok_file_path).is_file():
        print("\nDownloading norm_ruifrok image")
        r = requests.get(
            "https://tiatoolbox.dcs.warwick.ac.uk/testdata/stainnorm/norm_ruifrok.png"
        )
        with open(norm_ruifrok_file_path, "wb") as f:
            f.write(r.content)
    else:
        print("\nSkipping norm_ruifrok image")

    return norm_ruifrok_file_path


@pytest.fixture(scope="session")
def _norm_vahadane(tmpdir_factory):
    """Sample pytest fixture for norm_vahadane image.
    Download norm_vahadane image for pytest.

    """
    norm_vahadane_file_path = tmpdir_factory.mktemp("data").join("norm_vahadane.png")

    if not pathlib.Path(norm_vahadane_file_path).is_file():
        print("\nDownloading norm_vahadane image")
        r = requests.get(
            "https://tiatoolbox.dcs.warwick.ac.uk/testdata/stainnorm/norm_vahadane.png"
        )
        with open(norm_vahadane_file_path, "wb") as f:
            f.write(r.content)
    else:
        print("\nSkipping norm_vahadane image")

    return norm_vahadane_file_path


@pytest.fixture(scope="session")
def _patch_extr_vf_image(tmpdir_factory):
    """Sample pytest fixture for a visual field image.
    Download TCGA-HE-7130-01Z-00-DX1 image for pytest.

    """
    tcga_he_7130_file_path = tmpdir_factory.mktemp("data").join(
        "TCGA-HE-7130-01Z-00-DX1.png"
    )

    if not pathlib.Path(tcga_he_7130_file_path).is_file():
        print("\nDownloading TCGA-HE-7130-01Z-00-DX1 image")
        r = requests.get(
            "https://tiatoolbox.dcs.warwick.ac.uk/testdata/"
            "patchextraction/TCGA-HE-7130-01Z-00-DX1.png"
        )
        with open(tcga_he_7130_file_path, "wb") as f:
            f.write(r.content)
    else:
        print("\nSkipping TCGA-HE-7130-01Z-00-DX1 image")

    return tcga_he_7130_file_path


@pytest.fixture(scope="session")
def _patch_extr_csv(tmpdir_factory):
    """Sample pytest fixture for sample patch extraction csv.
    Download sample patch extraction csv for pytest.

    """
    csv_file_path = tmpdir_factory.mktemp("data").join("sample_patch_extraction.csv")

    if not pathlib.Path(csv_file_path).is_file():
        print("\nDownloading sample patch extraction csv file")
        r = requests.get(
            "https://tiatoolbox.dcs.warwick.ac.uk/testdata/"
            "patchextraction/sample_patch_extraction.csv"
        )
        with open(csv_file_path, "wb") as f:
            f.write(r.content)
    else:
        print("\nSkipping sample patch extraction csv file")

    return csv_file_path


@pytest.fixture(scope="session")
def _patch_extr_json(tmpdir_factory):
    """Sample pytest fixture for sample patch extraction json.
    Download sample patch extraction json for pytest.

    """
    json_file_path = tmpdir_factory.mktemp("data").join("sample_patch_extraction.json")

    if not pathlib.Path(json_file_path).is_file():
        print("\nDownloading sample patch extraction json file")
        r = requests.get(
            "https://tiatoolbox.dcs.warwick.ac.uk/testdata/"
            "patchextraction/sample_patch_extraction.json"
        )
        with open(json_file_path, "wb") as f:
            f.write(r.content)
    else:
        print("\nSkipping sample patch extraction json file")

    return json_file_path


@pytest.fixture(scope="session")
def _patch_extr_npy(tmpdir_factory):
    """Sample pytest fixture for sample patch extraction npy.
    Download sample patch extraction npy for pytest.

    """
    npy_file_path = tmpdir_factory.mktemp("data").join("sample_patch_extraction.npy")

    if not pathlib.Path(npy_file_path).is_file():
        print("\nDownloading sample patch extraction npy file")
        r = requests.get(
            "https://tiatoolbox.dcs.warwick.ac.uk/testdata/"
            "patchextraction/sample_patch_extraction.npy"
        )
        with open(npy_file_path, "wb") as f:
            f.write(r.content)
    else:
        print("\nSkipping sample patch extraction npy file")

    return npy_file_path


@pytest.fixture(scope="session")
def _patch_extr_csv_noheader(tmpdir_factory):
    """Sample pytest fixture for sample patch extraction noheader csv.
    Download sample patch extraction noheader csv for pytest.

    """
    noheader_file_path = tmpdir_factory.mktemp("data").join(
        "sample_patch_extraction-noheader.csv"
    )

    if not pathlib.Path(noheader_file_path).is_file():
        print("\nDownloading sample patch extraction no header csv file")
        r = requests.get(
            "https://tiatoolbox.dcs.warwick.ac.uk/testdata/"
            "patchextraction/sample_patch_extraction-noheader.csv"
        )
        with open(noheader_file_path, "wb") as f:
            f.write(r.content)
    else:
        print("\nSkipping sample patch extraction no header csv file")

    return noheader_file_path


@pytest.fixture(scope="session")
def _patch_extr_2col_json(tmpdir_factory):
    """Sample pytest fixture for sample patch extraction 2col json.
    Download sample patch extraction 2col json for pytest.

    """
    col2_json_file_path = tmpdir_factory.mktemp("data").join(
        "sample_patch_extraction_2col.json"
    )

    if not pathlib.Path(col2_json_file_path).is_file():
        print("\nDownloading sample patch extraction 2col json file")
        r = requests.get(
            "https://tiatoolbox.dcs.warwick.ac.uk/testdata/"
            "patchextraction/sample_patch_extraction_2col.json"
        )
        with open(col2_json_file_path, "wb") as f:
            f.write(r.content)
    else:
        print("\nSkipping sample patch extraction 2col json file")

    return col2_json_file_path


@pytest.fixture(scope="session")
def _patch_extr_2col_npy(tmpdir_factory):
    """Sample pytest fixture for sample patch extraction 2col npy.
    Download sample patch extraction 2col npy for pytest.

    """
    col_npy_file_path = tmpdir_factory.mktemp("data").join(
        "sample_patch_extraction_2col.npy"
    )

    if not pathlib.Path(col_npy_file_path).is_file():
        print("\nDownloading sample patch extraction 2col npy file")
        r = requests.get(
            "https://tiatoolbox.dcs.warwick.ac.uk/testdata/"
            "patchextraction/sample_patch_extraction_2col.npy"
        )
        with open(col_npy_file_path, "wb") as f:
            f.write(r.content)
    else:
        print("\nSkipping sample patch extraction 2col npy file")

    return col_npy_file_path


@pytest.fixture(scope="session")
def _patch_extr_jp2_csv(tmpdir_factory):
    """Sample pytest fixture for sample patch extraction jp2 csv.
    Download sample patch extraction jp2 csv for pytest.

    """
    jp2_csv_file_path = tmpdir_factory.mktemp("data").join(
        "sample_patch_extraction_jp2.csv"
    )

    if not pathlib.Path(jp2_csv_file_path).is_file():
        print("\nDownloading sample patch extraction jp2 csv file")
        r = requests.get(
            "https://tiatoolbox.dcs.warwick.ac.uk/testdata/"
            "patchextraction/sample_patch_extraction_jp2.csv"
        )
        with open(jp2_csv_file_path, "wb") as f:
            f.write(r.content)
    else:
        print("\nSkipping sample patch extraction jp2 csv file")

    return jp2_csv_file_path


@pytest.fixture(scope="session")
def _patch_extr_jp2_read(tmpdir_factory):
    """Sample pytest fixture for sample patch extraction jp2 read npy.
    Download sample patch extraction jp2 read npy for pytest.

    """
    jp2_read_file_path = tmpdir_factory.mktemp("data").join(
        "sample_patch_extraction_jp2read.npy"
    )

    if not pathlib.Path(jp2_read_file_path).is_file():
        print("\nDownloading sample patch extraction jp2 read npy file")
        r = requests.get(
            "https://tiatoolbox.dcs.warwick.ac.uk/testdata/"
            "patchextraction/sample_patch_extraction_jp2read.npy"
        )
        with open(jp2_read_file_path, "wb") as f:
            f.write(r.content)
    else:
        print("\nSkipping sample patch extraction jp2 read npy file")

    return jp2_read_file_path


@pytest.fixture(scope="session")
def _patch_extr_npy_read(tmpdir_factory):
    """Sample pytest fixture for sample patch extraction read npy.
    Download sample patch extraction read npy for pytest.

    """
    read_file_path = tmpdir_factory.mktemp("data").join(
        "sample_patch_extraction_read.npy"
    )

    if not pathlib.Path(read_file_path).is_file():
        print("\nDownloading sample patch extraction read npy file")
        r = requests.get(
            "https://tiatoolbox.dcs.warwick.ac.uk/testdata/"
            "patchextraction/sample_patch_extraction_read.npy"
        )
        with open(read_file_path, "wb") as f:
            f.write(r.content)
    else:
        print("\nSkipping sample patch extraction read npy file")

    return read_file_path


@pytest.fixture(scope="session")
def _patch_extr_svs_csv(tmpdir_factory):
    """Sample pytest fixture for sample patch extraction svs csv.
    Download sample patch extraction svs csv for pytest.

    """
    svs_file_path = tmpdir_factory.mktemp("data").join(
        "sample_patch_extraction_svs.csv"
    )

    if not pathlib.Path(svs_file_path).is_file():
        print("\nDownloading sample patch extraction svs csv file")
        r = requests.get(
            "https://tiatoolbox.dcs.warwick.ac.uk/testdata/"
            "patchextraction/sample_patch_extraction_svs.csv"
        )
        with open(svs_file_path, "wb") as f:
            f.write(r.content)
    else:
        print("\nSkipping sample patch extraction svs csv file")

    return svs_file_path


@pytest.fixture(scope="session")
def _patch_extr_svs_header(tmpdir_factory):
    """Sample pytest fixture for sample patch extraction svs_header csv.
    Download sample patch extraction svs_header csv for pytest.

    """
    svs_header_file_path = tmpdir_factory.mktemp("data").join(
        "sample_patch_extraction_svs_header.csv"
    )

    if not pathlib.Path(svs_header_file_path).is_file():
        print("\nDownloading sample patch extraction svs_header csv file")
        r = requests.get(
            "https://tiatoolbox.dcs.warwick.ac.uk/testdata/"
            "patchextraction/sample_patch_extraction_svs_header.csv"
        )
        with open(svs_header_file_path, "wb") as f:
            f.write(r.content)
    else:
        print("\nSkipping sample patch extraction svs_header csv file")

    return svs_header_file_path


@pytest.fixture(scope="session")
def _patch_extr_svs_npy_read(tmpdir_factory):
    """Sample pytest fixture for sample patch extraction svs_read npy.
    Download sample patch extraction svs_read npy for pytest.

    """
    svs_read_file_path = tmpdir_factory.mktemp("data").join(
        "sample_patch_extraction_svsread.npy"
    )

    if not pathlib.Path(svs_read_file_path).is_file():
        print("\nDownloading sample patch extraction svs_read npy file")
        r = requests.get(
            "https://tiatoolbox.dcs.warwick.ac.uk/testdata/"
            "patchextraction/sample_patch_extraction_svsread.npy"
        )
        with open(svs_read_file_path, "wb") as f:
            f.write(r.content)
    else:
        print("\nSkipping sample patch extraction svs_read npy file")

    return svs_read_file_path


@pytest.fixture(scope="session")
def _sample_patch1(tmpdir_factory):
    """Sample pytest fixture for sample patch 1.
    Download sample patch 1 for pytest.

    """
    patch_file_path = tmpdir_factory.mktemp("data").join("kather_patch1.tif")

    if not pathlib.Path(patch_file_path).is_file():
        print("\nDownloading sample patch 1")
        r = requests.get(
            "https://tiatoolbox.dcs.warwick.ac.uk/testdata/models/kather_patch1.tif"
        )
        with open(patch_file_path, "wb") as f:
            f.write(r.content)
    else:
        print("\nSkipping Source Image")

    return patch_file_path


@pytest.fixture(scope="session")
def _sample_patch2(tmpdir_factory):
    """Sample pytest fixture for sample patch 2.
    Download sample patch 2 for pytest.

    """
    patch_file_path = tmpdir_factory.mktemp("data").join("kather_patch2.tif")

    if not pathlib.Path(patch_file_path).is_file():
        print("\nDownloading sample patch 2")
        r = requests.get(
            "https://tiatoolbox.dcs.warwick.ac.uk/testdata/models/kather_patch2.tif"
        )
        with open(patch_file_path, "wb") as f:
            f.write(r.content)
    else:
        print("\nSkipping Source Image")

    return patch_file_path


@pytest.fixture(scope="session")
def _dir_sample_patches(_sample_patch1, _sample_patch2, tmpdir_factory):
    """Directory of sample image patches for testing."""
    dir_path = pathlib.Path(tmpdir_factory.mktemp("data"))

    try:
        dir_path.joinpath(_sample_patch1.basename).symlink_to(_sample_patch2)
        dir_path.joinpath(_sample_patch2.basename).symlink_to(_sample_patch2)
    except OSError:
        shutil.copy(_sample_patch1, dir_path.joinpath(_sample_patch1.basename))
        shutil.copy(_sample_patch2, dir_path.joinpath(_sample_patch2.basename))

    return dir_path


@pytest.fixture(scope="session")
<<<<<<< HEAD
=======
def _sample_crc_tile(tmpdir_factory):
    """A CRC sample pytest fixture to test model."""
    patch_file_path = tmpdir_factory.mktemp("data").join("crc_tile.tif")

    if not pathlib.Path(patch_file_path).is_file():
        print("\nDownloading sample patch 2")
        r = requests.get(
            "https://tiatoolbox.dcs.warwick.ac.uk/testdata/models/"
            "CRC-Prim-HE-07_APPLICATION.tif"
        )
        with open(patch_file_path, "wb") as f:
            f.write(r.content)
    else:
        print("\nSkipping Source Image")

    return patch_file_path


@pytest.fixture(scope="session")
>>>>>>> e6cfaa18
def _mini_wsi1_svs(tmpdir_factory):
    """Sample pytest fixture for torch wsi dataset.
    Download svs image for pytest.

    """
    svs_file_path = tmpdir_factory.mktemp("data").join("CMU-mini.svs")
    if not pathlib.Path(svs_file_path).is_file():
        print("\nDownloading %s" % svs_file_path)
        r = requests.get(
            "https://tiatoolbox.dcs.warwick.ac.uk/testdata/models/CMU-mini.svs"
        )
        with open(svs_file_path, "wb") as f:
            f.write(r.content)
    else:
        print("\nSkipping %s" % svs_file_path)

    return svs_file_path


@pytest.fixture(scope="session")
<<<<<<< HEAD
=======
def _mini_wsi2_jp2(tmpdir_factory):
    """Sample pytest fixture for torch wsi dataset.
    Download svs image for pytest.

    """
    svs_file_path = tmpdir_factory.mktemp("data").join("mini_wsi2.jp2")
    if not pathlib.Path(svs_file_path).is_file():
        print("\nDownloading %s" % svs_file_path)
        r = requests.get(
            "https://tiatoolbox.dcs.warwick.ac.uk/testdata/models/mini_wsi2.jp2"
        )
        with open(svs_file_path, "wb") as f:
            f.write(r.content)
    else:
        print("\nSkipping %s" % svs_file_path)

    return svs_file_path


@pytest.fixture(scope="session")
>>>>>>> e6cfaa18
def _mini_wsi1_jpg(tmpdir_factory):
    """Sample pytest fixture for torch wsi dataset.
    Download svs image for pytest.

    """
    svs_file_path = tmpdir_factory.mktemp("data").join("CMU-mini.jpg")
    if not pathlib.Path(svs_file_path).is_file():
        print("\nDownloading %s" % svs_file_path)
        r = requests.get(
            "https://tiatoolbox.dcs.warwick.ac.uk/testdata/models/CMU-mini.jpg"
        )
        with open(svs_file_path, "wb") as f:
            f.write(r.content)
    else:
        print("\nSkipping %s" % svs_file_path)

    return svs_file_path


@pytest.fixture(scope="session")
def _mini_wsi1_msk(tmpdir_factory):
    """Sample pytest fixture for torch wsi dataset.
    Download svs image for pytest.

    """
    file_path = tmpdir_factory.mktemp("data").join("CMU-mask.png")
    if not pathlib.Path(file_path).is_file():
        print("\nDownloading %s" % file_path)
        r = requests.get(
            "https://tiatoolbox.dcs.warwick.ac.uk/testdata/models/CMU-mask.png"
        )
        with open(file_path, "wb") as f:
            f.write(r.content)
    else:
        print("\nSkipping %s" % file_path)

    return file_path


@pytest.fixture(scope="session")
<<<<<<< HEAD
def _dir_sample_tile(_mini_wsi1_jpg, tmpdir_factory):
    """Directory of sample image tiles for testing."""
    dir_path = pathlib.Path(tmpdir_factory.mktemp("data"))

    try:
        dir_path.joinpath(_mini_wsi1_jpg.basename).symlink_to(_mini_wsi1_jpg)
    except OSError:
        shutil.copy(_mini_wsi1_jpg, dir_path.joinpath(_mini_wsi1_jpg.basename))

    return dir_path


@pytest.fixture(scope="session")
def _dir_sample_msk(_mini_wsi1_msk, tmpdir_factory):
    """Directory of sample image tiles for testing."""
    dir_path = pathlib.Path(tmpdir_factory.mktemp("data"))

    try:
        dir_path.joinpath(_mini_wsi1_msk.basename).symlink_to(_mini_wsi1_msk)
    except OSError:
        shutil.copy(_mini_wsi1_msk, dir_path.joinpath(_mini_wsi1_msk.basename))

    return dir_path
=======
def _sample_wsi_dict(tmpdir_factory):
    """Sample pytest fixture for torch wsi dataset.
    Download svs image for pytest.

    """
    file_name_dict = {
        'wsi1_8k_8k_svs' : 'wsi1_8k_8k.svs',
        'wsi1_8k_8k_jp2' : 'wsi1_8k_8k.jp2',
        'wsi1_8k_8k_jpg' : 'wsi1_8k_8k.jpg',
        'wsi2_4k_4k_svs' : 'wsi2_4k_4k.svs',
        'wsi2_4k_4k_jp2' : 'wsi2_4k_4k.jp2',
        'wsi2_4k_4k_jpg' : 'wsi2_4k_4k.jpg',
        'wsi2_4k_4k_msk' : 'wsi2_4k_4k.mask.png',
        'wsi2_4k_4k_pred' : 'wsi2_4k_4k.pred.dat',
    }

    info_dict = {}
    URL_HOME = 'https://tiatoolbox.dcs.warwick.ac.uk/testdata/models/new'
    for file_code, file_name in file_name_dict.items():
        file_path = tmpdir_factory.mktemp("data").join(file_name)
        if not pathlib.Path(file_path).is_file():
            print("\nDownloading %s" % file_path)
            r = requests.get(
                '%s/%s' % (URL_HOME, file_name)
            )
            with open(file_path, "wb") as f:
                f.write(r.content)
        else:
            print("\nSkipping %s" % file_path)
        info_dict[file_code] = file_path
    return info_dict
>>>>>>> e6cfaa18
<|MERGE_RESOLUTION|>--- conflicted
+++ resolved
@@ -549,8 +549,6 @@
 
 
 @pytest.fixture(scope="session")
-<<<<<<< HEAD
-=======
 def _sample_crc_tile(tmpdir_factory):
     """A CRC sample pytest fixture to test model."""
     patch_file_path = tmpdir_factory.mktemp("data").join("crc_tile.tif")
@@ -570,7 +568,6 @@
 
 
 @pytest.fixture(scope="session")
->>>>>>> e6cfaa18
 def _mini_wsi1_svs(tmpdir_factory):
     """Sample pytest fixture for torch wsi dataset.
     Download svs image for pytest.
@@ -591,8 +588,6 @@
 
 
 @pytest.fixture(scope="session")
-<<<<<<< HEAD
-=======
 def _mini_wsi2_jp2(tmpdir_factory):
     """Sample pytest fixture for torch wsi dataset.
     Download svs image for pytest.
@@ -613,7 +608,6 @@
 
 
 @pytest.fixture(scope="session")
->>>>>>> e6cfaa18
 def _mini_wsi1_jpg(tmpdir_factory):
     """Sample pytest fixture for torch wsi dataset.
     Download svs image for pytest.
@@ -654,31 +648,6 @@
 
 
 @pytest.fixture(scope="session")
-<<<<<<< HEAD
-def _dir_sample_tile(_mini_wsi1_jpg, tmpdir_factory):
-    """Directory of sample image tiles for testing."""
-    dir_path = pathlib.Path(tmpdir_factory.mktemp("data"))
-
-    try:
-        dir_path.joinpath(_mini_wsi1_jpg.basename).symlink_to(_mini_wsi1_jpg)
-    except OSError:
-        shutil.copy(_mini_wsi1_jpg, dir_path.joinpath(_mini_wsi1_jpg.basename))
-
-    return dir_path
-
-
-@pytest.fixture(scope="session")
-def _dir_sample_msk(_mini_wsi1_msk, tmpdir_factory):
-    """Directory of sample image tiles for testing."""
-    dir_path = pathlib.Path(tmpdir_factory.mktemp("data"))
-
-    try:
-        dir_path.joinpath(_mini_wsi1_msk.basename).symlink_to(_mini_wsi1_msk)
-    except OSError:
-        shutil.copy(_mini_wsi1_msk, dir_path.joinpath(_mini_wsi1_msk.basename))
-
-    return dir_path
-=======
 def _sample_wsi_dict(tmpdir_factory):
     """Sample pytest fixture for torch wsi dataset.
     Download svs image for pytest.
@@ -709,5 +678,4 @@
         else:
             print("\nSkipping %s" % file_path)
         info_dict[file_code] = file_path
-    return info_dict
->>>>>>> e6cfaa18
+    return info_dict