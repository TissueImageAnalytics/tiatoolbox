"""pytest fixtures."""
from __future__ import annotations

import os
import shutil
from pathlib import Path
from typing import Callable

import pytest

import tiatoolbox
from tiatoolbox import logger
from tiatoolbox.data import _fetch_remote_sample
from tiatoolbox.utils.env_detection import running_on_ci

# -------------------------------------------------------------------------------------
# Generate Parameterized Tests
# -------------------------------------------------------------------------------------


def pytest_configure() -> None:
    """Perform initial configuration for TIAToolbox tests."""
    logger.info(
        "🏁 Starting tests. TIAToolbox Version: %s. CI: %s",
        tiatoolbox.__version__,
        running_on_ci(),
    )


def pytest_generate_tests(metafunc: pytest.Metafunc) -> None:
    """Generate (parameterize) test scenarios.

    Adapted from pytest documentation. For more information on
    parameterized tests see:
    https://docs.pytest.org/en/6.2.x/example/parametrize.html#a-quick-port-of-testscenarios

    """
    # Return if the test is not part of a class or if the class does not
    # have a scenarios attribute.
    if metafunc.cls is None or not hasattr(metafunc.cls, "scenarios"):
        return
    idlist = []
    argvalues = []
    argnames = None
    for scenario in metafunc.cls.scenarios:
        idlist.append(scenario[0])
        items = scenario[1].items()
        argnames = [x[0] for x in items]
        argvalues.append([x[1] for x in items])
    metafunc.parametrize(argnames, argvalues, ids=idlist, scope="class")


# -------------------------------------------------------------------------------------
# Fixtures
# -------------------------------------------------------------------------------------


@pytest.fixture(scope="session")
def root_path(request: pytest.FixtureRequest) -> Path:
    """Return the root path of the project."""
    return Path(request.config.rootdir) / "tiatoolbox"


@pytest.fixture(scope="session")
def tmp_samples_path(tmp_path_factory: pytest.TempPathFactory) -> Path:
    """Return a temporary path."""
    return tmp_path_factory.mktemp("data")


@pytest.fixture(scope="session")
def remote_sample(tmp_samples_path: str) -> Callable:
    """Factory fixture for fetching sample files."""

    def __remote_sample(key: str) -> Path:
        """Wrapper around tiatoolbox.data._fetch_remote_sample for tests."""
        return _fetch_remote_sample(key, tmp_samples_path)

    return __remote_sample


@pytest.fixture(scope="session")
def sample_ndpi(remote_sample: Callable) -> Path:
    """Sample pytest fixture for ndpi images.

    Download ndpi image for pytest.

    """
    return remote_sample("ndpi-1")


@pytest.fixture(scope="session")
def sample_ndpi2(remote_sample: Callable) -> Path:
    """Sample pytest fixture for ndpi images.

    Download ndpi image for pytest.
    Collected from doi:10.5072/zenodo.219445

    """
    return remote_sample("ndpi-2")


@pytest.fixture(scope="session")
def sample_svs(remote_sample: Callable) -> Path:
    """Sample pytest fixture for svs images.

    Download svs image for pytest.

    """
    return remote_sample("svs-1-small")


@pytest.fixture(scope="session")
def sample_ome_tiff(remote_sample: Callable) -> Path:
    """Sample pytest fixture for ome-tiff (brightfield pyramid) images.

    Download ome-tiff image for pytest.

    """
    return remote_sample("ome-brightfield-pyramid-1-small")


@pytest.fixture(scope="session")
def sample_jp2(remote_sample: Callable) -> Path:
    """Sample pytest fixture for JP2 images.

    Download jp2 image for pytest.

    """
    return remote_sample("jp2-omnyx-small")


@pytest.fixture(scope="session")
def sample_all_wsis(
    sample_ndpi: Path,
    sample_svs: Path,
    sample_jp2: Path,
    tmpdir_factory: pytest.TempdirFactory,
) -> Path:
    """Sample wsi(s) of all types supported by tiatoolbox."""
    dir_path = Path(tmpdir_factory.mktemp("data"))

    try:
        dir_path.joinpath(sample_ndpi.name).symlink_to(sample_ndpi)
        dir_path.joinpath(sample_svs.name).symlink_to(sample_svs)
        dir_path.joinpath(sample_jp2.name).symlink_to(sample_jp2)
    except OSError:
        shutil.copy(sample_ndpi, dir_path.joinpath(sample_ndpi.name))
        shutil.copy(sample_svs, dir_path.joinpath(sample_svs.name))
        shutil.copy(sample_jp2, dir_path.joinpath(sample_jp2.name))

    return dir_path


@pytest.fixture(scope="session")
def sample_all_wsis2(
    sample_ndpi2: Path,
    sample_svs: Path,
    sample_jp2: Path,
    tmpdir_factory: pytest.TempdirFactory,
) -> Path:
    """Sample wsi(s) of all types supported by tiatoolbox.

    Adds sample fluorescence ndpi image.

    """
    dir_path = Path(tmpdir_factory.mktemp("data"))

    try:
        dir_path.joinpath(sample_ndpi2.name).symlink_to(sample_ndpi2)
        dir_path.joinpath(sample_svs.name).symlink_to(sample_svs)
        dir_path.joinpath(sample_jp2.name).symlink_to(sample_jp2)
    except OSError:
        shutil.copy(sample_ndpi2, dir_path.joinpath(sample_ndpi2.name))
        shutil.copy(sample_svs, dir_path.joinpath(sample_svs.name))
        shutil.copy(sample_jp2, dir_path.joinpath(sample_jp2.name))

    return dir_path


@pytest.fixture(scope="session")
def sample_svs_ndpi_wsis(
    sample_ndpi2: Path,
    sample_svs: Path,
    tmpdir_factory: pytest.TempdirFactory,
) -> Path:
    """Sample SVS and NDPI wsi(s).

    Uses sample fluorescence ndpi image.

    """
    dir_path = Path(tmpdir_factory.mktemp("data"))

    try:
        dir_path.joinpath(sample_ndpi2.name).symlink_to(sample_ndpi2)
        dir_path.joinpath(sample_svs.name).symlink_to(sample_svs)
    except OSError:
        shutil.copy(sample_ndpi2, dir_path.joinpath(sample_ndpi2.name))
        shutil.copy(sample_svs, dir_path.joinpath(sample_svs.name))

    return dir_path


@pytest.fixture(scope="session")
def source_image(remote_sample: Callable) -> Path:
    """Sample pytest fixture for source image.

    Download stain normalization source image for pytest.

    """
    return remote_sample("stainnorm-source")


@pytest.fixture(scope="session")
def norm_macenko(remote_sample: Callable) -> Path:
    """Sample pytest fixture for norm_macenko image.

    Download norm_macenko image for pytest.

    """
    return remote_sample("stainnorm-target-macenko")


@pytest.fixture(scope="session")
def norm_reinhard(remote_sample: Callable) -> Path:
    """Sample pytest fixture for norm_reinhard image.

    Download norm_reinhard image for pytest.

    """
    return remote_sample("stainnorm-target-reinhard")


@pytest.fixture(scope="session")
def norm_ruifrok(remote_sample: Callable) -> Path:
    """Sample pytest fixture for norm_ruifrok image.

    Download norm_ruifrok image for pytest.

    """
    return remote_sample("stainnorm-target-ruifrok")


@pytest.fixture(scope="session")
def norm_vahadane(remote_sample: Callable) -> Path:
    """Sample pytest fixture for norm_vahadane image.

    Download norm_vahadane image for pytest.

    """
    return remote_sample("stainnorm-target-vahadane")


@pytest.fixture(scope="session")
def sample_visual_fields(
    source_image: Path,
    norm_ruifrok: Path,
    norm_reinhard: Path,
    norm_macenko: Path,
    norm_vahadane: Path,
    tmpdir_factory: pytest.TempdirFactory,
) -> Path:
    """Sample visual fields(s) of all types supported by tiatoolbox."""
    dir_path = Path(tmpdir_factory.mktemp("data"))

    try:
        dir_path.joinpath(source_image.name).symlink_to(source_image)
        dir_path.joinpath(norm_ruifrok.name).symlink_to(norm_ruifrok)
        dir_path.joinpath(norm_reinhard.name).symlink_to(norm_reinhard)
        dir_path.joinpath(norm_macenko.name).symlink_to(norm_macenko)
        dir_path.joinpath(norm_vahadane.name).symlink_to(norm_vahadane)
    except OSError:
        shutil.copy(source_image, dir_path.joinpath(source_image.name))
        shutil.copy(norm_ruifrok, dir_path.joinpath(norm_ruifrok.name))
        shutil.copy(norm_reinhard, dir_path.joinpath(norm_reinhard.name))
        shutil.copy(norm_macenko, dir_path.joinpath(norm_macenko.name))
        shutil.copy(norm_vahadane, dir_path.joinpath(norm_vahadane.name))

    return dir_path


@pytest.fixture(scope="session")
def patch_extr_vf_image(remote_sample: Callable) -> Path:
    """Sample pytest fixture for a visual field image.

    Download TCGA-HE-7130-01Z-00-DX1 image for pytest.

    """
    return remote_sample("patch-extraction-vf")


@pytest.fixture(scope="session")
def patch_extr_csv(remote_sample: Callable) -> Path:
    """Sample pytest fixture for sample patch extraction csv.

    Download sample patch extraction csv for pytest.

    """
    return remote_sample("patch-extraction-csv")


@pytest.fixture(scope="session")
def patch_extr_json(remote_sample: Callable) -> Path:
    """Sample pytest fixture for sample patch extraction json.

    Download sample patch extraction json for pytest.

    """
    return remote_sample("patch-extraction-csv")


@pytest.fixture(scope="session")
def patch_extr_npy(remote_sample: Callable) -> Path:
    """Sample pytest fixture for sample patch extraction npy.

    Download sample patch extraction npy for pytest.

    """
    return remote_sample("patch-extraction-npy")


@pytest.fixture(scope="session")
def patch_extr_csv_noheader(remote_sample: Callable) -> Path:
    """Sample pytest fixture for sample patch extraction noheader csv.

    Download sample patch extraction noheader csv for pytest.

    """
    return remote_sample("patch-extraction-csv-noheader")


@pytest.fixture(scope="session")
def patch_extr_2col_json(remote_sample: Callable) -> Path:
    """Sample pytest fixture for sample patch extraction 2col json.

    Download sample patch extraction 2col json for pytest.

    """
    return remote_sample("patch-extraction-2col-json")


@pytest.fixture(scope="session")
def patch_extr_2col_npy(remote_sample: Callable) -> Path:
    """Sample pytest fixture for sample patch extraction 2col npy.

    Download sample patch extraction 2col npy for pytest.

    """
    return remote_sample("patch-extraction-2col-npy")


@pytest.fixture(scope="session")
def patch_extr_jp2_csv(remote_sample: Callable) -> Path:
    """Sample pytest fixture for sample patch extraction jp2 csv.

    Download sample patch extraction jp2 csv for pytest.

    """
    return remote_sample("patch-extraction-jp2-csv")


@pytest.fixture(scope="session")
def patch_extr_jp2_read(remote_sample: Callable) -> Path:
    """Sample pytest fixture for sample patch extraction jp2 read npy.

    Download sample patch extraction jp2 read npy for pytest.

    """
    return remote_sample("patch-extraction-jp2-read-npy")


@pytest.fixture(scope="session")
def patch_extr_npy_read(remote_sample: Callable) -> Path:
    """Sample pytest fixture for sample patch extraction read npy.

    Download sample patch extraction read npy for pytest.

    """
    return remote_sample("patch-extraction-read-npy")


@pytest.fixture(scope="session")
def patch_extr_svs_csv(remote_sample: Callable) -> Path:
    """Sample pytest fixture for sample patch extraction svs csv.

    Download sample patch extraction svs csv for pytest.

    """
    return remote_sample("patch-extraction-svs-csv")


@pytest.fixture(scope="session")
def patch_extr_svs_header(remote_sample: Callable) -> Path:
    """Sample pytest fixture for sample patch extraction svs_header csv.

    Download sample patch extraction svs_header csv for pytest.

    """
    return remote_sample("patch-extraction-svs-header-csv")


@pytest.fixture(scope="session")
def patch_extr_svs_npy_read(remote_sample: Callable) -> Path:
    """Sample pytest fixture for sample patch extraction svs_read npy.

    Download sample patch extraction svs_read npy for pytest.

    """
    return remote_sample("patch-extraction-svs-read-npy")


@pytest.fixture(scope="session")
def sample_patch1(remote_sample: Callable) -> Path:
    """Sample pytest fixture for sample patch 1.

    Download sample patch 1 (Kather100K) for pytest.

    """
    return remote_sample("sample-patch-1")


@pytest.fixture(scope="session")
def sample_patch2(remote_sample: Callable) -> Path:
    """Sample pytest fixture for sample patch 2.

    Download sample patch 2 (Kather100K) for pytest.

    """
    return remote_sample("sample-patch-2")


@pytest.fixture(scope="session")
def sample_patch3(remote_sample: Callable) -> Path:
    """Sample pytest fixture for sample patch 3.

    Download sample patch 3 (PCam) for pytest.

    """
    return remote_sample("sample-patch-3")


@pytest.fixture(scope="session")
def sample_patch4(remote_sample: Callable) -> Path:
    """Sample pytest fixture for sample patch 4.

    Download sample patch 4 (PCam) for pytest.

    """
    return remote_sample("sample-patch-4")


@pytest.fixture(scope="session")
def dir_sample_patches(
    sample_patch1: Path,
    sample_patch2: Path,
    tmpdir_factory: pytest.TempdirFactory,
) -> Path:
    """Directory of sample image patches for testing."""
    dir_path = Path(tmpdir_factory.mktemp("data"))

    try:
        dir_path.joinpath(sample_patch1.name).symlink_to(sample_patch2)
        dir_path.joinpath(sample_patch2.name).symlink_to(sample_patch2)
    except OSError:
        shutil.copy(sample_patch1, dir_path.joinpath(sample_patch1.name))
        shutil.copy(sample_patch2, dir_path.joinpath(sample_patch2.name))

    return dir_path


@pytest.fixture(scope="session")
def sample_wsi_dict(remote_sample: Callable) -> dict:
    """Sample pytest fixture for torch wsi dataset.

    Download svs image for pytest.

    """
    file_names = [
        "wsi1_8k_8k_svs",
        "wsi1_8k_8k_jp2",
        "wsi1_8k_8k_jpg",
        "wsi2_4k_4k_svs",
        "wsi2_4k_4k_jp2",
        "wsi2_4k_4k_jpg",
        "wsi2_4k_4k_msk",
        "wsi2_4k_4k_pred",
        "wsi3_20k_20k_svs",
        "wsi4_4k_4k_svs",
        "wsi3_20k_20k_pred",
        "wsi4_4k_4k_pred",
    ]
    return {name: remote_sample(name) for name in file_names}


@pytest.fixture(scope="session")
def fixed_image(remote_sample: Callable) -> Path:
    """Sample pytest fixture for fixed image.

    Download fixed image for pytest.
    """
    return remote_sample("fixed_image")


@pytest.fixture(scope="session")
def moving_image(remote_sample: Callable) -> Path:
    """Sample pytest fixture for moving image.

    Download moving image for pytest.
    """
    return remote_sample("moving_image")


@pytest.fixture(scope="session")
def dfbr_features(remote_sample: Callable) -> Path:
    """Sample pytest fixture for DFBR features.

    Download features used by Deep Feature Based
    Registration (DFBR) method for pytest.
    """
    return remote_sample("dfbr_features")


@pytest.fixture(scope="session")
def fixed_mask(remote_sample: Callable) -> Path:
    """Sample pytest fixture for fixed mask.

    Download fixed mask for pytest.
    """
    return remote_sample("fixed_mask")


@pytest.fixture(scope="session")
def moving_mask(remote_sample: Callable) -> Path:
    """Sample pytest fixture for moving mask.

    Download moving mask for pytest.
    """
    return remote_sample("moving_mask")


@pytest.fixture(scope="session")
def chdir() -> Callable:
    """Return a context manager to change the current working directory.

    Todo: switch to chdir from contextlib when Python 3.11 is required

    """
    try:
        from contextlib import chdir
    except ImportError:
        from contextlib import AbstractContextManager

        class chdir(AbstractContextManager):  # noqa: N801
            """Non thread-safe context manager to change the current working directory.

            See Also: https://github.com/python/cpython/blob/main/Lib/contextlib.py.

            """

<<<<<<< HEAD
            def __init__(self, path) -> None:
=======
            def __init__(self: chdir, path: Path) -> None:
>>>>>>> 50b6f337
                self.path = path
                self._old_cwd = []

            def __enter__(self: chdir) -> None:
                self._old_cwd.append(os.getcwd())  # noqa: PTH109
                os.chdir(self.path)

            def __exit__(self: chdir, *excinfo: object) -> None:
                os.chdir(self._old_cwd.pop())

    return chdir<|MERGE_RESOLUTION|>--- conflicted
+++ resolved
@@ -556,11 +556,7 @@
 
             """
 
-<<<<<<< HEAD
-            def __init__(self, path) -> None:
-=======
             def __init__(self: chdir, path: Path) -> None:
->>>>>>> 50b6f337
                 self.path = path
                 self._old_cwd = []
 
