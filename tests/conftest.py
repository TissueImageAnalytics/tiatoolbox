"""pytest fixtures."""

import pathlib
import shutil
from pathlib import Path
from typing import Callable

import pytest
from _pytest.tmpdir import TempPathFactory

from tiatoolbox.data import _fetch_remote_sample


@pytest.fixture(scope="session")
def root_path(request) -> Path:
    """Return the root path of the project."""
    return Path(request.config.rootdir) / "tiatoolbox"


@pytest.fixture(scope="session")
def remote_sample(tmp_path_factory: TempPathFactory) -> Callable:
    """Factory fixture for fetching sample files."""

    def __remote_sample(key: str) -> pathlib.Path:
        """Wrapper around tiatoolbox.data._fetch_remote_sample for tests."""
        return _fetch_remote_sample(key, tmp_path_factory.mktemp("data"))

    return __remote_sample


@pytest.fixture(scope="session")
def sample_ndpi(remote_sample) -> pathlib.Path:
    """Sample pytest fixture for ndpi images.
    Download ndpi image for pytest.

    """
    return remote_sample("ndpi-1")


@pytest.fixture(scope="session")
def sample_ndpi2(remote_sample) -> pathlib.Path:
    """Sample pytest fixture for ndpi images.

    Download ndpi image for pytest.
    Collected from doi:10.5072/zenodo.219445

    """
    return remote_sample("ndpi-2")


@pytest.fixture(scope="session")
def sample_svs(remote_sample) -> pathlib.Path:
    """Sample pytest fixture for svs images.
    Download svs image for pytest.

    """
    return remote_sample("svs-1-small")


@pytest.fixture(scope="session")
def sample_ome_tiff(remote_sample) -> pathlib.Path:
    """Sample pytest fixture for ome-tiff (brightfield pyramid) images.
    Download ome-tiff image for pytest.

    """
    return remote_sample("ome-brightfield-pyramid-1-small")


@pytest.fixture(scope="session")
def sample_jp2(remote_sample) -> pathlib.Path:
    """Sample pytest fixture for JP2 images.
    Download jp2 image for pytest.

    """
    return remote_sample("jp2-omnyx-1")


@pytest.fixture(scope="session")
def sample_all_wsis(sample_ndpi, sample_svs, sample_jp2, tmpdir_factory):
    """Sample wsi(s) of all types supported by tiatoolbox."""
    dir_path = pathlib.Path(tmpdir_factory.mktemp("data"))

    try:
        dir_path.joinpath(sample_ndpi.name).symlink_to(sample_ndpi)
        dir_path.joinpath(sample_svs.name).symlink_to(sample_svs)
        dir_path.joinpath(sample_jp2.name).symlink_to(sample_jp2)
    except OSError:
        shutil.copy(sample_ndpi, dir_path.joinpath(sample_ndpi.name))
        shutil.copy(sample_svs, dir_path.joinpath(sample_svs.name))
        shutil.copy(sample_jp2, dir_path.joinpath(sample_jp2.name))

    return dir_path


@pytest.fixture(scope="session")
def sample_all_wsis2(sample_ndpi2, sample_svs, sample_jp2, tmpdir_factory):
    """Sample wsi(s) of all types supported by tiatoolbox.

    Adds sample fluorescence ndpi image.

    """
    dir_path = pathlib.Path(tmpdir_factory.mktemp("data"))

    try:
        dir_path.joinpath(sample_ndpi2.name).symlink_to(sample_ndpi2)
        dir_path.joinpath(sample_svs.name).symlink_to(sample_svs)
        dir_path.joinpath(sample_jp2.name).symlink_to(sample_jp2)
    except OSError:
        shutil.copy(sample_ndpi2, dir_path.joinpath(sample_ndpi2.name))
        shutil.copy(sample_svs, dir_path.joinpath(sample_svs.name))
        shutil.copy(sample_jp2, dir_path.joinpath(sample_jp2.name))

    return dir_path


@pytest.fixture(scope="session")
def source_image(remote_sample) -> pathlib.Path:
    """Sample pytest fixture for source image.
    Download stain normalization source image for pytest.

    """
    return remote_sample("stainnorm-source")


@pytest.fixture(scope="session")
def norm_macenko(remote_sample) -> pathlib.Path:
    """Sample pytest fixture for norm_macenko image.
    Download norm_macenko image for pytest.

    """
    return remote_sample("stainnorm-target-macenko")


@pytest.fixture(scope="session")
def norm_reinhard(remote_sample) -> pathlib.Path:
    """Sample pytest fixture for norm_reinhard image.
    Download norm_reinhard image for pytest.

    """
    return remote_sample("stainnorm-target-reinhard")


@pytest.fixture(scope="session")
def norm_ruifrok(remote_sample) -> pathlib.Path:
    """Sample pytest fixture for norm_ruifrok image.
    Download norm_ruifrok image for pytest.

    """
    return remote_sample("stainnorm-target-ruifrok")


@pytest.fixture(scope="session")
def norm_vahadane(remote_sample) -> pathlib.Path:
    """Sample pytest fixture for norm_vahadane image.
    Download norm_vahadane image for pytest.

    """
    return remote_sample("stainnorm-target-vahadane")


@pytest.fixture(scope="session")
def sample_visual_fields(
    source_image,
    norm_ruifrok,
    norm_reinhard,
    norm_macenko,
    norm_vahadane,
    tmpdir_factory,
):
    """Sample visual fields(s) of all types supported by tiatoolbox."""
    dir_path = pathlib.Path(tmpdir_factory.mktemp("data"))

    try:
        dir_path.joinpath(source_image.name).symlink_to(source_image)
        dir_path.joinpath(norm_ruifrok.name).symlink_to(norm_ruifrok)
        dir_path.joinpath(norm_reinhard.name).symlink_to(norm_reinhard)
        dir_path.joinpath(norm_macenko.name).symlink_to(norm_macenko)
        dir_path.joinpath(norm_vahadane.name).symlink_to(norm_vahadane)
    except OSError:
        shutil.copy(source_image, dir_path.joinpath(source_image.name))
        shutil.copy(norm_ruifrok, dir_path.joinpath(norm_ruifrok.name))
        shutil.copy(norm_reinhard, dir_path.joinpath(norm_reinhard.name))
        shutil.copy(norm_macenko, dir_path.joinpath(norm_macenko.name))
        shutil.copy(norm_vahadane, dir_path.joinpath(norm_vahadane.name))

    return dir_path


@pytest.fixture(scope="session")
def patch_extr_vf_image(remote_sample) -> pathlib.Path:
    """Sample pytest fixture for a visual field image.
    Download TCGA-HE-7130-01Z-00-DX1 image for pytest.

    """
    return remote_sample("patch-extraction-vf")


@pytest.fixture(scope="session")
def patch_extr_csv(remote_sample) -> pathlib.Path:
    """Sample pytest fixture for sample patch extraction csv.
    Download sample patch extraction csv for pytest.

    """
    return remote_sample("patch-extraction-csv")


@pytest.fixture(scope="session")
def patch_extr_json(remote_sample) -> pathlib.Path:
    """Sample pytest fixture for sample patch extraction json.
    Download sample patch extraction json for pytest.

    """
    return remote_sample("patch-extraction-csv")


@pytest.fixture(scope="session")
def patch_extr_npy(remote_sample) -> pathlib.Path:
    """Sample pytest fixture for sample patch extraction npy.
    Download sample patch extraction npy for pytest.

    """
    return remote_sample("patch-extraction-npy")


@pytest.fixture(scope="session")
def patch_extr_csv_noheader(remote_sample) -> pathlib.Path:
    """Sample pytest fixture for sample patch extraction noheader csv.
    Download sample patch extraction noheader csv for pytest.

    """
    return remote_sample("patch-extraction-csv-noheader")


@pytest.fixture(scope="session")
def patch_extr_2col_json(remote_sample) -> pathlib.Path:
    """Sample pytest fixture for sample patch extraction 2col json.
    Download sample patch extraction 2col json for pytest.

    """
    return remote_sample("patch-extraction-2col-json")


@pytest.fixture(scope="session")
def patch_extr_2col_npy(remote_sample) -> pathlib.Path:
    """Sample pytest fixture for sample patch extraction 2col npy.
    Download sample patch extraction 2col npy for pytest.

    """
    return remote_sample("patch-extraction-2col-npy")


@pytest.fixture(scope="session")
def patch_extr_jp2_csv(remote_sample) -> pathlib.Path:
    """Sample pytest fixture for sample patch extraction jp2 csv.
    Download sample patch extraction jp2 csv for pytest.

    """
    return remote_sample("patch-extraction-jp2-csv")


@pytest.fixture(scope="session")
def patch_extr_jp2_read(remote_sample) -> pathlib.Path:
    """Sample pytest fixture for sample patch extraction jp2 read npy.
    Download sample patch extraction jp2 read npy for pytest.

    """
    return remote_sample("patch-extraction-jp2-read-npy")


@pytest.fixture(scope="session")
def patch_extr_npy_read(remote_sample) -> pathlib.Path:
    """Sample pytest fixture for sample patch extraction read npy.
    Download sample patch extraction read npy for pytest.

    """
    return remote_sample("patch-extraction-read-npy")


@pytest.fixture(scope="session")
def patch_extr_svs_csv(remote_sample) -> pathlib.Path:
    """Sample pytest fixture for sample patch extraction svs csv.
    Download sample patch extraction svs csv for pytest.

    """
    return remote_sample("patch-extraction-svs-csv")


@pytest.fixture(scope="session")
def patch_extr_svs_header(remote_sample) -> pathlib.Path:
    """Sample pytest fixture for sample patch extraction svs_header csv.
    Download sample patch extraction svs_header csv for pytest.

    """
    return remote_sample("patch-extraction-svs-header-csv")


@pytest.fixture(scope="session")
def patch_extr_svs_npy_read(remote_sample) -> pathlib.Path:
    """Sample pytest fixture for sample patch extraction svs_read npy.
    Download sample patch extraction svs_read npy for pytest.

    """
    return remote_sample("patch-extraction-svs-read-npy")


@pytest.fixture(scope="session")
def sample_patch1(remote_sample) -> pathlib.Path:
    """Sample pytest fixture for sample patch 1.
    Download sample patch 1 (Kather100K) for pytest.

    """
    return remote_sample("sample-patch-1")


@pytest.fixture(scope="session")
def sample_patch2(remote_sample) -> pathlib.Path:
    """Sample pytest fixture for sample patch 2.
    Download sample patch 2 (Kather100K) for pytest.

    """
    return remote_sample("sample-patch-2")


@pytest.fixture(scope="session")
def sample_patch3(remote_sample) -> pathlib.Path:
    """Sample pytest fixture for sample patch 3.
    Download sample patch 3 (PCam) for pytest.

    """
    return remote_sample("sample-patch-3")


@pytest.fixture(scope="session")
def sample_patch4(remote_sample) -> pathlib.Path:
    """Sample pytest fixture for sample patch 4.
    Download sample patch 4 (PCam) for pytest.

    """
    return remote_sample("sample-patch-4")


@pytest.fixture(scope="session")
def dir_sample_patches(sample_patch1, sample_patch2, tmpdir_factory):
    """Directory of sample image patches for testing."""
    dir_path = pathlib.Path(tmpdir_factory.mktemp("data"))

    try:
        dir_path.joinpath(sample_patch1.name).symlink_to(sample_patch2)
        dir_path.joinpath(sample_patch2.name).symlink_to(sample_patch2)
    except OSError:
        shutil.copy(sample_patch1, dir_path.joinpath(sample_patch1.name))
        shutil.copy(sample_patch2, dir_path.joinpath(sample_patch2.name))

    return dir_path


@pytest.fixture(scope="session")
def sample_wsi_dict(remote_sample):
    """Sample pytest fixture for torch wsi dataset.
    Download svs image for pytest.

    """
    file_names = [
        "wsi1_8k_8k_svs",
        "wsi1_8k_8k_jp2",
        "wsi1_8k_8k_jpg",
        "wsi2_4k_4k_svs",
        "wsi2_4k_4k_jp2",
        "wsi2_4k_4k_jpg",
        "wsi2_4k_4k_msk",
        "wsi2_4k_4k_pred",
        "wsi3_20k_20k_svs",
        "wsi4_4k_4k_svs",
        "wsi3_20k_20k_pred",
        "wsi4_4k_4k_pred",
    ]
    return {name: remote_sample(name) for name in file_names}


@pytest.fixture(scope="session")
def fixed_image(remote_sample) -> pathlib.Path:
    """Sample pytest fixture for fixed image.
    Download fixed image for pytest.
    """
    return remote_sample("fixed_image")


@pytest.fixture(scope="session")
def moving_image(remote_sample) -> pathlib.Path:
    """Sample pytest fixture for moving image.
    Download moving image for pytest.
    """
    return remote_sample("moving_image")


@pytest.fixture(scope="session")
<<<<<<< HEAD
def dfbr_features(remote_sample) -> pathlib.Path:
    """Sample pytest fixture for DFBR features.
    Download features for pytest.
    """
    return remote_sample("dfbr_features")
=======
def fixed_mask(remote_sample) -> pathlib.Path:
    """Sample pytest fixture for fixed mask.
    Download fixed mask for pytest.
    """
    return remote_sample("fixed_mask")


@pytest.fixture(scope="session")
def moving_mask(remote_sample) -> pathlib.Path:
    """Sample pytest fixture for moving mask.
    Download moving mask for pytest.
    """
    return remote_sample("moving_mask")
>>>>>>> 810a0ee7
<|MERGE_RESOLUTION|>--- conflicted
+++ resolved
@@ -394,13 +394,14 @@
 
 
 @pytest.fixture(scope="session")
-<<<<<<< HEAD
 def dfbr_features(remote_sample) -> pathlib.Path:
     """Sample pytest fixture for DFBR features.
     Download features for pytest.
     """
     return remote_sample("dfbr_features")
-=======
+
+
+@pytest.fixture(scope="session")
 def fixed_mask(remote_sample) -> pathlib.Path:
     """Sample pytest fixture for fixed mask.
     Download fixed mask for pytest.
@@ -413,5 +414,4 @@
     """Sample pytest fixture for moving mask.
     Download moving mask for pytest.
     """
-    return remote_sample("moving_mask")
->>>>>>> 810a0ee7
+    return remote_sample("moving_mask")