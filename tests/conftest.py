"""pytest fixtures."""
from __future__ import annotations

import os
import shutil
import time
from pathlib import Path
from typing import Callable

import pytest
import torch

import tiatoolbox
from tiatoolbox import logger
from tiatoolbox.data import _fetch_remote_sample
from tiatoolbox.utils.env_detection import has_gpu, running_on_ci

# -------------------------------------------------------------------------------------
# Generate Parameterized Tests
# -------------------------------------------------------------------------------------


def pytest_configure() -> None:
    """Perform initial configuration for TIAToolbox tests."""
    logger.info(
        "🏁 Starting tests. TIAToolbox Version: %s. CI: %s",
        tiatoolbox.__version__,
        running_on_ci(),
    )


def pytest_generate_tests(metafunc: pytest.Metafunc) -> None:
    """Generate (parameterize) test scenarios.

    Adapted from pytest documentation. For more information on
    parameterized tests see:
    https://docs.pytest.org/en/6.2.x/example/parametrize.html#a-quick-port-of-testscenarios

    """
    # Return if the test is not part of a class or if the class does not
    # have a scenarios attribute.
    if metafunc.cls is None or not hasattr(metafunc.cls, "scenarios"):
        return
    idlist = []
    argvalues = []
    argnames = None
    for scenario in metafunc.cls.scenarios:
        idlist.append(scenario[0])
        items = scenario[1].items()
        argnames = [x[0] for x in items]
        argvalues.append([x[1] for x in items])
    metafunc.parametrize(argnames, argvalues, ids=idlist, scope="class")


# -------------------------------------------------------------------------------------
# Fixtures
# -------------------------------------------------------------------------------------


@pytest.fixture(scope="session")
def root_path(request: pytest.FixtureRequest) -> Path:
    """Return the root path of the project."""
    return Path(request.config.rootdir) / "tiatoolbox"


@pytest.fixture(scope="session")
def tmp_samples_path(tmp_path_factory: pytest.TempPathFactory) -> Path:
    """Return a temporary path."""
    return tmp_path_factory.mktemp("data")


@pytest.fixture(scope="session")
def remote_sample(tmp_samples_path: str) -> Callable:
    """Factory fixture for fetching sample files."""

    def __remote_sample(key: str) -> Path:
        """Wrapper around tiatoolbox.data._fetch_remote_sample for tests."""
        return _fetch_remote_sample(key, tmp_samples_path)

    return __remote_sample


@pytest.fixture(scope="session")
def sample_ndpi(remote_sample: Callable) -> Path:
    """Sample pytest fixture for ndpi images.

    Download ndpi image for pytest.

    """
    return remote_sample("ndpi-1")


@pytest.fixture(scope="session")
def sample_ndpi2(remote_sample: Callable) -> Path:
    """Sample pytest fixture for ndpi images.

    Download ndpi image for pytest.
    Collected from doi:10.5072/zenodo.219445

    """
    return remote_sample("ndpi-2")


@pytest.fixture(scope="session")
def sample_svs(remote_sample: Callable) -> Path:
    """Sample pytest fixture for svs images.

    Download svs image for pytest.

    """
    return remote_sample("svs-1-small")


@pytest.fixture(scope="session")
def sample_ome_tiff(remote_sample: Callable) -> Path:
    """Sample pytest fixture for ome-tiff (brightfield pyramid) images.

    Download ome-tiff image for pytest.

    """
    return remote_sample("ome-brightfield-pyramid-1-small")


@pytest.fixture(scope="session")
def sample_jp2(remote_sample: Callable) -> Path:
    """Sample pytest fixture for JP2 images.

    Download jp2 image for pytest.

    """
    return remote_sample("jp2-omnyx-small")


@pytest.fixture(scope="session")
def sample_all_wsis(
    sample_ndpi: Path,
    sample_svs: Path,
    sample_jp2: Path,
    tmpdir_factory: pytest.TempdirFactory,
) -> Path:
    """Sample wsi(s) of all types supported by tiatoolbox."""
    dir_path = Path(tmpdir_factory.mktemp("data"))

    try:
        dir_path.joinpath(sample_ndpi.name).symlink_to(sample_ndpi)
        dir_path.joinpath(sample_svs.name).symlink_to(sample_svs)
        dir_path.joinpath(sample_jp2.name).symlink_to(sample_jp2)
    except OSError:
        shutil.copy(sample_ndpi, dir_path.joinpath(sample_ndpi.name))
        shutil.copy(sample_svs, dir_path.joinpath(sample_svs.name))
        shutil.copy(sample_jp2, dir_path.joinpath(sample_jp2.name))

    return dir_path


@pytest.fixture(scope="session")
def sample_all_wsis2(
    sample_ndpi2: Path,
    sample_svs: Path,
    sample_jp2: Path,
    tmpdir_factory: pytest.TempdirFactory,
) -> Path:
    """Sample wsi(s) of all types supported by tiatoolbox.

    Adds sample fluorescence ndpi image.

    """
    dir_path = Path(tmpdir_factory.mktemp("data"))

    try:
        dir_path.joinpath(sample_ndpi2.name).symlink_to(sample_ndpi2)
        dir_path.joinpath(sample_svs.name).symlink_to(sample_svs)
        dir_path.joinpath(sample_jp2.name).symlink_to(sample_jp2)
    except OSError:
        shutil.copy(sample_ndpi2, dir_path.joinpath(sample_ndpi2.name))
        shutil.copy(sample_svs, dir_path.joinpath(sample_svs.name))
        shutil.copy(sample_jp2, dir_path.joinpath(sample_jp2.name))

    return dir_path


@pytest.fixture(scope="session")
def sample_svs_ndpi_wsis(
    sample_ndpi2: Path,
    sample_svs: Path,
    tmpdir_factory: pytest.TempdirFactory,
) -> Path:
    """Sample SVS and NDPI wsi(s).

    Uses sample fluorescence ndpi image.

    """
    dir_path = Path(tmpdir_factory.mktemp("data"))

    try:
        dir_path.joinpath(sample_ndpi2.name).symlink_to(sample_ndpi2)
        dir_path.joinpath(sample_svs.name).symlink_to(sample_svs)
    except OSError:
        shutil.copy(sample_ndpi2, dir_path.joinpath(sample_ndpi2.name))
        shutil.copy(sample_svs, dir_path.joinpath(sample_svs.name))

    return dir_path


@pytest.fixture(scope="session")
def source_image(remote_sample: Callable) -> Path:
    """Sample pytest fixture for source image.

    Download stain normalization source image for pytest.

    """
    return remote_sample("stainnorm-source")


@pytest.fixture(scope="session")
def norm_macenko(remote_sample: Callable) -> Path:
    """Sample pytest fixture for norm_macenko image.

    Download norm_macenko image for pytest.

    """
    return remote_sample("stainnorm-target-macenko")


@pytest.fixture(scope="session")
def norm_reinhard(remote_sample: Callable) -> Path:
    """Sample pytest fixture for norm_reinhard image.

    Download norm_reinhard image for pytest.

    """
    return remote_sample("stainnorm-target-reinhard")


@pytest.fixture(scope="session")
def norm_ruifrok(remote_sample: Callable) -> Path:
    """Sample pytest fixture for norm_ruifrok image.

    Download norm_ruifrok image for pytest.

    """
    return remote_sample("stainnorm-target-ruifrok")


@pytest.fixture(scope="session")
def norm_vahadane(remote_sample: Callable) -> Path:
    """Sample pytest fixture for norm_vahadane image.

    Download norm_vahadane image for pytest.

    """
    return remote_sample("stainnorm-target-vahadane")


@pytest.fixture(scope="session")
def sample_visual_fields(
    source_image: Path,
    norm_ruifrok: Path,
    norm_reinhard: Path,
    norm_macenko: Path,
    norm_vahadane: Path,
    tmpdir_factory: pytest.TempdirFactory,
) -> Path:
    """Sample visual fields(s) of all types supported by tiatoolbox."""
    dir_path = Path(tmpdir_factory.mktemp("data"))

    try:
        dir_path.joinpath(source_image.name).symlink_to(source_image)
        dir_path.joinpath(norm_ruifrok.name).symlink_to(norm_ruifrok)
        dir_path.joinpath(norm_reinhard.name).symlink_to(norm_reinhard)
        dir_path.joinpath(norm_macenko.name).symlink_to(norm_macenko)
        dir_path.joinpath(norm_vahadane.name).symlink_to(norm_vahadane)
    except OSError:
        shutil.copy(source_image, dir_path.joinpath(source_image.name))
        shutil.copy(norm_ruifrok, dir_path.joinpath(norm_ruifrok.name))
        shutil.copy(norm_reinhard, dir_path.joinpath(norm_reinhard.name))
        shutil.copy(norm_macenko, dir_path.joinpath(norm_macenko.name))
        shutil.copy(norm_vahadane, dir_path.joinpath(norm_vahadane.name))

    return dir_path


@pytest.fixture(scope="session")
def patch_extr_vf_image(remote_sample: Callable) -> Path:
    """Sample pytest fixture for a visual field image.

    Download TCGA-HE-7130-01Z-00-DX1 image for pytest.

    """
    return remote_sample("patch-extraction-vf")


@pytest.fixture(scope="session")
def patch_extr_csv(remote_sample: Callable) -> Path:
    """Sample pytest fixture for sample patch extraction csv.

    Download sample patch extraction csv for pytest.

    """
    return remote_sample("patch-extraction-csv")


@pytest.fixture(scope="session")
def patch_extr_json(remote_sample: Callable) -> Path:
    """Sample pytest fixture for sample patch extraction json.

    Download sample patch extraction json for pytest.

    """
    return remote_sample("patch-extraction-csv")


@pytest.fixture(scope="session")
def patch_extr_npy(remote_sample: Callable) -> Path:
    """Sample pytest fixture for sample patch extraction npy.

    Download sample patch extraction npy for pytest.

    """
    return remote_sample("patch-extraction-npy")


@pytest.fixture(scope="session")
def patch_extr_csv_noheader(remote_sample: Callable) -> Path:
    """Sample pytest fixture for sample patch extraction noheader csv.

    Download sample patch extraction noheader csv for pytest.

    """
    return remote_sample("patch-extraction-csv-noheader")


@pytest.fixture(scope="session")
def patch_extr_2col_json(remote_sample: Callable) -> Path:
    """Sample pytest fixture for sample patch extraction 2col json.

    Download sample patch extraction 2col json for pytest.

    """
    return remote_sample("patch-extraction-2col-json")


@pytest.fixture(scope="session")
def patch_extr_2col_npy(remote_sample: Callable) -> Path:
    """Sample pytest fixture for sample patch extraction 2col npy.

    Download sample patch extraction 2col npy for pytest.

    """
    return remote_sample("patch-extraction-2col-npy")


@pytest.fixture(scope="session")
def patch_extr_jp2_csv(remote_sample: Callable) -> Path:
    """Sample pytest fixture for sample patch extraction jp2 csv.

    Download sample patch extraction jp2 csv for pytest.

    """
    return remote_sample("patch-extraction-jp2-csv")


@pytest.fixture(scope="session")
def patch_extr_jp2_read(remote_sample: Callable) -> Path:
    """Sample pytest fixture for sample patch extraction jp2 read npy.

    Download sample patch extraction jp2 read npy for pytest.

    """
    return remote_sample("patch-extraction-jp2-read-npy")


@pytest.fixture(scope="session")
def patch_extr_npy_read(remote_sample: Callable) -> Path:
    """Sample pytest fixture for sample patch extraction read npy.

    Download sample patch extraction read npy for pytest.

    """
    return remote_sample("patch-extraction-read-npy")


@pytest.fixture(scope="session")
def patch_extr_svs_csv(remote_sample: Callable) -> Path:
    """Sample pytest fixture for sample patch extraction svs csv.

    Download sample patch extraction svs csv for pytest.

    """
    return remote_sample("patch-extraction-svs-csv")


@pytest.fixture(scope="session")
def patch_extr_svs_header(remote_sample: Callable) -> Path:
    """Sample pytest fixture for sample patch extraction svs_header csv.

    Download sample patch extraction svs_header csv for pytest.

    """
    return remote_sample("patch-extraction-svs-header-csv")


@pytest.fixture(scope="session")
def patch_extr_svs_npy_read(remote_sample: Callable) -> Path:
    """Sample pytest fixture for sample patch extraction svs_read npy.

    Download sample patch extraction svs_read npy for pytest.

    """
    return remote_sample("patch-extraction-svs-read-npy")


@pytest.fixture(scope="session")
def sample_patch1(remote_sample: Callable) -> Path:
    """Sample pytest fixture for sample patch 1.

    Download sample patch 1 (Kather100K) for pytest.

    """
    return remote_sample("sample-patch-1")


@pytest.fixture(scope="session")
def sample_patch2(remote_sample: Callable) -> Path:
    """Sample pytest fixture for sample patch 2.

    Download sample patch 2 (Kather100K) for pytest.

    """
    return remote_sample("sample-patch-2")


@pytest.fixture(scope="session")
def sample_patch3(remote_sample: Callable) -> Path:
    """Sample pytest fixture for sample patch 3.

    Download sample patch 3 (PCam) for pytest.

    """
    return remote_sample("sample-patch-3")


@pytest.fixture(scope="session")
def sample_patch4(remote_sample: Callable) -> Path:
    """Sample pytest fixture for sample patch 4.

    Download sample patch 4 (PCam) for pytest.

    """
    return remote_sample("sample-patch-4")


@pytest.fixture(scope="session")
def dir_sample_patches(
    sample_patch1: Path,
    sample_patch2: Path,
    tmpdir_factory: pytest.TempdirFactory,
) -> Path:
    """Directory of sample image patches for testing."""
    dir_path = Path(tmpdir_factory.mktemp("data"))

    try:
        dir_path.joinpath(sample_patch1.name).symlink_to(sample_patch2)
        dir_path.joinpath(sample_patch2.name).symlink_to(sample_patch2)
    except OSError:
        shutil.copy(sample_patch1, dir_path.joinpath(sample_patch1.name))
        shutil.copy(sample_patch2, dir_path.joinpath(sample_patch2.name))

    return dir_path


@pytest.fixture(scope="session")
def sample_wsi_dict(remote_sample: Callable) -> dict:
    """Sample pytest fixture for torch wsi dataset.

    Download svs image for pytest.

    """
    file_names = [
        "wsi1_8k_8k_svs",
        "wsi1_8k_8k_jp2",
        "wsi1_8k_8k_jpg",
        "wsi2_4k_4k_svs",
        "wsi2_4k_4k_jp2",
        "wsi2_4k_4k_jpg",
        "wsi2_4k_4k_msk",
        "wsi2_4k_4k_pred",
        "wsi3_20k_20k_svs",
        "wsi4_4k_4k_svs",
        "wsi3_20k_20k_pred",
        "wsi4_4k_4k_pred",
    ]
    return {name: remote_sample(name) for name in file_names}


@pytest.fixture(scope="session")
def fixed_image(remote_sample: Callable) -> Path:
    """Sample pytest fixture for fixed image.

    Download fixed image for pytest.
    """
    return remote_sample("fixed_image")


@pytest.fixture(scope="session")
def moving_image(remote_sample: Callable) -> Path:
    """Sample pytest fixture for moving image.

    Download moving image for pytest.
    """
    return remote_sample("moving_image")


@pytest.fixture(scope="session")
def dfbr_features(remote_sample: Callable) -> Path:
    """Sample pytest fixture for DFBR features.

    Download features used by Deep Feature Based
    Registration (DFBR) method for pytest.
    """
    return remote_sample("dfbr_features")


@pytest.fixture(scope="session")
def fixed_mask(remote_sample: Callable) -> Path:
    """Sample pytest fixture for fixed mask.

    Download fixed mask for pytest.
    """
    return remote_sample("fixed_mask")


@pytest.fixture(scope="session")
def moving_mask(remote_sample: Callable) -> Path:
    """Sample pytest fixture for moving mask.

    Download moving mask for pytest.
    """
    return remote_sample("moving_mask")


@pytest.fixture(scope="session")
def chdir() -> Callable:
    """Return a context manager to change the current working directory.

    Todo: switch to chdir from contextlib when Python 3.11 is required

    """
    try:
        from contextlib import chdir
    except ImportError:
        from contextlib import AbstractContextManager

        class chdir(AbstractContextManager):  # noqa: N801
            """Non thread-safe context manager to change the current working directory.

            See Also: https://github.com/python/cpython/blob/main/Lib/contextlib.py.

            """

            def __init__(self: chdir, path: Path) -> None:
                self.path = path
                self._old_cwd = []

            def __enter__(self: chdir) -> None:
                self._old_cwd.append(os.getcwd())  # noqa: PTH109
                os.chdir(self.path)

            def __exit__(self: chdir, *excinfo: object) -> None:
                os.chdir(self._old_cwd.pop())

    return chdir


<<<<<<< HEAD
# -------------------------------------------------------------------------------------
# Utility functions
# -------------------------------------------------------------------------------------


def timed(fn: Callable) -> (Callable, float):
    """A decorator that times the execution of a function.

    Args:
        fn (Callable): The function to be timed.

    Returns:
        A tuple containing the result of the function
        and the time taken to execute it in seconds.
    """
    compile_time = 0.0
    if has_gpu():
        start = torch.cuda.Event(enable_timing=True)
        end = torch.cuda.Event(enable_timing=True)
        start.record()
        result = fn()
        end.record()
        torch.cuda.synchronize()
        compile_time = start.elapsed_time(end) / 1000
    else:
        start = time.time()
        result = fn()
        end = time.time()
        compile_time = end - start
    return result, compile_time
=======
@pytest.fixture(scope="module")
def data_path(tmp_path_factory: pytest.TempPathFactory) -> dict[str, object]:
    """Set up a temporary data directory for testing visualization UI."""
    tmp_path = tmp_path_factory.mktemp("data")
    (tmp_path / "slides").mkdir()
    (tmp_path / "overlays").mkdir()
    return {"base_path": tmp_path}
>>>>>>> 3fb5686c
<|MERGE_RESOLUTION|>--- conflicted
+++ resolved
@@ -570,9 +570,16 @@
                 os.chdir(self._old_cwd.pop())
 
     return chdir
-
-
-<<<<<<< HEAD
+  
+@pytest.fixture(scope="module")
+def data_path(tmp_path_factory: pytest.TempPathFactory) -> dict[str, object]:
+    """Set up a temporary data directory for testing visualization UI."""
+    tmp_path = tmp_path_factory.mktemp("data")
+    (tmp_path / "slides").mkdir()
+    (tmp_path / "overlays").mkdir()
+    return {"base_path": tmp_path}
+
+
 # -------------------------------------------------------------------------------------
 # Utility functions
 # -------------------------------------------------------------------------------------
@@ -602,13 +609,4 @@
         result = fn()
         end = time.time()
         compile_time = end - start
-    return result, compile_time
-=======
-@pytest.fixture(scope="module")
-def data_path(tmp_path_factory: pytest.TempPathFactory) -> dict[str, object]:
-    """Set up a temporary data directory for testing visualization UI."""
-    tmp_path = tmp_path_factory.mktemp("data")
-    (tmp_path / "slides").mkdir()
-    (tmp_path / "overlays").mkdir()
-    return {"base_path": tmp_path}
->>>>>>> 3fb5686c
+    return result, compile_time