"""pytest fixtures."""

import pytest
import requests
import shutil
import pathlib


@pytest.fixture(scope="session")
def _sample_ndpi(tmpdir_factory):
    """Sample pytest fixture for ndpi images.
    Download ndpi image for pytest.

    """
    ndpi_file_path = tmpdir_factory.mktemp("data").join("CMU-1.ndpi")
    if not pathlib.Path(ndpi_file_path).is_file():
        print("\nDownloading NDPI")
        r = requests.get("https://tiatoolbox.dcs.warwick.ac.uk/sample_wsis/CMU-1.ndpi")
        with open(ndpi_file_path, "wb") as f:
            f.write(r.content)
    else:
        print("\nSkipping NDPI")

    return ndpi_file_path


@pytest.fixture(scope="session")
def _sample_svs(tmpdir_factory):
    """Sample pytest fixture for svs images.
    Download svs image for pytest.

    """
    svs_file_path = tmpdir_factory.mktemp("data").join("CMU-1-Small-Region.svs")
    if not pathlib.Path(svs_file_path).is_file():
        print("\nDownloading SVS")
        r = requests.get(
            "https://tiatoolbox.dcs.warwick.ac.uk/sample_wsis/CMU-1-Small-Region.svs"
        )
        with open(svs_file_path, "wb") as f:
            f.write(r.content)
    else:
        print("\nSkipping SVS")

    return svs_file_path


@pytest.fixture(scope="session")
def _sample_jp2(tmpdir_factory):
    """Sample pytest fixture for JP2 images.
    Download jp2 image for pytest.

    """
    jp2_file_path = tmpdir_factory.mktemp("data").join("test1.jp2")

    if not pathlib.Path(jp2_file_path).is_file():
        print("\nDownloading JP2")
        r = requests.get("https://tiatoolbox.dcs.warwick.ac.uk/sample_wsis/test1.jp2")
        with open(jp2_file_path, "wb") as f:
            f.write(r.content)
    else:
        print("\nSkipping JP2")

    return jp2_file_path


@pytest.fixture(scope="session")
def _sample_all_wsis(_sample_ndpi, _sample_svs, _sample_jp2, tmpdir_factory):
    """Sample wsi(s) of all types supported by tiatoolbox."""
    dir_path = pathlib.Path(tmpdir_factory.mktemp("data"))

    try:
        dir_path.joinpath(_sample_ndpi.basename).symlink_to(_sample_ndpi)
        dir_path.joinpath(_sample_svs.basename).symlink_to(_sample_svs)
        dir_path.joinpath(_sample_jp2.basename).symlink_to(_sample_jp2)
    except OSError:
        shutil.copy(_sample_ndpi, dir_path.joinpath(_sample_ndpi.basename))
        shutil.copy(_sample_svs, dir_path.joinpath(_sample_svs.basename))
        shutil.copy(_sample_jp2, dir_path.joinpath(_sample_jp2.basename))

    return dir_path


@pytest.fixture(scope="session")
def _source_image(tmpdir_factory):
    """Sample pytest fixture for source image.
    Download stain normalisation source image for pytest.

    """
    src_image_file_path = tmpdir_factory.mktemp("data").join("source_image.png")

    if not pathlib.Path(src_image_file_path).is_file():
        print("\nDownloading Source Image")
        r = requests.get(
            "https://tiatoolbox.dcs.warwick.ac.uk/testdata/common/source_image.png"
        )
        with open(src_image_file_path, "wb") as f:
            f.write(r.content)
    else:
        print("\nSkipping Source Image")

    return src_image_file_path


@pytest.fixture(scope="session")
def _norm_macenko(tmpdir_factory):
    """Sample pytest fixture for norm_macenko image.
    Download norm_macenko image for pytest.

    """
    norm_macenko_file_path = tmpdir_factory.mktemp("data").join("norm_macenko.png")

    if not pathlib.Path(norm_macenko_file_path).is_file():
        print("\nDownloading Norm_macenko image")
        r = requests.get(
            "https://tiatoolbox.dcs.warwick.ac.uk/testdata/stainnorm/norm_macenko.png"
        )
        with open(norm_macenko_file_path, "wb") as f:
            f.write(r.content)
    else:
        print("\nSkipping Norm_macenko image")

    return norm_macenko_file_path


@pytest.fixture(scope="session")
def _norm_reinhard(tmpdir_factory):
    """Sample pytest fixture for norm_reinhard image.
    Download norm_reinhard image for pytest.

    """
    norm_reinhard_file_path = tmpdir_factory.mktemp("data").join("norm_reinhard.png")

    if not pathlib.Path(norm_reinhard_file_path).is_file():
        print("\nDownloading norm_reinhard image")
        r = requests.get(
            "https://tiatoolbox.dcs.warwick.ac.uk/testdata/stainnorm/norm_reinhard.png"
        )
        with open(norm_reinhard_file_path, "wb") as f:
            f.write(r.content)
    else:
        print("\nSkipping norm_reinhard image")

    return norm_reinhard_file_path


@pytest.fixture(scope="session")
def _norm_ruifrok(tmpdir_factory):
    """Sample pytest fixture for norm_ruifrok image.
    Download norm_ruifrok image for pytest.

    """
    norm_ruifrok_file_path = tmpdir_factory.mktemp("data").join("norm_ruifrok.png")

    if not pathlib.Path(norm_ruifrok_file_path).is_file():
        print("\nDownloading norm_ruifrok image")
        r = requests.get(
            "https://tiatoolbox.dcs.warwick.ac.uk/testdata/stainnorm/norm_ruifrok.png"
        )
        with open(norm_ruifrok_file_path, "wb") as f:
            f.write(r.content)
    else:
        print("\nSkipping norm_ruifrok image")

    return norm_ruifrok_file_path


@pytest.fixture(scope="session")
def _norm_vahadane(tmpdir_factory):
    """Sample pytest fixture for norm_vahadane image.
    Download norm_vahadane image for pytest.

    """
    norm_vahadane_file_path = tmpdir_factory.mktemp("data").join("norm_vahadane.png")

    if not pathlib.Path(norm_vahadane_file_path).is_file():
        print("\nDownloading norm_vahadane image")
        r = requests.get(
            "https://tiatoolbox.dcs.warwick.ac.uk/testdata/stainnorm/norm_vahadane.png"
        )
        with open(norm_vahadane_file_path, "wb") as f:
            f.write(r.content)
    else:
        print("\nSkipping norm_vahadane image")

    return norm_vahadane_file_path


@pytest.fixture(scope="session")
def _patch_extr_vf_image(tmpdir_factory):
    """Sample pytest fixture for a visual field image.
    Download TCGA-HE-7130-01Z-00-DX1 image for pytest.

    """
    tcga_he_7130_file_path = tmpdir_factory.mktemp("data").join(
        "TCGA-HE-7130-01Z-00-DX1.png"
    )

    if not pathlib.Path(tcga_he_7130_file_path).is_file():
        print("\nDownloading TCGA-HE-7130-01Z-00-DX1 image")
        r = requests.get(
            "https://tiatoolbox.dcs.warwick.ac.uk/testdata/"
            "patchextraction/TCGA-HE-7130-01Z-00-DX1.png"
        )
        with open(tcga_he_7130_file_path, "wb") as f:
            f.write(r.content)
    else:
        print("\nSkipping TCGA-HE-7130-01Z-00-DX1 image")

    return tcga_he_7130_file_path


@pytest.fixture(scope="session")
def _patch_extr_csv(tmpdir_factory):
    """Sample pytest fixture for sample patch extraction csv.
    Download sample patch extraction csv for pytest.

    """
    csv_file_path = tmpdir_factory.mktemp("data").join("sample_patch_extraction.csv")

    if not pathlib.Path(csv_file_path).is_file():
        print("\nDownloading sample patch extraction csv file")
        r = requests.get(
            "https://tiatoolbox.dcs.warwick.ac.uk/testdata/"
            "patchextraction/sample_patch_extraction.csv"
        )
        with open(csv_file_path, "wb") as f:
            f.write(r.content)
    else:
        print("\nSkipping sample patch extraction csv file")

    return csv_file_path


@pytest.fixture(scope="session")
def _patch_extr_json(tmpdir_factory):
    """Sample pytest fixture for sample patch extraction json.
    Download sample patch extraction json for pytest.

    """
    json_file_path = tmpdir_factory.mktemp("data").join("sample_patch_extraction.json")

    if not pathlib.Path(json_file_path).is_file():
        print("\nDownloading sample patch extraction json file")
        r = requests.get(
            "https://tiatoolbox.dcs.warwick.ac.uk/testdata/"
            "patchextraction/sample_patch_extraction.json"
        )
        with open(json_file_path, "wb") as f:
            f.write(r.content)
    else:
        print("\nSkipping sample patch extraction json file")

    return json_file_path


@pytest.fixture(scope="session")
def _patch_extr_npy(tmpdir_factory):
    """Sample pytest fixture for sample patch extraction npy.
    Download sample patch extraction npy for pytest.

    """
    npy_file_path = tmpdir_factory.mktemp("data").join("sample_patch_extraction.npy")

    if not pathlib.Path(npy_file_path).is_file():
        print("\nDownloading sample patch extraction npy file")
        r = requests.get(
            "https://tiatoolbox.dcs.warwick.ac.uk/testdata/"
            "patchextraction/sample_patch_extraction.npy"
        )
        with open(npy_file_path, "wb") as f:
            f.write(r.content)
    else:
        print("\nSkipping sample patch extraction npy file")

    return npy_file_path


@pytest.fixture(scope="session")
def _patch_extr_csv_noheader(tmpdir_factory):
    """Sample pytest fixture for sample patch extraction noheader csv.
    Download sample patch extraction noheader csv for pytest.

    """
    noheader_file_path = tmpdir_factory.mktemp("data").join(
        "sample_patch_extraction-noheader.csv"
    )

    if not pathlib.Path(noheader_file_path).is_file():
        print("\nDownloading sample patch extraction no header csv file")
        r = requests.get(
            "https://tiatoolbox.dcs.warwick.ac.uk/testdata/"
            "patchextraction/sample_patch_extraction-noheader.csv"
        )
        with open(noheader_file_path, "wb") as f:
            f.write(r.content)
    else:
        print("\nSkipping sample patch extraction no header csv file")

    return noheader_file_path


@pytest.fixture(scope="session")
def _patch_extr_2col_json(tmpdir_factory):
    """Sample pytest fixture for sample patch extraction 2col json.
    Download sample patch extraction 2col json for pytest.

    """
    col2_json_file_path = tmpdir_factory.mktemp("data").join(
        "sample_patch_extraction_2col.json"
    )

    if not pathlib.Path(col2_json_file_path).is_file():
        print("\nDownloading sample patch extraction 2col json file")
        r = requests.get(
            "https://tiatoolbox.dcs.warwick.ac.uk/testdata/"
            "patchextraction/sample_patch_extraction_2col.json"
        )
        with open(col2_json_file_path, "wb") as f:
            f.write(r.content)
    else:
        print("\nSkipping sample patch extraction 2col json file")

    return col2_json_file_path


@pytest.fixture(scope="session")
def _patch_extr_2col_npy(tmpdir_factory):
    """Sample pytest fixture for sample patch extraction 2col npy.
    Download sample patch extraction 2col npy for pytest.

    """
    col_npy_file_path = tmpdir_factory.mktemp("data").join(
        "sample_patch_extraction_2col.npy"
    )

    if not pathlib.Path(col_npy_file_path).is_file():
        print("\nDownloading sample patch extraction 2col npy file")
        r = requests.get(
            "https://tiatoolbox.dcs.warwick.ac.uk/testdata/"
            "patchextraction/sample_patch_extraction_2col.npy"
        )
        with open(col_npy_file_path, "wb") as f:
            f.write(r.content)
    else:
        print("\nSkipping sample patch extraction 2col npy file")

    return col_npy_file_path


@pytest.fixture(scope="session")
def _patch_extr_jp2_csv(tmpdir_factory):
    """Sample pytest fixture for sample patch extraction jp2 csv.
    Download sample patch extraction jp2 csv for pytest.

    """
    jp2_csv_file_path = tmpdir_factory.mktemp("data").join(
        "sample_patch_extraction_jp2.csv"
    )

    if not pathlib.Path(jp2_csv_file_path).is_file():
        print("\nDownloading sample patch extraction jp2 csv file")
        r = requests.get(
            "https://tiatoolbox.dcs.warwick.ac.uk/testdata/"
            "patchextraction/sample_patch_extraction_jp2.csv"
        )
        with open(jp2_csv_file_path, "wb") as f:
            f.write(r.content)
    else:
        print("\nSkipping sample patch extraction jp2 csv file")

    return jp2_csv_file_path


@pytest.fixture(scope="session")
def _patch_extr_jp2_read(tmpdir_factory):
    """Sample pytest fixture for sample patch extraction jp2 read npy.
    Download sample patch extraction jp2 read npy for pytest.

    """
    jp2_read_file_path = tmpdir_factory.mktemp("data").join(
        "sample_patch_extraction_jp2read.npy"
    )

    if not pathlib.Path(jp2_read_file_path).is_file():
        print("\nDownloading sample patch extraction jp2 read npy file")
        r = requests.get(
            "https://tiatoolbox.dcs.warwick.ac.uk/testdata/"
            "patchextraction/sample_patch_extraction_jp2read.npy"
        )
        with open(jp2_read_file_path, "wb") as f:
            f.write(r.content)
    else:
        print("\nSkipping sample patch extraction jp2 read npy file")

    return jp2_read_file_path


@pytest.fixture(scope="session")
def _patch_extr_npy_read(tmpdir_factory):
    """Sample pytest fixture for sample patch extraction read npy.
    Download sample patch extraction read npy for pytest.

    """
    read_file_path = tmpdir_factory.mktemp("data").join(
        "sample_patch_extraction_read.npy"
    )

    if not pathlib.Path(read_file_path).is_file():
        print("\nDownloading sample patch extraction read npy file")
        r = requests.get(
            "https://tiatoolbox.dcs.warwick.ac.uk/testdata/"
            "patchextraction/sample_patch_extraction_read.npy"
        )
        with open(read_file_path, "wb") as f:
            f.write(r.content)
    else:
        print("\nSkipping sample patch extraction read npy file")

    return read_file_path


@pytest.fixture(scope="session")
def _patch_extr_svs_csv(tmpdir_factory):
    """Sample pytest fixture for sample patch extraction svs csv.
    Download sample patch extraction svs csv for pytest.

    """
    svs_file_path = tmpdir_factory.mktemp("data").join(
        "sample_patch_extraction_svs.csv"
    )

    if not pathlib.Path(svs_file_path).is_file():
        print("\nDownloading sample patch extraction svs csv file")
        r = requests.get(
            "https://tiatoolbox.dcs.warwick.ac.uk/testdata/"
            "patchextraction/sample_patch_extraction_svs.csv"
        )
        with open(svs_file_path, "wb") as f:
            f.write(r.content)
    else:
        print("\nSkipping sample patch extraction svs csv file")

    return svs_file_path


@pytest.fixture(scope="session")
def _patch_extr_svs_header(tmpdir_factory):
    """Sample pytest fixture for sample patch extraction svs_header csv.
    Download sample patch extraction svs_header csv for pytest.

    """
    svs_header_file_path = tmpdir_factory.mktemp("data").join(
        "sample_patch_extraction_svs_header.csv"
    )

    if not pathlib.Path(svs_header_file_path).is_file():
        print("\nDownloading sample patch extraction svs_header csv file")
        r = requests.get(
            "https://tiatoolbox.dcs.warwick.ac.uk/testdata/"
            "patchextraction/sample_patch_extraction_svs_header.csv"
        )
        with open(svs_header_file_path, "wb") as f:
            f.write(r.content)
    else:
        print("\nSkipping sample patch extraction svs_header csv file")

    return svs_header_file_path


@pytest.fixture(scope="session")
def _patch_extr_svs_npy_read(tmpdir_factory):
    """Sample pytest fixture for sample patch extraction svs_read npy.
    Download sample patch extraction svs_read npy for pytest.

    """
    svs_read_file_path = tmpdir_factory.mktemp("data").join(
        "sample_patch_extraction_svsread.npy"
    )

    if not pathlib.Path(svs_read_file_path).is_file():
        print("\nDownloading sample patch extraction svs_read npy file")
        r = requests.get(
            "https://tiatoolbox.dcs.warwick.ac.uk/testdata/"
            "patchextraction/sample_patch_extraction_svsread.npy"
        )
        with open(svs_read_file_path, "wb") as f:
            f.write(r.content)
    else:
        print("\nSkipping sample patch extraction svs_read npy file")

    return svs_read_file_path


@pytest.fixture(scope="session")
def _sample_patch1(tmpdir_factory):
    """Sample pytest fixture for sample patch 1.
    Download sample patch 1 for pytest.

    """
    patch_file_path = tmpdir_factory.mktemp("data").join("kather_patch1.tif")

    if not pathlib.Path(patch_file_path).is_file():
        print("\nDownloading sample patch 1")
        r = requests.get(
            "https://tiatoolbox.dcs.warwick.ac.uk/testdata/models/kather_patch1.tif"
        )
        with open(patch_file_path, "wb") as f:
            f.write(r.content)
    else:
        print("\nSkipping Source Image")

    return patch_file_path


@pytest.fixture(scope="session")
def _sample_patch2(tmpdir_factory):
    """Sample pytest fixture for sample patch 2.
    Download sample patch 2 for pytest.

    """
    patch_file_path = tmpdir_factory.mktemp("data").join("kather_patch2.tif")

    if not pathlib.Path(patch_file_path).is_file():
        print("\nDownloading sample patch 2")
        r = requests.get(
            "https://tiatoolbox.dcs.warwick.ac.uk/testdata/models/kather_patch2.tif"
        )
        with open(patch_file_path, "wb") as f:
            f.write(r.content)
    else:
        print("\nSkipping Source Image")

    return patch_file_path


@pytest.fixture(scope="session")
def _dir_sample_patches(_sample_patch1, _sample_patch2, tmpdir_factory):
    """Sample image patches for testing."""
    dir_path = pathlib.Path(tmpdir_factory.mktemp("data"))

    try:
        dir_path.joinpath(_sample_patch1.basename).symlink_to(_sample_patch2)
        dir_path.joinpath(_sample_patch2.basename).symlink_to(_sample_patch2)
    except OSError:
        shutil.copy(_sample_patch1, dir_path.joinpath(_sample_patch1.basename))
        shutil.copy(_sample_patch2, dir_path.joinpath(_sample_patch2.basename))

    return dir_path


@pytest.fixture(scope="session")
def _sample_crc_tile(tmpdir_factory):
    """A CRC sample pytest fixture to test model."""
    patch_file_path = tmpdir_factory.mktemp("data").join("crc_tile.tif")

    if not pathlib.Path(patch_file_path).is_file():
        print("\nDownloading sample patch 2")
        r = requests.get(
            "https://tiatoolbox.dcs.warwick.ac.uk/testdata/models/"
            "CRC-Prim-HE-07_APPLICATION.tif"
        )
        with open(patch_file_path, "wb") as f:
            f.write(r.content)
    else:
        print("\nSkipping Source Image")

    return patch_file_path


@pytest.fixture(scope="session")
def _mini_wsi1_svs(tmpdir_factory):
    """Sample pytest fixture for torch wsi dataset.
    Download svs image for pytest.

    """
    svs_file_path = tmpdir_factory.mktemp("data").join("CMU-mini.svs")
    if not pathlib.Path(svs_file_path).is_file():
        print("\nDownloading %s" % svs_file_path)
        r = requests.get(
            "https://tiatoolbox.dcs.warwick.ac.uk/testdata/models/CMU-mini.svs"
        )
        with open(svs_file_path, "wb") as f:
            f.write(r.content)
    else:
        print("\nSkipping %s" % svs_file_path)

    return svs_file_path


@pytest.fixture(scope="session")
def _mini_wsi2_jp2(tmpdir_factory):
    """Sample pytest fixture for torch wsi dataset.
    Download svs image for pytest.

    """
    svs_file_path = tmpdir_factory.mktemp("data").join("mini_wsi2.jp2")
    if not pathlib.Path(svs_file_path).is_file():
        print("\nDownloading %s" % svs_file_path)
        r = requests.get(
            "https://tiatoolbox.dcs.warwick.ac.uk/testdata/models/mini_wsi2.jp2"
        )
        with open(svs_file_path, "wb") as f:
            f.write(r.content)
    else:
        print("\nSkipping %s" % svs_file_path)

    return svs_file_path


@pytest.fixture(scope="session")
def _mini_wsi1_jpg(tmpdir_factory):
    """Sample pytest fixture for torch wsi dataset.
    Download svs image for pytest.

    """
    svs_file_path = tmpdir_factory.mktemp("data").join("CMU-mini.jpg")
    if not pathlib.Path(svs_file_path).is_file():
        print("\nDownloading %s" % svs_file_path)
        r = requests.get(
            "https://tiatoolbox.dcs.warwick.ac.uk/testdata/models/CMU-mini.jpg"
        )
        with open(svs_file_path, "wb") as f:
            f.write(r.content)
    else:
        print("\nSkipping %s" % svs_file_path)

    return svs_file_path


@pytest.fixture(scope="session")
def _mini_wsi1_msk(tmpdir_factory):
    """Sample pytest fixture for torch wsi dataset.
    Download svs image for pytest.

    """
    file_path = tmpdir_factory.mktemp("data").join("CMU-mask.png")
    if not pathlib.Path(file_path).is_file():
        print("\nDownloading %s" % file_path)
        r = requests.get(
            "https://tiatoolbox.dcs.warwick.ac.uk/testdata/models/CMU-mask.png"
        )
        with open(file_path, "wb") as f:
            f.write(r.content)
    else:
        print("\nSkipping %s" % file_path)

    return file_path


@pytest.fixture(scope="session")
def _sample_wsi_dict(tmpdir_factory):
    """Sample pytest fixture for torch wsi dataset.
    Download svs image for pytest.

    """
    file_name_dict = {
        'wsi1_8k_8k_svs' : 'wsi1_8k_8k.svs',
        'wsi1_8k_8k_jp2' : 'wsi1_8k_8k.jp2',
        'wsi1_8k_8k_jpg' : 'wsi1_8k_8k.jpg',
        'wsi2_4k_4k_svs' : 'wsi2_4k_4k.svs',
        'wsi2_4k_4k_jp2' : 'wsi2_4k_4k.jp2',
        'wsi2_4k_4k_jpg' : 'wsi2_4k_4k.jpg',
        'wsi2_4k_4k_msk' : 'wsi2_4k_4k.mask.png',
<<<<<<< HEAD
=======
        'wsi2_4k_4k_pred' : 'wsi2_4k_4k.pred.dat',
>>>>>>> e6cfaa18
    }

    info_dict = {}
    URL_HOME = 'https://tiatoolbox.dcs.warwick.ac.uk/testdata/models/new'
    for file_code, file_name in file_name_dict.items():
        file_path = tmpdir_factory.mktemp("data").join(file_name)
        if not pathlib.Path(file_path).is_file():
            print("\nDownloading %s" % file_path)
            r = requests.get(
                '%s/%s' % (URL_HOME, file_name)
            )
            with open(file_path, "wb") as f:
                f.write(r.content)
        else:
            print("\nSkipping %s" % file_path)
        info_dict[file_code] = file_path
    return info_dict<|MERGE_RESOLUTION|>--- conflicted
+++ resolved
@@ -661,10 +661,7 @@
         'wsi2_4k_4k_jp2' : 'wsi2_4k_4k.jp2',
         'wsi2_4k_4k_jpg' : 'wsi2_4k_4k.jpg',
         'wsi2_4k_4k_msk' : 'wsi2_4k_4k.mask.png',
-<<<<<<< HEAD
-=======
         'wsi2_4k_4k_pred' : 'wsi2_4k_4k.pred.dat',
->>>>>>> e6cfaa18
     }
 
     info_dict = {}
