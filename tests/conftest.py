--- conflicted
+++ resolved
@@ -303,32 +303,6 @@
     Download svs image for pytest.
 
     """
-<<<<<<< HEAD
-    file_name_dict = {
-        "wsi1_8k_8k_svs": "wsi1_8k_8k.svs",
-        "wsi1_8k_8k_jp2": "wsi1_8k_8k.jp2",
-        "wsi1_8k_8k_jpg": "wsi1_8k_8k.jpg",
-        "wsi2_4k_4k_svs": "wsi2_4k_4k.svs",
-        "wsi2_4k_4k_jp2": "wsi2_4k_4k.jp2",
-        "wsi2_4k_4k_jpg": "wsi2_4k_4k.jpg",
-        "wsi2_4k_4k_msk": "wsi2_4k_4k.mask.png",
-        "wsi2_4k_4k_pred": "wsi2_4k_4k.pred.dat",
-    }
-
-    info_dict = {}
-    URL_HOME = "https://tiatoolbox.dcs.warwick.ac.uk/testdata/models/new"
-    for file_code, file_name in file_name_dict.items():
-        file_path = tmpdir_factory.mktemp("data").join(file_name)
-        if not pathlib.Path(file_path).is_file():
-            print(f"\nDownloading {file_path}")
-            r = requests.get("%s/%s" % (URL_HOME, file_name))
-            with open(file_path, "wb") as f:
-                f.write(r.content)
-        else:
-            print(f"\nSkipping {file_path}")
-        info_dict[file_code] = file_path
-    return info_dict
-=======
     file_names = [
         "wsi1_8k_8k_svs",
         "wsi1_8k_8k_jp2",
@@ -343,5 +317,4 @@
         "wsi3_20k_20k_pred",
         "wsi4_4k_4k_pred"
     ]
-    return {name: remote_sample(name) for name in file_names}
->>>>>>> dc557461
+    return {name: remote_sample(name) for name in file_names}