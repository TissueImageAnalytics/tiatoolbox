<<<<<<< HEAD
"""Test for tileserver."""
=======
"""Tests for tileserver."""
import json
>>>>>>> 54a6803d
import pathlib
import urllib
from pathlib import Path, PureWindowsPath
from typing import List, Union

import joblib
import numpy as np
import pytest
from matplotlib import colormaps
from shapely.geometry import LineString, Polygon
from shapely.geometry.point import Point

from tests.test_annotation_stores import cell_polygon
from tests.test_utils import make_simple_dat
from tiatoolbox.annotation import Annotation, AnnotationStore, SQLiteStore
from tiatoolbox.cli.common import cli_name
from tiatoolbox.utils import imread, imwrite
from tiatoolbox.visualization import TileServer
from tiatoolbox.wsicore import WSIReader


def safe_str(name):
    """Make a name safe for use in a URL."""
    return urllib.parse.quote(str(PureWindowsPath(name)), safe="")


def setup_app(client):
    """Setup the app for testing."""
    client.get("/tileserver/session_id")
    # get the "session_id" cookie
    return client.get_cookie("session_id").value


@pytest.fixture(scope="session")
def cell_grid() -> List[Polygon]:
    """Generate a grid of fake cell boundary polygon annotations."""
    np.random.seed(0)
    return [
        cell_polygon(((i + 0.5) * 100, (j + 0.5) * 100)) for i, j in np.ndindex(5, 5)
    ]


@pytest.fixture(scope="session")
def points_grid(spacing=60) -> List[Point]:
    """Generate a grid of fake point annotations."""
    np.random.seed(0)
    return [Point((600 + i * spacing, 600 + j * spacing)) for i, j in np.ndindex(7, 7)]


@pytest.fixture(scope="session")
def fill_store(cell_grid, points_grid):
    """Factory fixture to fill stores with test data."""

    def _fill_store(
        store_class: AnnotationStore,
        path: Union[str, pathlib.Path],
    ):
        """Fills store with random variety of annotations."""
        store = store_class(path)

        cells = [
            Annotation(cell, {"type": "cell", "prob": np.random.rand(1)[0]})
            for cell in cell_grid
        ]
        points = [
            Annotation(point, {"type": "pt", "prob": np.random.rand(1)[0]})
            for point in points_grid
        ]
        lines = [
            Annotation(
<<<<<<< HEAD
                LineString((x, x + 500) for x in range(100, 400, 10)),
                {"type": "line", "prob": 0.75},
            ),
=======
                LineString(((x, x + 500) for x in range(100, 400, 10))),
                {"type": "line", "prob": 0.75, "other_prop": "foo"},
            )
>>>>>>> 54a6803d
        ]

        annotations = cells + points + lines
        keys = store.append_many(annotations)
        return keys, store

    return _fill_store


@pytest.fixture()
def app(remote_sample, tmp_path) -> TileServer:
    """Create a testing TileServer WSGI app."""
    # Make a low-res .jpg of the right shape to be used as
    # a low-res overlay.
    sample_svs = Path(remote_sample("svs-1-small"))
    wsi = WSIReader.open(sample_svs)
    thumb = wsi.slide_thumbnail()
    thumb_path = tmp_path / "thumb.jpg"
    imwrite(thumb_path, thumb)

    sample_store = Path(remote_sample("annotation_store_svs_1"))
    store = SQLiteStore(sample_store)
    geo_path = tmp_path / "test.geojson"
    store.to_geojson(geo_path)
    store.commit()
    store.close()

    # make tileserver with layers representing all the types
    # of things it should be able to handle
    app = TileServer(
        "Testing TileServer",
        {
            "slide": str(Path(sample_svs)),
            "tile": str(thumb_path),
            "im_array": np.zeros(wsi.slide_dimensions(1.25, "power"), dtype=np.uint8).T,
            "overlay": str(sample_store),
            "store_geojson": tmp_path / "test.geojson",
        },
    )
    app.config.from_mapping({"TESTING": True})

    return app


@pytest.fixture()
def app_alt(fill_store) -> TileServer:
    """Create a testing TileServer WSGI app, with a different setup."""
    sample_slide = WSIReader.open(np.zeros((1000, 1000, 3), dtype=np.uint8))
    _, sample_store = fill_store(SQLiteStore, ":memory:")
    sample_store.append(
        Annotation(
            Polygon([(0, 0), (0, 10), (10, 10), (10, 0)]),
            {"prob": 0.5},
        )
    )

    # make tileserver with simple artificial layers
    app = TileServer(
        "Testing TileServer",
        [
            sample_slide,
            sample_store,
        ],
    )
    app.config.from_mapping({"TESTING": True})

    return app


@pytest.fixture()
def empty_app() -> TileServer:
    """Create a testing TileServer WSGI app with no layers."""
    app = TileServer(
        "Testing TileServer",
        {},
    )
    app.config.from_mapping({"TESTING": True})

    return app


def layer_get_tile(app, layer) -> None:
    """Get a single tile and check the status code and content type."""
    with app.test_client() as client:
        response = client.get(
            f"/tileserver/layer/{layer}/default/zoomify/TileGroup0/0-0-0@1x.jpg"
        )
        assert response.status_code == 200
        assert response.content_type == "image/webp"


def test_get_tile(app):
<<<<<<< HEAD
    """Do test on each layer."""
    layer_get_tile(app, "layer-0")
    layer_get_tile(app, "layer-1")
    layer_get_tile(app, "layer-2")
    layer_get_tile(app, "layer-3")
    layer_get_tile(app, "layer-4")
=======
    """do test on each layer"""
    layer_get_tile(app, "slide")
    layer_get_tile(app, "tile")
    layer_get_tile(app, "im_array")
    layer_get_tile(app, "store_geojson")
    layer_get_tile(app, "overlay")
>>>>>>> 54a6803d


def layer_get_tile_404(app, layer) -> None:
    """Request a tile with an index."""
    with app.test_client() as client:
        response = client.get(
            f"/tileserver/layer/{layer}/default/zoomify/TileGroup0/10-0-0@1x.jpg"
        )
        assert response.status_code == 404
        assert response.get_data(as_text=True) == "Tile not found"


def test_get_tile_404(app):
<<<<<<< HEAD
    """Do test on each layer."""
    layer_get_tile_404(app, "layer-0")
    layer_get_tile_404(app, "layer-1")
    layer_get_tile_404(app, "layer-2")
    layer_get_tile_404(app, "layer-3")
    layer_get_tile_404(app, "layer-4")
=======
    """do test on each layer"""
    layer_get_tile_404(app, "slide")
    layer_get_tile_404(app, "tile")
    layer_get_tile_404(app, "im_array")
    layer_get_tile_404(app, "store_geojson")
    layer_get_tile_404(app, "overlay")
>>>>>>> 54a6803d


def test_get_tile_layer_key_error(app) -> None:
    """Request a tile with an invalid layer key."""
    with app.test_client() as client:
        response = client.get(
            "/tileserver/layer/foo/default/zoomify/TileGroup0/0-0-0@1x.jpg"
        )
        assert response.status_code == 404
        assert response.get_data(as_text=True) == "Layer not found"


def test_get_index(app) -> None:
    """Get the index page and check that it is HTML."""
    with app.test_client() as client:
        response = client.get("/")
        assert response.status_code == 200
        assert response.content_type == "text/html; charset=utf-8"


def test_create_with_dict(sample_svs):
    """Test initializing with layers dict."""
    wsi = WSIReader.open(Path(sample_svs))

    app = TileServer(
        "Testing TileServer",
        {"Test": wsi},
    )
    app.config.from_mapping({"TESTING": True})
    with app.test_client() as client:
        response = client.get(
            "/tileserver/layer/Test/default/zoomify/TileGroup0/0-0-0@1x.jpg"
        )
        assert response.status_code == 200
        assert response.content_type == "image/webp"


def test_cli_name_multiple_flag():
    """Test cli_name multiple flag."""

    @cli_name()
    def dummy_fn():
        """It is empty because it's a dummy function."""

    assert "Multiple" not in dummy_fn.__click_params__[0].help

    @cli_name(multiple=True)
    def dummy_fn():
        """It is empty because it's a dummy function."""

    assert "Multiple" in dummy_fn.__click_params__[0].help


def test_get_session_id(app):
    """Test session_id endpoint."""
    with app.test_client() as client:
        response = client.get("/tileserver/session_id")
        assert response.status_code == 200
        assert response.content_type == "text/html; charset=utf-8"


def test_color_prop(app):
    """Test endpoint to change property to color by."""
    with app.test_client() as client:
        response = client.put(
            "/tileserver/color_prop", data={"prop": json.dumps("test_prop")}
        )
        assert response.status_code == 200
        assert response.content_type == "text/html; charset=utf-8"
        # check that the color prop has been correctly set
        assert app.pyramids["default"]["overlay"].renderer.score_prop == "test_prop"

        # test corresponding get
        response = client.get("/tileserver/color_prop")
        assert response.status_code == 200
        assert response.content_type == "application/json"
        assert response.get_json() == "test_prop"

        response = client.put("/tileserver/color_prop", data={"prop": json.dumps(None)})
        assert app.pyramids["default"]["overlay"].renderer.score_prop is None


def test_change_slide(app, remote_sample):
    """Test changing slide."""
    slide_path = remote_sample("svs-1-small")
    slide_path2 = remote_sample("wsi2_4k_4k_jpg")
    with app.test_client() as client:
        response = client.put(
            "/tileserver/slide", data={"slide_path": safe_str(slide_path)}
        )
        assert response.status_code == 200
        assert response.content_type == "text/html; charset=utf-8"
        # check that the slide has been correctly changed
        layer = app.pyramids["default"]["slide"]
        assert layer.wsi.info.file_path == slide_path

        response = client.put(
            "/tileserver/slide", data={"slide_path": safe_str(slide_path2)}
        )
        # check that the slide has been correctly changed
        layer = app.layers["default"]["slide"]
        assert layer.info.file_path == slide_path2

        # test corresponding get
        response = client.get("/tileserver/slide")
        assert response.status_code == 200
        assert response.content_type == "application/json"
        info = layer.info.as_dict()
        assert response.get_json()["file_path"] == str(info["file_path"])


def test_change_cmap(app):
    """Test changing colormap."""
    with app.test_client() as client:
        response = client.put("/tileserver/cmap", data={"cmap": json.dumps("Reds")})
        assert response.status_code == 200
        assert response.content_type == "text/html; charset=utf-8"
        # check that the colormap has been correctly changed
        layer = app.pyramids["default"]["overlay"]
        assert layer.renderer.mapper(0.5) == colormaps["Reds"](0.5)

        # None should use default jet colormap
        response = client.put("/tileserver/cmap", data={"cmap": json.dumps(None)})
        assert layer.renderer.mapper(0.5) == colormaps["jet"](0.5)

        cdict = {"type1": [1, 0, 0], "type2": [0, 1, 0]}
        response = client.put("/tileserver/cmap", data={"cmap": json.dumps(cdict)})
        assert layer.renderer.mapper("type2") == [0, 1, 0]

        # test corresponding get
        response = client.get("/tileserver/cmap")
        assert response.status_code == 200
        assert response.content_type == "application/json"
        assert response.json == cdict


def test_load_save_annotations(app, tmp_path):
    """Test loading and saving annotations."""
    data = make_simple_dat()
    joblib.dump(data, tmp_path / "test.dat")
    with app.test_client() as client:
        num_annotations = len(app.pyramids["default"]["overlay"].store)
        response = client.put(
            "/tileserver/annotations",
            data={
                "file_path": safe_str(tmp_path / "test.dat"),
                "model_mpp": json.dumps(0.5),
            },
        )
        assert response.status_code == 200
        assert response.content_type == "text/html; charset=utf-8"
        assert set(json.loads(response.data)) == {0, 1, 2, 3, 4}
        # check that the extra 2 annotations have been correctly loaded
        assert len(app.pyramids["default"]["overlay"].store) == num_annotations + 2

        response = client.post(
            "/tileserver/commit", data={"save_path": json.dumps(None)}
        )

    # check that the annotations have been correctly saved
    store = SQLiteStore(app.pyramids["default"]["overlay"].store.path)
    assert len(store) == num_annotations + 2


def test_load_annotations_empty(empty_app, tmp_path, remote_sample):
    """Test loading annotations when no annotations are present."""
    data = make_simple_dat()
    joblib.dump(data, tmp_path / "test.dat")
    with empty_app.test_client() as client:
        session_id = setup_app(client)
        response = client.put(
            "/tileserver/slide",
            data={"slide_path": safe_str(remote_sample("svs-1-small"))},
        )
        assert response.status_code == 200
        response = client.put(
            "/tileserver/annotations",
            data={
                "file_path": safe_str(tmp_path / "test.dat"),
                "model_mpp": json.dumps(0.5),
            },
        )
        assert response.status_code == 200
        assert response.content_type == "text/html; charset=utf-8"
        assert set(json.loads(response.data)) == {0, 1}
        # check that the 2 annotations have been correctly loaded
        assert len(empty_app.pyramids[session_id]["overlay"].store) == 2

        # test corresponding get
        response = client.get(
            "/tileserver/annotations/",
            data={
                "bounds": json.dumps([0, 0, 30000, 30000]),
                "where": json.dumps(None),
            },
        )
        assert response.status_code == 200
        assert response.content_type == "application/json"
        assert len(json.loads(response.data)) == 2


def test_change_overlay(empty_app, tmp_path, remote_sample):
    """Test changing overlay."""
    sample_store = Path(remote_sample("annotation_store_svs_1"))
    store = SQLiteStore(sample_store)
    num_annotations = len(store)
    geo_path = tmp_path / "test.geojson"
    store.to_geojson(geo_path)
    store.commit()
    store.close()
    overlay_path = remote_sample("svs-1-small")
    with empty_app.test_client() as client:
        session_id = setup_app(client)
        response = client.put(
            "/tileserver/slide",
            data={"slide_path": safe_str(remote_sample("svs-1-small"))},
        )
        assert response.status_code == 200
        response = client.put(
            "/tileserver/overlay", data={"overlay_path": safe_str(geo_path)}
        )
        assert response.status_code == 200
        assert response.content_type == "text/html; charset=utf-8"
        # check that the annotations have been correctly loaded
        assert len(empty_app.pyramids[session_id]["overlay"].store) == num_annotations

        # reset tileserver and load overlay from .db instead
        response = client.put(f"tileserver/reset/{session_id}")
        session_id = setup_app(client)
        response = client.put(
            "/tileserver/slide",
            data={"slide_path": safe_str(remote_sample("svs-1-small"))},
        )
        assert response.status_code == 200
        response = client.put(
            "/tileserver/overlay", data={"overlay_path": safe_str(geo_path)}
        )
        assert response.status_code == 200
        assert response.content_type == "text/html; charset=utf-8"
        assert set(json.loads(response.data)) == {0, 1, 2, 3, 4}
        # check that the annotations have been correctly loaded
        assert len(empty_app.pyramids[session_id]["overlay"].store) == num_annotations

        # add another image layer
        response = client.put(
            "/tileserver/overlay", data={"overlay_path": safe_str(overlay_path)}
        )
        assert response.status_code == 200
        assert response.content_type == "text/html; charset=utf-8"
        # check that the overlay has been correctly added
        lname = f"layer{len(empty_app.pyramids[session_id])-1}"
        layer = empty_app.pyramids[session_id][lname]
        assert layer.wsi.info.file_path == overlay_path

        # replace existing store overlay
        response = client.put(
            "/tileserver/overlay", data={"overlay_path": safe_str(sample_store)}
        )
        # check that the correct store has been loaded
        store_path = empty_app.pyramids[session_id]["overlay"].store.path
        assert SQLiteStore._connection_to_path(store_path) == sample_store

        # test corresponding get
        response = client.get("/tileserver/overlay")
        assert response.status_code == 200
        assert response.content_type == "application/json"
        assert json.loads(response.data) == str(sample_store)

        # add a .jpg overlay
        response = client.put(f"tileserver/reset/{session_id}")
        session_id = setup_app(client)
        response = client.put(
            "/tileserver/slide",
            data={"slide_path": safe_str(remote_sample("wsi2_4k_4k_svs"))},
        )
        jpg_path = remote_sample("wsi2_4k_4k_jpg")
        response = client.put(
            "/tileserver/overlay", data={"overlay_path": safe_str(jpg_path)}
        )
        # check that the overlay has been correctly added
        lname = f"layer{len(empty_app.pyramids[session_id])-1}"
        layer = empty_app.pyramids[session_id][lname]
        assert np.all(layer.wsi.img == imread(jpg_path))

        # add an overlay from a .dat file
        data = make_simple_dat()
        joblib.dump(data, tmp_path / "test.dat")
        response = client.put(
            "/tileserver/overlay",
            data={"overlay_path": safe_str(tmp_path / "test.dat")},
        )
        assert set(json.loads(response.data)) == {0, 1}

        # add a .tiff overlay
        response = client.put(
            "/tileserver/slide", data=safe_str(remote_sample("svs-1-small"))
        )
        tiff_path = remote_sample("tiled-tiff-1-small-jpeg")
        response = client.put(
            "/tileserver/overlay", data={"overlay_path": safe_str(tiff_path)}
        )
        # check that the overlay has been correctly added
        lname = f"layer{len(empty_app.pyramids[session_id])-1}"
        layer = empty_app.pyramids[session_id][lname]
        assert layer.wsi.info.file_path == tiff_path


def test_commit(empty_app, tmp_path, remote_sample):
    """Test committing annotations."""
    data = make_simple_dat()
    joblib.dump(data, tmp_path / "test.dat")
    with empty_app.test_client() as client:
        setup_app(client)
        response = client.put(
            "/tileserver/slide",
            data={"slide_path": safe_str(remote_sample("svs-1-small"))},
        )
        assert response.status_code == 200

        # try to commit now - should return "nothing to save"
        response = client.post(
            "/tileserver/commit", data={"save_path": safe_str(tmp_path / "test.db")}
        )
        assert response.status_code == 200
        assert response.content_type == "text/html; charset=utf-8"
        assert response.data == b"nothing to save"

        response = client.put(
            "/tileserver/overlay",
            data={"overlay_path": safe_str(tmp_path / "test.dat")},
        )
        assert response.status_code == 200
        # commit the changes
        response = client.post(
            "/tileserver/commit", data={"save_path": safe_str(tmp_path / "test.db")}
        )

    # check that the annotations have been correctly saved
    store = SQLiteStore(tmp_path / "test.db")
    assert len(store) == 2


def test_update_renderer(app):
    """Test updating renderer."""
    with app.test_client() as client:
        response = client.put("/tileserver/renderer/edge_thickness", data={"val": 5})
        assert response.status_code == 200
        assert response.content_type == "text/html; charset=utf-8"
        # check that the renderer has been correctly updated
        assert app.pyramids["default"]["overlay"].renderer.edge_thickness == 5

        # test corresponding get
        response = client.get("/tileserver/renderer/edge_thickness")
        assert response.status_code == 200
        assert response.content_type == "application/json"
        assert json.loads(response.data) == 5

        response = client.put("/tileserver/renderer/blur_radius", data={"val": 5})
        assert app.pyramids["default"]["overlay"].renderer.blur_radius == 5
        assert app.overlaps["default"] == int(5 * 1.5)

        response = client.put(
            "/tileserver/renderer/where", data={"val": json.dumps(None)}
        )
        assert app.pyramids["default"]["overlay"].renderer.where is None
        response = client.put(
            "/tileserver/renderer/where", data={"val": json.dumps("None")}
        )
        assert app.pyramids["default"]["overlay"].renderer.where is None


def test_secondary_cmap(app):
    """Test secondary cmap."""
    with app.test_client() as client:
        response = client.put(
            "/tileserver/secondary_cmap",
            data={"type_id": json.dumps(0), "prop": "prob", "cmap": json.dumps("Reds")},
        )
        assert response.status_code == 200
        assert response.content_type == "text/html; charset=utf-8"
        # check that the renderer has been correctly updated
        layer = app.pyramids["default"]["overlay"]
        assert layer.renderer.secondary_cmap["type"] == 0
        assert layer.renderer.secondary_cmap["score_prop"] == "prob"
        assert layer.renderer.secondary_cmap["mapper"](0.5) == colormaps["Reds"](0.5)

        # test corresponding get
        response = client.get("/tileserver/secondary_cmap")
        assert response.status_code == 200
        assert response.content_type == "application/json"
        assert json.loads(response.data) == {
            "type": 0,
            "score_prop": "prob",
            "mapper": "LinearSegmentedColormap",
        }

        # None should use default jet colormap
        response = client.put(
            "/tileserver/secondary_cmap",
            data={"type_id": json.dumps(0), "prop": "prob", "cmap": json.dumps("None")},
        )
        assert layer.renderer.secondary_cmap["mapper"](0.5) == colormaps["jet"](0.5)

        cdict = {"type1": [1, 0, 0], "type2": [0, 1, 0]}
        response = client.put(
            "/tileserver/secondary_cmap",
            data={"type_id": json.dumps(0), "prop": "type", "cmap": json.dumps(cdict)},
        )
        assert layer.renderer.secondary_cmap["mapper"]("type2") == [0, 1, 0]


def test_get_props(app_alt):
    """Test getting props."""
    with app_alt.test_client() as client:
        response = client.get("/tileserver/prop_names/all")
        assert response.status_code == 200
        assert response.content_type == "text/html; charset=utf-8"
        assert set(json.loads(response.data)) == {"prob", "type", "other_prop"}

        response = client.get("/tileserver/prop_names/'cell'")
        assert set(json.loads(response.data)) == {"prob", "type"}


def test_get_property_values(app):
    """Test getting property values."""
    with app.test_client() as client:
        response = client.get("/tileserver/prop_values/type/all")
        assert response.status_code == 200
        assert response.content_type == "text/html; charset=utf-8"
        assert set(json.loads(response.data)) == {0, 1, 2, 3, 4}

    with app.test_client() as client:
        response = client.get("/tileserver/prop_values/type/1")
        assert response.status_code == 200
        assert response.content_type == "text/html; charset=utf-8"
        # the only value of property 'type' for annotations of type 1 is 1
        assert set(json.loads(response.data)) == {1}


def test_get_property_values_no_overlay(empty_app):
    """Test getting property values when no overlay is present."""
    with empty_app.test_client() as client:
        setup_app(client)
        response = client.get("/tileserver/prop_values/type/all")
        assert response.status_code == 200
        assert response.content_type == "text/html; charset=utf-8"
        assert json.loads(response.data) == []


def test_reset(app_alt):
    """Test resetting tileserver."""
    with app_alt.test_client() as client:
        session_id = setup_app(client)
        response = client.put(f"/tileserver/reset/{session_id}")
        assert response.status_code == 200
        assert response.content_type == "text/html; charset=utf-8"
        # check that the tileserver has been correctly reset
        assert len(app_alt.pyramids) == 0
        assert app_alt.layers == {}


def test_no_ann_layer(empty_app, remote_sample):
    """Test doing something needing annotation layer when none exists."""
    with empty_app.test_client() as client:
        setup_app(client)
        client.put(
            "/tileserver/slide",
            data={"slide_path": safe_str(remote_sample("svs-1-small"))},
        )
        with pytest.raises(ValueError, match="No annotation layer found."):
            client.get("/tileserver/prop_names/all")<|MERGE_RESOLUTION|>--- conflicted
+++ resolved
@@ -1,9 +1,5 @@
-<<<<<<< HEAD
 """Test for tileserver."""
-=======
-"""Tests for tileserver."""
 import json
->>>>>>> 54a6803d
 import pathlib
 import urllib
 from pathlib import Path, PureWindowsPath
@@ -74,15 +70,9 @@
         ]
         lines = [
             Annotation(
-<<<<<<< HEAD
                 LineString((x, x + 500) for x in range(100, 400, 10)),
-                {"type": "line", "prob": 0.75},
+                {"type": "line", "prob": 0.75, "other_prop": "foo"},
             ),
-=======
-                LineString(((x, x + 500) for x in range(100, 400, 10))),
-                {"type": "line", "prob": 0.75, "other_prop": "foo"},
-            )
->>>>>>> 54a6803d
         ]
 
         annotations = cells + points + lines
@@ -136,7 +126,7 @@
         Annotation(
             Polygon([(0, 0), (0, 10), (10, 10), (10, 0)]),
             {"prob": 0.5},
-        )
+        ),
     )
 
     # make tileserver with simple artificial layers
@@ -168,63 +158,45 @@
     """Get a single tile and check the status code and content type."""
     with app.test_client() as client:
         response = client.get(
-            f"/tileserver/layer/{layer}/default/zoomify/TileGroup0/0-0-0@1x.jpg"
+            f"/tileserver/layer/{layer}/default/zoomify/TileGroup0/0-0-0@1x.jpg",
         )
         assert response.status_code == 200
         assert response.content_type == "image/webp"
 
 
 def test_get_tile(app):
-<<<<<<< HEAD
-    """Do test on each layer."""
-    layer_get_tile(app, "layer-0")
-    layer_get_tile(app, "layer-1")
-    layer_get_tile(app, "layer-2")
-    layer_get_tile(app, "layer-3")
-    layer_get_tile(app, "layer-4")
-=======
-    """do test on each layer"""
+    """Test on each layer."""
     layer_get_tile(app, "slide")
     layer_get_tile(app, "tile")
     layer_get_tile(app, "im_array")
     layer_get_tile(app, "store_geojson")
     layer_get_tile(app, "overlay")
->>>>>>> 54a6803d
 
 
 def layer_get_tile_404(app, layer) -> None:
     """Request a tile with an index."""
     with app.test_client() as client:
         response = client.get(
-            f"/tileserver/layer/{layer}/default/zoomify/TileGroup0/10-0-0@1x.jpg"
+            f"/tileserver/layer/{layer}/default/zoomify/TileGroup0/10-0-0@1x.jpg",
         )
         assert response.status_code == 404
         assert response.get_data(as_text=True) == "Tile not found"
 
 
 def test_get_tile_404(app):
-<<<<<<< HEAD
-    """Do test on each layer."""
-    layer_get_tile_404(app, "layer-0")
-    layer_get_tile_404(app, "layer-1")
-    layer_get_tile_404(app, "layer-2")
-    layer_get_tile_404(app, "layer-3")
-    layer_get_tile_404(app, "layer-4")
-=======
-    """do test on each layer"""
+    """Test on each layer."""
     layer_get_tile_404(app, "slide")
     layer_get_tile_404(app, "tile")
     layer_get_tile_404(app, "im_array")
     layer_get_tile_404(app, "store_geojson")
     layer_get_tile_404(app, "overlay")
->>>>>>> 54a6803d
 
 
 def test_get_tile_layer_key_error(app) -> None:
     """Request a tile with an invalid layer key."""
     with app.test_client() as client:
         response = client.get(
-            "/tileserver/layer/foo/default/zoomify/TileGroup0/0-0-0@1x.jpg"
+            "/tileserver/layer/foo/default/zoomify/TileGroup0/0-0-0@1x.jpg",
         )
         assert response.status_code == 404
         assert response.get_data(as_text=True) == "Layer not found"
@@ -249,7 +221,7 @@
     app.config.from_mapping({"TESTING": True})
     with app.test_client() as client:
         response = client.get(
-            "/tileserver/layer/Test/default/zoomify/TileGroup0/0-0-0@1x.jpg"
+            "/tileserver/layer/Test/default/zoomify/TileGroup0/0-0-0@1x.jpg",
         )
         assert response.status_code == 200
         assert response.content_type == "image/webp"
@@ -283,7 +255,8 @@
     """Test endpoint to change property to color by."""
     with app.test_client() as client:
         response = client.put(
-            "/tileserver/color_prop", data={"prop": json.dumps("test_prop")}
+            "/tileserver/color_prop",
+            data={"prop": json.dumps("test_prop")},
         )
         assert response.status_code == 200
         assert response.content_type == "text/html; charset=utf-8"
@@ -306,7 +279,8 @@
     slide_path2 = remote_sample("wsi2_4k_4k_jpg")
     with app.test_client() as client:
         response = client.put(
-            "/tileserver/slide", data={"slide_path": safe_str(slide_path)}
+            "/tileserver/slide",
+            data={"slide_path": safe_str(slide_path)},
         )
         assert response.status_code == 200
         assert response.content_type == "text/html; charset=utf-8"
@@ -315,7 +289,8 @@
         assert layer.wsi.info.file_path == slide_path
 
         response = client.put(
-            "/tileserver/slide", data={"slide_path": safe_str(slide_path2)}
+            "/tileserver/slide",
+            data={"slide_path": safe_str(slide_path2)},
         )
         # check that the slide has been correctly changed
         layer = app.layers["default"]["slide"]
@@ -374,7 +349,8 @@
         assert len(app.pyramids["default"]["overlay"].store) == num_annotations + 2
 
         response = client.post(
-            "/tileserver/commit", data={"save_path": json.dumps(None)}
+            "/tileserver/commit",
+            data={"save_path": json.dumps(None)},
         )
 
     # check that the annotations have been correctly saved
@@ -437,7 +413,8 @@
         )
         assert response.status_code == 200
         response = client.put(
-            "/tileserver/overlay", data={"overlay_path": safe_str(geo_path)}
+            "/tileserver/overlay",
+            data={"overlay_path": safe_str(geo_path)},
         )
         assert response.status_code == 200
         assert response.content_type == "text/html; charset=utf-8"
@@ -453,7 +430,8 @@
         )
         assert response.status_code == 200
         response = client.put(
-            "/tileserver/overlay", data={"overlay_path": safe_str(geo_path)}
+            "/tileserver/overlay",
+            data={"overlay_path": safe_str(geo_path)},
         )
         assert response.status_code == 200
         assert response.content_type == "text/html; charset=utf-8"
@@ -463,7 +441,8 @@
 
         # add another image layer
         response = client.put(
-            "/tileserver/overlay", data={"overlay_path": safe_str(overlay_path)}
+            "/tileserver/overlay",
+            data={"overlay_path": safe_str(overlay_path)},
         )
         assert response.status_code == 200
         assert response.content_type == "text/html; charset=utf-8"
@@ -474,7 +453,8 @@
 
         # replace existing store overlay
         response = client.put(
-            "/tileserver/overlay", data={"overlay_path": safe_str(sample_store)}
+            "/tileserver/overlay",
+            data={"overlay_path": safe_str(sample_store)},
         )
         # check that the correct store has been loaded
         store_path = empty_app.pyramids[session_id]["overlay"].store.path
@@ -495,7 +475,8 @@
         )
         jpg_path = remote_sample("wsi2_4k_4k_jpg")
         response = client.put(
-            "/tileserver/overlay", data={"overlay_path": safe_str(jpg_path)}
+            "/tileserver/overlay",
+            data={"overlay_path": safe_str(jpg_path)},
         )
         # check that the overlay has been correctly added
         lname = f"layer{len(empty_app.pyramids[session_id])-1}"
@@ -513,11 +494,13 @@
 
         # add a .tiff overlay
         response = client.put(
-            "/tileserver/slide", data=safe_str(remote_sample("svs-1-small"))
+            "/tileserver/slide",
+            data=safe_str(remote_sample("svs-1-small")),
         )
         tiff_path = remote_sample("tiled-tiff-1-small-jpeg")
         response = client.put(
-            "/tileserver/overlay", data={"overlay_path": safe_str(tiff_path)}
+            "/tileserver/overlay",
+            data={"overlay_path": safe_str(tiff_path)},
         )
         # check that the overlay has been correctly added
         lname = f"layer{len(empty_app.pyramids[session_id])-1}"
@@ -539,7 +522,8 @@
 
         # try to commit now - should return "nothing to save"
         response = client.post(
-            "/tileserver/commit", data={"save_path": safe_str(tmp_path / "test.db")}
+            "/tileserver/commit",
+            data={"save_path": safe_str(tmp_path / "test.db")},
         )
         assert response.status_code == 200
         assert response.content_type == "text/html; charset=utf-8"
@@ -552,7 +536,8 @@
         assert response.status_code == 200
         # commit the changes
         response = client.post(
-            "/tileserver/commit", data={"save_path": safe_str(tmp_path / "test.db")}
+            "/tileserver/commit",
+            data={"save_path": safe_str(tmp_path / "test.db")},
         )
 
     # check that the annotations have been correctly saved
@@ -580,11 +565,13 @@
         assert app.overlaps["default"] == int(5 * 1.5)
 
         response = client.put(
-            "/tileserver/renderer/where", data={"val": json.dumps(None)}
+            "/tileserver/renderer/where",
+            data={"val": json.dumps(None)},
         )
         assert app.pyramids["default"]["overlay"].renderer.where is None
         response = client.put(
-            "/tileserver/renderer/where", data={"val": json.dumps("None")}
+            "/tileserver/renderer/where",
+            data={"val": json.dumps("None")},
         )
         assert app.pyramids["default"]["overlay"].renderer.where is None
 
