--- conflicted
+++ resolved
@@ -1,75 +1,17 @@
 """Tests for tileserver."""
-import pathlib
 from pathlib import Path
-from typing import List, Union
 
 import numpy as np
 import pytest
-from shapely.geometry import LineString, Polygon
-from shapely.geometry.point import Point
 
-<<<<<<< HEAD
-from tests.test_annotation_stores import cell_polygon
-from tiatoolbox.annotation.storage import Annotation, AnnotationStore, SQLiteStore
-=======
->>>>>>> 9b3d3b18
 from tiatoolbox.cli.common import cli_name
 from tiatoolbox.utils.misc import imwrite
 from tiatoolbox.visualization.tileserver import TileServer
 from tiatoolbox.wsicore.wsireader import WSIReader
 
 
-@pytest.fixture(scope="session")
-def cell_grid() -> List[Polygon]:
-    """Generate a grid of fake cell boundary polygon annotations."""
-    np.random.seed(0)
-    return [
-        cell_polygon(((i + 0.5) * 100, (j + 0.5) * 100)) for i, j in np.ndindex(5, 5)
-    ]
-
-
-@pytest.fixture(scope="session")
-def points_grid(spacing=60) -> List[Point]:
-    """Generate a grid of fake point annotations."""
-    np.random.seed(0)
-    return [Point((600 + i * spacing, 600 + j * spacing)) for i, j in np.ndindex(7, 7)]
-
-
-@pytest.fixture(scope="session")
-def fill_store(cell_grid, points_grid):
-    """Factory fixture to fill stores with test data."""
-
-    def _fill_store(
-        store_class: AnnotationStore,
-        path: Union[str, pathlib.Path],
-    ):
-        """Fills store with random variety of annotations."""
-        store = store_class(path)
-
-        cells = [
-            Annotation(cell, {"type": "cell", "prob": np.random.rand(1)[0]})
-            for cell in cell_grid
-        ]
-        points = [
-            Annotation(point, {"type": "pt", "prob": np.random.rand(1)[0]})
-            for point in points_grid
-        ]
-        lines = [
-            Annotation(
-                LineString(((x, x + 500) for x in range(100, 400, 10))),
-                {"type": "line", "prob": 0.75},
-            )
-        ]
-
-        annotations = cells + points + lines
-        keys = store.append_many(annotations)
-        return keys, store
-
-    return _fill_store
-
-
 @pytest.fixture()
-def app(sample_ndpi, tmp_path, fill_store) -> TileServer:
+def app(sample_ndpi, tmp_path) -> TileServer:
     """Create a testing TileServer WSGI app."""
 
     # Make a low-res .jpg of the right shape to be used as
@@ -79,22 +21,12 @@
     thumb_path = tmp_path / "thumb.jpg"
     imwrite(thumb_path, thumb)
 
-    _, store = fill_store(SQLiteStore, tmp_path / "test.db")
-    geo_path = tmp_path / "test.geojson"
-    store.to_geojson(geo_path)
-    store.commit()
-    store.close()
-
-    # make tileserver with layers representing all the types
-    # of things it should be able to handle
     app = TileServer(
         "Testing TileServer",
         [
             str(Path(sample_ndpi)),
             str(thumb_path),
             np.zeros(wsi.slide_dimensions(1.25, "power"), dtype=np.uint8).T,
-            tmp_path / "test.geojson",
-            str(tmp_path / "test.db"),
         ],
     )
     app.config.from_mapping({"TESTING": True})
@@ -106,7 +38,7 @@
     with app.test_client() as client:
         response = client.get(f"/layer/{layer}/zoomify/TileGroup0/0-0-0.jpg")
         assert response.status_code == 200
-        assert response.content_type == "image/webp"
+        assert response.content_type == "image/jpeg"
 
 
 def test_get_tile(app):
@@ -114,8 +46,6 @@
     layer_get_tile(app, "layer-0")
     layer_get_tile(app, "layer-1")
     layer_get_tile(app, "layer-2")
-    layer_get_tile(app, "layer-3")
-    layer_get_tile(app, "layer-4")
 
 
 def layer_get_tile_404(app, layer) -> None:
@@ -131,8 +61,6 @@
     layer_get_tile_404(app, "layer-0")
     layer_get_tile_404(app, "layer-1")
     layer_get_tile_404(app, "layer-2")
-    layer_get_tile_404(app, "layer-3")
-    layer_get_tile_404(app, "layer-4")
 
 
 def test_get_tile_layer_key_error(app) -> None:
@@ -163,11 +91,7 @@
     with app.test_client() as client:
         response = client.get("/layer/Test/zoomify/TileGroup0/0-0-0.jpg")
         assert response.status_code == 200
-<<<<<<< HEAD
-        assert response.content_type == "image/webp"
-=======
         assert response.content_type == "image/jpeg"
->>>>>>> 9b3d3b18
 
 
 def test_cli_name_multiple_flag():
