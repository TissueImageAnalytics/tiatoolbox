--- conflicted
+++ resolved
@@ -16,10 +16,9 @@
 from tests.test_utils import make_simple_dat
 from tiatoolbox.annotation import Annotation, AnnotationStore, SQLiteStore
 from tiatoolbox.cli.common import cli_name
-<<<<<<< HEAD
-from tiatoolbox.utils.misc import imread, imwrite
+from tiatoolbox.utils import imread, imwrite
 from tiatoolbox.visualization import TileServer
-from tiatoolbox.wsicore import WSIReader
+from tiatoolbox.wsicore.wsireader import WSIReader
 
 
 def safe_str(name):
@@ -31,11 +30,6 @@
     client.get("/tileserver/session_id")
     # get the "session_id" cookie
     return client.get_cookie("session_id").value
-=======
-from tiatoolbox.utils import imwrite
-from tiatoolbox.visualization.tileserver import TileServer
-from tiatoolbox.wsicore.wsireader import WSIReader
->>>>>>> 1255ec81
 
 
 @pytest.fixture(scope="session")
