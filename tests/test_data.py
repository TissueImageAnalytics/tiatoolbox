"""Tests for handling toolbox remote data."""

import os
import pathlib

import numpy as np
import pytest

from tiatoolbox.data import _fetch_remote_sample, stainnorm_target
from tiatoolbox.wsicore.wsireader import get_wsireader


def test_fetch_sample(tmp_path):
    """Test for fetching sample via code name."""
    # Load a dictionary of sample files data (names and urls)
    # code name retrieved from TOOLBOX_ROOT/data/remote_samples.yaml
    tmp_path = pathlib.Path(tmp_path)
    path = _fetch_remote_sample("stainnorm-source")
    assert os.path.exists(path)
    # Test if corrupted
    get_wsireader(path)

<<<<<<< HEAD
    path = _fetch_remote_sample("wsi1_8k_8k_svs", tmp_path)
    # Assuming Path has no trailing '/'
=======
    path = _fetch_remote_sample("stainnorm-source", tmp_path)
    # assuming Path has no trailing '/'
>>>>>>> e7183986
    assert os.path.exists(path)
    assert str(tmp_path) in str(path)

    # Test not directory path
    test_path = pathlib.Path(f"{tmp_path}/dummy.npy")
    np.save(test_path, np.zeros([3, 3, 3]))
    with pytest.raises(ValueError, match=r".*tmp_path must be a directory.*"):
        path = _fetch_remote_sample("wsi1_8k_8k_svs", test_path)

    # Very tiny so temporary hook here also
    arr = stainnorm_target()
    assert isinstance(arr, np.ndarray)


def test_fetch_sample_skip(tmp_path):
    """Test skipping fetching sample via code name if already downloaded."""
    # Fetch the remote file twice
    tmp_path = pathlib.Path(tmp_path)
    path_a = _fetch_remote_sample("wsi1_8k_8k_svs")
    path_b = _fetch_remote_sample("wsi1_8k_8k_svs")
    assert os.path.exists(path_a)
    assert path_a == path_b
    # Test if corrupted
    get_wsireader(path_a)

    path = _fetch_remote_sample("wsi1_8k_8k_svs", tmp_path)
    # Assuming Path has no trailing '/'
    assert os.path.exists(path)
    assert str(tmp_path) in str(path)

    # Test not directory path
    test_path = pathlib.Path(f"{tmp_path}/dummy.npy")
    np.save(test_path, np.zeros([3, 3, 3]))
    with pytest.raises(ValueError, match=r".*tmp_path must be a directory.*"):
        path = _fetch_remote_sample("wsi1_8k_8k_svs", test_path)

    # Very tiny so temporary hook here also
    arr = stainnorm_target()
    assert isinstance(arr, np.ndarray)

    _ = _fetch_remote_sample("stainnorm-source", tmp_path)<|MERGE_RESOLUTION|>--- conflicted
+++ resolved
@@ -20,13 +20,8 @@
     # Test if corrupted
     get_wsireader(path)
 
-<<<<<<< HEAD
-    path = _fetch_remote_sample("wsi1_8k_8k_svs", tmp_path)
+    path = _fetch_remote_sample("stainnorm-source", tmp_path)
     # Assuming Path has no trailing '/'
-=======
-    path = _fetch_remote_sample("stainnorm-source", tmp_path)
-    # assuming Path has no trailing '/'
->>>>>>> e7183986
     assert os.path.exists(path)
     assert str(tmp_path) in str(path)
 
