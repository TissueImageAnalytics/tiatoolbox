"""Tests for code related to model usage."""

from time import time
import os
import pathlib
import shutil
import cv2
import numpy as np
import pytest
import torch

from tiatoolbox import rcParam
from tiatoolbox.models.abc import ModelABC
from tiatoolbox.models.backbone import get_model
from tiatoolbox.models.classification import CNNPatchModel, CNNPatchPredictor
from tiatoolbox.models.classification.abc import ModelBase
from tiatoolbox.models.dataset import (
<<<<<<< HEAD
    ABCDatasetInfo,
    ABCPatchDataset,
=======
    DatasetInfoABC,
    PatchDatasetABC,
>>>>>>> 26d0a200
    KatherPatchDataset,
    PatchDataset,
    WSIPatchDataset,
    predefined_preproc_func,
)
from tiatoolbox.utils.misc import download_data, unzip_data, imread, imwrite
from tiatoolbox.wsicore.wsireader import get_wsireader


<<<<<<< HEAD
ON_GPU = True
=======
ON_GPU = False
>>>>>>> 26d0a200


def _get_temp_folder_path():
    """Return unique temp folder path"""
    new_dir = os.path.join(
        rcParam["TIATOOLBOX_HOME"], f"test_model_patch_{int(time())}"
    )
    return new_dir


def test_create_backbone():
    """Test for creating backbone."""
    backbones = [
        "alexnet",
        "resnet18",
        "resnet34",
        "resnet50",
        "resnet101",
        "resnext50_32x4d",
        "resnext101_32x8d",
        "wide_resnet50_2",
        "wide_resnet101_2",
        "densenet121",
        "densenet161",
        "densenet169",
        "densenet201",
        "googlenet",
        "mobilenet_v2",
        "mobilenet_v3_large",
        "mobilenet_v3_small",
    ]
    for backbone in backbones:
        try:
            get_model(backbone, pretrained=False)
        except ValueError:
            raise AssertionError(f"Model {backbone} failed.")

    # test for model not defined
    with pytest.raises(ValueError, match=r".*not supported.*"):
        get_model("secret_model-kather100k", pretrained=False)
<<<<<<< HEAD


def test_DatasetInfo():
    """Test for kather patch dataset."""
    # test defining a subclass of dataset info but not defining
    # enforcing attributes - should crash
    with pytest.raises(TypeError):

        # intentionally create to check error
        # skipcq
        class Proto(ABCDatasetInfo):
            def __init__(self):
                self.a = "a"

        # intentionally create to check error
        # skipcq
        Proto()
    with pytest.raises(TypeError):

        # intentionally create to check error
        # skipcq
        class Proto(ABCDatasetInfo):
            def __init__(self):
                self.input_list = "a"

        # intentionally create to check error
        # skipcq
        Proto()
    with pytest.raises(TypeError):
        # intentionally create to check error
        # skipcq
        class Proto(ABCDatasetInfo):
            def __init__(self):
                self.input_list = "a"
                self.label_list = "a"

        # intentionally create to check error
        # skipcq
        Proto()
    with pytest.raises(TypeError):

        # intentionally create to check error
        # skipcq
        class Proto(ABCDatasetInfo):
            def __init__(self):
                self.input_list = "a"
                self.label_name = "a"

        # intentionally create to check error
        # skipcq
        Proto()
    # test kather with default init
    dataset = KatherPatchDataset()
    # kather with default data path skip download
    dataset = KatherPatchDataset()
    # pytest for not exist dir
    with pytest.raises(
        ValueError,
        match=r".*not exist.*",
    ):
        _ = KatherPatchDataset(save_dir_path="unknown_place")

    # save to temporary location
    save_dir_path = _get_temp_folder_path()
    # remove previously generated data
    if os.path.exists(save_dir_path):
        shutil.rmtree(save_dir_path, ignore_errors=True)
    url = (
        "https://zenodo.org/record/53169/files/"
        "Kather_texture_2016_image_tiles_5000.zip"
    )
    save_zip_path = os.path.join(save_dir_path, "Kather.zip")
    download_data(url, save_zip_path)
    unzip_data(save_zip_path, save_dir_path)
    extracted_dir = os.path.join(save_dir_path, "Kather_texture_2016_image_tiles_5000/")
    dataset = KatherPatchDataset(save_dir_path=extracted_dir)
    assert dataset.input_list is not None
    assert dataset.label_list is not None
    assert dataset.label_name is not None
    assert len(dataset.input_list) == len(dataset.label_list)

    # to actually get the image, we feed it to PatchDataset
    actual_ds = PatchDataset(dataset.input_list, dataset.label_list)
    sample_patch = actual_ds[100]
    assert isinstance(sample_patch["image"], np.ndarray)
    assert sample_patch["label"] is not None

    # remove generated data
    shutil.rmtree(save_dir_path, ignore_errors=True)
    shutil.rmtree(rcParam["TIATOOLBOX_HOME"])

=======


def test_DatasetInfo():
    """Test for kather patch dataset."""
    # test defining a subclass of dataset info but not defining
    # enforcing attributes - should crash
    with pytest.raises(TypeError):

        # intentionally create to check error
        # skipcq
        class Proto(DatasetInfoABC):
            def __init__(self):
                self.a = "a"

        # intentionally create to check error
        Proto()  # skipcq
    with pytest.raises(TypeError):

        # intentionally create to check error
        # skipcq
        class Proto(DatasetInfoABC):
            def __init__(self):
                self.inputs = "a"

        # intentionally create to check error
        Proto()  # skipcq
    with pytest.raises(TypeError):
        # intentionally create to check error
        # skipcq
        class Proto(DatasetInfoABC):
            def __init__(self):
                self.inputs = "a"
                self.labels = "a"

        # intentionally create to check error
        Proto()  # skipcq
    with pytest.raises(TypeError):

        # intentionally create to check error
        # skipcq
        class Proto(DatasetInfoABC):
            def __init__(self):
                self.inputs = "a"
                self.label_names = "a"

        # intentionally create to check error
        Proto()  # skipcq
    # test kather with default init
    dataset = KatherPatchDataset()
    # kather with default data path skip download
    dataset = KatherPatchDataset()
    # pytest for not exist dir
    with pytest.raises(
        ValueError,
        match=r".*not exist.*",
    ):
        _ = KatherPatchDataset(save_dir_path="unknown_place")

    # save to temporary location
    save_dir_path = _get_temp_folder_path()
    # remove previously generated data
    if os.path.exists(save_dir_path):
        shutil.rmtree(save_dir_path, ignore_errors=True)
    url = (
        "https://zenodo.org/record/53169/files/"
        "Kather_texture_2016_image_tiles_5000.zip"
    )
    save_zip_path = os.path.join(save_dir_path, "Kather.zip")
    download_data(url, save_zip_path)
    unzip_data(save_zip_path, save_dir_path)
    extracted_dir = os.path.join(save_dir_path, "Kather_texture_2016_image_tiles_5000/")
    dataset = KatherPatchDataset(save_dir_path=extracted_dir)
    assert dataset.inputs is not None
    assert dataset.labels is not None
    assert dataset.label_names is not None
    assert len(dataset.inputs) == len(dataset.labels)

    # to actually get the image, we feed it to PatchDataset
    actual_ds = PatchDataset(dataset.inputs, dataset.labels)
    sample_patch = actual_ds[100]
    assert isinstance(sample_patch["image"], np.ndarray)
    assert sample_patch["label"] is not None

    # remove generated data
    shutil.rmtree(save_dir_path, ignore_errors=True)
    shutil.rmtree(rcParam["TIATOOLBOX_HOME"])

>>>>>>> 26d0a200

def test_PatchDatasetpath_imgs(_sample_patch1, _sample_patch2):
    """Test for patch dataset with a list of file paths as input."""
    size = (224, 224, 3)

    dataset = PatchDataset([pathlib.Path(_sample_patch1), pathlib.Path(_sample_patch2)])

<<<<<<< HEAD
    # test setter and getter
    assert dataset.preproc(1) == 1
    dataset.preproc = lambda x: x - 1
    assert dataset.preproc(1) == 0
    dataset.preproc = None
    assert dataset.preproc(2) == 2

=======
>>>>>>> 26d0a200
    for _, sample_data in enumerate(dataset):
        sampled_img_shape = sample_data["image"].shape
        assert (
            sampled_img_shape[0] == size[0]
            and sampled_img_shape[1] == size[1]
            and sampled_img_shape[2] == size[2]
        )


def test_PatchDatasetlist_imgs():
    """Test for patch dataset with a list of images as input."""
    size = (5, 5, 3)
    img = np.random.randint(0, 255, size=size)
    list_imgs = [img, img, img]
    dataset = PatchDataset(list_imgs)

    dataset.preproc = lambda x: x

    for _, sample_data in enumerate(dataset):
        sampled_img_shape = sample_data["image"].shape
        assert (
            sampled_img_shape[0] == size[0]
            and sampled_img_shape[1] == size[1]
            and sampled_img_shape[2] == size[2]
        )

    # test for changing to another preproc
<<<<<<< HEAD
    dataset.preproc = lambda x: x - 10
=======
    dataset.preproc_func = lambda x: x - 10
>>>>>>> 26d0a200
    item = dataset[0]
    assert np.sum(item["image"] - (list_imgs[0] - 10)) == 0

    # test for loading npy
    save_dir_path = _get_temp_folder_path()
    # remove previously generated data
    if os.path.exists(save_dir_path):
        shutil.rmtree(save_dir_path, ignore_errors=True)
    os.makedirs(save_dir_path)
    np.save(
        os.path.join(save_dir_path, "sample2.npy"), np.random.randint(0, 255, (4, 4, 3))
    )
    imgs = [
        os.path.join(save_dir_path, "sample2.npy"),
    ]
    _ = PatchDataset(imgs)
    assert imgs[0] is not None
    # test for path object
    imgs = [
        pathlib.Path(os.path.join(save_dir_path, "sample2.npy")),
    ]
<<<<<<< HEAD
    _ = PatchDataset(img_list)
=======
    _ = PatchDataset(imgs)
>>>>>>> 26d0a200
    shutil.rmtree(save_dir_path)


def test_PatchDatasetarray_imgs():
    """Test for patch dataset with a numpy array of a list of images."""
    size = (5, 5, 3)
    img = np.random.randint(0, 255, size=size)
    list_imgs = [img, img, img]
    labels = [1, 2, 3]
    array_imgs = np.array(list_imgs)

    # test different setter for label
<<<<<<< HEAD
    dataset = PatchDataset(array_imgs, label_list=label_list)
    an_item = dataset[2]
    assert an_item["label"] == 3
    dataset = PatchDataset(array_imgs, label_list=None)
=======
    dataset = PatchDataset(array_imgs, labels=labels)
    an_item = dataset[2]
    assert an_item["label"] == 3
    dataset = PatchDataset(array_imgs, labels=None)
>>>>>>> 26d0a200
    an_item = dataset[2]
    assert "label" not in an_item

    dataset = PatchDataset(array_imgs)
    for _, sample_data in enumerate(dataset):
        sampled_img_shape = sample_data["image"].shape
        assert (
            sampled_img_shape[0] == size[0]
            and sampled_img_shape[1] == size[1]
            and sampled_img_shape[2] == size[2]
        )


def test_PatchDataset_crash():
    """Test to make sure patch dataset crashes with incorrect input."""
    # all below examples below should fail when input to PatchDataset

    # not supported input type
    imgs = {"a": np.random.randint(0, 255, (4, 4, 4))}
    with pytest.raises(
        ValueError, match=r".*Input must be either a list/array of images.*"
    ):
        _ = PatchDataset(imgs)

    # ndarray of mixed dtype
    imgs = np.array([np.random.randint(0, 255, (4, 5, 3)), "Should crash"])
    with pytest.raises(ValueError, match="Provided input array is non-numerical."):
        _ = PatchDataset(imgs)

    # ndarrays of NHW images
    imgs = np.random.randint(0, 255, (4, 4, 4))
    with pytest.raises(ValueError, match=r".*array of images of the form NHWC.*"):
        _ = PatchDataset(imgs)

    # list of ndarrays with different sizes
    imgs = [
        np.random.randint(0, 255, (4, 4, 3)),
        np.random.randint(0, 255, (4, 5, 3)),
    ]
    with pytest.raises(ValueError, match="Images must have the same dimensions."):
        _ = PatchDataset(imgs)

    # list of ndarrays with HW and HWC mixed up
    imgs = [
        np.random.randint(0, 255, (4, 4, 3)),
        np.random.randint(0, 255, (4, 4)),
    ]
    with pytest.raises(
        ValueError, match="Each sample must be an array of the form HWC."
    ):
        _ = PatchDataset(imgs)

    # list of mixed dtype
    imgs = [np.random.randint(0, 255, (4, 4, 3)), "you_should_crash_here", 123, 456]
    with pytest.raises(
        ValueError,
        match="Input must be either a list/array of images or a list of "
        "valid image paths.",
    ):
        _ = PatchDataset(imgs)

    # list of mixed dtype
    imgs = ["you_should_crash_here", 123, 456]
    with pytest.raises(
        ValueError,
        match="Input must be either a list/array of images or a list of "
        "valid image paths.",
    ):
        _ = PatchDataset(imgs)

    # list not exist paths
    with pytest.raises(
        ValueError,
        match=r".*valid image paths.*",
    ):
        _ = PatchDataset(["img.npy"])

    # ** test different extenstion parser
    # save dummy data to temporary location
    save_dir_path = _get_temp_folder_path()
    # remove prev generated data
    if os.path.exists(save_dir_path):
        shutil.rmtree(save_dir_path, ignore_errors=True)
    os.makedirs(save_dir_path)
    torch.save({"a": "a"}, os.path.join(save_dir_path, "sample1.tar"))
    np.save(
        os.path.join(save_dir_path, "sample2.npy"), np.random.randint(0, 255, (4, 4, 3))
    )

    imgs = [
        os.path.join(save_dir_path, "sample1.tar"),
        os.path.join(save_dir_path, "sample2.npy"),
    ]
    with pytest.raises(
        ValueError,
        match=r"Can not load data of .*",
    ):
        _ = PatchDataset(imgs)
    shutil.rmtree(rcParam["TIATOOLBOX_HOME"])

    # preproc func for not defined dataset
    with pytest.raises(
        ValueError,
        match=r".* preprocessing .* does not exist.",
    ):
        predefined_preproc_func("secret-dataset")
<<<<<<< HEAD


def test_WSIPatchDataset(_sample_wsi_dict):
    """A test for creation and bare output."""
    # convert to pathlib Path to prevent wsireader complaint
    _mini_wsi_svs = pathlib.Path(_sample_wsi_dict["wsi2_4k_4k_svs"])
    _mini_wsi_jpg = pathlib.Path(_sample_wsi_dict["wsi2_4k_4k_jpg"])
    _mini_wsi_msk = pathlib.Path(_sample_wsi_dict["wsi2_4k_4k_msk"])

    def reuse_init(img_path=_mini_wsi_svs, **kwargs):
        """Testing function."""
        return WSIPatchDataset(img_path=_mini_wsi_svs, **kwargs)

    def reuse_init_wsi(**kwargs):
        """Testing function."""
        return reuse_init(mode="wsi", **kwargs)

    # test for ABC validate
    # TODO: migrate to another file ?
    with pytest.raises(
        ValueError, match=r".*input_list should be a list of patch coordinates.*"
    ):
        # intentionally create to check error
        # skipcq
        class Proto(ABCPatchDataset):
            def __init__(self):
                super().__init__()
                self.input_list = "CRASH"
                self._check_input_integrity("wsi")

        # intentionally create to check error
        # skipcq
        _ = Proto()

    # invalid path input
    with pytest.raises(ValueError, match=r".*`img_path` must be a valid file path.*"):
        WSIPatchDataset(
            img_path="aaaa",
            mode="wsi",
            patch_size=[512, 512],
            stride_size=[256, 256],
            auto_get_mask=False,
        )

    # invalid mask path input
    with pytest.raises(ValueError, match=r".*`mask_path` must be a valid file path.*"):
        WSIPatchDataset(
            img_path=_mini_wsi_svs,
            mask_path="aaaa",
            mode="wsi",
            patch_size=[512, 512],
            stride_size=[256, 256],
            resolution=1.0,
            units="mpp",
            auto_get_mask=False,
        )

    # invalid mode
    with pytest.raises(ValueError):
        reuse_init(mode="X")

    # invalid patch
    with pytest.raises(ValueError):
        reuse_init()
    with pytest.raises(ValueError):
        reuse_init_wsi(patch_size=[512, 512, 512])
    with pytest.raises(ValueError):
        reuse_init_wsi(patch_size=[512, "a"])
    with pytest.raises(ValueError):
        reuse_init_wsi(patch_size=512)
    # invalid stride
    with pytest.raises(ValueError):
        reuse_init_wsi(patch_size=[512, 512], stride_size=[512, "a"])
    with pytest.raises(ValueError):
        reuse_init_wsi(patch_size=[512, 512], stride_size=[512, 512, 512])
    # negative
    with pytest.raises(ValueError):
        reuse_init_wsi(patch_size=[512, -512], stride_size=[512, 512])
    with pytest.raises(ValueError):
        reuse_init_wsi(patch_size=[512, 512], stride_size=[512, -512])

    # * for wsi
    # dummy test for analysing the output
    # stride and patch size should be as expected
    patch_size = [512, 512]
    stride_size = [256, 256]
    ds = reuse_init_wsi(
        patch_size=patch_size,
        stride_size=stride_size,
        resolution=1.0,
        units="mpp",
        auto_get_mask=False,
    )
    reader = get_wsireader(_mini_wsi_svs)
    # tiling top to bottom, left to right
    ds_roi = ds[2]["image"]
    step_idx = 2  # manually calibrate
    start = (step_idx * stride_size[1], 0)
    end = (start[0] + patch_size[0], start[1] + patch_size[1])
    rd_roi = reader.read_bounds(
        start + end, resolution=1.0, units="mpp", coord_space="resolution"
    )
    correlation = np.corrcoef(
        cv2.cvtColor(ds_roi, cv2.COLOR_RGB2GRAY).flatten(),
        cv2.cvtColor(rd_roi, cv2.COLOR_RGB2GRAY).flatten(),
    )
    assert ds_roi.shape[0] == rd_roi.shape[0]
    assert ds_roi.shape[1] == rd_roi.shape[1]
    assert np.min(correlation) > 0.9, correlation

    # test creation with auto mask gen and input mask
    ds = reuse_init_wsi(
        patch_size=patch_size,
        stride_size=stride_size,
        resolution=1.0,
        units="mpp",
        auto_get_mask=True,
    )
    assert len(ds) > 0
    ds = WSIPatchDataset(
        img_path=_mini_wsi_svs,
        mask_path=_mini_wsi_msk,
        mode="wsi",
        patch_size=[512, 512],
        stride_size=[256, 256],
        auto_get_mask=False,
        resolution=1.0,
        units="mpp",
    )
    negative_mask = imread(_mini_wsi_msk)
    negative_mask = np.zeros_like(negative_mask)
    imwrite("negative_mask.png", negative_mask)
    with pytest.raises(ValueError, match=r".*No coordinate remain after tiling.*"):
        ds = WSIPatchDataset(
            img_path=_mini_wsi_svs,
            mask_path="negative_mask.png",
            mode="wsi",
            patch_size=[512, 512],
            stride_size=[256, 256],
            auto_get_mask=False,
            resolution=1.0,
            units="mpp",
        )
    shutil.rmtree("negative_mask.png", ignore_errors=True)

=======


def test_WSIPatchDataset(_sample_wsi_dict):
    """A test for creation and bare output."""
    # convert to pathlib Path to prevent wsireader complaint
    _mini_wsi_svs = pathlib.Path(_sample_wsi_dict["wsi2_4k_4k_svs"])
    _mini_wsi_jpg = pathlib.Path(_sample_wsi_dict["wsi2_4k_4k_jpg"])
    _mini_wsi_msk = pathlib.Path(_sample_wsi_dict["wsi2_4k_4k_msk"])

    def reuse_init(img_path=_mini_wsi_svs, **kwargs):
        """Testing function."""
        return WSIPatchDataset(img_path=_mini_wsi_svs, **kwargs)

    def reuse_init_wsi(**kwargs):
        """Testing function."""
        return reuse_init(mode="wsi", **kwargs)

    # test for ABC validate
    with pytest.raises(
        ValueError, match=r".*inputs should be a list of patch coordinates.*"
    ):
        # intentionally create to check error
        # skipcq
        class Proto(PatchDatasetABC):
            def __init__(self):
                super().__init__()
                self.inputs = "CRASH"
                self._check_input_integrity("wsi")

            # skipcq
            def __getitem__(self, idx):
                pass

        # intentionally create to check error
        Proto()  # skipcq

    # invalid path input
    with pytest.raises(ValueError, match=r".*`img_path` must be a valid file path.*"):
        WSIPatchDataset(
            img_path="aaaa",
            mode="wsi",
            patch_size=[512, 512],
            stride_size=[256, 256],
            auto_get_mask=False,
        )

    # invalid mask path input
    with pytest.raises(ValueError, match=r".*`mask_path` must be a valid file path.*"):
        WSIPatchDataset(
            img_path=_mini_wsi_svs,
            mask_path="aaaa",
            mode="wsi",
            patch_size=[512, 512],
            stride_size=[256, 256],
            resolution=1.0,
            units="mpp",
            auto_get_mask=False,
        )

    # invalid mode
    with pytest.raises(ValueError):
        reuse_init(mode="X")

    # invalid patch
    with pytest.raises(ValueError):
        reuse_init()
    with pytest.raises(ValueError):
        reuse_init_wsi(patch_size=[512, 512, 512])
    with pytest.raises(ValueError):
        reuse_init_wsi(patch_size=[512, "a"])
    with pytest.raises(ValueError):
        reuse_init_wsi(patch_size=512)
    # invalid stride
    with pytest.raises(ValueError):
        reuse_init_wsi(patch_size=[512, 512], stride_size=[512, "a"])
    with pytest.raises(ValueError):
        reuse_init_wsi(patch_size=[512, 512], stride_size=[512, 512, 512])
    # negative
    with pytest.raises(ValueError):
        reuse_init_wsi(patch_size=[512, -512], stride_size=[512, 512])
    with pytest.raises(ValueError):
        reuse_init_wsi(patch_size=[512, 512], stride_size=[512, -512])

    # * for wsi
    # dummy test for analysing the output
    # stride and patch size should be as expected
    patch_size = [512, 512]
    stride_size = [256, 256]
    ds = reuse_init_wsi(
        patch_size=patch_size,
        stride_size=stride_size,
        resolution=1.0,
        units="mpp",
        auto_get_mask=False,
    )
    reader = get_wsireader(_mini_wsi_svs)
    # tiling top to bottom, left to right
    ds_roi = ds[2]["image"]
    step_idx = 2  # manually calibrate
    start = (step_idx * stride_size[1], 0)
    end = (start[0] + patch_size[0], start[1] + patch_size[1])
    rd_roi = reader.read_bounds(
        start + end, resolution=1.0, units="mpp", coord_space="resolution"
    )
    correlation = np.corrcoef(
        cv2.cvtColor(ds_roi, cv2.COLOR_RGB2GRAY).flatten(),
        cv2.cvtColor(rd_roi, cv2.COLOR_RGB2GRAY).flatten(),
    )
    assert ds_roi.shape[0] == rd_roi.shape[0]
    assert ds_roi.shape[1] == rd_roi.shape[1]
    assert np.min(correlation) > 0.9, correlation

    # test creation with auto mask gen and input mask
    ds = reuse_init_wsi(
        patch_size=patch_size,
        stride_size=stride_size,
        resolution=1.0,
        units="mpp",
        auto_get_mask=True,
    )
    assert len(ds) > 0
    ds = WSIPatchDataset(
        img_path=_mini_wsi_svs,
        mask_path=_mini_wsi_msk,
        mode="wsi",
        patch_size=[512, 512],
        stride_size=[256, 256],
        auto_get_mask=False,
        resolution=1.0,
        units="mpp",
    )
    negative_mask = imread(_mini_wsi_msk)
    negative_mask = np.zeros_like(negative_mask)
    imwrite("negative_mask.png", negative_mask)
    with pytest.raises(ValueError, match=r".*No coordinate remain after tiling.*"):
        ds = WSIPatchDataset(
            img_path=_mini_wsi_svs,
            mask_path="negative_mask.png",
            mode="wsi",
            patch_size=[512, 512],
            stride_size=[256, 256],
            auto_get_mask=False,
            resolution=1.0,
            units="mpp",
        )
    shutil.rmtree("negative_mask.png", ignore_errors=True)

>>>>>>> 26d0a200
    # * for tile
    reader = get_wsireader(_mini_wsi_jpg)
    tile_ds = WSIPatchDataset(
        img_path=_mini_wsi_jpg,
        mode="tile",
        patch_size=patch_size,
        stride_size=stride_size,
        auto_get_mask=False,
    )
    step_idx = 3  # manually calibrate
    start = (step_idx * stride_size[1], 0)
    end = (start[0] + patch_size[0], start[1] + patch_size[1])
    roi2 = reader.read_bounds(
        start + end, resolution=1.0, units="baseline", coord_space="resolution"
    )
    roi1 = tile_ds[3]["image"]  # match with step_idx
    correlation = np.corrcoef(
        cv2.cvtColor(roi1, cv2.COLOR_RGB2GRAY).flatten(),
        cv2.cvtColor(roi2, cv2.COLOR_RGB2GRAY).flatten(),
    )
    assert roi1.shape[0] == roi2.shape[0]
    assert roi1.shape[1] == roi2.shape[1]
    assert np.min(correlation) > 0.9, correlation
<<<<<<< HEAD
=======


def test_PatchDataset_abc():
    # test missing definition for abstract
    with pytest.raises(TypeError):

        # intentionally create to check error
        # skipcq
        class Proto(PatchDatasetABC):
            # skipcq
            def __init__(self):
                super().__init__()

        # crash due to not define __getitem__
        Proto()  # skipcq

    # skipcq
    class Proto(PatchDatasetABC):
        # skipcq
        def __init__(self):
            super().__init__()

        # skipcq
        def __getitem__(self, idx):
            pass

    ds = Proto()  # skipcq

    # test setter and getter
    assert ds.preproc_func(1) == 1
    ds.preproc_func = lambda x: x - 1
    assert ds.preproc_func(1) == 0
    assert ds.preproc(1) == 1, "Must be unchanged!"
    ds.preproc_func = None
    assert ds.preproc_func(2) == 2

    # test assign uncallable to preproc_func/postproc_func
    with pytest.raises(ValueError, match=r".*callable*"):
        ds.preproc_func = 1


def test_model_abc():
    """Test API in model ABC."""
    # test missing definition for abstract
    with pytest.raises(TypeError):

        # intentionally create to check error
        # skipcq
        class Proto(ModelABC):
            # skipcq
            def __init__(self):
                super().__init__()

        # crash due to not define forward and infer_batch
        Proto()  # skipcq

    with pytest.raises(TypeError):

        # intentionally create to check error
        # skipcq
        class Proto(ModelABC):
            # skipcq
            def __init__(self):
                super().__init__()

            @staticmethod
            # skipcq
            def infer_batch():
                pass

        # crash due to not define forward
        Proto()  # skipcq

    # intentionally create to check error
    # skipcq
    class Proto(ModelABC):
        # skipcq
        def __init__(self):
            super().__init__()

        @staticmethod
        def postproc(image):
            return image - 2

        # skipcq
        def forward(self):
            pass

        @staticmethod
        # skipcq
        def infer_batch():
            pass

    model = Proto()  # skipcq
    # test assign uncallable to preproc_func/postproc_func
    with pytest.raises(ValueError, match=r".*callable*"):
        model.postproc_func = 1
    with pytest.raises(ValueError, match=r".*callable*"):
        model.preproc_func = 1

    # test setter/getter/inital of preproc_func/postproc_func
    assert model.preproc_func(1) == 1
    model.preproc_func = lambda x: x - 1
    assert model.preproc_func(1) == 0
    assert model.preproc(1) == 1, "Must be unchanged!"
    assert model.postproc(1) == -1, "Must be unchanged!"
    model.preproc_func = None
    assert model.preproc_func(2) == 2

    # repeat the setter test for postproc
    assert model.postproc_func(2) == 0
    model.postproc_func = lambda x: x - 1
    assert model.postproc_func(1) == 0
    assert model.preproc(1) == 1, "Must be unchanged!"
    assert model.postproc(2) == 0, "Must be unchanged!"
    # coverage setter check
    model.postproc_func = None
    assert model.postproc_func(2) == 0

>>>>>>> 26d0a200

def test_predictor_crash():
    """Test for crash when making predictor."""
    # without providing any model
    with pytest.raises(ValueError, match=r"Must provide.*"):
        CNNPatchPredictor()

<<<<<<< HEAD
def test_predictor_crash():
    """Test for crash when making predictor."""
    # test abc
    with pytest.raises(NotImplementedError):
        ModelBase()
    with pytest.raises(NotImplementedError):
        ModelBase.infer_batch(1, 2, 3)

    # without providing any model
    with pytest.raises(ValueError, match=r"Must provide.*"):
        CNNPatchPredictor()

    # provide wrong unknown pretrained model
    with pytest.raises(ValueError, match=r"Pretrained .* does not exist"):
        CNNPatchPredictor(pretrained_model="secret_model-kather100k")

    # provide wrong model of unknown type, deprecated later with type hint
    with pytest.raises(ValueError, match=r".*must be a string.*"):
        CNNPatchPredictor(pretrained_model=123)

    # test predict crash
    predictor = CNNPatchPredictor(pretrained_model="resnet18-kather100k", batch_size=32)

    with pytest.raises(ValueError, match=r".*not a valid mode.*"):
        predictor.predict("aaa", mode="random")
    # remove previously generated data
    if os.path.exists("output"):
        shutil.rmtree("output", ignore_errors=True)
    with pytest.raises(ValueError, match=r".*must be a list of file paths.*"):
        predictor.predict("aaa", mode="wsi")
    # remove previously generated data
    if os.path.exists("output"):
        shutil.rmtree("output", ignore_errors=True)
    with pytest.raises(ValueError, match=r".*mask_list.*!=.*img_list.*"):
        predictor.predict([1, 2, 3], mask_list=[1, 2], mode="wsi")
    # remove previously generated data
    if os.path.exists("output"):
        shutil.rmtree("output", ignore_errors=True)


def test_patch_predictor_api(_sample_patch1, _sample_patch2):
    """Helper function to get the model output using API 1."""
    # convert to pathlib Path to prevent reader complaint
    input_list = [pathlib.Path(_sample_patch1), pathlib.Path(_sample_patch2)]
    predictor = CNNPatchPredictor(pretrained_model="resnet18-kather100k", batch_size=1)
    # don't run test on GPU
    output = predictor.predict(
        input_list,
        on_gpu=ON_GPU,
    )
    assert sorted(list(output.keys())) == ["predictions"]
    assert len(output["predictions"]) == 2

    output = predictor.predict(
        input_list,
        label_list=[1, "a"],
        return_labels=True,
        on_gpu=ON_GPU,
    )
    assert sorted(list(output.keys())) == sorted(["labels", "predictions"])
    assert len(output["predictions"]) == len(output["labels"])
    assert output["labels"] == [1, "a"]

    output = predictor.predict(
        input_list,
        return_probabilities=True,
        on_gpu=ON_GPU,
    )
    assert sorted(list(output.keys())) == sorted(["predictions", "probabilities"])
    assert len(output["predictions"]) == len(output["probabilities"])

    output = predictor.predict(
        input_list,
        return_probabilities=True,
        label_list=[1, "a"],
        return_labels=True,
        on_gpu=ON_GPU,
    )
    assert sorted(list(output.keys())) == sorted(
        ["labels", "predictions", "probabilities"]
    )
    assert len(output["predictions"]) == len(output["labels"])
    assert len(output["predictions"]) == len(output["probabilities"])

    # test saving output, should have no effect
    output = predictor.predict(
        input_list,
        on_gpu=ON_GPU,
        save_dir="special_dir_not_exist",
=======
    # provide wrong unknown pretrained model
    with pytest.raises(ValueError, match=r"Pretrained .* does not exist"):
        CNNPatchPredictor(pretrained_model="secret_model-kather100k")

    # provide wrong model of unknown type, deprecated later with type hint
    with pytest.raises(ValueError, match=r".*must be a string.*"):
        CNNPatchPredictor(pretrained_model=123)

    # test predict crash
    predictor = CNNPatchPredictor(pretrained_model="resnet18-kather100k", batch_size=32)

    with pytest.raises(ValueError, match=r".*not a valid mode.*"):
        predictor.predict("aaa", mode="random")
    # remove previously generated data
    if os.path.exists("output"):
        shutil.rmtree("output", ignore_errors=True)
    with pytest.raises(ValueError, match=r".*must be a list of file paths.*"):
        predictor.predict("aaa", mode="wsi")
    # remove previously generated data
    if os.path.exists("output"):
        shutil.rmtree("output", ignore_errors=True)
    with pytest.raises(ValueError, match=r".*masks.*!=.*imgs.*"):
        predictor.predict([1, 2, 3], masks=[1, 2], mode="wsi")
    with pytest.raises(ValueError, match=r".*labels.*!=.*imgs.*"):
        predictor.predict([1, 2, 3], labels=[1, 2], mode="patch")
    # remove previously generated data
    if os.path.exists("output"):
        shutil.rmtree("output", ignore_errors=True)


def test_patch_predictor_api(_sample_patch1, _sample_patch2):
    """Helper function to get the model output using API 1."""
    # convert to pathlib Path to prevent reader complaint
    inputs = [pathlib.Path(_sample_patch1), pathlib.Path(_sample_patch2)]
    predictor = CNNPatchPredictor(pretrained_model="resnet18-kather100k", batch_size=1)
    # don't run test on GPU
    output = predictor.predict(
        inputs,
        on_gpu=ON_GPU,
    )
    assert sorted(list(output.keys())) == ["predictions"]
    assert len(output["predictions"]) == 2

    output = predictor.predict(
        inputs,
        labels=[1, "a"],
        return_labels=True,
        on_gpu=ON_GPU,
    )
    assert sorted(list(output.keys())) == sorted(["labels", "predictions"])
    assert len(output["predictions"]) == len(output["labels"])
    assert output["labels"] == [1, "a"]

    output = predictor.predict(
        inputs,
        return_probabilities=True,
        on_gpu=ON_GPU,
    )
    assert sorted(list(output.keys())) == sorted(["predictions", "probabilities"])
    assert len(output["predictions"]) == len(output["probabilities"])

    output = predictor.predict(
        inputs,
        return_probabilities=True,
        labels=[1, "a"],
        return_labels=True,
        on_gpu=ON_GPU,
    )
    assert sorted(list(output.keys())) == sorted(
        ["labels", "predictions", "probabilities"]
    )
    assert len(output["predictions"]) == len(output["labels"])
    assert len(output["predictions"]) == len(output["probabilities"])

    # test saving output, should have no effect
    output = predictor.predict(
        inputs,
        on_gpu=ON_GPU,
        save_dir="special_dir_not_exist",
    )
    assert not os.path.isdir("special_dir_not_exist")

    # test loading user weight
    pretrained_weight_url = (
        "https://tiatoolbox.dcs.warwick.ac.uk/models/pc/resnet18-kather100k.pth"
>>>>>>> 26d0a200
    )
    assert not os.path.isdir("special_dir_not_exist")

<<<<<<< HEAD
    # test loading user weight
    pretrained_weight_url = (
        "https://tiatoolbox.dcs.warwick.ac.uk/models/pc/resnet18-kather100k.pth"
    )

=======
>>>>>>> 26d0a200
    save_dir_path = _get_temp_folder_path()
    # remove prev generated data
    if os.path.exists(save_dir_path):
        shutil.rmtree(save_dir_path, ignore_errors=True)
    os.makedirs(save_dir_path)
    pretrained_weight = os.path.join(
        rcParam["TIATOOLBOX_HOME"],
        "tmp_pretrained_weigths",
        "resnet18-kather100k.pth",
<<<<<<< HEAD
    )
    download_data(pretrained_weight_url, pretrained_weight)

    predictor = CNNPatchPredictor(
        pretrained_model="resnet18-kather100k",
        pretrained_weight=pretrained_weight,
        batch_size=1,
=======
>>>>>>> 26d0a200
    )
    download_data(pretrained_weight_url, pretrained_weight)

<<<<<<< HEAD
    # --- test different using user model
    # test setter/getter/inital of postproc/preproc
    model = CNNPatchModel(backbone="resnet18", num_classes=9)
    assert model.preproc(1) == 1
    model.preproc = lambda x: x - 1
    assert model.preproc(1) == 0
    model.preproc = None
    assert model.preproc(2) == 2

    # repeat the setter test for postproc
    assert model.postproc(np.array([1, 2, 3])) == 2  # argmax by default
    model.postproc = lambda x: x - 1
    assert model.postproc(1) == 0
    # coverage setter check
    model.postproc = None
    assert model.postproc(np.array([1, 2, 3])) == 2

    # test prediction
    predictor = CNNPatchPredictor(model=model, batch_size=1, verbose=False)
    output = predictor.predict(
        input_list,
        return_probabilities=True,
        label_list=[1, "a"],
=======
    predictor = CNNPatchPredictor(
        pretrained_model="resnet18-kather100k",
        pretrained_weight=pretrained_weight,
        batch_size=1,
    )

    # --- test different using user model
    model = CNNPatchModel(backbone="resnet18", num_classes=9)
    # test prediction
    predictor = CNNPatchPredictor(model=model, batch_size=1, verbose=False)
    output = predictor.predict(
        inputs,
        return_probabilities=True,
        labels=[1, "a"],
>>>>>>> 26d0a200
        return_labels=True,
        on_gpu=ON_GPU,
    )
    assert sorted(list(output.keys())) == sorted(
        ["labels", "predictions", "probabilities"]
    )
    assert len(output["predictions"]) == len(output["labels"])
    assert len(output["predictions"]) == len(output["probabilities"])


def test_wsi_predictor_api(_sample_wsi_dict):
    """Test normal run of wsi predictor."""
    # convert to pathlib Path to prevent wsireader complaint
    _mini_wsi_svs = pathlib.Path(_sample_wsi_dict["wsi2_4k_4k_svs"])
    _mini_wsi_jpg = pathlib.Path(_sample_wsi_dict["wsi2_4k_4k_jpg"])
    _mini_wsi_msk = pathlib.Path(_sample_wsi_dict["wsi2_4k_4k_msk"])

    patch_size = np.array([224, 224])
    predictor = CNNPatchPredictor(pretrained_model="resnet18-kather100k", batch_size=32)

    # wrapper to make this more clean
    kwargs = dict(
        return_probabilities=True,
        return_labels=True,
        on_gpu=ON_GPU,
        patch_size=patch_size,
        stride_size=patch_size,
        resolution=1.0,
        units="baseline",
    )
    # ! add this test back once the read at `baseline` is fixed
    # sanity check, both output should be the same with same resolution read args
    wsi_output = predictor.predict(
        [_mini_wsi_svs],
<<<<<<< HEAD
        mask_list=[_mini_wsi_msk],
=======
        masks=[_mini_wsi_msk],
>>>>>>> 26d0a200
        mode="wsi",
        **kwargs,
    )

    tile_output = predictor.predict(
        [_mini_wsi_jpg],
<<<<<<< HEAD
        mask_list=[_mini_wsi_msk],
=======
        masks=[_mini_wsi_msk],
>>>>>>> 26d0a200
        mode="tile",
        **kwargs,
    )

    wpred = np.array(wsi_output[0]["predictions"])
    tpred = np.array(tile_output[0]["predictions"])
    diff = tpred == wpred
    accuracy = np.sum(diff) / np.size(wpred)
    assert accuracy > 0.9, np.nonzero(~diff)

    # remove previously generated data
    save_dir = "model_wsi_output"
    if os.path.exists(save_dir):
        shutil.rmtree(save_dir, ignore_errors=True)

    kwargs = dict(
        return_probabilities=True,
        return_labels=True,
        on_gpu=ON_GPU,
        patch_size=patch_size,
        stride_size=patch_size,
        resolution=0.5,
        save_dir=save_dir,
        merge_predictions=True,  # to test the api coverage
        units="mpp",
    )

    import copy

    _kwargs = copy.deepcopy(kwargs)
    _kwargs["merge_predictions"] = False
    # test reading of multiple whole-slide images
    output = predictor.predict(
        [_mini_wsi_svs, _mini_wsi_svs],
<<<<<<< HEAD
        mask_list=[_mini_wsi_msk, _mini_wsi_msk],
=======
        masks=[_mini_wsi_msk, _mini_wsi_msk],
>>>>>>> 26d0a200
        mode="wsi",
        **_kwargs,
    )
    for output_info in output.values():
        assert os.path.exists(output_info["raw"])
        assert "merged" not in output_info
    if os.path.exists(_kwargs["save_dir"]):
        shutil.rmtree(_kwargs["save_dir"], ignore_errors=True)

    # coverage test
    _kwargs = copy.deepcopy(kwargs)
    _kwargs["merge_predictions"] = True
    # test reading of multiple whole-slide images
    output = predictor.predict(
        [_mini_wsi_svs, _mini_wsi_svs],
<<<<<<< HEAD
        mask_list=[_mini_wsi_msk, _mini_wsi_msk],
=======
        masks=[_mini_wsi_msk, _mini_wsi_msk],
>>>>>>> 26d0a200
        mode="wsi",
        **_kwargs,
    )
    with pytest.raises(ValueError, match=r".*save_dir.*exist.*"):
        _kwargs = copy.deepcopy(kwargs)
        predictor.predict(
            [_mini_wsi_svs, _mini_wsi_svs],
<<<<<<< HEAD
            mask_list=[_mini_wsi_msk, _mini_wsi_msk],
=======
            masks=[_mini_wsi_msk, _mini_wsi_msk],
>>>>>>> 26d0a200
            mode="wsi",
            **_kwargs,
        )
    # remove previously generated data
    if os.path.exists(_kwargs["save_dir"]):
        shutil.rmtree(_kwargs["save_dir"], ignore_errors=True)
    if os.path.exists("output"):
        shutil.rmtree("output", ignore_errors=True)

    # test reading of multiple whole-slide images
    _kwargs = copy.deepcopy(kwargs)
    _kwargs["save_dir"] = None  # default coverage
    _kwargs["return_probabilities"] = False
    output = predictor.predict(
        [_mini_wsi_svs, _mini_wsi_svs],
<<<<<<< HEAD
        mask_list=[_mini_wsi_msk, _mini_wsi_msk],
=======
        masks=[_mini_wsi_msk, _mini_wsi_msk],
>>>>>>> 26d0a200
        mode="wsi",
        **_kwargs,
    )
    assert os.path.exists("output")
    for output_info in output.values():
        assert os.path.exists(output_info["raw"])
        assert "merged" in output_info and os.path.exists(output_info["merged"])

    # remove previously generated data
    if os.path.exists("output"):
        shutil.rmtree("output", ignore_errors=True)


def test_wsi_predictor_merge_predictions(_sample_wsi_dict):
    """Test normal run of wsi predictor with merge predictions option."""
    # convert to pathlib Path to prevent reader complaint
    _mini_wsi_svs = pathlib.Path(_sample_wsi_dict["wsi2_4k_4k_svs"])
    _mini_wsi_jpg = pathlib.Path(_sample_wsi_dict["wsi2_4k_4k_jpg"])
    _mini_wsi_msk = pathlib.Path(_sample_wsi_dict["wsi2_4k_4k_msk"])

    predictor = CNNPatchPredictor(pretrained_model="resnet18-kather100k", batch_size=1)

    kwargs = dict(
        return_probabilities=True,
        return_labels=True,
        on_gpu=ON_GPU,
        patch_size=np.array([224, 224]),
        stride_size=np.array([224, 224]),
        resolution=1.0,
        units="baseline",
        merge_predictions=True,
    )
    # sanity check, both output should be the same with same resolution read args
    wsi_output = predictor.predict(
        [_mini_wsi_svs],
<<<<<<< HEAD
        mask_list=[_mini_wsi_msk],
=======
        masks=[_mini_wsi_msk],
>>>>>>> 26d0a200
        mode="wsi",
        **kwargs,
    )

    # mockup to change the preproc func and
    # force to use the default in merge function
    # stil should have the same resuls
    kwargs["merge_predictions"] = False
    tile_output = predictor.predict(
        [_mini_wsi_jpg],
<<<<<<< HEAD
        mask_list=[_mini_wsi_msk],
=======
        masks=[_mini_wsi_msk],
>>>>>>> 26d0a200
        mode="tile",
        **kwargs,
    )
    merged_tile_output = predictor.merge_predictions(
        _mini_wsi_jpg,
        tile_output[0],
        resolution=kwargs["resolution"],
        units=kwargs["units"],
    )
    tile_output.append(merged_tile_output)

    # first make sure nothing breaks with predictions
    wpred = np.array(wsi_output[0]["predictions"])
    tpred = np.array(tile_output[0]["predictions"])
    diff = tpred == wpred
    accuracy = np.sum(diff) / np.size(wpred)
    assert accuracy > 0.9, np.nonzero(~diff)

    merged_wsi = wsi_output[1]
    merged_tile = tile_output[1]
    # enure shape of merged predictions of tile and wsi input are the same
    assert merged_wsi.shape == merged_tile.shape
    # ensure consistent predictions between tile and wsi mode
    diff = merged_tile == merged_wsi
    accuracy = np.sum(diff) / np.size(merged_wsi)
    assert accuracy > 0.9, np.nonzero(~diff)


def _test_predictor_output(
<<<<<<< HEAD
    input_list,
=======
    inputs,
>>>>>>> 26d0a200
    pretrained_model,
    probabilities_check=None,
    predictions_check=None,
    on_gpu=ON_GPU,
):
    """Test the predictions of multiple models included in tiatoolbox."""
    predictor = CNNPatchPredictor(
        pretrained_model=pretrained_model, batch_size=32, verbose=False
    )
    # don't run test on GPU
    output = predictor.predict(
<<<<<<< HEAD
        input_list,
=======
        inputs,
>>>>>>> 26d0a200
        return_probabilities=True,
        return_labels=False,
        on_gpu=ON_GPU,
    )
    predictions = output["predictions"]
    probabilities = output["probabilities"]
    for idx, probabilities_ in enumerate(probabilities):
        probabilities_max = max(probabilities_)
        assert (
            np.abs(probabilities_max - probabilities_check[idx]) <= 1e-6
            and predictions[idx] == predictions_check[idx]
        ), (
            pretrained_model,
            probabilities_max,
            probabilities_check[idx],
            predictions[idx],
            predictions_check[idx],
        )


def test_patch_predictor_output(_sample_patch1, _sample_patch2):
    """Test the output of patch prediction models."""
<<<<<<< HEAD
    input_list = [pathlib.Path(_sample_patch1), pathlib.Path(_sample_patch2)]
=======
    inputs = [pathlib.Path(_sample_patch1), pathlib.Path(_sample_patch2)]
>>>>>>> 26d0a200
    pretrained_info = {
        "alexnet-kather100k": [1.0, 0.9999735355377197],
        "resnet18-Kather100k": [1.0, 0.9999911785125732],
        "resnet34-kather100k": [1.0, 0.9979840517044067],
        "resnet50-kather100k": [1.0, 0.9999986886978149],
        "resnet101-kather100k": [1.0, 0.9999932050704956],
        "resnext50_32x4d-kather100k": [1.0, 0.9910059571266174],
        "resnext101_32x8d-kather100k": [1.0, 0.9999971389770508],
        "wide_resnet50_2-kather100k": [1.0, 0.9953408241271973],
        "wide_resnet101_2-kather100k": [1.0, 0.9999831914901733],
        "densenet121-kather100k": [1.0, 1.0],
        "densenet161-kather100k": [1.0, 0.9999959468841553],
        "densenet169-kather100k": [1.0, 0.9999934434890747],
        "densenet201-kather100k": [1.0, 0.9999983310699463],
        "mobilenet_v2-kather100k": [0.9999998807907104, 0.9999126195907593],
        "mobilenet_v3_large-kather100k": [0.9999996423721313, 0.9999878406524658],
        "mobilenet_v3_small-kather100k": [0.9999998807907104, 0.9999997615814209],
        "googlenet-kather100k": [1.0, 0.9999639987945557],
    }
    for pretrained_model, expected_prob in pretrained_info.items():
        _test_predictor_output(
<<<<<<< HEAD
            input_list,
=======
            inputs,
>>>>>>> 26d0a200
            pretrained_model,
            probabilities_check=expected_prob,
            predictions_check=[6, 3],
        )<|MERGE_RESOLUTION|>--- conflicted
+++ resolved
@@ -13,15 +13,9 @@
 from tiatoolbox.models.abc import ModelABC
 from tiatoolbox.models.backbone import get_model
 from tiatoolbox.models.classification import CNNPatchModel, CNNPatchPredictor
-from tiatoolbox.models.classification.abc import ModelBase
 from tiatoolbox.models.dataset import (
-<<<<<<< HEAD
-    ABCDatasetInfo,
-    ABCPatchDataset,
-=======
     DatasetInfoABC,
     PatchDatasetABC,
->>>>>>> 26d0a200
     KatherPatchDataset,
     PatchDataset,
     WSIPatchDataset,
@@ -31,11 +25,7 @@
 from tiatoolbox.wsicore.wsireader import get_wsireader
 
 
-<<<<<<< HEAD
-ON_GPU = True
-=======
 ON_GPU = False
->>>>>>> 26d0a200
 
 
 def _get_temp_folder_path():
@@ -76,99 +66,6 @@
     # test for model not defined
     with pytest.raises(ValueError, match=r".*not supported.*"):
         get_model("secret_model-kather100k", pretrained=False)
-<<<<<<< HEAD
-
-
-def test_DatasetInfo():
-    """Test for kather patch dataset."""
-    # test defining a subclass of dataset info but not defining
-    # enforcing attributes - should crash
-    with pytest.raises(TypeError):
-
-        # intentionally create to check error
-        # skipcq
-        class Proto(ABCDatasetInfo):
-            def __init__(self):
-                self.a = "a"
-
-        # intentionally create to check error
-        # skipcq
-        Proto()
-    with pytest.raises(TypeError):
-
-        # intentionally create to check error
-        # skipcq
-        class Proto(ABCDatasetInfo):
-            def __init__(self):
-                self.input_list = "a"
-
-        # intentionally create to check error
-        # skipcq
-        Proto()
-    with pytest.raises(TypeError):
-        # intentionally create to check error
-        # skipcq
-        class Proto(ABCDatasetInfo):
-            def __init__(self):
-                self.input_list = "a"
-                self.label_list = "a"
-
-        # intentionally create to check error
-        # skipcq
-        Proto()
-    with pytest.raises(TypeError):
-
-        # intentionally create to check error
-        # skipcq
-        class Proto(ABCDatasetInfo):
-            def __init__(self):
-                self.input_list = "a"
-                self.label_name = "a"
-
-        # intentionally create to check error
-        # skipcq
-        Proto()
-    # test kather with default init
-    dataset = KatherPatchDataset()
-    # kather with default data path skip download
-    dataset = KatherPatchDataset()
-    # pytest for not exist dir
-    with pytest.raises(
-        ValueError,
-        match=r".*not exist.*",
-    ):
-        _ = KatherPatchDataset(save_dir_path="unknown_place")
-
-    # save to temporary location
-    save_dir_path = _get_temp_folder_path()
-    # remove previously generated data
-    if os.path.exists(save_dir_path):
-        shutil.rmtree(save_dir_path, ignore_errors=True)
-    url = (
-        "https://zenodo.org/record/53169/files/"
-        "Kather_texture_2016_image_tiles_5000.zip"
-    )
-    save_zip_path = os.path.join(save_dir_path, "Kather.zip")
-    download_data(url, save_zip_path)
-    unzip_data(save_zip_path, save_dir_path)
-    extracted_dir = os.path.join(save_dir_path, "Kather_texture_2016_image_tiles_5000/")
-    dataset = KatherPatchDataset(save_dir_path=extracted_dir)
-    assert dataset.input_list is not None
-    assert dataset.label_list is not None
-    assert dataset.label_name is not None
-    assert len(dataset.input_list) == len(dataset.label_list)
-
-    # to actually get the image, we feed it to PatchDataset
-    actual_ds = PatchDataset(dataset.input_list, dataset.label_list)
-    sample_patch = actual_ds[100]
-    assert isinstance(sample_patch["image"], np.ndarray)
-    assert sample_patch["label"] is not None
-
-    # remove generated data
-    shutil.rmtree(save_dir_path, ignore_errors=True)
-    shutil.rmtree(rcParam["TIATOOLBOX_HOME"])
-
-=======
 
 
 def test_DatasetInfo():
@@ -256,7 +153,6 @@
     shutil.rmtree(save_dir_path, ignore_errors=True)
     shutil.rmtree(rcParam["TIATOOLBOX_HOME"])
 
->>>>>>> 26d0a200
 
 def test_PatchDatasetpath_imgs(_sample_patch1, _sample_patch2):
     """Test for patch dataset with a list of file paths as input."""
@@ -264,16 +160,6 @@
 
     dataset = PatchDataset([pathlib.Path(_sample_patch1), pathlib.Path(_sample_patch2)])
 
-<<<<<<< HEAD
-    # test setter and getter
-    assert dataset.preproc(1) == 1
-    dataset.preproc = lambda x: x - 1
-    assert dataset.preproc(1) == 0
-    dataset.preproc = None
-    assert dataset.preproc(2) == 2
-
-=======
->>>>>>> 26d0a200
     for _, sample_data in enumerate(dataset):
         sampled_img_shape = sample_data["image"].shape
         assert (
@@ -301,11 +187,7 @@
         )
 
     # test for changing to another preproc
-<<<<<<< HEAD
-    dataset.preproc = lambda x: x - 10
-=======
     dataset.preproc_func = lambda x: x - 10
->>>>>>> 26d0a200
     item = dataset[0]
     assert np.sum(item["image"] - (list_imgs[0] - 10)) == 0
 
@@ -327,11 +209,7 @@
     imgs = [
         pathlib.Path(os.path.join(save_dir_path, "sample2.npy")),
     ]
-<<<<<<< HEAD
-    _ = PatchDataset(img_list)
-=======
     _ = PatchDataset(imgs)
->>>>>>> 26d0a200
     shutil.rmtree(save_dir_path)
 
 
@@ -344,17 +222,10 @@
     array_imgs = np.array(list_imgs)
 
     # test different setter for label
-<<<<<<< HEAD
-    dataset = PatchDataset(array_imgs, label_list=label_list)
-    an_item = dataset[2]
-    assert an_item["label"] == 3
-    dataset = PatchDataset(array_imgs, label_list=None)
-=======
     dataset = PatchDataset(array_imgs, labels=labels)
     an_item = dataset[2]
     assert an_item["label"] == 3
     dataset = PatchDataset(array_imgs, labels=None)
->>>>>>> 26d0a200
     an_item = dataset[2]
     assert "label" not in an_item
 
@@ -461,7 +332,6 @@
         match=r".* preprocessing .* does not exist.",
     ):
         predefined_preproc_func("secret-dataset")
-<<<<<<< HEAD
 
 
 def test_WSIPatchDataset(_sample_wsi_dict):
@@ -480,21 +350,23 @@
         return reuse_init(mode="wsi", **kwargs)
 
     # test for ABC validate
-    # TODO: migrate to another file ?
     with pytest.raises(
-        ValueError, match=r".*input_list should be a list of patch coordinates.*"
+        ValueError, match=r".*inputs should be a list of patch coordinates.*"
     ):
         # intentionally create to check error
         # skipcq
-        class Proto(ABCPatchDataset):
+        class Proto(PatchDatasetABC):
             def __init__(self):
                 super().__init__()
-                self.input_list = "CRASH"
+                self.inputs = "CRASH"
                 self._check_input_integrity("wsi")
 
-        # intentionally create to check error
-        # skipcq
-        _ = Proto()
+            # skipcq
+            def __getitem__(self, idx):
+                pass
+
+        # intentionally create to check error
+        Proto()  # skipcq
 
     # invalid path input
     with pytest.raises(ValueError, match=r".*`img_path` must be a valid file path.*"):
@@ -607,155 +479,6 @@
         )
     shutil.rmtree("negative_mask.png", ignore_errors=True)
 
-=======
-
-
-def test_WSIPatchDataset(_sample_wsi_dict):
-    """A test for creation and bare output."""
-    # convert to pathlib Path to prevent wsireader complaint
-    _mini_wsi_svs = pathlib.Path(_sample_wsi_dict["wsi2_4k_4k_svs"])
-    _mini_wsi_jpg = pathlib.Path(_sample_wsi_dict["wsi2_4k_4k_jpg"])
-    _mini_wsi_msk = pathlib.Path(_sample_wsi_dict["wsi2_4k_4k_msk"])
-
-    def reuse_init(img_path=_mini_wsi_svs, **kwargs):
-        """Testing function."""
-        return WSIPatchDataset(img_path=_mini_wsi_svs, **kwargs)
-
-    def reuse_init_wsi(**kwargs):
-        """Testing function."""
-        return reuse_init(mode="wsi", **kwargs)
-
-    # test for ABC validate
-    with pytest.raises(
-        ValueError, match=r".*inputs should be a list of patch coordinates.*"
-    ):
-        # intentionally create to check error
-        # skipcq
-        class Proto(PatchDatasetABC):
-            def __init__(self):
-                super().__init__()
-                self.inputs = "CRASH"
-                self._check_input_integrity("wsi")
-
-            # skipcq
-            def __getitem__(self, idx):
-                pass
-
-        # intentionally create to check error
-        Proto()  # skipcq
-
-    # invalid path input
-    with pytest.raises(ValueError, match=r".*`img_path` must be a valid file path.*"):
-        WSIPatchDataset(
-            img_path="aaaa",
-            mode="wsi",
-            patch_size=[512, 512],
-            stride_size=[256, 256],
-            auto_get_mask=False,
-        )
-
-    # invalid mask path input
-    with pytest.raises(ValueError, match=r".*`mask_path` must be a valid file path.*"):
-        WSIPatchDataset(
-            img_path=_mini_wsi_svs,
-            mask_path="aaaa",
-            mode="wsi",
-            patch_size=[512, 512],
-            stride_size=[256, 256],
-            resolution=1.0,
-            units="mpp",
-            auto_get_mask=False,
-        )
-
-    # invalid mode
-    with pytest.raises(ValueError):
-        reuse_init(mode="X")
-
-    # invalid patch
-    with pytest.raises(ValueError):
-        reuse_init()
-    with pytest.raises(ValueError):
-        reuse_init_wsi(patch_size=[512, 512, 512])
-    with pytest.raises(ValueError):
-        reuse_init_wsi(patch_size=[512, "a"])
-    with pytest.raises(ValueError):
-        reuse_init_wsi(patch_size=512)
-    # invalid stride
-    with pytest.raises(ValueError):
-        reuse_init_wsi(patch_size=[512, 512], stride_size=[512, "a"])
-    with pytest.raises(ValueError):
-        reuse_init_wsi(patch_size=[512, 512], stride_size=[512, 512, 512])
-    # negative
-    with pytest.raises(ValueError):
-        reuse_init_wsi(patch_size=[512, -512], stride_size=[512, 512])
-    with pytest.raises(ValueError):
-        reuse_init_wsi(patch_size=[512, 512], stride_size=[512, -512])
-
-    # * for wsi
-    # dummy test for analysing the output
-    # stride and patch size should be as expected
-    patch_size = [512, 512]
-    stride_size = [256, 256]
-    ds = reuse_init_wsi(
-        patch_size=patch_size,
-        stride_size=stride_size,
-        resolution=1.0,
-        units="mpp",
-        auto_get_mask=False,
-    )
-    reader = get_wsireader(_mini_wsi_svs)
-    # tiling top to bottom, left to right
-    ds_roi = ds[2]["image"]
-    step_idx = 2  # manually calibrate
-    start = (step_idx * stride_size[1], 0)
-    end = (start[0] + patch_size[0], start[1] + patch_size[1])
-    rd_roi = reader.read_bounds(
-        start + end, resolution=1.0, units="mpp", coord_space="resolution"
-    )
-    correlation = np.corrcoef(
-        cv2.cvtColor(ds_roi, cv2.COLOR_RGB2GRAY).flatten(),
-        cv2.cvtColor(rd_roi, cv2.COLOR_RGB2GRAY).flatten(),
-    )
-    assert ds_roi.shape[0] == rd_roi.shape[0]
-    assert ds_roi.shape[1] == rd_roi.shape[1]
-    assert np.min(correlation) > 0.9, correlation
-
-    # test creation with auto mask gen and input mask
-    ds = reuse_init_wsi(
-        patch_size=patch_size,
-        stride_size=stride_size,
-        resolution=1.0,
-        units="mpp",
-        auto_get_mask=True,
-    )
-    assert len(ds) > 0
-    ds = WSIPatchDataset(
-        img_path=_mini_wsi_svs,
-        mask_path=_mini_wsi_msk,
-        mode="wsi",
-        patch_size=[512, 512],
-        stride_size=[256, 256],
-        auto_get_mask=False,
-        resolution=1.0,
-        units="mpp",
-    )
-    negative_mask = imread(_mini_wsi_msk)
-    negative_mask = np.zeros_like(negative_mask)
-    imwrite("negative_mask.png", negative_mask)
-    with pytest.raises(ValueError, match=r".*No coordinate remain after tiling.*"):
-        ds = WSIPatchDataset(
-            img_path=_mini_wsi_svs,
-            mask_path="negative_mask.png",
-            mode="wsi",
-            patch_size=[512, 512],
-            stride_size=[256, 256],
-            auto_get_mask=False,
-            resolution=1.0,
-            units="mpp",
-        )
-    shutil.rmtree("negative_mask.png", ignore_errors=True)
-
->>>>>>> 26d0a200
     # * for tile
     reader = get_wsireader(_mini_wsi_jpg)
     tile_ds = WSIPatchDataset(
@@ -779,8 +502,6 @@
     assert roi1.shape[0] == roi2.shape[0]
     assert roi1.shape[1] == roi2.shape[1]
     assert np.min(correlation) > 0.9, correlation
-<<<<<<< HEAD
-=======
 
 
 def test_PatchDataset_abc():
@@ -900,7 +621,6 @@
     model.postproc_func = None
     assert model.postproc_func(2) == 0
 
->>>>>>> 26d0a200
 
 def test_predictor_crash():
     """Test for crash when making predictor."""
@@ -908,97 +628,6 @@
     with pytest.raises(ValueError, match=r"Must provide.*"):
         CNNPatchPredictor()
 
-<<<<<<< HEAD
-def test_predictor_crash():
-    """Test for crash when making predictor."""
-    # test abc
-    with pytest.raises(NotImplementedError):
-        ModelBase()
-    with pytest.raises(NotImplementedError):
-        ModelBase.infer_batch(1, 2, 3)
-
-    # without providing any model
-    with pytest.raises(ValueError, match=r"Must provide.*"):
-        CNNPatchPredictor()
-
-    # provide wrong unknown pretrained model
-    with pytest.raises(ValueError, match=r"Pretrained .* does not exist"):
-        CNNPatchPredictor(pretrained_model="secret_model-kather100k")
-
-    # provide wrong model of unknown type, deprecated later with type hint
-    with pytest.raises(ValueError, match=r".*must be a string.*"):
-        CNNPatchPredictor(pretrained_model=123)
-
-    # test predict crash
-    predictor = CNNPatchPredictor(pretrained_model="resnet18-kather100k", batch_size=32)
-
-    with pytest.raises(ValueError, match=r".*not a valid mode.*"):
-        predictor.predict("aaa", mode="random")
-    # remove previously generated data
-    if os.path.exists("output"):
-        shutil.rmtree("output", ignore_errors=True)
-    with pytest.raises(ValueError, match=r".*must be a list of file paths.*"):
-        predictor.predict("aaa", mode="wsi")
-    # remove previously generated data
-    if os.path.exists("output"):
-        shutil.rmtree("output", ignore_errors=True)
-    with pytest.raises(ValueError, match=r".*mask_list.*!=.*img_list.*"):
-        predictor.predict([1, 2, 3], mask_list=[1, 2], mode="wsi")
-    # remove previously generated data
-    if os.path.exists("output"):
-        shutil.rmtree("output", ignore_errors=True)
-
-
-def test_patch_predictor_api(_sample_patch1, _sample_patch2):
-    """Helper function to get the model output using API 1."""
-    # convert to pathlib Path to prevent reader complaint
-    input_list = [pathlib.Path(_sample_patch1), pathlib.Path(_sample_patch2)]
-    predictor = CNNPatchPredictor(pretrained_model="resnet18-kather100k", batch_size=1)
-    # don't run test on GPU
-    output = predictor.predict(
-        input_list,
-        on_gpu=ON_GPU,
-    )
-    assert sorted(list(output.keys())) == ["predictions"]
-    assert len(output["predictions"]) == 2
-
-    output = predictor.predict(
-        input_list,
-        label_list=[1, "a"],
-        return_labels=True,
-        on_gpu=ON_GPU,
-    )
-    assert sorted(list(output.keys())) == sorted(["labels", "predictions"])
-    assert len(output["predictions"]) == len(output["labels"])
-    assert output["labels"] == [1, "a"]
-
-    output = predictor.predict(
-        input_list,
-        return_probabilities=True,
-        on_gpu=ON_GPU,
-    )
-    assert sorted(list(output.keys())) == sorted(["predictions", "probabilities"])
-    assert len(output["predictions"]) == len(output["probabilities"])
-
-    output = predictor.predict(
-        input_list,
-        return_probabilities=True,
-        label_list=[1, "a"],
-        return_labels=True,
-        on_gpu=ON_GPU,
-    )
-    assert sorted(list(output.keys())) == sorted(
-        ["labels", "predictions", "probabilities"]
-    )
-    assert len(output["predictions"]) == len(output["labels"])
-    assert len(output["predictions"]) == len(output["probabilities"])
-
-    # test saving output, should have no effect
-    output = predictor.predict(
-        input_list,
-        on_gpu=ON_GPU,
-        save_dir="special_dir_not_exist",
-=======
     # provide wrong unknown pretrained model
     with pytest.raises(ValueError, match=r"Pretrained .* does not exist"):
         CNNPatchPredictor(pretrained_model="secret_model-kather100k")
@@ -1084,18 +713,9 @@
     # test loading user weight
     pretrained_weight_url = (
         "https://tiatoolbox.dcs.warwick.ac.uk/models/pc/resnet18-kather100k.pth"
->>>>>>> 26d0a200
     )
     assert not os.path.isdir("special_dir_not_exist")
 
-<<<<<<< HEAD
-    # test loading user weight
-    pretrained_weight_url = (
-        "https://tiatoolbox.dcs.warwick.ac.uk/models/pc/resnet18-kather100k.pth"
-    )
-
-=======
->>>>>>> 26d0a200
     save_dir_path = _get_temp_folder_path()
     # remove prev generated data
     if os.path.exists(save_dir_path):
@@ -1105,44 +725,9 @@
         rcParam["TIATOOLBOX_HOME"],
         "tmp_pretrained_weigths",
         "resnet18-kather100k.pth",
-<<<<<<< HEAD
     )
     download_data(pretrained_weight_url, pretrained_weight)
 
-    predictor = CNNPatchPredictor(
-        pretrained_model="resnet18-kather100k",
-        pretrained_weight=pretrained_weight,
-        batch_size=1,
-=======
->>>>>>> 26d0a200
-    )
-    download_data(pretrained_weight_url, pretrained_weight)
-
-<<<<<<< HEAD
-    # --- test different using user model
-    # test setter/getter/inital of postproc/preproc
-    model = CNNPatchModel(backbone="resnet18", num_classes=9)
-    assert model.preproc(1) == 1
-    model.preproc = lambda x: x - 1
-    assert model.preproc(1) == 0
-    model.preproc = None
-    assert model.preproc(2) == 2
-
-    # repeat the setter test for postproc
-    assert model.postproc(np.array([1, 2, 3])) == 2  # argmax by default
-    model.postproc = lambda x: x - 1
-    assert model.postproc(1) == 0
-    # coverage setter check
-    model.postproc = None
-    assert model.postproc(np.array([1, 2, 3])) == 2
-
-    # test prediction
-    predictor = CNNPatchPredictor(model=model, batch_size=1, verbose=False)
-    output = predictor.predict(
-        input_list,
-        return_probabilities=True,
-        label_list=[1, "a"],
-=======
     predictor = CNNPatchPredictor(
         pretrained_model="resnet18-kather100k",
         pretrained_weight=pretrained_weight,
@@ -1157,7 +742,6 @@
         inputs,
         return_probabilities=True,
         labels=[1, "a"],
->>>>>>> 26d0a200
         return_labels=True,
         on_gpu=ON_GPU,
     )
@@ -1192,22 +776,14 @@
     # sanity check, both output should be the same with same resolution read args
     wsi_output = predictor.predict(
         [_mini_wsi_svs],
-<<<<<<< HEAD
-        mask_list=[_mini_wsi_msk],
-=======
         masks=[_mini_wsi_msk],
->>>>>>> 26d0a200
         mode="wsi",
         **kwargs,
     )
 
     tile_output = predictor.predict(
         [_mini_wsi_jpg],
-<<<<<<< HEAD
-        mask_list=[_mini_wsi_msk],
-=======
         masks=[_mini_wsi_msk],
->>>>>>> 26d0a200
         mode="tile",
         **kwargs,
     )
@@ -1242,11 +818,7 @@
     # test reading of multiple whole-slide images
     output = predictor.predict(
         [_mini_wsi_svs, _mini_wsi_svs],
-<<<<<<< HEAD
-        mask_list=[_mini_wsi_msk, _mini_wsi_msk],
-=======
         masks=[_mini_wsi_msk, _mini_wsi_msk],
->>>>>>> 26d0a200
         mode="wsi",
         **_kwargs,
     )
@@ -1262,11 +834,7 @@
     # test reading of multiple whole-slide images
     output = predictor.predict(
         [_mini_wsi_svs, _mini_wsi_svs],
-<<<<<<< HEAD
-        mask_list=[_mini_wsi_msk, _mini_wsi_msk],
-=======
         masks=[_mini_wsi_msk, _mini_wsi_msk],
->>>>>>> 26d0a200
         mode="wsi",
         **_kwargs,
     )
@@ -1274,11 +842,7 @@
         _kwargs = copy.deepcopy(kwargs)
         predictor.predict(
             [_mini_wsi_svs, _mini_wsi_svs],
-<<<<<<< HEAD
-            mask_list=[_mini_wsi_msk, _mini_wsi_msk],
-=======
             masks=[_mini_wsi_msk, _mini_wsi_msk],
->>>>>>> 26d0a200
             mode="wsi",
             **_kwargs,
         )
@@ -1294,11 +858,7 @@
     _kwargs["return_probabilities"] = False
     output = predictor.predict(
         [_mini_wsi_svs, _mini_wsi_svs],
-<<<<<<< HEAD
-        mask_list=[_mini_wsi_msk, _mini_wsi_msk],
-=======
         masks=[_mini_wsi_msk, _mini_wsi_msk],
->>>>>>> 26d0a200
         mode="wsi",
         **_kwargs,
     )
@@ -1334,11 +894,7 @@
     # sanity check, both output should be the same with same resolution read args
     wsi_output = predictor.predict(
         [_mini_wsi_svs],
-<<<<<<< HEAD
-        mask_list=[_mini_wsi_msk],
-=======
         masks=[_mini_wsi_msk],
->>>>>>> 26d0a200
         mode="wsi",
         **kwargs,
     )
@@ -1349,11 +905,7 @@
     kwargs["merge_predictions"] = False
     tile_output = predictor.predict(
         [_mini_wsi_jpg],
-<<<<<<< HEAD
-        mask_list=[_mini_wsi_msk],
-=======
         masks=[_mini_wsi_msk],
->>>>>>> 26d0a200
         mode="tile",
         **kwargs,
     )
@@ -1383,11 +935,7 @@
 
 
 def _test_predictor_output(
-<<<<<<< HEAD
-    input_list,
-=======
     inputs,
->>>>>>> 26d0a200
     pretrained_model,
     probabilities_check=None,
     predictions_check=None,
@@ -1399,11 +947,7 @@
     )
     # don't run test on GPU
     output = predictor.predict(
-<<<<<<< HEAD
-        input_list,
-=======
         inputs,
->>>>>>> 26d0a200
         return_probabilities=True,
         return_labels=False,
         on_gpu=ON_GPU,
@@ -1426,11 +970,7 @@
 
 def test_patch_predictor_output(_sample_patch1, _sample_patch2):
     """Test the output of patch prediction models."""
-<<<<<<< HEAD
-    input_list = [pathlib.Path(_sample_patch1), pathlib.Path(_sample_patch2)]
-=======
     inputs = [pathlib.Path(_sample_patch1), pathlib.Path(_sample_patch2)]
->>>>>>> 26d0a200
     pretrained_info = {
         "alexnet-kather100k": [1.0, 0.9999735355377197],
         "resnet18-Kather100k": [1.0, 0.9999911785125732],
@@ -1452,11 +992,7 @@
     }
     for pretrained_model, expected_prob in pretrained_info.items():
         _test_predictor_output(
-<<<<<<< HEAD
-            input_list,
-=======
             inputs,
->>>>>>> 26d0a200
             pretrained_model,
             probabilities_check=expected_prob,
             predictions_check=[6, 3],
