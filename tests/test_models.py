from tiatoolbox.models.classification import CNN_Patch_Predictor
from tiatoolbox.models.dataset import Patch_Dataset
from tiatoolbox.utils.exceptions import MethodNotSupported, FileNotSupported
from tiatoolbox.utils.misc import imread

import pytest
import pathlib
import numpy as np

<<<<<<< HEAD
class Kather_Dataset(torch.utils.data.Dataset):
    def __init__(self, root_dir, preproc=None):
        super().__init__()
        if preproc is None:
            self.preproc = lambda x: x
        else:
            self.preproc = preproc
        label_code_list = [
            "01_TUMOR ",
            "02_STROMA",
            "03_COMPLEX" "04_LYMPHO",
            "05_DEBRIS",
            "06_MUCOSA",
            "07_ADIPOSE" "08_EMPTY",
        ]
        all_path_list = []
        for label_id, label_code in enumerate(label_code_list):
            path_list = glob.glob("%s/%s/*.tif" % (root_dir, label_code))
            path_list = [[v, label_id] for v in path_list]
            path_list.sort()
            all_path_list.extend(path_list)

        random.shuffle(all_path_list)  # HACK to creat randomness
        self.path_list = all_path_list[:512]  # HACK to test 32 images for now
        return

    def __len__(self):
        return len(self.path_list)

    def __getitem__(self, idx):
        path, label = self.path_list[idx]
        image = cv2.imread(path)
        image = self.preproc(image)
        return image


os.environ["CUDA_VISIBLE_DEVICES"] = "0"

ds = Kather_Dataset(root_dir="dataset/sample_exp/data/Kather_Sample/")

from tiatoolbox.models.backbone import get_model
pretrained_path = 'resnet18_kather.pth'
pretrained = torch.load(pretrained_path)#['model']

# new_dict = {}
# for k, v in pretrained.items():
#     new_dict[k[2:]] = v
    
# model = get_model('resnet18')
# model.load_state_dict(pretrained)

random.seed(5)
model = CNN_Patch_Predictor(
    backbone="resnet18", nr_class=9, batch_size=16, nr_loader_worker=4
)
model.load_model("resnet18_kather.pth")
output = model.predict_dataset(ds)

print('here')
=======

def test():
    return
>>>>>>> 28011788
<|MERGE_RESOLUTION|>--- conflicted
+++ resolved
@@ -7,68 +7,6 @@
 import pathlib
 import numpy as np
 
-<<<<<<< HEAD
-class Kather_Dataset(torch.utils.data.Dataset):
-    def __init__(self, root_dir, preproc=None):
-        super().__init__()
-        if preproc is None:
-            self.preproc = lambda x: x
-        else:
-            self.preproc = preproc
-        label_code_list = [
-            "01_TUMOR ",
-            "02_STROMA",
-            "03_COMPLEX" "04_LYMPHO",
-            "05_DEBRIS",
-            "06_MUCOSA",
-            "07_ADIPOSE" "08_EMPTY",
-        ]
-        all_path_list = []
-        for label_id, label_code in enumerate(label_code_list):
-            path_list = glob.glob("%s/%s/*.tif" % (root_dir, label_code))
-            path_list = [[v, label_id] for v in path_list]
-            path_list.sort()
-            all_path_list.extend(path_list)
-
-        random.shuffle(all_path_list)  # HACK to creat randomness
-        self.path_list = all_path_list[:512]  # HACK to test 32 images for now
-        return
-
-    def __len__(self):
-        return len(self.path_list)
-
-    def __getitem__(self, idx):
-        path, label = self.path_list[idx]
-        image = cv2.imread(path)
-        image = self.preproc(image)
-        return image
-
-
-os.environ["CUDA_VISIBLE_DEVICES"] = "0"
-
-ds = Kather_Dataset(root_dir="dataset/sample_exp/data/Kather_Sample/")
-
-from tiatoolbox.models.backbone import get_model
-pretrained_path = 'resnet18_kather.pth'
-pretrained = torch.load(pretrained_path)#['model']
-
-# new_dict = {}
-# for k, v in pretrained.items():
-#     new_dict[k[2:]] = v
-    
-# model = get_model('resnet18')
-# model.load_state_dict(pretrained)
-
-random.seed(5)
-model = CNN_Patch_Predictor(
-    backbone="resnet18", nr_class=9, batch_size=16, nr_loader_worker=4
-)
-model.load_model("resnet18_kather.pth")
-output = model.predict_dataset(ds)
-
-print('here')
-=======
 
 def test():
-    return
->>>>>>> 28011788
+    return