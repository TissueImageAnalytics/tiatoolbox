--- conflicted
+++ resolved
@@ -196,63 +196,47 @@
     assert len(probs) == len(labels)
 
 
-<<<<<<< HEAD
 def test_patch_predictor_api2():
     """Test for patch predictor API 2. Test with resnet18 on Kather 100K dataset."""
     file_parent_dir = pathlib.Path(__file__).parent
     dir_patches = file_parent_dir.joinpath("data/sample_patches/")
     list_paths = grab_files_from_dir(dir_patches, file_types="*.tif")
     dataset = Patch_Dataset(list_paths)
-=======
-# def test_patch_predictor_kather_api2():
-#     """Test for patch predictor API 2. Test with resnet18 on Kather 100K dataset."""
-#     file_parent_dir = pathlib.Path(__file__).parent
-#     dir_patches = file_parent_dir.joinpath("data/sample_patches/")
-#     list_paths = grab_files_from_dir(dir_patches, file_types="*.tif")
-#     dataset = Patch_Dataset(list_paths)
->>>>>>> e027adf8
-
-#     # API 2
-#     pretrained_weight_url = (
-#         "https://tiatoolbox.dcs.warwick.ac.uk/models/resnet18-kather100K_pc.pth"
-#     )
-
-#     save_dir_path = os.path.join(rcParam["TIATOOLBOX_HOME"], "tmp_api2")
-#     # remove prev generated data - just a test!
-#     if os.path.exists(save_dir_path):
-#         shutil.rmtree(save_dir_path, ignore_errors=True)
-#     os.makedirs(save_dir_path)
-
-<<<<<<< HEAD
+
+    # API 2
+    pretrained_weight_url = (
+        "https://tiatoolbox.dcs.warwick.ac.uk/models/resnet18-kather100K-pc.pth"
+    )
+
+    save_dir_path = os.path.join(rcParam["TIATOOLBOX_HOME"], "tmp_api2")
+    # remove prev generated data - just a test!
+    if os.path.exists(save_dir_path):
+        shutil.rmtree(save_dir_path, ignore_errors=True)
+    os.makedirs(save_dir_path)
+
     pretrained_weight = os.path.join(
-        rcParam["TIATOOLBOX_HOME"], "tmp", "resnet18-kather100K-pc.pth"
+        rcParam["TIATOOLBOX_HOME"], "tmp_api2", "resnet18-kather100K-pc.pth"
     )
     download_data(pretrained_weight_url, pretrained_weight)
-=======
-#     pretrained_weight = os.path.join(
-#         rcParam["TIATOOLBOX_HOME"], "tmp_api2", "resnet18-kather100K-pc.pth"
-#     )
-#     download_data(pretrained_weight_url, pretrained_weight)
->>>>>>> e027adf8
-
-#     predictor = CNN_Patch_Predictor(
-#         predefined_model="resnet18-kather100K",
-#         pretrained_weight=pretrained_weight,
-#         batch_size=1,
-#     )
-#     # don't run test on GPU
-#     output = predictor.predict(dataset, return_probs=True, on_gpu=False)
-#     probs = output["probs"]
-#     preds = output["preds"]
-
-#     # ensure that the raw output is correct
-#     # ! @SIMON how to assert check ^^^^ this ?
-
-#     # placeholder
-#     assert len(probs) == len(preds)
-
-#     # remove generated data - just a test!
-#     shutil.rmtree(save_dir_path, ignore_errors=True)
+
+    predictor = CNN_Patch_Predictor(
+        predefined_model="resnet18-kather100K",
+        pretrained_weight=pretrained_weight,
+        batch_size=1,
+    )
+    # don't run test on GPU
+    output = predictor.predict(dataset, return_probs=True, on_gpu=False)
+    probs = output["probs"]
+    preds = output["preds"]
+
+    # ensure that the raw output is correct
+    # ! @SIMON how to assert check ^^^^ this ?
+
+    # placeholder
+    assert len(probs) == len(preds)
+
+    # remove generated data - just a test!
+    shutil.rmtree(save_dir_path, ignore_errors=True)
 
 
 def test_patch_predictor_api3():
@@ -414,6 +398,7 @@
     assert len(probs) == len(preds)
     assert len(preds) == len(labels)
 
+
 def test_patch_predictor_resnext101_32x8d_kather100K():
     """Test for patch predictor with resnext101_32x8d on Kather 100K dataset."""
     file_parent_dir = pathlib.Path(__file__).parent
