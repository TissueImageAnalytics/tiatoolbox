--- conflicted
+++ resolved
@@ -326,22 +326,13 @@
     assert len(probs) == len(preds)
     assert len(probs) == len(labels)
 
-<<<<<<< HEAD
-    prob_check = [1.0, 0.9999717473983765]
-    pred_check = [5, 8]
-    for idx, probs_ in enumerate(probs):
-        prob_max = max(probs_)
-        assert (
-            np.abs(prob_max - prob_check[idx]) <= 1e-2
-            and preds[idx] == pred_check[idx]
-=======
-    prob_check = [0.9999717473983765, 1.0]
-    pred_check = [8, 5]
-    for idx, probs_ in enumerate(probs):
-        prob_max = max(probs_)
-        assert (
-            np.abs(prob_max - prob_check[idx]) <= 1e-8 and preds[idx] == pred_check[idx]
->>>>>>> 929ef883
+    prob_check = [1.0, 0.9998136162757874]
+    pred_check = [5, 8]
+    for idx, probs_ in enumerate(probs):
+        prob_max = max(probs_)
+        assert (
+            np.abs(prob_max - prob_check[idx]) <= 1e-8 
+            and preds[idx] == pred_check[idx]
         )
 
 def test_patch_predictor_api2():
@@ -383,12 +374,13 @@
     assert len(probs) == len(preds)
     assert len(probs) == len(labels)
 
-    prob_check = [0.9999717473983765, 1.0]
-    pred_check = [8, 5]
-    for idx, probs_ in enumerate(probs):
-        prob_max = max(probs_)
-        assert (
-            np.abs(prob_max - prob_check[idx]) <= 1e-8 and preds[idx] == pred_check[idx]
+    prob_check = [1.0, 0.9998136162757874]
+    pred_check = [5, 8]
+    for idx, probs_ in enumerate(probs):
+        prob_max = max(probs_)
+        assert (
+            np.abs(prob_max - prob_check[idx]) <= 1e-8 
+            and preds[idx] == pred_check[idx]
         )
 
     # remove generated data - just a test!
@@ -438,12 +430,13 @@
     assert len(probs) == len(preds)
     assert len(probs) == len(labels)
 
-    prob_check = [0.9998185038566589, 1.0]
-    pred_check = [8, 5]
-    for idx, probs_ in enumerate(probs):
-        prob_max = max(probs_)
-        assert (
-            np.abs(prob_max - prob_check[idx]) <= 1e-8 and preds[idx] == pred_check[idx]
+    prob_check = [1.0, 0.9998136162757874]
+    pred_check = [5, 8]
+    for idx, probs_ in enumerate(probs):
+        prob_max = max(probs_)
+        assert (
+            np.abs(prob_max - prob_check[idx]) <= 1e-8 
+            and preds[idx] == pred_check[idx]
         )
 
 
@@ -469,12 +462,13 @@
     assert len(probs) == len(preds)
     assert len(probs) == len(labels)
 
-    prob_check = [0.9991286396980286, 1.0]
-    pred_check = [8, 5]
-    for idx, probs_ in enumerate(probs):
-        prob_max = max(probs_)
-        assert (
-            np.abs(prob_max - prob_check[idx]) <= 1e-8 and preds[idx] == pred_check[idx]
+    prob_check = [1.0, 0.9998136162757874]
+    pred_check = [5, 8]
+    for idx, probs_ in enumerate(probs):
+        prob_max = max(probs_)
+        assert (
+            np.abs(prob_max - prob_check[idx]) <= 1e-8 
+            and preds[idx] == pred_check[idx]
         )
 
 
@@ -500,12 +494,13 @@
     assert len(probs) == len(preds)
     assert len(probs) == len(labels)
 
-    prob_check = [0.9969022870063782, 1.0]
-    pred_check = [8, 5]
-    for idx, probs_ in enumerate(probs):
-        prob_max = max(probs_)
-        assert (
-            np.abs(prob_max - prob_check[idx]) <= 1e-8 and preds[idx] == pred_check[idx]
+    prob_check = [1.0, 0.9998136162757874]
+    pred_check = [5, 8]
+    for idx, probs_ in enumerate(probs):
+        prob_max = max(probs_)
+        assert (
+            np.abs(prob_max - prob_check[idx]) <= 1e-8 
+            and preds[idx] == pred_check[idx]
         )
 
 
@@ -531,12 +526,13 @@
     assert len(probs) == len(preds)
     assert len(probs) == len(labels)
 
-    prob_check = [0.9999957084655762, 1.0]
-    pred_check = [8, 5]
-    for idx, probs_ in enumerate(probs):
-        prob_max = max(probs_)
-        assert (
-            np.abs(prob_max - prob_check[idx]) <= 1e-8 and preds[idx] == pred_check[idx]
+    prob_check = [1.0, 0.9998136162757874]
+    pred_check = [5, 8]
+    for idx, probs_ in enumerate(probs):
+        prob_max = max(probs_)
+        assert (
+            np.abs(prob_max - prob_check[idx]) <= 1e-8 
+            and preds[idx] == pred_check[idx]
         )
 
 
@@ -562,12 +558,13 @@
     assert len(probs) == len(preds)
     assert len(preds) == len(labels)
 
-    prob_check = [0.9999779462814331, 1.0]
-    pred_check = [8, 5]
-    for idx, probs_ in enumerate(probs):
-        prob_max = max(probs_)
-        assert (
-            np.abs(prob_max - prob_check[idx]) <= 1e-8 and preds[idx] == pred_check[idx]
+    prob_check = [1.0, 0.9998136162757874]
+    pred_check = [5, 8]
+    for idx, probs_ in enumerate(probs):
+        prob_max = max(probs_)
+        assert (
+            np.abs(prob_max - prob_check[idx]) <= 1e-8 
+            and preds[idx] == pred_check[idx]
         )
 
 
@@ -593,12 +590,13 @@
     assert len(probs) == len(preds)
     assert len(probs) == len(labels)
 
-    prob_check = [0.9999345541000366, 1.0]
-    pred_check = [8, 5]
-    for idx, probs_ in enumerate(probs):
-        prob_max = max(probs_)
-        assert (
-            np.abs(prob_max - prob_check[idx]) <= 1e-8 and preds[idx] == pred_check[idx]
+    prob_check = [1.0, 0.9998136162757874]
+    pred_check = [5, 8]
+    for idx, probs_ in enumerate(probs):
+        prob_max = max(probs_)
+        assert (
+            np.abs(prob_max - prob_check[idx]) <= 1e-8 
+            and preds[idx] == pred_check[idx]
         )
 
 
@@ -624,12 +622,13 @@
     assert len(probs) == len(preds)
     assert len(probs) == len(labels)
 
-    prob_check = [0.9999997615814209, 1.0]
-    pred_check = [8, 5]
-    for idx, probs_ in enumerate(probs):
-        prob_max = max(probs_)
-        assert (
-            np.abs(prob_max - prob_check[idx]) <= 1e-8 and preds[idx] == pred_check[idx]
+    prob_check = [1.0, 0.9998136162757874]
+    pred_check = [5, 8]
+    for idx, probs_ in enumerate(probs):
+        prob_max = max(probs_)
+        assert (
+            np.abs(prob_max - prob_check[idx]) <= 1e-8 
+            and preds[idx] == pred_check[idx]
         )
 
 
@@ -655,12 +654,13 @@
     assert len(probs) == len(preds)
     assert len(probs) == len(labels)
 
-    prob_check = [0.999420166015625, 1.0]
-    pred_check = [8, 5]
-    for idx, probs_ in enumerate(probs):
-        prob_max = max(probs_)
-        assert (
-            np.abs(prob_max - prob_check[idx]) <= 1e-8 and preds[idx] == pred_check[idx]
+    prob_check = [1.0, 0.9998136162757874]
+    pred_check = [5, 8]
+    for idx, probs_ in enumerate(probs):
+        prob_max = max(probs_)
+        assert (
+            np.abs(prob_max - prob_check[idx]) <= 1e-8 
+            and preds[idx] == pred_check[idx]
         )
 
 
@@ -686,10 +686,11 @@
     assert len(probs) == len(preds)
     assert len(probs) == len(labels)
 
-    prob_check = [0.9998136162757874, 1.0]
-    pred_check = [8, 5]
-    for idx, probs_ in enumerate(probs):
-        prob_max = max(probs_)
-        assert (
-            np.abs(prob_max - prob_check[idx]) <= 1e-8 and preds[idx] == pred_check[idx]
+    prob_check = [1.0, 0.9998136162757874]
+    pred_check = [5, 8]
+    for idx, probs_ in enumerate(probs):
+        prob_max = max(probs_)
+        assert (
+            np.abs(prob_max - prob_check[idx]) <= 1e-8 
+            and preds[idx] == pred_check[idx]
         )