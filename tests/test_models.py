"""Tests for code related to model usage."""

from time import time
import os
import pathlib
import shutil
import cv2
import numpy as np
import pytest
import torch

from tiatoolbox import rcParam
from tiatoolbox.models.backbone import get_model
from tiatoolbox.models.classification import CNNPatchModel, CNNPatchPredictor
from tiatoolbox.models.classification.abc import ModelBase
from tiatoolbox.models.dataset import (
    ABCDatasetInfo,
    ABCPatchDataset,
    KatherPatchDataset,
    PatchDataset,
    WSIPatchDataset,
    predefined_preproc_func,
)
from tiatoolbox.utils.misc import download_data, unzip_data, imread, imwrite
from tiatoolbox.wsicore.wsireader import get_wsireader
<<<<<<< HEAD


ON_GPU = False
=======


ON_GPU = True


def _get_temp_folder_path():
    """Return unique temp folder path"""
    new_dir = os.path.join(
        rcParam["TIATOOLBOX_HOME"], f"test_model_patch_{int(time())}"
    )
    return new_dir
>>>>>>> c30171fe


# @pytest.mark.skip(reason="working, skip to run other test")
def test_create_backbone():
    """Test for creating backbone."""
    backbone_list = [
        "alexnet",
        # "resnet18",
        # "resnet34",
        # "resnet50",
        # "resnet101",
        # "resnext50_32x4d",
        # "resnext101_32x8d",
        # "wide_resnet50_2",
        # "wide_resnet101_2",
        # "densenet121",
        # "densenet161",
        # "densenet169",
        # "densenet201",
        # "googlenet",
        # "mobilenet_v2",
        # "mobilenet_v3_large",
        # "mobilenet_v3_small",
    ]
    for backbone in backbone_list:
        try:
            get_model(backbone, pretrained=False)
        except ValueError:
            assert False, f"Model {backbone} failed."

    # test for model not defined
    with pytest.raises(ValueError, match=r".*not supported.*"):
        get_model("secret_model-kather100k", pretrained=False)
<<<<<<< HEAD


# @pytest.mark.skip(reason="working, skip to run other test")
=======


>>>>>>> c30171fe
def test_DatasetInfo():
    """Test for kather patch dataset."""
    # test defining a subclass of dataset info but not defining
    # enforcing attributes - should crash
    with pytest.raises(TypeError):

        # intentionally create to check error
        # skipcq
        class Proto(ABCDatasetInfo):
            def __init__(self):
                self.a = "a"

        # intentionally create to check error
        # skipcq
        Proto()
    with pytest.raises(TypeError):

        # intentionally create to check error
        # skipcq
        class Proto(ABCDatasetInfo):
            def __init__(self):
                self.input_list = "a"

        # intentionally create to check error
        # skipcq
        Proto()
    with pytest.raises(TypeError):
        # intentionally create to check error
        # skipcq
        class Proto(ABCDatasetInfo):
            def __init__(self):
                self.input_list = "a"
                self.label_list = "a"

        # intentionally create to check error
        # skipcq
        Proto()
    with pytest.raises(TypeError):

        # intentionally create to check error
        # skipcq
        class Proto(ABCDatasetInfo):
            def __init__(self):
                self.input_list = "a"
                self.label_name = "a"

        # intentionally create to check error
        # skipcq
        Proto()
    # test kather with default init
    dataset = KatherPatchDataset()
    # kather with default data path skip download
    dataset = KatherPatchDataset()
    # pytest for not exist dir
    with pytest.raises(
        ValueError,
        match=r".*not exist.*",
    ):
        _ = KatherPatchDataset(save_dir_path="unknown_place")

    # save to temporary location
<<<<<<< HEAD
    save_dir_path = os.path.join(rcParam["TIATOOLBOX_HOME"], "tmp_check/")
=======
    save_dir_path = _get_temp_folder_path()
>>>>>>> c30171fe
    # remove previously generated data
    if os.path.exists(save_dir_path):
        shutil.rmtree(save_dir_path, ignore_errors=True)
    url = (
        "https://zenodo.org/record/53169/files/"
        "Kather_texture_2016_image_tiles_5000.zip"
    )
    save_zip_path = os.path.join(save_dir_path, "Kather.zip")
    download_data(url, save_zip_path)
    unzip_data(save_zip_path, save_dir_path)
    extracted_dir = os.path.join(save_dir_path, "Kather_texture_2016_image_tiles_5000/")
    dataset = KatherPatchDataset(save_dir_path=extracted_dir)
    assert dataset.input_list is not None
    assert dataset.label_list is not None
    assert dataset.label_name is not None
    assert len(dataset.input_list) == len(dataset.label_list)

    # to actually get the image, we feed it to PatchDataset
    actual_ds = PatchDataset(dataset.input_list, dataset.label_list)
    sample_patch = actual_ds[100]
    assert isinstance(sample_patch["image"], np.ndarray)
    assert sample_patch["label"] is not None

    # remove generated data
    shutil.rmtree(save_dir_path, ignore_errors=True)
    shutil.rmtree(rcParam["TIATOOLBOX_HOME"])


<<<<<<< HEAD
# @pytest.mark.skip(reason="working, skip to run other test")
=======
>>>>>>> c30171fe
def test_PatchDatasetpath_imgs(_sample_patch1, _sample_patch2):
    """Test for patch dataset with a list of file paths as input."""
    size = (224, 224, 3)

    dataset = PatchDataset([pathlib.Path(_sample_patch1), pathlib.Path(_sample_patch2)])

    dataset.preproc_func = lambda x: x

    for _, sample_data in enumerate(dataset):
        sampled_img_shape = sample_data["image"].shape
        assert (
            sampled_img_shape[0] == size[0]
            and sampled_img_shape[1] == size[1]
            and sampled_img_shape[2] == size[2]
        )


<<<<<<< HEAD
# @pytest.mark.skip(reason="working, skip to run other test")
=======
>>>>>>> c30171fe
def test_PatchDatasetlist_imgs():
    """Test for patch dataset with a list of images as input."""
    size = (5, 5, 3)
    img = np.random.randint(0, 255, size=size)
    list_imgs = [img, img, img]
    dataset = PatchDataset(list_imgs)

    dataset.preproc_func = lambda x: x

    for _, sample_data in enumerate(dataset):
        sampled_img_shape = sample_data["image"].shape
        assert (
            sampled_img_shape[0] == size[0]
            and sampled_img_shape[1] == size[1]
            and sampled_img_shape[2] == size[2]
        )

    # test for changing to another preproc
    dataset.preproc_func = lambda x: x - 10
    item = dataset[0]
    assert np.sum(item["image"] - (list_imgs[0] - 10)) == 0

    # test for loading npy
<<<<<<< HEAD
    save_dir_path = os.path.join(rcParam["TIATOOLBOX_HOME"], "tmp_check/")
=======
    save_dir_path = _get_temp_folder_path()
>>>>>>> c30171fe
    # remove previously generated data
    if os.path.exists(save_dir_path):
        shutil.rmtree(save_dir_path, ignore_errors=True)
    os.makedirs(save_dir_path)
    np.save(
        os.path.join(save_dir_path, "sample2.npy"), np.random.randint(0, 255, (4, 4, 3))
    )
    img_list = [
        os.path.join(save_dir_path, "sample2.npy"),
    ]
    _ = PatchDataset(img_list)
    assert img_list[0] is not None
    # test for path object
    img_list = [
        pathlib.Path(os.path.join(save_dir_path, "sample2.npy")),
    ]
    _ = PatchDataset(img_list)
    shutil.rmtree(save_dir_path)


<<<<<<< HEAD
# @pytest.mark.skip(reason="working, skip to run other test")
=======
>>>>>>> c30171fe
def test_PatchDatasetarray_imgs():
    """Test for patch dataset with a numpy array of a list of images."""
    size = (5, 5, 3)
    img = np.random.randint(0, 255, size=size)
    list_imgs = [img, img, img]
    label_list = [1, 2, 3]
    array_imgs = np.array(list_imgs)

    # test different setter for label
    dataset = PatchDataset(array_imgs, label_list=label_list)
    an_item = dataset[2]
    assert an_item["label"] == 3
    dataset = PatchDataset(array_imgs, label_list=None)
    an_item = dataset[2]
    assert "label" not in an_item

    dataset = PatchDataset(array_imgs)
    for _, sample_data in enumerate(dataset):
        sampled_img_shape = sample_data["image"].shape
        assert (
            sampled_img_shape[0] == size[0]
            and sampled_img_shape[1] == size[1]
            and sampled_img_shape[2] == size[2]
        )


<<<<<<< HEAD
# @pytest.mark.skip(reason="working, skip to run other test")
=======
>>>>>>> c30171fe
def test_PatchDatasetcrash():
    """Test to make sure patch dataset crashes with incorrect input."""
    # all below examples below should fail when input to PatchDataset

    # not supported input type
    img_list = {"a": np.random.randint(0, 255, (4, 4, 4))}
    with pytest.raises(
        ValueError, match=r".*Input must be either a list/array of images.*"
    ):
        _ = PatchDataset(img_list)

    # ndarray of mixed dtype
    img_list = np.array([np.random.randint(0, 255, (4, 5, 3)), "Should crash"])
    with pytest.raises(ValueError, match="Provided input array is non-numerical."):
        _ = PatchDataset(img_list)

    # ndarrays of NHW images
    img_list = np.random.randint(0, 255, (4, 4, 4))
    with pytest.raises(ValueError, match=r".*array of images of the form NHWC.*"):
        _ = PatchDataset(img_list)

    # list of ndarrays with different sizes
    img_list = [
        np.random.randint(0, 255, (4, 4, 3)),
        np.random.randint(0, 255, (4, 5, 3)),
    ]
    with pytest.raises(ValueError, match="Images must have the same dimensions."):
        _ = PatchDataset(img_list)

    # list of ndarrays with HW and HWC mixed up
    img_list = [
        np.random.randint(0, 255, (4, 4, 3)),
        np.random.randint(0, 255, (4, 4)),
    ]
    with pytest.raises(
        ValueError, match="Each sample must be an array of the form HWC."
    ):
        _ = PatchDataset(img_list)

    # list of mixed dtype
    img_list = [np.random.randint(0, 255, (4, 4, 3)), "you_should_crash_here", 123, 456]
    with pytest.raises(
        ValueError,
        match="Input must be either a list/array of images or a list of "
        "valid image paths.",
    ):
        _ = PatchDataset(img_list)

    # list of mixed dtype
    img_list = ["you_should_crash_here", 123, 456]
    with pytest.raises(
        ValueError,
        match="Input must be either a list/array of images or a list of "
        "valid image paths.",
    ):
        _ = PatchDataset(img_list)

    # list not exist paths
    with pytest.raises(
        ValueError,
        match=r".*valid image paths.*",
    ):
        _ = PatchDataset(["img.npy"])

    # ** test different extenstion parser
    # save dummy data to temporary location
<<<<<<< HEAD
    save_dir_path = os.path.join(rcParam["TIATOOLBOX_HOME"], "tmp_check/")
=======
    save_dir_path = _get_temp_folder_path()
>>>>>>> c30171fe
    # remove prev generated data
    if os.path.exists(save_dir_path):
        shutil.rmtree(save_dir_path, ignore_errors=True)
    os.makedirs(save_dir_path)
    torch.save({"a": "a"}, os.path.join(save_dir_path, "sample1.tar"))
    np.save(
        os.path.join(save_dir_path, "sample2.npy"), np.random.randint(0, 255, (4, 4, 3))
    )

    img_list = [
        os.path.join(save_dir_path, "sample1.tar"),
        os.path.join(save_dir_path, "sample2.npy"),
    ]
    with pytest.raises(
        ValueError,
        match=r"Can not load data of .*",
    ):
        _ = PatchDataset(img_list)
    shutil.rmtree(rcParam["TIATOOLBOX_HOME"])

    # preproc func for not defined dataset
    with pytest.raises(
        ValueError,
        match=r".* preprocessing .* does not exist.",
    ):
        predefined_preproc_func("secret-dataset")
<<<<<<< HEAD


# @pytest.mark.skip(reason="working, skip to run other test")
def test_WSIPatchDataset(_sample_wsi_dict):
    """A test for creation and bare output."""
    # convert to pathlib Path to prevent wsireader complaint
    _mini_wsi_svs = pathlib.Path(_sample_wsi_dict['wsi2_4k_4k_svs'])
    _mini_wsi_jpg = pathlib.Path(_sample_wsi_dict['wsi2_4k_4k_jpg'])
    _mini_wsi_msk = pathlib.Path(_sample_wsi_dict['wsi2_4k_4k_msk'])

    def reuse_init(img_path=_mini_wsi_svs, **kwargs):
        """Testing function."""
        return WSIPatchDataset(img_path=_mini_wsi_svs, **kwargs)

    def reuse_init_wsi(**kwargs):
        """Testing function."""
        return reuse_init(mode="wsi", **kwargs)

    # test for ABC validate
    # TODO: migrate to another file ?
    with pytest.raises(
        ValueError,
        match=r".*input_list should be a list of patch coordinates.*"
    ):
        # intentionally create to check error
        # skipcq
        class Proto(ABCPatchDataset):
            def __init__(self):
                super().__init__()
                self.input_list = 'CRASH'
                self.check_input_integrity('wsi')

        # intentionally create to check error
        # skipcq
        _ = Proto()

    # invalid path input
    with pytest.raises(
        ValueError,
        match=r".*`img_path` must be a valid file path.*"
    ):
        WSIPatchDataset(
            img_path='aaaa',
            mode="wsi",
            patch_size=[512, 512],
            stride_size=[256, 256],
            auto_get_mask=False
        )

    # invalid mask path input
    with pytest.raises(
        ValueError,
        match=r".*`mask_path` must be a valid file path.*"
    ):
        WSIPatchDataset(
            img_path=_mini_wsi_svs,
            mask_path='aaaa',
            mode="wsi",
            patch_size=[512, 512],
            stride_size=[256, 256],
            resolution=1.0,
            units="mpp",
            auto_get_mask=False
        )

    # invalid mode
    with pytest.raises(ValueError):
        reuse_init(mode="X")

    # invalid patch
    with pytest.raises(ValueError):
        reuse_init()
    with pytest.raises(ValueError):
        reuse_init_wsi(patch_size=[512, 512, 512])
    with pytest.raises(ValueError):
        reuse_init_wsi(patch_size=[512, "a"])
    with pytest.raises(ValueError):
        reuse_init_wsi(patch_size=512)
    # invalid stride
    with pytest.raises(ValueError):
        reuse_init_wsi(patch_size=[512, 512], stride_size=[512, "a"])
    with pytest.raises(ValueError):
        reuse_init_wsi(patch_size=[512, 512], stride_size=[512, 512, 512])
    # negative
    with pytest.raises(ValueError):
        reuse_init_wsi(patch_size=[512, -512], stride_size=[512, 512])
    with pytest.raises(ValueError):
        reuse_init_wsi(patch_size=[512, 512], stride_size=[512, -512])

    # * for wsi
    # dummy test for analysing the output
    # stride and patch size should be as expected
    patch_size = [512, 512]
    stride_size = [256, 256]
    ds = reuse_init_wsi(
        patch_size=patch_size,
        stride_size=stride_size,
        resolution=1.0,
        units="mpp",
        auto_get_mask=False
    )
    reader = get_wsireader(_mini_wsi_svs)
    # tiling top to bottom, left to right
    ds_roi = ds[2]["image"]
    step_idx = 2  # manually calibrate
    start = (step_idx * stride_size[1], 0)
    end = (start[0] + patch_size[0], start[1] + patch_size[1])
    rd_roi = reader.read_bounds(
                        start + end,
                        resolution=1.0, units="mpp",
                        location_is_at_requested=True)
    correlation = np.corrcoef(
        cv2.cvtColor(ds_roi, cv2.COLOR_RGB2GRAY).flatten(),
        cv2.cvtColor(rd_roi, cv2.COLOR_RGB2GRAY).flatten(),
    )

    # import matplotlib.pyplot as plt
    # plt.subplot(1,2,1)
    # plt.imshow(rd_roi)
    # plt.subplot(1,2,2)
    # plt.imshow(ds_roi)
    # plt.savefig('dump.png')
    assert ds_roi.shape[0] == rd_roi.shape[0]
    assert ds_roi.shape[1] == rd_roi.shape[1]
    assert np.min(correlation) > 0.9, correlation

    # test creation with auto mask gen and input mask
    ds = reuse_init_wsi(
        patch_size=patch_size,
        stride_size=stride_size,
        resolution=1.0,
        units="mpp",
        auto_get_mask=True
    )
    assert len(ds) > 0
    ds = WSIPatchDataset(
        img_path=_mini_wsi_svs,
        mask_path=_mini_wsi_msk,
        mode="wsi",
        patch_size=[512, 512],
        stride_size=[256, 256],
        auto_get_mask=False,
        resolution=1.0,
        units="mpp",
    )
    negative_mask = imread(_mini_wsi_msk)
    negative_mask = np.zeros_like(negative_mask)
    imwrite('negative_mask.png', negative_mask)
    with pytest.raises(
        ValueError,
        match=r".*No coordinate remain after tiling.*"
    ):
        ds = WSIPatchDataset(
            img_path=_mini_wsi_svs,
            mask_path='negative_mask.png',
            mode="wsi",
            patch_size=[512, 512],
            stride_size=[256, 256],
            auto_get_mask=False,
            resolution=1.0,
            units="mpp",
        )
    shutil.rmtree('negative_mask.png', ignore_errors=True)

    # * for tile
    reader = get_wsireader(_mini_wsi_jpg)
    tile_ds = WSIPatchDataset(
        img_path=_mini_wsi_jpg,
        mode="tile",
        patch_size=patch_size,
        stride_size=stride_size,
        auto_get_mask=False
    )
    step_idx = 3  # manually calibrate
    start = (step_idx * stride_size[1], 0)
    end = (start[0] + patch_size[0], start[1] + patch_size[1])
    roi2 = reader.read_bounds(
                start + end,
                resolution=1.0, units="baseline",
                location_is_at_requested=True)
    roi1 = tile_ds[3]["image"]  # match with step_idx
    correlation = np.corrcoef(
        cv2.cvtColor(roi1, cv2.COLOR_RGB2GRAY).flatten(),
        cv2.cvtColor(roi2, cv2.COLOR_RGB2GRAY).flatten(),
    )
    # import matplotlib.pyplot as plt
    # plt.subplot(1,2,1)
    # plt.imshow(roi1)
    # plt.subplot(1,2,2)
    # plt.imshow(roi2)
    # plt.savefig('dump.png')
    assert roi1.shape[0] == roi2.shape[0]
    assert roi1.shape[1] == roi2.shape[1]
    assert np.min(correlation) > 0.9, correlation


# @pytest.mark.skip(reason="working, skip to run other test")
def test_predictor_crash():
    """Test for crash when making predictor."""
    # test abc
    with pytest.raises(NotImplementedError):
        ModelBase()
    with pytest.raises(NotImplementedError):
        ModelBase.infer_batch(1, 2, 3)

    # without providing any model
    with pytest.raises(ValueError, match=r"Must provide.*"):
        CNNPatchPredictor()

    # provide wrong unknown pretrained model
    with pytest.raises(ValueError, match=r"Pretrained .* does not exist"):
        CNNPatchPredictor(pretrained_model="secret_model-kather100k")

    # provide wrong model of unknown type, deprecated later with type hint
    with pytest.raises(ValueError, match=r".*must be a string.*"):
        CNNPatchPredictor(pretrained_model=123)

    # test predict crash
    predictor = CNNPatchPredictor(
        pretrained_model="resnet18-kather100k",
        batch_size=32)

    with pytest.raises(ValueError, match=r".*not a valid mode.*"):
        predictor.predict('aaa', mode='random')
    with pytest.raises(ValueError, match=r".*must be a list of file paths.*"):
        predictor.predict('aaa', mode='wsi')
    with pytest.raises(ValueError):
        predictor.predict([1, 2, 3], label_list=[1, 2], mode='patch')
    # remove previously generated data
    if os.path.exists('output'):
        shutil.rmtree('output', ignore_errors=True)


# @pytest.mark.skip(reason="working, skip to run other test")
def test_patch_predictor_api(_sample_patch1, _sample_patch2):
    """Helper function to get the model output using API 1."""
    # must wrap or sthg stupid happens
    input_list = [pathlib.Path(_sample_patch1), pathlib.Path(_sample_patch2)]
    predictor = CNNPatchPredictor(pretrained_model="resnet18-kather100k", batch_size=1)
    # don't run test on GPU
    output = predictor.predict(
        input_list,
        on_gpu=ON_GPU,
    )
    assert sorted(list(output.keys())) == ["predictions"]
    assert len(output["predictions"]) == 2

    output = predictor.predict(
        input_list,
        label_list=[1, "a"],
        return_labels=True,
        on_gpu=ON_GPU,
    )
    assert sorted(list(output.keys())) == sorted(["labels", "predictions"])
    assert len(output["predictions"]) == len(output["labels"])
    assert output["labels"] == [1, "a"]

    output = predictor.predict(
        input_list,
        return_probabilities=True,
        on_gpu=ON_GPU,
    )
    assert sorted(list(output.keys())) == sorted(["predictions", "probabilities"])
    assert len(output["predictions"]) == len(output["probabilities"])

    output = predictor.predict(
        input_list,
        return_probabilities=True,
        label_list=[1, "a"],
        return_labels=True,
        on_gpu=ON_GPU,
    )
    assert sorted(list(output.keys())) == sorted(
        ["labels", "predictions", "probabilities"]
    )
    assert len(output["predictions"]) == len(output["labels"])
    assert len(output["predictions"]) == len(output["probabilities"])

    # test saving output, should have no effect
    output = predictor.predict(
        input_list,
        on_gpu=ON_GPU,
        save_dir="special_dir_not_exist",
    )
    assert not os.path.isdir("special_dir_not_exist")

    # test loading user weight
    pretrained_weight_url = (
        "https://tiatoolbox.dcs.warwick.ac.uk/models/pc/resnet18-kather100k.pth"
=======


def test_WSIPatchDataset(_sample_wsi_dict):
    """A test for creation and bare output."""
    # convert to pathlib Path to prevent wsireader complaint
    _mini_wsi_svs = pathlib.Path(_sample_wsi_dict["wsi2_4k_4k_svs"])
    _mini_wsi_jpg = pathlib.Path(_sample_wsi_dict["wsi2_4k_4k_jpg"])
    _mini_wsi_msk = pathlib.Path(_sample_wsi_dict["wsi2_4k_4k_msk"])

    def reuse_init(img_path=_mini_wsi_svs, **kwargs):
        """Testing function."""
        return WSIPatchDataset(img_path=_mini_wsi_svs, **kwargs)

    def reuse_init_wsi(**kwargs):
        """Testing function."""
        return reuse_init(mode="wsi", **kwargs)

    # test for ABC validate
    # TODO: migrate to another file ?
    with pytest.raises(
        ValueError, match=r".*input_list should be a list of patch coordinates.*"
    ):
        # intentionally create to check error
        # skipcq
        class Proto(ABCPatchDataset):
            def __init__(self):
                super().__init__()
                self.input_list = "CRASH"
                self.check_input_integrity("wsi")

        # intentionally create to check error
        # skipcq
        _ = Proto()

    # invalid path input
    with pytest.raises(ValueError, match=r".*`img_path` must be a valid file path.*"):
        WSIPatchDataset(
            img_path="aaaa",
            mode="wsi",
            patch_size=[512, 512],
            stride_size=[256, 256],
            auto_get_mask=False,
        )

    # invalid mask path input
    with pytest.raises(ValueError, match=r".*`mask_path` must be a valid file path.*"):
        WSIPatchDataset(
            img_path=_mini_wsi_svs,
            mask_path="aaaa",
            mode="wsi",
            patch_size=[512, 512],
            stride_size=[256, 256],
            resolution=1.0,
            units="mpp",
            auto_get_mask=False,
        )

    # invalid mode
    with pytest.raises(ValueError):
        reuse_init(mode="X")

    # invalid patch
    with pytest.raises(ValueError):
        reuse_init()
    with pytest.raises(ValueError):
        reuse_init_wsi(patch_size=[512, 512, 512])
    with pytest.raises(ValueError):
        reuse_init_wsi(patch_size=[512, "a"])
    with pytest.raises(ValueError):
        reuse_init_wsi(patch_size=512)
    # invalid stride
    with pytest.raises(ValueError):
        reuse_init_wsi(patch_size=[512, 512], stride_size=[512, "a"])
    with pytest.raises(ValueError):
        reuse_init_wsi(patch_size=[512, 512], stride_size=[512, 512, 512])
    # negative
    with pytest.raises(ValueError):
        reuse_init_wsi(patch_size=[512, -512], stride_size=[512, 512])
    with pytest.raises(ValueError):
        reuse_init_wsi(patch_size=[512, 512], stride_size=[512, -512])

    # * for wsi
    # dummy test for analysing the output
    # stride and patch size should be as expected
    patch_size = [512, 512]
    stride_size = [256, 256]
    ds = reuse_init_wsi(
        patch_size=patch_size,
        stride_size=stride_size,
        resolution=1.0,
        units="mpp",
        auto_get_mask=False,
    )
    reader = get_wsireader(_mini_wsi_svs)
    # tiling top to bottom, left to right
    ds_roi = ds[2]["image"]
    step_idx = 2  # manually calibrate
    start = (step_idx * stride_size[1], 0)
    end = (start[0] + patch_size[0], start[1] + patch_size[1])
    rd_roi = reader.read_bounds(
        start + end, resolution=1.0, units="mpp", coord_space="resolution"
    )
    correlation = np.corrcoef(
        cv2.cvtColor(ds_roi, cv2.COLOR_RGB2GRAY).flatten(),
        cv2.cvtColor(rd_roi, cv2.COLOR_RGB2GRAY).flatten(),
    )
    assert ds_roi.shape[0] == rd_roi.shape[0]
    assert ds_roi.shape[1] == rd_roi.shape[1]
    assert np.min(correlation) > 0.9, correlation

    # test creation with auto mask gen and input mask
    ds = reuse_init_wsi(
        patch_size=patch_size,
        stride_size=stride_size,
        resolution=1.0,
        units="mpp",
        auto_get_mask=True,
    )
    assert len(ds) > 0
    ds = WSIPatchDataset(
        img_path=_mini_wsi_svs,
        mask_path=_mini_wsi_msk,
        mode="wsi",
        patch_size=[512, 512],
        stride_size=[256, 256],
        auto_get_mask=False,
        resolution=1.0,
        units="mpp",
    )
    negative_mask = imread(_mini_wsi_msk)
    negative_mask = np.zeros_like(negative_mask)
    imwrite("negative_mask.png", negative_mask)
    with pytest.raises(ValueError, match=r".*No coordinate remain after tiling.*"):
        ds = WSIPatchDataset(
            img_path=_mini_wsi_svs,
            mask_path="negative_mask.png",
            mode="wsi",
            patch_size=[512, 512],
            stride_size=[256, 256],
            auto_get_mask=False,
            resolution=1.0,
            units="mpp",
        )
    shutil.rmtree("negative_mask.png", ignore_errors=True)

    # * for tile
    reader = get_wsireader(_mini_wsi_jpg)
    tile_ds = WSIPatchDataset(
        img_path=_mini_wsi_jpg,
        mode="tile",
        patch_size=patch_size,
        stride_size=stride_size,
        auto_get_mask=False,
    )
    step_idx = 3  # manually calibrate
    start = (step_idx * stride_size[1], 0)
    end = (start[0] + patch_size[0], start[1] + patch_size[1])
    roi2 = reader.read_bounds(
        start + end, resolution=1.0, units="baseline", coord_space="resolution"
    )
    roi1 = tile_ds[3]["image"]  # match with step_idx
    correlation = np.corrcoef(
        cv2.cvtColor(roi1, cv2.COLOR_RGB2GRAY).flatten(),
        cv2.cvtColor(roi2, cv2.COLOR_RGB2GRAY).flatten(),
    )
    assert roi1.shape[0] == roi2.shape[0]
    assert roi1.shape[1] == roi2.shape[1]
    assert np.min(correlation) > 0.9, correlation


def test_predictor_crash():
    """Test for crash when making predictor."""
    # test abc
    with pytest.raises(NotImplementedError):
        ModelBase()
    with pytest.raises(NotImplementedError):
        ModelBase.infer_batch(1, 2, 3)

    # without providing any model
    with pytest.raises(ValueError, match=r"Must provide.*"):
        CNNPatchPredictor()

    # provide wrong unknown pretrained model
    with pytest.raises(ValueError, match=r"Pretrained .* does not exist"):
        CNNPatchPredictor(pretrained_model="secret_model-kather100k")

    # provide wrong model of unknown type, deprecated later with type hint
    with pytest.raises(ValueError, match=r".*must be a string.*"):
        CNNPatchPredictor(pretrained_model=123)

    # test predict crash
    predictor = CNNPatchPredictor(pretrained_model="resnet18-kather100k", batch_size=32)

    with pytest.raises(ValueError, match=r".*not a valid mode.*"):
        predictor.predict("aaa", mode="random")
    with pytest.raises(ValueError, match=r".*must be a list of file paths.*"):
        predictor.predict("aaa", mode="wsi")
    with pytest.raises(ValueError):
        predictor.predict([1, 2, 3], label_list=[1, 2], mode="patch")
    # remove previously generated data
    if os.path.exists("output"):
        shutil.rmtree("output", ignore_errors=True)


def test_patch_predictor_api(_sample_patch1, _sample_patch2):
    """Helper function to get the model output using API 1."""
    # must wrap or sthg stupid happens
    input_list = [pathlib.Path(_sample_patch1), pathlib.Path(_sample_patch2)]
    predictor = CNNPatchPredictor(pretrained_model="resnet18-kather100k", batch_size=1)
    # don't run test on GPU
    output = predictor.predict(
        input_list,
        on_gpu=ON_GPU,
    )
    assert sorted(list(output.keys())) == ["predictions"]
    assert len(output["predictions"]) == 2

    output = predictor.predict(
        input_list,
        label_list=[1, "a"],
        return_labels=True,
        on_gpu=ON_GPU,
    )
    assert sorted(list(output.keys())) == sorted(["labels", "predictions"])
    assert len(output["predictions"]) == len(output["labels"])
    assert output["labels"] == [1, "a"]

    output = predictor.predict(
        input_list,
        return_probabilities=True,
        on_gpu=ON_GPU,
>>>>>>> c30171fe
    )
    assert sorted(list(output.keys())) == sorted(["predictions", "probabilities"])
    assert len(output["predictions"]) == len(output["probabilities"])

<<<<<<< HEAD
    save_dir_path = os.path.join(rcParam["TIATOOLBOX_HOME"], "tmp_pretrained_weigths")
    # remove prev generated data
    if os.path.exists(save_dir_path):
        shutil.rmtree(save_dir_path, ignore_errors=True)
    os.makedirs(save_dir_path)
    pretrained_weight = os.path.join(
        rcParam["TIATOOLBOX_HOME"],
        "tmp_pretrained_weigths",
        "resnet18-kather100k.pth",
    )
    download_data(pretrained_weight_url, pretrained_weight)

    predictor = CNNPatchPredictor(
        pretrained_model="resnet18-kather100k",
        pretrained_weight=pretrained_weight,
        batch_size=1,
    )

=======
    output = predictor.predict(
        input_list,
        return_probabilities=True,
        label_list=[1, "a"],
        return_labels=True,
        on_gpu=ON_GPU,
    )
    assert sorted(list(output.keys())) == sorted(
        ["labels", "predictions", "probabilities"]
    )
    assert len(output["predictions"]) == len(output["labels"])
    assert len(output["predictions"]) == len(output["probabilities"])

    # test saving output, should have no effect
    output = predictor.predict(
        input_list,
        on_gpu=ON_GPU,
        save_dir="special_dir_not_exist",
    )
    assert not os.path.isdir("special_dir_not_exist")

    # test loading user weight
    pretrained_weight_url = (
        "https://tiatoolbox.dcs.warwick.ac.uk/models/pc/resnet18-kather100k.pth"
    )

    save_dir_path = _get_temp_folder_path()
    # remove prev generated data
    if os.path.exists(save_dir_path):
        shutil.rmtree(save_dir_path, ignore_errors=True)
    os.makedirs(save_dir_path)
    pretrained_weight = os.path.join(
        rcParam["TIATOOLBOX_HOME"],
        "tmp_pretrained_weigths",
        "resnet18-kather100k.pth",
    )
    download_data(pretrained_weight_url, pretrained_weight)

    predictor = CNNPatchPredictor(
        pretrained_model="resnet18-kather100k",
        pretrained_weight=pretrained_weight,
        batch_size=1,
    )

>>>>>>> c30171fe
    # test different using user model
    model = CNNPatchModel(backbone="resnet18", num_classes=9)
    # coverage setter check
    model.set_preproc_func(lambda x: x - 1)  # do this for coverage
    assert model.get_preproc_func()(1) == 0
    # coverage setter check
    model.set_preproc_func(None)  # do this for coverage
    assert model.get_preproc_func()(1) == 1
    predictor = CNNPatchPredictor(model=model, batch_size=1, verbose=False)
    output = predictor.predict(
        input_list,
        return_probabilities=True,
        label_list=[1, "a"],
        return_labels=True,
        on_gpu=ON_GPU,
<<<<<<< HEAD
    )
    assert sorted(list(output.keys())) == sorted(
        ["labels", "predictions", "probabilities"]
    )
    assert len(output["predictions"]) == len(output["labels"])
    assert len(output["predictions"]) == len(output["probabilities"])
=======
    )
    assert sorted(list(output.keys())) == sorted(
        ["labels", "predictions", "probabilities"]
    )
    assert len(output["predictions"]) == len(output["labels"])
    assert len(output["predictions"]) == len(output["probabilities"])


def test_wsi_predictor_api(_sample_wsi_dict):
    """Test normal run of wsi predictor."""
    # convert to pathlib Path to prevent wsireader complaint
    _mini_wsi_svs = pathlib.Path(_sample_wsi_dict["wsi2_4k_4k_svs"])
    _mini_wsi_jpg = pathlib.Path(_sample_wsi_dict["wsi2_4k_4k_jpg"])
    _mini_wsi_msk = pathlib.Path(_sample_wsi_dict["wsi2_4k_4k_msk"])
>>>>>>> c30171fe

    patch_size = np.array([224, 224])
    predictor = CNNPatchPredictor(pretrained_model="resnet18-kather100k", batch_size=32)

<<<<<<< HEAD
# @pytest.mark.skip(reason="working, skip to run other test")
def test_wsi_predictor_api(_sample_wsi_dict):
    """Test normal run of wsi predictor."""
    # convert to pathlib Path to prevent wsireader complaint
    _mini_wsi_svs = pathlib.Path(_sample_wsi_dict['wsi2_4k_4k_svs'])
    _mini_wsi_jpg = pathlib.Path(_sample_wsi_dict['wsi2_4k_4k_jpg'])
    _mini_wsi_msk = pathlib.Path(_sample_wsi_dict['wsi2_4k_4k_msk'])

    patch_size = np.array([224, 224])
    predictor = CNNPatchPredictor(
        pretrained_model="resnet18-kather100k",
        batch_size=32)

    # wrapper to make this more clean
    kwargs = dict(
=======
    # wrapper to make this more clean
    kwargs = dict(
        return_probabilities=True,
        return_labels=True,
        on_gpu=ON_GPU,
        patch_size=patch_size,
        stride_size=patch_size,
        resolution=1.0,
        units="baseline",
    )
    # ! add this test back once the read at `baseline` is fixed
    # sanity check, both output should be the same with same resolution read args
    wsi_output = predictor.predict(
        [_mini_wsi_svs],
        mask_list=[_mini_wsi_msk],
        mode="wsi",
        **kwargs,
    )

    tile_output = predictor.predict(
        [_mini_wsi_jpg],
        mask_list=[_mini_wsi_msk],
        mode="tile",
        **kwargs,
    )

    wpred = np.array(wsi_output[0]["predictions"])
    tpred = np.array(tile_output[0]["predictions"])
    diff = tpred == wpred
    accuracy = np.sum(diff) / np.size(wpred)
    assert accuracy > 0.9, np.nonzero(~diff)

    # remove previously generated data
    save_dir = "model_wsi_output"
    if os.path.exists(save_dir):
        shutil.rmtree(save_dir, ignore_errors=True)

    kwargs = dict(
>>>>>>> c30171fe
        return_probabilities=True,
        return_labels=True,
        on_gpu=ON_GPU,
        patch_size=patch_size,
        stride_size=patch_size,
<<<<<<< HEAD
        resolution=1.0,
        units="baseline",)
    # ! add this test back once the read at `baseline` is fixed
    # sanity check, both output should be the same with same resolution read args
    wsi_output = predictor.predict(
        [_mini_wsi_svs],
        mask_list=[_mini_wsi_msk],
        mode="wsi", **kwargs,
    )

    tile_output = predictor.predict(
        [_mini_wsi_jpg],
        mask_list=[_mini_wsi_msk],
        mode="tile", **kwargs,
    )

    wpred = np.array(wsi_output[0]["predictions"])
    tpred = np.array(tile_output[0]["predictions"])
    diff = tpred == wpred
    accuracy = np.sum(diff) / np.size(wpred)
    assert accuracy > 0.9, np.nonzero(~diff)

    # remove previously generated data
    save_dir = "model_wsi_output"
    if os.path.exists(save_dir):
        shutil.rmtree(save_dir, ignore_errors=True)

    kwargs = dict(
        return_probabilities=True,
        return_labels=True,
        on_gpu=ON_GPU,
        patch_size=patch_size,
        stride_size=patch_size,
        resolution=0.5,
        save_dir=save_dir,
        merge_predictions=True,  # to test the api coverage
        units="mpp",)

    import copy
    _kwargs = copy.deepcopy(kwargs)
    _kwargs['merge_predictions'] = False
=======
        resolution=0.5,
        save_dir=save_dir,
        merge_predictions=True,  # to test the api coverage
        units="mpp",
    )

    import copy

    _kwargs = copy.deepcopy(kwargs)
    _kwargs["merge_predictions"] = False
>>>>>>> c30171fe
    # test reading of multiple whole-slide images
    output = predictor.predict(
        [_mini_wsi_svs, _mini_wsi_svs],
        mask_list=[_mini_wsi_msk, _mini_wsi_msk],
<<<<<<< HEAD
        mode="wsi", **_kwargs,
    )
    for output_info in output.values():
        assert os.path.exists(output_info['raw'])
        assert 'merged' not in output_info
    if os.path.exists(_kwargs['save_dir']):
        shutil.rmtree(_kwargs['save_dir'], ignore_errors=True)

    # coverage test
    _kwargs = copy.deepcopy(kwargs)
    _kwargs['merge_predictions'] = True
=======
        mode="wsi",
        **_kwargs,
    )
    for output_info in output.values():
        assert os.path.exists(output_info["raw"])
        assert "merged" not in output_info
    if os.path.exists(_kwargs["save_dir"]):
        shutil.rmtree(_kwargs["save_dir"], ignore_errors=True)

    # coverage test
    _kwargs = copy.deepcopy(kwargs)
    _kwargs["merge_predictions"] = True
>>>>>>> c30171fe
    # test reading of multiple whole-slide images
    output = predictor.predict(
        [_mini_wsi_svs, _mini_wsi_svs],
        mask_list=[_mini_wsi_msk, _mini_wsi_msk],
<<<<<<< HEAD
        mode="wsi", **_kwargs,
=======
        mode="wsi",
        **_kwargs,
>>>>>>> c30171fe
    )
    with pytest.raises(ValueError, match=r".*save_dir.*exist.*"):
        _kwargs = copy.deepcopy(kwargs)
        predictor.predict(
            [_mini_wsi_svs, _mini_wsi_svs],
            mask_list=[_mini_wsi_msk, _mini_wsi_msk],
<<<<<<< HEAD
            mode="wsi", **_kwargs
        )
    # remove previously generated data
    if os.path.exists(_kwargs['save_dir']):
        shutil.rmtree(_kwargs['save_dir'], ignore_errors=True)

    # test reading of multiple whole-slide images
    _kwargs = copy.deepcopy(kwargs)
    _kwargs['save_dir'] = None  # default coverage
    _kwargs['return_probabilities'] = False
    output = predictor.predict(
        [_mini_wsi_svs, _mini_wsi_svs],
        mask_list=[_mini_wsi_msk, _mini_wsi_msk],
        mode="wsi", **_kwargs,
    )
    assert os.path.exists('output')
    for output_info in output.values():
        assert os.path.exists(output_info['raw'])
        assert 'merged' in output_info and os.path.exists(output_info['merged'])

    # remove previously generated data
    if os.path.exists('output'):
        shutil.rmtree('output', ignore_errors=True)


# @pytest.mark.skip(reason="working, skip to run other test")
def test_wsi_predictor_merge_predictions(_sample_wsi_dict):
    """Test normal run of wsi predictor with merge predictions option."""
    # convert to pathlib Path to prevent wsireader complaint
    _mini_wsi_svs = pathlib.Path(_sample_wsi_dict['wsi2_4k_4k_svs'])
    _mini_wsi_jpg = pathlib.Path(_sample_wsi_dict['wsi2_4k_4k_jpg'])
    _mini_wsi_msk = pathlib.Path(_sample_wsi_dict['wsi2_4k_4k_msk'])
=======
            mode="wsi",
            **_kwargs,
        )
    # remove previously generated data
    if os.path.exists(_kwargs["save_dir"]):
        shutil.rmtree(_kwargs["save_dir"], ignore_errors=True)

    # test reading of multiple whole-slide images
    _kwargs = copy.deepcopy(kwargs)
    _kwargs["save_dir"] = None  # default coverage
    _kwargs["return_probabilities"] = False
    output = predictor.predict(
        [_mini_wsi_svs, _mini_wsi_svs],
        mask_list=[_mini_wsi_msk, _mini_wsi_msk],
        mode="wsi",
        **_kwargs,
    )
    assert os.path.exists("output")
    for output_info in output.values():
        assert os.path.exists(output_info["raw"])
        assert "merged" in output_info and os.path.exists(output_info["merged"])

    # remove previously generated data
    if os.path.exists("output"):
        shutil.rmtree("output", ignore_errors=True)


def test_wsi_predictor_merge_predictions(_sample_wsi_dict):
    """Test normal run of wsi predictor with merge predictions option."""
    # convert to pathlib Path to prevent reader complaint
    _mini_wsi_svs = pathlib.Path(_sample_wsi_dict["wsi2_4k_4k_svs"])
    _mini_wsi_jpg = pathlib.Path(_sample_wsi_dict["wsi2_4k_4k_jpg"])
    _mini_wsi_msk = pathlib.Path(_sample_wsi_dict["wsi2_4k_4k_msk"])
>>>>>>> c30171fe

    predictor = CNNPatchPredictor(pretrained_model="resnet18-kather100k", batch_size=1)

    kwargs = dict(
<<<<<<< HEAD
        return_probabilities=True,
        return_labels=True,
        on_gpu=ON_GPU,
        patch_size=np.array([224, 224]),
        stride_size=np.array([224, 224]),
        resolution=1.0,
        units="baseline",
        merge_predictions=True,
    )
    # sanity check, both output should be the same with same resolution read args
    wsi_output = predictor.predict(
        [_mini_wsi_svs],
        mask_list=[_mini_wsi_msk],
        mode="wsi", **kwargs,
    )
    tile_output = predictor.predict(
        [_mini_wsi_jpg],
        mask_list=[_mini_wsi_msk],
        mode="tile", **kwargs,
    )

    # from tiatoolbox.utils.misc import imread
    # import matplotlib.pyplot as plt
    # plt.subplot(1,3,1)
    # plt.imshow(wsi_output[1])
    # plt.subplot(1,3,2)
    # plt.imshow(tile_output[1])
    # plt.subplot(1,3,3)
    # plt.imshow(imread(_mini_wsi_jpg))
    # plt.savefig('dump.png')
    # first make sure nothing breaks with predictions
    wpred = np.array(wsi_output[0]["predictions"])
    tpred = np.array(tile_output[0]["predictions"])
    diff = tpred == wpred
    accuracy = np.sum(diff) / np.size(wpred)
    assert accuracy > 0.9, np.nonzero(~diff)

    merged_wsi = wsi_output[1]
    merged_tile = tile_output[1]
    # enure shape of merged predictions of tile and wsi input are the same
    assert merged_wsi.shape == merged_tile.shape
    # ensure conistent predictions between tile and wsi mode
    diff = merged_tile == merged_wsi
    accuracy = np.sum(diff) / np.size(merged_wsi)
    assert accuracy > 0.9, np.nonzero(~diff)


# @pytest.mark.skip(reason="working, skip to run other test")
def _test_predictor_output(
    input_list,
    pretrained_model,
    probabilities_check=None,
    predictions_check=None,
    on_gpu=ON_GPU,
):
    """Test the predictions of multiple models included in tiatoolbox."""
    predictor = CNNPatchPredictor(
        pretrained_model=pretrained_model,
        batch_size=32, verbose=False
    )
    # don't run test on GPU
    output = predictor.predict(
        input_list,
        return_probabilities=True,
=======
        return_probabilities=True,
        return_labels=True,
        on_gpu=ON_GPU,
        patch_size=np.array([224, 224]),
        stride_size=np.array([224, 224]),
        resolution=1.0,
        units="baseline",
        merge_predictions=True,
    )
    # sanity check, both output should be the same with same resolution read args
    wsi_output = predictor.predict(
        [_mini_wsi_svs],
        mask_list=[_mini_wsi_msk],
        mode="wsi",
        **kwargs,
    )
    tile_output = predictor.predict(
        [_mini_wsi_jpg],
        mask_list=[_mini_wsi_msk],
        mode="tile",
        **kwargs,
    )

    # first make sure nothing breaks with predictions
    wpred = np.array(wsi_output[0]["predictions"])
    tpred = np.array(tile_output[0]["predictions"])
    diff = tpred == wpred
    accuracy = np.sum(diff) / np.size(wpred)
    assert accuracy > 0.9, np.nonzero(~diff)

    merged_wsi = wsi_output[1]
    merged_tile = tile_output[1]
    # enure shape of merged predictions of tile and wsi input are the same
    assert merged_wsi.shape == merged_tile.shape
    # ensure conistent predictions between tile and wsi mode
    diff = merged_tile == merged_wsi
    accuracy = np.sum(diff) / np.size(merged_wsi)
    assert accuracy > 0.9, np.nonzero(~diff)


def _test_predictor_output(
    input_list,
    pretrained_model,
    probabilities_check=None,
    predictions_check=None,
    on_gpu=ON_GPU,
):
    """Test the predictions of multiple models included in tiatoolbox."""
    predictor = CNNPatchPredictor(
        pretrained_model=pretrained_model, batch_size=32, verbose=False
    )
    # don't run test on GPU
    output = predictor.predict(
        input_list,
        return_probabilities=True,
>>>>>>> c30171fe
        return_labels=False,
        on_gpu=ON_GPU,
    )
    predictions = output["predictions"]
    probabilities = output["probabilities"]
    for idx, probabilities_ in enumerate(probabilities):
        probabilities_max = max(probabilities_)
        print(predictions[idx], predictions_check[idx])
        assert (
            np.abs(probabilities_max - probabilities_check[idx]) <= 1e-6
            and predictions[idx] == predictions_check[idx]
        ), (
            pretrained_model,
<<<<<<< HEAD
            probabilities_max, probabilities_check[idx],
            predictions[idx], predictions_check[idx],
        )


# @pytest.mark.skip(reason="working, skip to run other test")
=======
            probabilities_max,
            probabilities_check[idx],
            predictions[idx],
            predictions_check[idx],
        )


>>>>>>> c30171fe
def test_patch_predictor_output(_sample_patch1, _sample_patch2):
    """Test the output of patch prediction models."""
    input_list = [pathlib.Path(_sample_patch1), pathlib.Path(_sample_patch2)]
    pretrained_info = {
        "alexnet-kather100k": [1.0, 0.9999735355377197],
        "resnet18-Kather100k": [1.0, 0.9999911785125732],
        "resnet34-kather100k": [1.0, 0.9979840517044067],
        "resnet50-kather100k": [1.0, 0.9999986886978149],
        "resnet101-kather100k": [1.0, 0.9999932050704956],
        "resnext50_32x4d-kather100k": [1.0, 0.9910059571266174],
        "resnext101_32x8d-kather100k": [1.0, 0.9999971389770508],
        "wide_resnet50_2-kather100k": [1.0, 0.9953408241271973],
        "wide_resnet101_2-kather100k": [1.0, 0.9999831914901733],
        "densenet121-kather100k": [1.0, 1.0],
        "densenet161-kather100k": [1.0, 0.9999959468841553],
        "densenet169-kather100k": [1.0, 0.9999934434890747],
        "densenet201-kather100k": [1.0, 0.9999983310699463],
        "mobilenet_v2-kather100k": [0.9999998807907104, 0.9999126195907593],
        "mobilenet_v3_large-kather100k": [0.9999996423721313, 0.9999878406524658],
        "mobilenet_v3_small-kather100k": [0.9999998807907104, 0.9999997615814209],
        "googlenet-kather100k": [1.0, 0.9999639987945557],
    }
    for pretrained_model, expected_prob in pretrained_info.items():
        _test_predictor_output(
            input_list,
            pretrained_model,
            probabilities_check=expected_prob,
            predictions_check=[6, 3],
        )<|MERGE_RESOLUTION|>--- conflicted
+++ resolved
@@ -23,11 +23,6 @@
 )
 from tiatoolbox.utils.misc import download_data, unzip_data, imread, imwrite
 from tiatoolbox.wsicore.wsireader import get_wsireader
-<<<<<<< HEAD
-
-
-ON_GPU = False
-=======
 
 
 ON_GPU = True
@@ -39,7 +34,8 @@
         rcParam["TIATOOLBOX_HOME"], f"test_model_patch_{int(time())}"
     )
     return new_dir
->>>>>>> c30171fe
+
+ON_GPU = False
 
 
 # @pytest.mark.skip(reason="working, skip to run other test")
@@ -73,14 +69,8 @@
     # test for model not defined
     with pytest.raises(ValueError, match=r".*not supported.*"):
         get_model("secret_model-kather100k", pretrained=False)
-<<<<<<< HEAD
-
-
-# @pytest.mark.skip(reason="working, skip to run other test")
-=======
-
-
->>>>>>> c30171fe
+
+
 def test_DatasetInfo():
     """Test for kather patch dataset."""
     # test defining a subclass of dataset info but not defining
@@ -142,11 +132,7 @@
         _ = KatherPatchDataset(save_dir_path="unknown_place")
 
     # save to temporary location
-<<<<<<< HEAD
-    save_dir_path = os.path.join(rcParam["TIATOOLBOX_HOME"], "tmp_check/")
-=======
     save_dir_path = _get_temp_folder_path()
->>>>>>> c30171fe
     # remove previously generated data
     if os.path.exists(save_dir_path):
         shutil.rmtree(save_dir_path, ignore_errors=True)
@@ -175,10 +161,7 @@
     shutil.rmtree(rcParam["TIATOOLBOX_HOME"])
 
 
-<<<<<<< HEAD
 # @pytest.mark.skip(reason="working, skip to run other test")
-=======
->>>>>>> c30171fe
 def test_PatchDatasetpath_imgs(_sample_patch1, _sample_patch2):
     """Test for patch dataset with a list of file paths as input."""
     size = (224, 224, 3)
@@ -196,10 +179,7 @@
         )
 
 
-<<<<<<< HEAD
 # @pytest.mark.skip(reason="working, skip to run other test")
-=======
->>>>>>> c30171fe
 def test_PatchDatasetlist_imgs():
     """Test for patch dataset with a list of images as input."""
     size = (5, 5, 3)
@@ -223,11 +203,7 @@
     assert np.sum(item["image"] - (list_imgs[0] - 10)) == 0
 
     # test for loading npy
-<<<<<<< HEAD
-    save_dir_path = os.path.join(rcParam["TIATOOLBOX_HOME"], "tmp_check/")
-=======
     save_dir_path = _get_temp_folder_path()
->>>>>>> c30171fe
     # remove previously generated data
     if os.path.exists(save_dir_path):
         shutil.rmtree(save_dir_path, ignore_errors=True)
@@ -248,10 +224,7 @@
     shutil.rmtree(save_dir_path)
 
 
-<<<<<<< HEAD
 # @pytest.mark.skip(reason="working, skip to run other test")
-=======
->>>>>>> c30171fe
 def test_PatchDatasetarray_imgs():
     """Test for patch dataset with a numpy array of a list of images."""
     size = (5, 5, 3)
@@ -278,10 +251,7 @@
         )
 
 
-<<<<<<< HEAD
 # @pytest.mark.skip(reason="working, skip to run other test")
-=======
->>>>>>> c30171fe
 def test_PatchDatasetcrash():
     """Test to make sure patch dataset crashes with incorrect input."""
     # all below examples below should fail when input to PatchDataset
@@ -348,11 +318,7 @@
 
     # ** test different extenstion parser
     # save dummy data to temporary location
-<<<<<<< HEAD
-    save_dir_path = os.path.join(rcParam["TIATOOLBOX_HOME"], "tmp_check/")
-=======
     save_dir_path = _get_temp_folder_path()
->>>>>>> c30171fe
     # remove prev generated data
     if os.path.exists(save_dir_path):
         shutil.rmtree(save_dir_path, ignore_errors=True)
@@ -379,297 +345,6 @@
         match=r".* preprocessing .* does not exist.",
     ):
         predefined_preproc_func("secret-dataset")
-<<<<<<< HEAD
-
-
-# @pytest.mark.skip(reason="working, skip to run other test")
-def test_WSIPatchDataset(_sample_wsi_dict):
-    """A test for creation and bare output."""
-    # convert to pathlib Path to prevent wsireader complaint
-    _mini_wsi_svs = pathlib.Path(_sample_wsi_dict['wsi2_4k_4k_svs'])
-    _mini_wsi_jpg = pathlib.Path(_sample_wsi_dict['wsi2_4k_4k_jpg'])
-    _mini_wsi_msk = pathlib.Path(_sample_wsi_dict['wsi2_4k_4k_msk'])
-
-    def reuse_init(img_path=_mini_wsi_svs, **kwargs):
-        """Testing function."""
-        return WSIPatchDataset(img_path=_mini_wsi_svs, **kwargs)
-
-    def reuse_init_wsi(**kwargs):
-        """Testing function."""
-        return reuse_init(mode="wsi", **kwargs)
-
-    # test for ABC validate
-    # TODO: migrate to another file ?
-    with pytest.raises(
-        ValueError,
-        match=r".*input_list should be a list of patch coordinates.*"
-    ):
-        # intentionally create to check error
-        # skipcq
-        class Proto(ABCPatchDataset):
-            def __init__(self):
-                super().__init__()
-                self.input_list = 'CRASH'
-                self.check_input_integrity('wsi')
-
-        # intentionally create to check error
-        # skipcq
-        _ = Proto()
-
-    # invalid path input
-    with pytest.raises(
-        ValueError,
-        match=r".*`img_path` must be a valid file path.*"
-    ):
-        WSIPatchDataset(
-            img_path='aaaa',
-            mode="wsi",
-            patch_size=[512, 512],
-            stride_size=[256, 256],
-            auto_get_mask=False
-        )
-
-    # invalid mask path input
-    with pytest.raises(
-        ValueError,
-        match=r".*`mask_path` must be a valid file path.*"
-    ):
-        WSIPatchDataset(
-            img_path=_mini_wsi_svs,
-            mask_path='aaaa',
-            mode="wsi",
-            patch_size=[512, 512],
-            stride_size=[256, 256],
-            resolution=1.0,
-            units="mpp",
-            auto_get_mask=False
-        )
-
-    # invalid mode
-    with pytest.raises(ValueError):
-        reuse_init(mode="X")
-
-    # invalid patch
-    with pytest.raises(ValueError):
-        reuse_init()
-    with pytest.raises(ValueError):
-        reuse_init_wsi(patch_size=[512, 512, 512])
-    with pytest.raises(ValueError):
-        reuse_init_wsi(patch_size=[512, "a"])
-    with pytest.raises(ValueError):
-        reuse_init_wsi(patch_size=512)
-    # invalid stride
-    with pytest.raises(ValueError):
-        reuse_init_wsi(patch_size=[512, 512], stride_size=[512, "a"])
-    with pytest.raises(ValueError):
-        reuse_init_wsi(patch_size=[512, 512], stride_size=[512, 512, 512])
-    # negative
-    with pytest.raises(ValueError):
-        reuse_init_wsi(patch_size=[512, -512], stride_size=[512, 512])
-    with pytest.raises(ValueError):
-        reuse_init_wsi(patch_size=[512, 512], stride_size=[512, -512])
-
-    # * for wsi
-    # dummy test for analysing the output
-    # stride and patch size should be as expected
-    patch_size = [512, 512]
-    stride_size = [256, 256]
-    ds = reuse_init_wsi(
-        patch_size=patch_size,
-        stride_size=stride_size,
-        resolution=1.0,
-        units="mpp",
-        auto_get_mask=False
-    )
-    reader = get_wsireader(_mini_wsi_svs)
-    # tiling top to bottom, left to right
-    ds_roi = ds[2]["image"]
-    step_idx = 2  # manually calibrate
-    start = (step_idx * stride_size[1], 0)
-    end = (start[0] + patch_size[0], start[1] + patch_size[1])
-    rd_roi = reader.read_bounds(
-                        start + end,
-                        resolution=1.0, units="mpp",
-                        location_is_at_requested=True)
-    correlation = np.corrcoef(
-        cv2.cvtColor(ds_roi, cv2.COLOR_RGB2GRAY).flatten(),
-        cv2.cvtColor(rd_roi, cv2.COLOR_RGB2GRAY).flatten(),
-    )
-
-    # import matplotlib.pyplot as plt
-    # plt.subplot(1,2,1)
-    # plt.imshow(rd_roi)
-    # plt.subplot(1,2,2)
-    # plt.imshow(ds_roi)
-    # plt.savefig('dump.png')
-    assert ds_roi.shape[0] == rd_roi.shape[0]
-    assert ds_roi.shape[1] == rd_roi.shape[1]
-    assert np.min(correlation) > 0.9, correlation
-
-    # test creation with auto mask gen and input mask
-    ds = reuse_init_wsi(
-        patch_size=patch_size,
-        stride_size=stride_size,
-        resolution=1.0,
-        units="mpp",
-        auto_get_mask=True
-    )
-    assert len(ds) > 0
-    ds = WSIPatchDataset(
-        img_path=_mini_wsi_svs,
-        mask_path=_mini_wsi_msk,
-        mode="wsi",
-        patch_size=[512, 512],
-        stride_size=[256, 256],
-        auto_get_mask=False,
-        resolution=1.0,
-        units="mpp",
-    )
-    negative_mask = imread(_mini_wsi_msk)
-    negative_mask = np.zeros_like(negative_mask)
-    imwrite('negative_mask.png', negative_mask)
-    with pytest.raises(
-        ValueError,
-        match=r".*No coordinate remain after tiling.*"
-    ):
-        ds = WSIPatchDataset(
-            img_path=_mini_wsi_svs,
-            mask_path='negative_mask.png',
-            mode="wsi",
-            patch_size=[512, 512],
-            stride_size=[256, 256],
-            auto_get_mask=False,
-            resolution=1.0,
-            units="mpp",
-        )
-    shutil.rmtree('negative_mask.png', ignore_errors=True)
-
-    # * for tile
-    reader = get_wsireader(_mini_wsi_jpg)
-    tile_ds = WSIPatchDataset(
-        img_path=_mini_wsi_jpg,
-        mode="tile",
-        patch_size=patch_size,
-        stride_size=stride_size,
-        auto_get_mask=False
-    )
-    step_idx = 3  # manually calibrate
-    start = (step_idx * stride_size[1], 0)
-    end = (start[0] + patch_size[0], start[1] + patch_size[1])
-    roi2 = reader.read_bounds(
-                start + end,
-                resolution=1.0, units="baseline",
-                location_is_at_requested=True)
-    roi1 = tile_ds[3]["image"]  # match with step_idx
-    correlation = np.corrcoef(
-        cv2.cvtColor(roi1, cv2.COLOR_RGB2GRAY).flatten(),
-        cv2.cvtColor(roi2, cv2.COLOR_RGB2GRAY).flatten(),
-    )
-    # import matplotlib.pyplot as plt
-    # plt.subplot(1,2,1)
-    # plt.imshow(roi1)
-    # plt.subplot(1,2,2)
-    # plt.imshow(roi2)
-    # plt.savefig('dump.png')
-    assert roi1.shape[0] == roi2.shape[0]
-    assert roi1.shape[1] == roi2.shape[1]
-    assert np.min(correlation) > 0.9, correlation
-
-
-# @pytest.mark.skip(reason="working, skip to run other test")
-def test_predictor_crash():
-    """Test for crash when making predictor."""
-    # test abc
-    with pytest.raises(NotImplementedError):
-        ModelBase()
-    with pytest.raises(NotImplementedError):
-        ModelBase.infer_batch(1, 2, 3)
-
-    # without providing any model
-    with pytest.raises(ValueError, match=r"Must provide.*"):
-        CNNPatchPredictor()
-
-    # provide wrong unknown pretrained model
-    with pytest.raises(ValueError, match=r"Pretrained .* does not exist"):
-        CNNPatchPredictor(pretrained_model="secret_model-kather100k")
-
-    # provide wrong model of unknown type, deprecated later with type hint
-    with pytest.raises(ValueError, match=r".*must be a string.*"):
-        CNNPatchPredictor(pretrained_model=123)
-
-    # test predict crash
-    predictor = CNNPatchPredictor(
-        pretrained_model="resnet18-kather100k",
-        batch_size=32)
-
-    with pytest.raises(ValueError, match=r".*not a valid mode.*"):
-        predictor.predict('aaa', mode='random')
-    with pytest.raises(ValueError, match=r".*must be a list of file paths.*"):
-        predictor.predict('aaa', mode='wsi')
-    with pytest.raises(ValueError):
-        predictor.predict([1, 2, 3], label_list=[1, 2], mode='patch')
-    # remove previously generated data
-    if os.path.exists('output'):
-        shutil.rmtree('output', ignore_errors=True)
-
-
-# @pytest.mark.skip(reason="working, skip to run other test")
-def test_patch_predictor_api(_sample_patch1, _sample_patch2):
-    """Helper function to get the model output using API 1."""
-    # must wrap or sthg stupid happens
-    input_list = [pathlib.Path(_sample_patch1), pathlib.Path(_sample_patch2)]
-    predictor = CNNPatchPredictor(pretrained_model="resnet18-kather100k", batch_size=1)
-    # don't run test on GPU
-    output = predictor.predict(
-        input_list,
-        on_gpu=ON_GPU,
-    )
-    assert sorted(list(output.keys())) == ["predictions"]
-    assert len(output["predictions"]) == 2
-
-    output = predictor.predict(
-        input_list,
-        label_list=[1, "a"],
-        return_labels=True,
-        on_gpu=ON_GPU,
-    )
-    assert sorted(list(output.keys())) == sorted(["labels", "predictions"])
-    assert len(output["predictions"]) == len(output["labels"])
-    assert output["labels"] == [1, "a"]
-
-    output = predictor.predict(
-        input_list,
-        return_probabilities=True,
-        on_gpu=ON_GPU,
-    )
-    assert sorted(list(output.keys())) == sorted(["predictions", "probabilities"])
-    assert len(output["predictions"]) == len(output["probabilities"])
-
-    output = predictor.predict(
-        input_list,
-        return_probabilities=True,
-        label_list=[1, "a"],
-        return_labels=True,
-        on_gpu=ON_GPU,
-    )
-    assert sorted(list(output.keys())) == sorted(
-        ["labels", "predictions", "probabilities"]
-    )
-    assert len(output["predictions"]) == len(output["labels"])
-    assert len(output["predictions"]) == len(output["probabilities"])
-
-    # test saving output, should have no effect
-    output = predictor.predict(
-        input_list,
-        on_gpu=ON_GPU,
-        save_dir="special_dir_not_exist",
-    )
-    assert not os.path.isdir("special_dir_not_exist")
-
-    # test loading user weight
-    pretrained_weight_url = (
-        "https://tiatoolbox.dcs.warwick.ac.uk/models/pc/resnet18-kather100k.pth"
-=======
 
 
 def test_WSIPatchDataset(_sample_wsi_dict):
@@ -835,6 +510,12 @@
         cv2.cvtColor(roi1, cv2.COLOR_RGB2GRAY).flatten(),
         cv2.cvtColor(roi2, cv2.COLOR_RGB2GRAY).flatten(),
     )
+    # import matplotlib.pyplot as plt
+    # plt.subplot(1,2,1)
+    # plt.imshow(roi1)
+    # plt.subplot(1,2,2)
+    # plt.imshow(roi2)
+    # plt.savefig('dump.png')
     assert roi1.shape[0] == roi2.shape[0]
     assert roi1.shape[1] == roi2.shape[1]
     assert np.min(correlation) > 0.9, correlation
@@ -874,6 +555,7 @@
         shutil.rmtree("output", ignore_errors=True)
 
 
+# @pytest.mark.skip(reason="working, skip to run other test")
 def test_patch_predictor_api(_sample_patch1, _sample_patch2):
     """Helper function to get the model output using API 1."""
     # must wrap or sthg stupid happens
@@ -901,31 +583,10 @@
         input_list,
         return_probabilities=True,
         on_gpu=ON_GPU,
->>>>>>> c30171fe
     )
     assert sorted(list(output.keys())) == sorted(["predictions", "probabilities"])
     assert len(output["predictions"]) == len(output["probabilities"])
 
-<<<<<<< HEAD
-    save_dir_path = os.path.join(rcParam["TIATOOLBOX_HOME"], "tmp_pretrained_weigths")
-    # remove prev generated data
-    if os.path.exists(save_dir_path):
-        shutil.rmtree(save_dir_path, ignore_errors=True)
-    os.makedirs(save_dir_path)
-    pretrained_weight = os.path.join(
-        rcParam["TIATOOLBOX_HOME"],
-        "tmp_pretrained_weigths",
-        "resnet18-kather100k.pth",
-    )
-    download_data(pretrained_weight_url, pretrained_weight)
-
-    predictor = CNNPatchPredictor(
-        pretrained_model="resnet18-kather100k",
-        pretrained_weight=pretrained_weight,
-        batch_size=1,
-    )
-
-=======
     output = predictor.predict(
         input_list,
         return_probabilities=True,
@@ -970,7 +631,6 @@
         batch_size=1,
     )
 
->>>>>>> c30171fe
     # test different using user model
     model = CNNPatchModel(backbone="resnet18", num_classes=9)
     # coverage setter check
@@ -986,14 +646,6 @@
         label_list=[1, "a"],
         return_labels=True,
         on_gpu=ON_GPU,
-<<<<<<< HEAD
-    )
-    assert sorted(list(output.keys())) == sorted(
-        ["labels", "predictions", "probabilities"]
-    )
-    assert len(output["predictions"]) == len(output["labels"])
-    assert len(output["predictions"]) == len(output["probabilities"])
-=======
     )
     assert sorted(list(output.keys())) == sorted(
         ["labels", "predictions", "probabilities"]
@@ -1008,28 +660,10 @@
     _mini_wsi_svs = pathlib.Path(_sample_wsi_dict["wsi2_4k_4k_svs"])
     _mini_wsi_jpg = pathlib.Path(_sample_wsi_dict["wsi2_4k_4k_jpg"])
     _mini_wsi_msk = pathlib.Path(_sample_wsi_dict["wsi2_4k_4k_msk"])
->>>>>>> c30171fe
 
     patch_size = np.array([224, 224])
     predictor = CNNPatchPredictor(pretrained_model="resnet18-kather100k", batch_size=32)
 
-<<<<<<< HEAD
-# @pytest.mark.skip(reason="working, skip to run other test")
-def test_wsi_predictor_api(_sample_wsi_dict):
-    """Test normal run of wsi predictor."""
-    # convert to pathlib Path to prevent wsireader complaint
-    _mini_wsi_svs = pathlib.Path(_sample_wsi_dict['wsi2_4k_4k_svs'])
-    _mini_wsi_jpg = pathlib.Path(_sample_wsi_dict['wsi2_4k_4k_jpg'])
-    _mini_wsi_msk = pathlib.Path(_sample_wsi_dict['wsi2_4k_4k_msk'])
-
-    patch_size = np.array([224, 224])
-    predictor = CNNPatchPredictor(
-        pretrained_model="resnet18-kather100k",
-        batch_size=32)
-
-    # wrapper to make this more clean
-    kwargs = dict(
-=======
     # wrapper to make this more clean
     kwargs = dict(
         return_probabilities=True,
@@ -1068,41 +702,6 @@
         shutil.rmtree(save_dir, ignore_errors=True)
 
     kwargs = dict(
->>>>>>> c30171fe
-        return_probabilities=True,
-        return_labels=True,
-        on_gpu=ON_GPU,
-        patch_size=patch_size,
-        stride_size=patch_size,
-<<<<<<< HEAD
-        resolution=1.0,
-        units="baseline",)
-    # ! add this test back once the read at `baseline` is fixed
-    # sanity check, both output should be the same with same resolution read args
-    wsi_output = predictor.predict(
-        [_mini_wsi_svs],
-        mask_list=[_mini_wsi_msk],
-        mode="wsi", **kwargs,
-    )
-
-    tile_output = predictor.predict(
-        [_mini_wsi_jpg],
-        mask_list=[_mini_wsi_msk],
-        mode="tile", **kwargs,
-    )
-
-    wpred = np.array(wsi_output[0]["predictions"])
-    tpred = np.array(tile_output[0]["predictions"])
-    diff = tpred == wpred
-    accuracy = np.sum(diff) / np.size(wpred)
-    assert accuracy > 0.9, np.nonzero(~diff)
-
-    # remove previously generated data
-    save_dir = "model_wsi_output"
-    if os.path.exists(save_dir):
-        shutil.rmtree(save_dir, ignore_errors=True)
-
-    kwargs = dict(
         return_probabilities=True,
         return_labels=True,
         on_gpu=ON_GPU,
@@ -1111,15 +710,6 @@
         resolution=0.5,
         save_dir=save_dir,
         merge_predictions=True,  # to test the api coverage
-        units="mpp",)
-
-    import copy
-    _kwargs = copy.deepcopy(kwargs)
-    _kwargs['merge_predictions'] = False
-=======
-        resolution=0.5,
-        save_dir=save_dir,
-        merge_predictions=True,  # to test the api coverage
         units="mpp",
     )
 
@@ -1127,24 +717,10 @@
 
     _kwargs = copy.deepcopy(kwargs)
     _kwargs["merge_predictions"] = False
->>>>>>> c30171fe
     # test reading of multiple whole-slide images
     output = predictor.predict(
         [_mini_wsi_svs, _mini_wsi_svs],
         mask_list=[_mini_wsi_msk, _mini_wsi_msk],
-<<<<<<< HEAD
-        mode="wsi", **_kwargs,
-    )
-    for output_info in output.values():
-        assert os.path.exists(output_info['raw'])
-        assert 'merged' not in output_info
-    if os.path.exists(_kwargs['save_dir']):
-        shutil.rmtree(_kwargs['save_dir'], ignore_errors=True)
-
-    # coverage test
-    _kwargs = copy.deepcopy(kwargs)
-    _kwargs['merge_predictions'] = True
-=======
         mode="wsi",
         **_kwargs,
     )
@@ -1157,57 +733,18 @@
     # coverage test
     _kwargs = copy.deepcopy(kwargs)
     _kwargs["merge_predictions"] = True
->>>>>>> c30171fe
     # test reading of multiple whole-slide images
     output = predictor.predict(
         [_mini_wsi_svs, _mini_wsi_svs],
         mask_list=[_mini_wsi_msk, _mini_wsi_msk],
-<<<<<<< HEAD
-        mode="wsi", **_kwargs,
-=======
         mode="wsi",
         **_kwargs,
->>>>>>> c30171fe
     )
     with pytest.raises(ValueError, match=r".*save_dir.*exist.*"):
         _kwargs = copy.deepcopy(kwargs)
         predictor.predict(
             [_mini_wsi_svs, _mini_wsi_svs],
             mask_list=[_mini_wsi_msk, _mini_wsi_msk],
-<<<<<<< HEAD
-            mode="wsi", **_kwargs
-        )
-    # remove previously generated data
-    if os.path.exists(_kwargs['save_dir']):
-        shutil.rmtree(_kwargs['save_dir'], ignore_errors=True)
-
-    # test reading of multiple whole-slide images
-    _kwargs = copy.deepcopy(kwargs)
-    _kwargs['save_dir'] = None  # default coverage
-    _kwargs['return_probabilities'] = False
-    output = predictor.predict(
-        [_mini_wsi_svs, _mini_wsi_svs],
-        mask_list=[_mini_wsi_msk, _mini_wsi_msk],
-        mode="wsi", **_kwargs,
-    )
-    assert os.path.exists('output')
-    for output_info in output.values():
-        assert os.path.exists(output_info['raw'])
-        assert 'merged' in output_info and os.path.exists(output_info['merged'])
-
-    # remove previously generated data
-    if os.path.exists('output'):
-        shutil.rmtree('output', ignore_errors=True)
-
-
-# @pytest.mark.skip(reason="working, skip to run other test")
-def test_wsi_predictor_merge_predictions(_sample_wsi_dict):
-    """Test normal run of wsi predictor with merge predictions option."""
-    # convert to pathlib Path to prevent wsireader complaint
-    _mini_wsi_svs = pathlib.Path(_sample_wsi_dict['wsi2_4k_4k_svs'])
-    _mini_wsi_jpg = pathlib.Path(_sample_wsi_dict['wsi2_4k_4k_jpg'])
-    _mini_wsi_msk = pathlib.Path(_sample_wsi_dict['wsi2_4k_4k_msk'])
-=======
             mode="wsi",
             **_kwargs,
         )
@@ -1241,12 +778,10 @@
     _mini_wsi_svs = pathlib.Path(_sample_wsi_dict["wsi2_4k_4k_svs"])
     _mini_wsi_jpg = pathlib.Path(_sample_wsi_dict["wsi2_4k_4k_jpg"])
     _mini_wsi_msk = pathlib.Path(_sample_wsi_dict["wsi2_4k_4k_msk"])
->>>>>>> c30171fe
 
     predictor = CNNPatchPredictor(pretrained_model="resnet18-kather100k", batch_size=1)
 
     kwargs = dict(
-<<<<<<< HEAD
         return_probabilities=True,
         return_labels=True,
         on_gpu=ON_GPU,
@@ -1260,23 +795,16 @@
     wsi_output = predictor.predict(
         [_mini_wsi_svs],
         mask_list=[_mini_wsi_msk],
-        mode="wsi", **kwargs,
+        mode="wsi",
+        **kwargs,
     )
     tile_output = predictor.predict(
         [_mini_wsi_jpg],
         mask_list=[_mini_wsi_msk],
-        mode="tile", **kwargs,
-    )
-
-    # from tiatoolbox.utils.misc import imread
-    # import matplotlib.pyplot as plt
-    # plt.subplot(1,3,1)
-    # plt.imshow(wsi_output[1])
-    # plt.subplot(1,3,2)
-    # plt.imshow(tile_output[1])
-    # plt.subplot(1,3,3)
-    # plt.imshow(imread(_mini_wsi_jpg))
-    # plt.savefig('dump.png')
+        mode="tile",
+        **kwargs,
+    )
+
     # first make sure nothing breaks with predictions
     wpred = np.array(wsi_output[0]["predictions"])
     tpred = np.array(tile_output[0]["predictions"])
@@ -1304,70 +832,12 @@
 ):
     """Test the predictions of multiple models included in tiatoolbox."""
     predictor = CNNPatchPredictor(
-        pretrained_model=pretrained_model,
-        batch_size=32, verbose=False
+        pretrained_model=pretrained_model, batch_size=32, verbose=False
     )
     # don't run test on GPU
     output = predictor.predict(
         input_list,
         return_probabilities=True,
-=======
-        return_probabilities=True,
-        return_labels=True,
-        on_gpu=ON_GPU,
-        patch_size=np.array([224, 224]),
-        stride_size=np.array([224, 224]),
-        resolution=1.0,
-        units="baseline",
-        merge_predictions=True,
-    )
-    # sanity check, both output should be the same with same resolution read args
-    wsi_output = predictor.predict(
-        [_mini_wsi_svs],
-        mask_list=[_mini_wsi_msk],
-        mode="wsi",
-        **kwargs,
-    )
-    tile_output = predictor.predict(
-        [_mini_wsi_jpg],
-        mask_list=[_mini_wsi_msk],
-        mode="tile",
-        **kwargs,
-    )
-
-    # first make sure nothing breaks with predictions
-    wpred = np.array(wsi_output[0]["predictions"])
-    tpred = np.array(tile_output[0]["predictions"])
-    diff = tpred == wpred
-    accuracy = np.sum(diff) / np.size(wpred)
-    assert accuracy > 0.9, np.nonzero(~diff)
-
-    merged_wsi = wsi_output[1]
-    merged_tile = tile_output[1]
-    # enure shape of merged predictions of tile and wsi input are the same
-    assert merged_wsi.shape == merged_tile.shape
-    # ensure conistent predictions between tile and wsi mode
-    diff = merged_tile == merged_wsi
-    accuracy = np.sum(diff) / np.size(merged_wsi)
-    assert accuracy > 0.9, np.nonzero(~diff)
-
-
-def _test_predictor_output(
-    input_list,
-    pretrained_model,
-    probabilities_check=None,
-    predictions_check=None,
-    on_gpu=ON_GPU,
-):
-    """Test the predictions of multiple models included in tiatoolbox."""
-    predictor = CNNPatchPredictor(
-        pretrained_model=pretrained_model, batch_size=32, verbose=False
-    )
-    # don't run test on GPU
-    output = predictor.predict(
-        input_list,
-        return_probabilities=True,
->>>>>>> c30171fe
         return_labels=False,
         on_gpu=ON_GPU,
     )
@@ -1381,14 +851,6 @@
             and predictions[idx] == predictions_check[idx]
         ), (
             pretrained_model,
-<<<<<<< HEAD
-            probabilities_max, probabilities_check[idx],
-            predictions[idx], predictions_check[idx],
-        )
-
-
-# @pytest.mark.skip(reason="working, skip to run other test")
-=======
             probabilities_max,
             probabilities_check[idx],
             predictions[idx],
@@ -1396,7 +858,7 @@
         )
 
 
->>>>>>> c30171fe
+# @pytest.mark.skip(reason="working, skip to run other test")
 def test_patch_predictor_output(_sample_patch1, _sample_patch2):
     """Test the output of patch prediction models."""
     input_list = [pathlib.Path(_sample_patch1), pathlib.Path(_sample_patch2)]
