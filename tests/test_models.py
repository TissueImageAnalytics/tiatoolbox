--- conflicted
+++ resolved
@@ -3,40 +3,25 @@
 import os
 import pathlib
 import shutil
-import cv2
+
 import numpy as np
 import pytest
 import torch
-
 from click.testing import CliRunner
 
-from tiatoolbox import cli
 from tiatoolbox import rcParam
 from tiatoolbox.models.backbone import get_model
+from tiatoolbox.models.classification.abc import ModelBase
 from tiatoolbox.models.classification import CNNPatchModel, CNNPatchPredictor
-from tiatoolbox.models.classification.abc import ModelBase
 from tiatoolbox.models.dataset import (
-    ABCDatasetInfo,
     KatherPatchDataset,
     PatchDataset,
-    WSIPatchDataset,
     predefined_preproc_func,
 )
-from tiatoolbox.tools.patchextraction import PatchExtractor
-from tiatoolbox.utils.misc import download_data, imread, unzip_data
-from tiatoolbox.wsicore.wsireader import VirtualWSIReader, get_wsireader
-
-
-<<<<<<< HEAD
-# @pytest.mark.skip(reason="working, skip to run other test")
-def test_get_coordinates():
-    """Test tiling coordinate getter."""
-    expected_output = np.array(
-        [
-            [0, 0, 4, 4],
-            [4, 0, 8, 4],
-        ]
-=======
+from tiatoolbox.utils.misc import download_data, unzip_data
+from tiatoolbox import cli
+
+
 def _test_outputs_api1(
     dataset,
     predefined_model,
@@ -87,22 +72,8 @@
     # API 2
     pretrained_weight_url = (
         "https://tiatoolbox.dcs.warwick.ac.uk/models/pc/resnet18-kather100k.pth"
->>>>>>> ab58d4e8
-    )
-    output = PatchExtractor.get_coordinates([9, 6], [4, 4], [4, 4], within_bound=True)
-    assert np.sum(expected_output - output) == 0
-
-<<<<<<< HEAD
-    expected_output = np.array(
-        [
-            [0, 0, 4, 4],
-            [0, 4, 4, 8],
-            [4, 0, 8, 4],
-            [4, 4, 8, 8],
-            [8, 0, 12, 4],
-            [8, 4, 12, 8],
-        ]
-=======
+    )
+
     save_dir_path = os.path.join(rcParam["TIATOOLBOX_HOME"], "tmp_api2")
     # remove prev generated data - just a test!
     if os.path.exists(save_dir_path):
@@ -111,58 +82,78 @@
 
     pretrained_weight = os.path.join(
         rcParam["TIATOOLBOX_HOME"], "tmp_api2", "resnet18-kather100k.pth"
->>>>>>> ab58d4e8
-    )
-    output = PatchExtractor.get_coordinates([9, 6], [4, 4], [4, 4], within_bound=False)
-    assert np.sum(expected_output - output) == 0
-    # test patch shape larger than image
-    output = PatchExtractor.get_coordinates([9, 6], [9, 9], [9, 9], within_bound=False)
-    assert len(output) == 1
-    # test patch shape larger than image
-    output = PatchExtractor.get_coordinates([9, 6], [9, 9], [9, 9], within_bound=True)
-    assert len(output) == 0
-
-    # test error input form
-    with pytest.raises(ValueError, match=r"Invalid.*shape.*"):
-        PatchExtractor.get_coordinates([9j, 6], [4, 4], [4, 4], within_bound=False)
-    with pytest.raises(ValueError, match=r"Invalid.*shape.*"):
-        PatchExtractor.get_coordinates([9, 6], [4, 4], [4, 4j], within_bound=False)
-    with pytest.raises(ValueError, match=r"Invalid.*shape.*"):
-        PatchExtractor.get_coordinates([9, 6], [4j, 4], [4, 4], within_bound=False)
-    with pytest.raises(ValueError, match=r"Invalid.*shape.*"):
-        PatchExtractor.get_coordinates([9, 6], [4, -1], [4, 4], within_bound=False)
-    with pytest.raises(ValueError, match=r"Invalid.*shape.*"):
-        PatchExtractor.get_coordinates([9, -6], [4, -1], [4, 4], within_bound=False)
-    with pytest.raises(ValueError, match=r"Invalid.*shape.*"):
-        PatchExtractor.get_coordinates([9, 6, 3], [4, 4], [4, 4], within_bound=False)
-    with pytest.raises(ValueError, match=r"Invalid.*shape.*"):
-        PatchExtractor.get_coordinates([9, 6], [4, 4, 3], [4, 4], within_bound=False)
-    with pytest.raises(ValueError, match=r"Invalid.*shape.*"):
-        PatchExtractor.get_coordinates([9, 6], [4, 4], [4, 4, 3], within_bound=False)
-    with pytest.raises(ValueError, match=r"stride.*> 1.*"):
-        PatchExtractor.get_coordinates([9, 6], [4, 4], [0, 0], within_bound=False)
-
-    # * test filtering
-    bbox_list = np.array(
-        [
-            [0, 0, 4, 4],
-            [0, 4, 4, 8],
-            [4, 0, 8, 4],
-            [4, 4, 8, 8],
-            [8, 0, 12, 4],
-            [8, 4, 12, 8],
-        ]
-    )
-    mask = np.zeros([9, 6])
-    mask[0:4, 3:8] = 1  # will flag first 2
-    mask_reader = VirtualWSIReader(mask)
-    flag_list = PatchExtractor.filter_coordinates(
-        mask_reader, bbox_list, resolution=1.0, units="baseline"
-    )
-    assert np.sum(flag_list - np.array([1, 1, 0, 0, 0, 0])) == 0
-
-
-# @pytest.mark.skip(reason="working, skip to run other test")
+    )
+    download_data(pretrained_weight_url, pretrained_weight)
+
+    predictor = CNNPatchPredictor(
+        predefined_model=predefined_model,
+        pretrained_weight=pretrained_weight,
+        batch_size=1,
+    )
+    # don't run test on GPU
+    output = predictor.predict(
+        dataset,
+        return_probabilities=return_probabilities,
+        return_labels=return_labels,
+        on_gpu=on_gpu,
+    )
+    predictions = output["predictions"]
+    if return_probabilities:
+        probabilities = output["probabilities"]
+        assert len(probabilities) == len(predictions)
+    if return_labels:
+        labels = output["labels"]
+        assert len(labels) == len(predictions)
+
+    if return_probabilities:
+        for idx, probabilities_ in enumerate(probabilities):
+            probabilities_max = max(probabilities_)
+            assert (
+                np.abs(probabilities_max - probabilities_check[idx]) <= 1e-8
+                and predictions[idx] == predictions_check[idx]
+            )
+
+    return save_dir_path
+
+
+def _test_outputs_api3(
+    dataset,
+    backbone,
+    return_probabilities=True,
+    return_labels=True,
+    probabilities_check=None,
+    predictions_check=None,
+    num_classes=9,
+    on_gpu=False,
+):
+    """Helper function to get the model output using API 3."""
+    # API 3
+    model = CNNPatchModel(backbone=backbone, num_classes=num_classes)
+
+    # coverage setter check
+    model.set_preproc_func(lambda x: x - 1)  # do this for coverage
+    assert model.get_preproc_func()(1) == 0
+    # coverage setter check
+    model.set_preproc_func(None)  # do this for coverage
+    assert model.get_preproc_func()(1) == 1
+
+    predictor = CNNPatchPredictor(model=model, batch_size=1, verbose=False)
+    # don't run test on GPU
+    output = predictor.predict(
+        dataset,
+        return_probabilities=return_probabilities,
+        return_labels=return_labels,
+        on_gpu=on_gpu,
+    )
+    predictions = output["predictions"]
+    if return_probabilities:
+        probabilities = output["probabilities"]
+        assert len(probabilities) == len(predictions)
+    if return_labels:
+        labels = output["labels"]
+        assert len(labels) == len(predictions)
+
+
 def test_create_backbone():
     """Test for creating backbone."""
     backbone_list = [
@@ -192,9 +183,6 @@
 
     # test for model not defined
     with pytest.raises(ValueError, match=r".*not supported.*"):
-<<<<<<< HEAD
-        get_model("secret_model-kather100k", pretrained=False)
-=======
         get_model("secret_model", pretrained=False)
 
 
@@ -227,10 +215,8 @@
     # only receive a dataset object
     with pytest.raises(ValueError, match=r".*torch.utils.data.Dataset.*"):
         model.predict(img_list)
->>>>>>> ab58d4e8
-
-
-# @pytest.mark.skip(reason="working, skip to run other test")
+
+
 def test_set_root_dir():
     """Test for setting new root dir."""
     # skipcq
@@ -254,99 +240,7 @@
     rcParam["TIATOOLBOX_HOME"] = old_root_dir  # reassign for subsequent test
 
 
-# @pytest.mark.skip(reason="working, skip to run other test")
-def test_DatasetInfo():  # Working
-    """Test for kather patch dataset."""
-    # test defining a subclas of dataset info but not defining
-    # enforcing attributes, should crash
-    with pytest.raises(TypeError):
-
-        # intentionally create to check error
-        # skipcq
-        class Proto(ABCDatasetInfo):
-            def __init__(self):
-                self.a = "a"
-
-        # intentionally create to check error
-        # skipcq
-        Proto()
-    with pytest.raises(TypeError):
-
-        # intentionally create to check error
-        # skipcq
-        class Proto(ABCDatasetInfo):
-            def __init__(self):
-                self.input_list = "a"
-
-        # intentionally create to check error
-        # skipcq
-        Proto()
-    with pytest.raises(TypeError):
-        # intentionally create to check error
-        # skipcq
-        class Proto(ABCDatasetInfo):
-            def __init__(self):
-                self.input_list = "a"
-                self.label_list = "a"
-
-        # intentionally create to check error
-        # skipcq
-        Proto()
-    with pytest.raises(TypeError):
-
-        # intentionally create to check error
-        # skipcq
-        class Proto(ABCDatasetInfo):
-            def __init__(self):
-                self.input_list = "a"
-                self.label_name = "a"
-
-        # intentionally create to check error
-        # skipcq
-        Proto()
-    # test kather with default init
-    dataset = KatherPatchDataset()
-    # kather with default data path skip download
-    dataset = KatherPatchDataset()
-    # pytest for not exist dir
-    with pytest.raises(
-        ValueError,
-        match=r".*not exist.*",
-    ):
-        _ = KatherPatchDataset(save_dir_path="unknown_place")
-
-    # save to temporary location
-    save_dir_path = os.path.join(rcParam["TIATOOLBOX_HOME"], "tmp_check/")
-    # remove prev generated data - just a test!
-    if os.path.exists(save_dir_path):
-        shutil.rmtree(save_dir_path, ignore_errors=True)
-    url = (
-        "https://zenodo.org/record/53169/files/"
-        "Kather_texture_2016_image_tiles_5000.zip"
-    )
-    save_zip_path = os.path.join(save_dir_path, "Kather.zip")
-    download_data(url, save_zip_path)
-    unzip_data(save_zip_path, save_dir_path)
-    extracted_dir = os.path.join(save_dir_path, "Kather_texture_2016_image_tiles_5000/")
-    dataset = KatherPatchDataset(save_dir_path=extracted_dir)
-    assert dataset.input_list is not None
-    assert dataset.label_list is not None
-    assert dataset.label_name is not None
-    assert len(dataset.input_list) == len(dataset.label_list)
-
-    # to actually get the image, we feed it to a PatchDataset
-    actual_ds = PatchDataset(dataset.input_list, dataset.label_list)
-    sample_patch = actual_ds[100]
-    assert isinstance(sample_patch["image"], np.ndarray)
-    assert sample_patch["label"] is not None
-
-    # remove generated data - just a test!
-    shutil.rmtree(save_dir_path, ignore_errors=True)
-    shutil.rmtree(rcParam["TIATOOLBOX_HOME"])
-
-
-# @pytest.mark.skip(reason="working, skip to run other test")
-def test_PatchDatasetpath_imgs(_sample_patch1, _sample_patch2):
+def test_PatchDataset_path_imgs(_sample_patch1, _sample_patch2):
     """Test for patch dataset with a list of file paths as input."""
     size = (224, 224, 3)
 
@@ -354,17 +248,23 @@
 
     dataset.preproc_func = lambda x: x
 
-    for _, sample_data in enumerate(dataset):
-        sampled_img_shape = sample_data["image"].shape
+    dataloader = torch.utils.data.DataLoader(
+        dataset,
+        num_workers=0,
+        batch_size=1,
+        drop_last=False,
+    )
+
+    for _, sampled_img in enumerate(dataloader):
+        sampled_img_shape = sampled_img.shape
         assert (
-            sampled_img_shape[0] == size[0]
-            and sampled_img_shape[1] == size[1]
-            and sampled_img_shape[2] == size[2]
+            sampled_img_shape[1] == size[0]
+            and sampled_img_shape[2] == size[1]
+            and sampled_img_shape[3] == size[2]
         )
 
 
-# @pytest.mark.skip(reason="working, skip to run other test")
-def test_PatchDatasetlist_imgs():
+def test_PatchDataset_list_imgs():
     """Test for patch dataset with a list of images as input."""
     size = (5, 5, 3)
     img = np.random.randint(0, 255, size=size)
@@ -373,18 +273,20 @@
 
     dataset.preproc_func = lambda x: x
 
-    for _, sample_data in enumerate(dataset):
-        sampled_img_shape = sample_data["image"].shape
+    dataloader = torch.utils.data.DataLoader(
+        dataset,
+        num_workers=0,
+        batch_size=1,
+        drop_last=False,
+    )
+
+    for _, sampled_img in enumerate(dataloader):
+        sampled_img_shape = sampled_img.shape
         assert (
-            sampled_img_shape[0] == size[0]
-            and sampled_img_shape[1] == size[1]
-            and sampled_img_shape[2] == size[2]
+            sampled_img_shape[1] == size[0]
+            and sampled_img_shape[2] == size[1]
+            and sampled_img_shape[3] == size[2]
         )
-
-    # test for changing to another preproc
-    dataset.preproc_func = lambda x: x - 10
-    item = dataset[0]
-    assert np.sum(item["image"] - (list_imgs[0] - 10)) == 0
 
     # test for loading npy
     save_dir_path = os.path.join(rcParam["TIATOOLBOX_HOME"], "tmp_check/")
@@ -408,8 +310,7 @@
     shutil.rmtree(rcParam["TIATOOLBOX_HOME"])
 
 
-# @pytest.mark.skip(reason="working, skip to run other test")
-def test_PatchDatasetarray_imgs():
+def test_PatchDataset_array_imgs():
     """Test for patch dataset with a numpy array of a list of images."""
     size = (5, 5, 3)
     img = np.random.randint(0, 255, size=size)
@@ -418,25 +319,29 @@
     array_imgs = np.array(list_imgs)
 
     # test different setter for label
-    dataset = PatchDataset(array_imgs, label_list=label_list)
-    an_item = dataset[2]
-    assert an_item["label"] == 3
-    dataset = PatchDataset(array_imgs, label_list=None)
-    an_item = dataset[2]
-    assert "label" not in an_item
+    dataset = PatchDataset(array_imgs, label_list=label_list, return_labels=True)
+    assert dataset[2][1] == 3
+    dataset = PatchDataset(array_imgs, label_list=None, return_labels=True)
+    assert np.isnan(dataset[2][1]), dataset[2][1]
 
     dataset = PatchDataset(array_imgs)
-    for _, sample_data in enumerate(dataset):
-        sampled_img_shape = sample_data["image"].shape
+    dataloader = torch.utils.data.DataLoader(
+        dataset,
+        num_workers=0,
+        batch_size=1,
+        drop_last=False,
+    )
+
+    for _, sampled_img in enumerate(dataloader):
+        sampled_img_shape = sampled_img.shape
         assert (
-            sampled_img_shape[0] == size[0]
-            and sampled_img_shape[1] == size[1]
-            and sampled_img_shape[2] == size[2]
+            sampled_img_shape[1] == size[0]
+            and sampled_img_shape[2] == size[1]
+            and sampled_img_shape[3] == size[2]
         )
 
 
-# @pytest.mark.skip(reason="working, skip to run other test")
-def test_PatchDatasetcrash():
+def test_PatchDataset_crash():
     """Test to make sure patch dataset crashes with incorrect input."""
     # all examples below should fail when input to PatchDataset
 
@@ -528,95 +433,56 @@
         ValueError,
         match=r".* preprocessing .* does not exist.",
     ):
-        predefined_preproc_func("secret-dataset")
-
-
-# @pytest.mark.skip(reason="working, skip to run other test")
-def test_WSIPatchDataset(_mini_wsi1_svs, _mini_wsi1_jpg):
-    """A test for creation and bare output."""
-    # to prevent wsireader complaint
-    _mini_wsi1_svs = pathlib.Path(_mini_wsi1_svs)
-    _mini_wsi1_jpg = pathlib.Path(_mini_wsi1_jpg)
-
-    def reuse_init(**kwargs):
-        """A func."""
-        return WSIPatchDataset(img_path=_mini_wsi1_svs, **kwargs)
-
-    def reuse_init_wsi(**kwargs):
-        """A func."""
-        return reuse_init(mode="wsi", **kwargs)
-
-    # invalid mode
-    with pytest.raises(ValueError):
-        reuse_init(mode="X")
-
-    # invalid patch
-    with pytest.raises(ValueError):
-        reuse_init()
-    with pytest.raises(ValueError):
-        reuse_init_wsi(patch_size=[512, 512, 512])
-    with pytest.raises(ValueError):
-        reuse_init_wsi(patch_size=[512, "a"])
-    with pytest.raises(ValueError):
-        reuse_init_wsi(patch_size=512)
-    # invalid stride
-    with pytest.raises(ValueError):
-        reuse_init_wsi(patch_size=[512, 512], stride_size=[512, "a"])
-    with pytest.raises(ValueError):
-        reuse_init_wsi(patch_size=[512, 512], stride_size=[512, 512, 512])
-    # negative
-    with pytest.raises(ValueError):
-        reuse_init_wsi(patch_size=[512, -512], stride_size=[512, 512])
-    with pytest.raises(ValueError):
-        reuse_init_wsi(patch_size=[512, 512], stride_size=[512, -512])
-
-    # * dummy test for output correctness
-    # * striding and patch should be as expected
-    # * so we just need to do a manual retrieval and do sum check (hopefully)
-    # * correct tiling or will be test in another way
-    patch_size = [4096, 4096]
-    stride_size = [2048, 2048]
-    ds = reuse_init_wsi(
-        patch_size=patch_size,
-        stride_size=stride_size,
-        resolution=1.0,
-        units="baseline",
-    )
-    # tiling top to bottom, left to right
-    ds_roi = ds[2]["image"]
-    step_idx = 2  # manual calibrate
-    reader = get_wsireader(_mini_wsi1_svs)
-    start = (0, step_idx * stride_size[1])
-    end = (start[0] + patch_size[0], start[1] + patch_size[1])
-    rd_roi = reader.read_bounds(start + end, resolution=1.0, units="baseline")
-    correlation = np.corrcoef(
-        cv2.cvtColor(ds_roi, cv2.COLOR_RGB2GRAY).flatten(),
-        cv2.cvtColor(rd_roi, cv2.COLOR_RGB2GRAY).flatten(),
-    )
-
-    assert ds_roi.shape[0] == rd_roi.shape[0]
-    assert ds_roi.shape[1] == rd_roi.shape[1]
-    assert np.min(correlation) > 0.9, correlation
-
-    # ** repeated above test for tile at the same resolution as baseline
-    # ** but is not pyramidal
-    wsi_ds = WSIPatchDataset(
-        img_path=_mini_wsi1_svs,
-        mode="wsi",
-        patch_size=patch_size,
-        stride_size=stride_size,
-        resolution=1.0,
-        units="baseline",
-    )
-<<<<<<< HEAD
-    tile_ds = WSIPatchDataset(
-        img_path=_mini_wsi1_jpg,
-        mode="tile",
-        patch_size=patch_size,
-        stride_size=stride_size,
-        resolution=1.0,
-        units="baseline",
-=======
+        predefined_preproc_func("secret_dataset")
+
+
+def test_KatherPatchDataset():
+    """Test for kather patch dataset."""
+    size = (224, 224, 3)
+    # test kather with default param
+    dataset = KatherPatchDataset()
+    # kather with default data path skip download
+    dataset = KatherPatchDataset()
+    # pytest for not exist dir
+    with pytest.raises(
+        ValueError,
+        match=r".*not exist.*",
+    ):
+        _ = KatherPatchDataset(save_dir_path="unknown_place")
+    # save to temporary location
+    save_dir_path = os.path.join(rcParam["TIATOOLBOX_HOME"], "tmp_check/")
+    # remove prev generated data - just a test!
+    if os.path.exists(save_dir_path):
+        shutil.rmtree(save_dir_path, ignore_errors=True)
+    url = (
+        "https://zenodo.org/record/53169/files/"
+        "Kather_texture_2016_image_tiles_5000.zip"
+    )
+    save_zip_path = os.path.join(save_dir_path, "Kather.zip")
+    download_data(url, save_zip_path)
+    unzip_data(save_zip_path, save_dir_path)
+    extracted_dir = os.path.join(save_dir_path, "Kather_texture_2016_image_tiles_5000/")
+    dataset = KatherPatchDataset(save_dir_path=extracted_dir, return_labels=True)
+
+    dataloader = torch.utils.data.DataLoader(
+        dataset, batch_size=1, shuffle=False, num_workers=0
+    )
+
+    for _, sampled_data in enumerate(dataloader):
+        sampled_img, sampled_labels = sampled_data
+        assert np.sum(sampled_img.shape == size) == 0
+        assert len(sampled_labels) == 1
+
+    # remove generated data - just a test!
+    shutil.rmtree(save_dir_path, ignore_errors=True)
+    shutil.rmtree(rcParam["TIATOOLBOX_HOME"])
+
+
+def test_patch_predictor_api1(_sample_patch1, _sample_patch2):
+    """Test for patch predictor API 1. Test with resnet18 on Kather 100K dataset."""
+    dataset = PatchDataset(
+        [pathlib.Path(_sample_patch1), pathlib.Path(_sample_patch2)], return_labels=True
+    )
     probabilities_check = [1.0, 0.9999911785125732]
     predictions_check = [6, 3]
     _test_outputs_api1(
@@ -626,58 +492,14 @@
         return_labels=True,
         probabilities_check=probabilities_check,
         predictions_check=predictions_check,
->>>>>>> ab58d4e8
-    )
-    assert len(tile_ds) == len(wsi_ds), "%s vs %s" % (len(tile_ds), len(wsi_ds))
-    roi1 = wsi_ds[3]["image"]
-    roi2 = tile_ds[3]["image"]
-    correlation = np.corrcoef(
-        cv2.cvtColor(roi1, cv2.COLOR_RGB2GRAY).flatten(),
-        cv2.cvtColor(roi2, cv2.COLOR_RGB2GRAY).flatten(),
-    )
-<<<<<<< HEAD
-    assert roi1.shape[0] == roi2.shape[0]
-    assert roi1.shape[1] == roi2.shape[1]
-    assert np.min(correlation) > 0.9, correlation
-
-
-# @pytest.mark.skip(reason="working, skip to run other test")
-def test_WSIPatchDataset_varying_resolution_read(_mini_wsi1_svs, _mini_wsi1_jpg):
-    """Test if different resolution read is as expected."""
-    _mini_wsi1_svs = pathlib.Path(_mini_wsi1_svs)
-    idx = 3
-    patch_size = np.array([1024, 1024])
-    mpp_10 = WSIPatchDataset(
-        img_path=_mini_wsi1_svs,
-        mode="wsi",
-        patch_size=patch_size,
-        stride_size=patch_size,
-        resolution=1.0,
-        units="mpp",
-    )[idx]["image"]
-    mpp_20 = WSIPatchDataset(
-        img_path=_mini_wsi1_svs,
-        mode="wsi",
-        patch_size=(patch_size / 2).astype(np.int32),
-        stride_size=(patch_size / 2).astype(np.int32),
-        resolution=2.0,
-        units="mpp",
-    )[idx]["image"]
-    mpp_05 = WSIPatchDataset(
-        img_path=_mini_wsi1_svs,
-        mode="wsi",
-        patch_size=(patch_size * 2).astype(np.int32),
-        stride_size=(patch_size * 2).astype(np.int32),
-        resolution=0.5,
-        units="mpp",
-    )[idx]["image"]
-    # resizing then do correlation check
-    mpp_20 = cv2.resize(mpp_20, (1024, 1024))
-    mpp_05 = cv2.resize(mpp_05, (1024, 1024))
-    cc = np.corrcoef(
-        cv2.cvtColor(mpp_05, cv2.COLOR_RGB2GRAY).flatten(),
-        cv2.cvtColor(mpp_10, cv2.COLOR_RGB2GRAY).flatten(),
-=======
+    )
+
+
+def test_patch_predictor_api2(_sample_patch1, _sample_patch2):
+    """Test for patch predictor API 2. Test with resnet18 on Kather 100K dataset."""
+    dataset = PatchDataset(
+        [pathlib.Path(_sample_patch1), pathlib.Path(_sample_patch2)], return_labels=True
+    )
     probabilities_check = [1.0, 0.9999911785125732]
     predictions_check = [6, 3]
     save_dir_path = _test_outputs_api2(
@@ -687,121 +509,32 @@
         return_labels=True,
         probabilities_check=probabilities_check,
         predictions_check=predictions_check,
->>>>>>> ab58d4e8
-    )
-    assert np.min(cc) > 0.9, cc
-    cc = np.corrcoef(
-        cv2.cvtColor(mpp_20, cv2.COLOR_RGB2GRAY).flatten(),
-        cv2.cvtColor(mpp_10, cv2.COLOR_RGB2GRAY).flatten(),
-    )
-    assert np.min(cc) > 0.9, cc
-    cc = np.corrcoef(
-        cv2.cvtColor(mpp_20, cv2.COLOR_RGB2GRAY).flatten(),
-        cv2.cvtColor(mpp_05, cv2.COLOR_RGB2GRAY).flatten(),
-    )
-    assert np.min(cc) > 0.9, cc
-
-    # test run time only for different resolution units
-    ds = WSIPatchDataset(
-        img_path=_mini_wsi1_svs,
-        mode="wsi",
-        patch_size=patch_size,
-        stride_size=patch_size,
-        resolution=10.0,
-        units="power",
-    )[idx]["image"]
-    assert ds is not None
-    ds = WSIPatchDataset(
-        img_path=_mini_wsi1_svs,
-        mode="wsi",
-        patch_size=patch_size,
-        stride_size=patch_size,
-        resolution=4.0,
-        units="baseline",
-    )[idx]["image"]
-    assert ds is not None
-    ds = WSIPatchDataset(
-        img_path=_mini_wsi1_svs,
-        mode="wsi",
-        patch_size=patch_size,
-        stride_size=patch_size,
-        resolution=1,
-        units="level",
-    )[idx]["image"]
-    assert ds is not None
-
-    # test tile metadata enforcement
-    # * only read at 1 resolution for tile, so resolution
-    # * and units should have no effect
-    roi1 = WSIPatchDataset(
-        img_path=_mini_wsi1_jpg,
-        mode="tile",
-        patch_size=patch_size,
-        stride_size=patch_size,
-        resolution=1,
-        units="mpp",
-    )[idx]["image"]
-    roi2 = WSIPatchDataset(
-        img_path=_mini_wsi1_jpg,
-        mode="tile",
-        patch_size=patch_size,
-        stride_size=patch_size,
-        resolution=4.0,
-        units="power",
-    )[idx]["image"]
-    assert (roi1 - roi2).sum() == 0
-
-
-# @pytest.mark.skip(reason="working, skip to run other test")
-def test_sync_VirtualReader_read(_mini_wsi1_svs, _mini_wsi1_jpg, _mini_wsi1_msk):
-    """Test synchronize read for VirtualReader"""
-    _mini_wsi1_svs = pathlib.Path(_mini_wsi1_svs)
-    _mini_wsi1_msk = pathlib.Path(_mini_wsi1_msk)
-    _mini_wsi1_jpg = pathlib.Path(_mini_wsi1_jpg)
-
-    wsi_reader = get_wsireader(_mini_wsi1_svs)
-
-    msk = imread(_mini_wsi1_msk)
-    msk_reader = VirtualWSIReader(msk)
-    old_metadata = msk_reader.info
-    msk_reader.attach_to_reader(wsi_reader.info)
-    # check that attach altered vreader metadata
-    assert np.any(old_metadata.mpp != msk_reader.info.mpp)
-
-    # now check sync read by comparing the RoI with different base
-    # the output should be at same resolution even if source is of different base
-    bigger_msk = cv2.resize(
-        msk, (0, 0), fx=4.0, fy=4.0, interpolation=cv2.INTER_NEAREST
-    )
-<<<<<<< HEAD
-    bigger_msk_reader = VirtualWSIReader(bigger_msk)
-    # * must set mpp metadata to not None else wont work
-    # error checking first
-    ref_metadata = bigger_msk_reader.info
-    ref_metadata.mpp = 1.0
-    ref_metadata.objective_power = None
-    with pytest.raises(ValueError, match=r".*objective.*None.*"):
-        msk_reader.attach_to_reader(ref_metadata)
-    ref_metadata.mpp = None
-    ref_metadata.objective_power = 1.0
-    with pytest.raises(ValueError, match=r".*mpp.*None.*"):
-        msk_reader.attach_to_reader(ref_metadata)
-
-    # must set mpp metadata to not None else wont
-    # !?! why do this doesn modify ?, but modify
-    # !!! reference above seem to work? @John
-    ref_metadata.mpp = 1.0
-    ref_metadata.objective_power = 1.0
-    msk_reader.attach_to_reader(ref_metadata)
-
-    # ! box should be within image
-    lv0_coords = np.array([0, 1000, 2000, 3000])
-    # with mpp
-    roi1 = bigger_msk_reader.read_bounds(lv0_coords, resolution=0.25, units="mpp")
-    scale_wrt_ref = msk_reader.info.level_downsamples[0]
-    roi2 = msk_reader.read_bounds(
-        lv0_coords / scale_wrt_ref, resolution=0.25, units="mpp"
-=======
+    )
+    # remove generated data - just a test!
+    shutil.rmtree(save_dir_path, ignore_errors=True)
+
+
+def test_patch_predictor_api3(_sample_patch1, _sample_patch2):
+    """Test for patch predictor API 3. Test with resnet18 on Kather 100K dataset."""
+    dataset = PatchDataset(
+        [pathlib.Path(_sample_patch1), pathlib.Path(_sample_patch2)], return_labels=True
+    )
+    _test_outputs_api3(
+        dataset,
+        "resnet18",
+        return_probabilities=False,
+        return_labels=True,
+    )
+
+
+def test_patch_predictor_api1_no_probs_and_labels(_sample_patch1, _sample_patch2):
+    """Test for patch predictor API 1 that doesn't return probabilities or labels.
+    Test with resnet18 on Kather 100K dataset.
+
+    """
+    dataset = PatchDataset(
+        [pathlib.Path(_sample_patch1), pathlib.Path(_sample_patch2)], return_labels=True
+    )
     probabilities_check = [1.0, 0.9999911785125732]
     predictions_check = [6, 3]
     _test_outputs_api1(
@@ -811,47 +544,15 @@
         return_labels=False,
         probabilities_check=probabilities_check,
         predictions_check=predictions_check,
->>>>>>> ab58d4e8
-    )
-    cc = np.corrcoef(roi1[..., 0].flatten(), roi2[..., 0].flatten())
-    assert np.min(cc) > 0.95, cc
-    # with objective
-    roi1 = bigger_msk_reader.read_bounds(lv0_coords, resolution=0.25, units="power")
-    scale_wrt_ref = msk_reader.info.level_downsamples[0]
-    roi2 = msk_reader.read_bounds(
-        lv0_coords / scale_wrt_ref, resolution=0.25, units="power"
-    )
-<<<<<<< HEAD
-    cc = np.corrcoef(roi1[..., 0].flatten(), roi2[..., 0].flatten())
-    assert np.min(cc) > 0.95, cc
-    # import matplotlib.pyplot as plt
-    # plt.subplot(1, 2, 1)
-    # plt.imshow(roi1)
-    # plt.subplot(1, 2, 2)
-    # plt.imshow(roi2)
-    # plt.show()
-    # plt.savefig('dump.png')
-
-    # * now check attaching and read to WSIReader and varying resolution
-    # need to think how to check correctness
-    lv0_coords = np.array([4500, 9500, 6500, 11500])
-    msk_reader.attach_to_reader(wsi_reader.info)
-    msk_reader.read_bounds(lv0_coords / scale_wrt_ref, resolution=15.0, units="power")
-    msk_reader.read_bounds(lv0_coords / scale_wrt_ref, resolution=1.0, units="mpp")
-    msk_reader.read_bounds(lv0_coords / scale_wrt_ref, resolution=1.0, units="baseline")
-
-    patch_size = [512, 512]
-    # now check normal reading for dataset with mask
-    item_list = []
-    ds = WSIPatchDataset(
-        _mini_wsi1_svs,
-        mode="wsi",
-        mask_path=_mini_wsi1_msk,
-        patch_size=patch_size,
-        stride_size=patch_size,
-        resolution=1.0,
-        units="mpp",
-=======
+    )
+
+
+def test_patch_predictor_alexnet_kather100K(_sample_patch1, _sample_patch2):
+    """Test for patch predictor with alexnet on Kather 100K dataset."""
+    # API 1, also test with return_labels
+    dataset = PatchDataset(
+        [pathlib.Path(_sample_patch1), pathlib.Path(_sample_patch2)], return_labels=True
+    )
     probabilities_check = [1.0, 0.9999735355377197]
     predictions_check = [6, 3]
     _test_outputs_api1(
@@ -861,29 +562,15 @@
         return_labels=True,
         probabilities_check=probabilities_check,
         predictions_check=predictions_check,
->>>>>>> ab58d4e8
-    )
-    item_list.append(ds[10])
-    ds = WSIPatchDataset(
-        _mini_wsi1_svs,
-        mode="wsi",
-        mask_path=_mini_wsi1_msk,
-        patch_size=patch_size,
-        stride_size=patch_size,
-        resolution=1.0,
-        units="baseline",
-    )
-<<<<<<< HEAD
-    item_list.append(ds[10])
-    ds = WSIPatchDataset(
-        _mini_wsi1_svs,
-        mode="wsi",
-        mask_path=_mini_wsi1_msk,
-        patch_size=patch_size,
-        stride_size=patch_size,
-        resolution=15.0,
-        units="power",
-=======
+    )
+
+
+def test_patch_predictor_resnet34_kather100K(_sample_patch1, _sample_patch2):
+    """Test for patch predictor with resnet34 on Kather 100K dataset."""
+    # API 1, also test with return_labels
+    dataset = PatchDataset(
+        [pathlib.Path(_sample_patch1), pathlib.Path(_sample_patch2)], return_labels=True
+    )
     probabilities_check = [1.0, 0.9979840517044067]
     predictions_check = [6, 3]
     _test_outputs_api1(
@@ -893,31 +580,15 @@
         return_labels=True,
         probabilities_check=probabilities_check,
         predictions_check=predictions_check,
->>>>>>> ab58d4e8
-    )
-    item_list.append(ds[10])
-
-    # * now check sync read for tile ans wsi
-    patch_size = np.array([2048, 2048])
-    wds = WSIPatchDataset(
-        _mini_wsi1_svs,
-        mask_path=_mini_wsi1_msk,
-        mode="wsi",
-        patch_size=patch_size,
-        stride_size=patch_size,
-        resolution=1.0,
-        units="baseline",
-    )
-<<<<<<< HEAD
-    tds = WSIPatchDataset(
-        _mini_wsi1_jpg,
-        mask_path=_mini_wsi1_msk,
-        mode="tile",
-        patch_size=patch_size,
-        stride_size=patch_size,
-        resolution=1.0,
-        units="baseline",
-=======
+    )
+
+
+def test_patch_predictor_resnet50_kather100K(_sample_patch1, _sample_patch2):
+    """Test for patch predictor with resnet50 on Kather 100K dataset."""
+    # API 1, also test with return_labels
+    dataset = PatchDataset(
+        [pathlib.Path(_sample_patch1), pathlib.Path(_sample_patch2)], return_labels=True
+    )
     probabilities_check = [1.0, 0.9999986886978149]
     predictions_check = [6, 3]
     _test_outputs_api1(
@@ -927,33 +598,9 @@
         return_labels=True,
         probabilities_check=probabilities_check,
         predictions_check=predictions_check,
->>>>>>> ab58d4e8
-    )
-    assert len(wds) == len(tds)
-    # now loop over each read and ensure they look similar
-    num_sample = len(wds)
-    for idx in range(num_sample):
-        cc = np.corrcoef(
-            cv2.cvtColor(wds[idx]["image"], cv2.COLOR_RGB2GRAY).flatten(),
-            cv2.cvtColor(tds[idx]["image"], cv2.COLOR_RGB2GRAY).flatten(),
-        )
-        assert np.min(cc) > 0.95, (cc, idx)
-
-
-<<<<<<< HEAD
-# @pytest.mark.skip(reason="working, skip to run other test")
-def test_predictor_crash():
-    """Test for crash when making predictor."""
-    # test abc
-    with pytest.raises(NotImplementedError):
-        ModelBase()
-    with pytest.raises(NotImplementedError):
-        ModelBase.infer_batch(1, 2, 3)
-
-    # without providing any model
-    with pytest.raises(ValueError, match=r"Must provide.*"):
-        CNNPatchPredictor()
-=======
+    )
+
+
 def test_patch_predictor_resnet101_kather100K(_sample_patch1, _sample_patch2):
     """Test for patch predictor with resnet101 on Kather 100K dataset."""
     # API 1, also test with return_labels
@@ -988,29 +635,8 @@
         probabilities_check=probabilities_check,
         predictions_check=predictions_check,
     )
->>>>>>> ab58d4e8
-
-    # provide wrong unknown pretrained model
-    with pytest.raises(ValueError, match=r"Pretrained .* does not exist"):
-        CNNPatchPredictor(pretrained_model="secret_model-kather100k")
-
-<<<<<<< HEAD
-    # provide wrong model of unknown type, deprecated later with type hint
-    with pytest.raises(ValueError, match=r".*must be a string.*"):
-        CNNPatchPredictor(pretrained_model=123)
-
-
-# @pytest.mark.skip(reason="working, skip to run other test")
-def test_patch_predictor_api(_sample_patch1, _sample_patch2):
-    """Helper function to get the model output using API 1."""
-    # must wrap or sthg stupid happens
-    input_list = [pathlib.Path(_sample_patch1), pathlib.Path(_sample_patch2)]
-    predictor = CNNPatchPredictor(pretrained_model="resnet18-kather100k", batch_size=1)
-    # don't run test on GPU
-    output = predictor.predict(
-        input_list,
-        on_gpu=False,
-=======
+
+
 def test_patch_predictor_resnext101_32x8d_kather100K(_sample_patch1, _sample_patch2):
     """Test for patch predictor with resnext101_32x8d on Kather 100K dataset."""
     # API 1, also test with return_labels
@@ -1044,16 +670,8 @@
         return_labels=True,
         probabilities_check=probabilities_check,
         predictions_check=predictions_check,
->>>>>>> ab58d4e8
-    )
-    assert sorted(list(output.keys())) == ["predictions"]
-    assert len(output["predictions"]) == 2
-
-<<<<<<< HEAD
-    output = predictor.predict(
-        input_list,
-        label_list=[1, "a"],
-=======
+    )
+
 
 def test_patch_predictor_wide_resnet101_2_kather100K(_sample_patch1, _sample_patch2):
     """Test for patch predictor with wide_resnet101_2 on Kather 100K dataset."""
@@ -1067,18 +685,11 @@
         dataset,
         "wide_resnet101_2-kather100k",
         return_probabilities=True,
->>>>>>> ab58d4e8
-        return_labels=True,
-        on_gpu=False,
-    )
-    assert sorted(list(output.keys())) == sorted(["labels", "predictions"])
-    assert len(output["predictions"]) == len(output["labels"])
-    assert output["labels"] == [1, "a"]
-
-<<<<<<< HEAD
-    output = predictor.predict(
-        input_list,
-=======
+        return_labels=True,
+        probabilities_check=probabilities_check,
+        predictions_check=predictions_check,
+    )
+
 
 def test_patch_predictor_densenet121_kather100K(_sample_patch1, _sample_patch2):
     """Test for patch predictor with densenet121 on Kather 100K dataset."""
@@ -1091,17 +702,12 @@
     _test_outputs_api1(
         dataset,
         "densenet121-kather100k",
->>>>>>> ab58d4e8
-        return_probabilities=True,
-        on_gpu=False,
-    )
-    assert sorted(list(output.keys())) == sorted(["predictions", "probabilities"])
-    assert len(output["predictions"]) == len(output["probabilities"])
-
-<<<<<<< HEAD
-    output = predictor.predict(
-        input_list,
-=======
+        return_probabilities=True,
+        return_labels=True,
+        probabilities_check=probabilities_check,
+        predictions_check=predictions_check,
+    )
+
 
 def test_patch_predictor_densenet161_kather100K(_sample_patch1, _sample_patch2):
     """Test for patch predictor with densenet161 on Kather 100K dataset."""
@@ -1114,31 +720,19 @@
     _test_outputs_api1(
         dataset,
         "densenet161-kather100k",
->>>>>>> ab58d4e8
-        return_probabilities=True,
-        label_list=[1, "a"],
-        return_labels=True,
-        on_gpu=False,
-    )
-    assert sorted(list(output.keys())) == sorted(
-        ["labels", "predictions", "probabilities"]
-    )
-    assert len(output["predictions"]) == len(output["labels"])
-    assert len(output["predictions"]) == len(output["probabilities"])
-
-    # test saving output, should have no effect
-    output = predictor.predict(
-        input_list,
-        on_gpu=False,
-        save_dir="special_dir_not_exist",
-    )
-<<<<<<< HEAD
-    assert not os.path.isdir("special_dir_not_exist")
-
-    # test loading user weight
-    pretrained_weight_url = (
-        "https://tiatoolbox.dcs.warwick.ac.uk/models/pc/resnet18-kather100k.pth"
-=======
+        return_probabilities=True,
+        return_labels=True,
+        probabilities_check=probabilities_check,
+        predictions_check=predictions_check,
+    )
+
+
+def test_patch_predictor_densenet169_kather100K(_sample_patch1, _sample_patch2):
+    """Test for patch predictor with densenet169 on Kather 100K dataset."""
+    # API 1, also test with return_labels
+    dataset = PatchDataset(
+        [pathlib.Path(_sample_patch1), pathlib.Path(_sample_patch2)], return_labels=True
+    )
     probabilities_check = [1.0, 0.9999934434890747]
     predictions_check = [6, 3]
     _test_outputs_api1(
@@ -1148,93 +742,33 @@
         return_labels=True,
         probabilities_check=probabilities_check,
         predictions_check=predictions_check,
->>>>>>> ab58d4e8
-    )
-
-    save_dir_path = os.path.join(rcParam["TIATOOLBOX_HOME"], "tmp_pretrained_weigths")
-    # remove prev generated data - just a test!
-    if os.path.exists(save_dir_path):
-        shutil.rmtree(save_dir_path, ignore_errors=True)
-    os.makedirs(save_dir_path)
-    pretrained_weight = os.path.join(
-        rcParam["TIATOOLBOX_HOME"],
-        "tmp_pretrained_weigths",
-        "resnet18-kather100k.pth",
-    )
-    download_data(pretrained_weight_url, pretrained_weight)
-
-    predictor = CNNPatchPredictor(
-        pretrained_model="resnet18-kather100k",
-        pretrained_weight=pretrained_weight,
-        batch_size=1,
-    )
-<<<<<<< HEAD
-
-    # test different using user model
-    model = CNNPatchModel(backbone="resnet18", num_classes=9)
-    # coverage setter check
-    model.set_preproc_func(lambda x: x - 1)  # do this for coverage
-    assert model.get_preproc_func()(1) == 0
-    # coverage setter check
-    model.set_preproc_func(None)  # do this for coverage
-    assert model.get_preproc_func()(1) == 1
-    predictor = CNNPatchPredictor(model=model, batch_size=1, verbose=False)
-    output = predictor.predict(
-        input_list,
-=======
+    )
+
+
+def test_patch_predictor_densenet201_kather100K(_sample_patch1, _sample_patch2):
+    """Test for patch predictor with densenet201 on Kather 100K dataset."""
+    # API 1, also test with return_labels
+    dataset = PatchDataset(
+        [pathlib.Path(_sample_patch1), pathlib.Path(_sample_patch2)], return_labels=True
+    )
     probabilities_check = [1.0, 0.9999983310699463]
     predictions_check = [6, 3]
     _test_outputs_api1(
         dataset,
         "densenet201-kather100k",
->>>>>>> ab58d4e8
-        return_probabilities=True,
-        label_list=[1, "a"],
-        return_labels=True,
-        on_gpu=False,
-    )
-    assert sorted(list(output.keys())) == sorted(
-        ["labels", "predictions", "probabilities"]
-    )
-<<<<<<< HEAD
-    assert len(output["predictions"]) == len(output["labels"])
-    assert len(output["predictions"]) == len(output["probabilities"])
-
-
-# @pytest.mark.skip(reason="working, skip to run other test")
-def test_wsi_predictor_api(_mini_wsi1_svs, _mini_wsi1_jpg, _mini_wsi1_msk):
-    """Test normal run of wsi predictor."""
-    # This is not prediction correctness test. Correctness test need to check
-    # - correct patch read at varying resolution args (more about dataset test,
-    # such as the sync test and varying resolution tiling test).
-    # - expected prediction at simple patch.
-
-    # to prevent wsireader complaint
-    _mini_wsi1_svs = pathlib.Path(_mini_wsi1_svs)
-    _mini_wsi1_jpg = pathlib.Path(_mini_wsi1_jpg)
-    _mini_wsi1_msk = pathlib.Path(_mini_wsi1_msk)
-
-    patch_size = np.array([224, 224])
-    predictor = CNNPatchPredictor(pretrained_model="resnet18-kather100k", batch_size=1)
-
-    # * sanity check, both output should be the same with same resolution read args
-    wsi_output = predictor.predict(
-        [_mini_wsi1_svs],
-        mask_list=[_mini_wsi1_msk],
-        mode="wsi",
-        return_probabilities=True,
-        return_labels=True,
-        on_gpu=False,
-        patch_size=patch_size,
-        stride_size=patch_size,
-        resolution=1.0,
-        units="baseline",
-    )[0]
-    tile_output = predictor.predict(
-        [_mini_wsi1_jpg],
-        mask_list=[_mini_wsi1_msk],
-        mode="tile",
-=======
+        return_probabilities=True,
+        return_labels=True,
+        probabilities_check=probabilities_check,
+        predictions_check=predictions_check,
+    )
+
+
+def test_patch_predictor_mobilenet_v2_kather100K(_sample_patch1, _sample_patch2):
+    """Test for patch predictor with mobilenet_v2 on Kather 100K dataset."""
+    # API 1, also test with return_labels
+    dataset = PatchDataset(
+        [pathlib.Path(_sample_patch1), pathlib.Path(_sample_patch2)], return_labels=True
+    )
     probabilities_check = [0.9999998807907104, 0.9999126195907593]
     predictions_check = [6, 3]
     _test_outputs_api1(
@@ -1258,35 +792,13 @@
     _test_outputs_api1(
         dataset,
         "mobilenet_v3_large-kather100k",
->>>>>>> ab58d4e8
-        return_probabilities=True,
-        return_labels=True,
-        on_gpu=False,
-        patch_size=patch_size,
-        stride_size=patch_size,
-        resolution=1.0,
-        units="baseline",
-    )[0]
-    wpred = np.array(wsi_output["predictions"])
-    tpred = np.array(tile_output["predictions"])
-    diff = tpred == wpred
-    accuracy = np.sum(diff) / np.size(wpred)
-    # ! cant do exact test because different base seem to
-    # ! mess up some patch
-    assert accuracy > 0.9, np.nonzero(~diff)
-
-<<<<<<< HEAD
-    # remove prev generated data - just a test!
-    save_dir = "model_wsi_output"
-    if os.path.exists(save_dir):
-        shutil.rmtree(save_dir, ignore_errors=True)
-
-    # * test read multiple
-    predictor.predict(
-        [_mini_wsi1_svs, _mini_wsi1_svs, _mini_wsi1_svs],
-        mask_list=[_mini_wsi1_msk, _mini_wsi1_msk, _mini_wsi1_msk],
-        mode="wsi",
-=======
+        return_probabilities=True,
+        return_labels=True,
+        probabilities_check=probabilities_check,
+        predictions_check=predictions_check,
+    )
+
+
 def test_patch_predictor_mobilenet_v3_small_kather100K(_sample_patch1, _sample_patch2):
     """Test for patch predictor with mobilenet_v3_small on Kather 100K dataset."""
     # API 1, also test with return_labels
@@ -1298,117 +810,44 @@
     _test_outputs_api1(
         dataset,
         "mobilenet_v3_small-kather100k",
->>>>>>> ab58d4e8
-        return_probabilities=True,
-        return_labels=True,
-        on_gpu=False,
-        patch_size=patch_size,
-        stride_size=patch_size,
-        resolution=1.0,
-        units="baseline",
-        save_dir=save_dir,
-    )
-    with pytest.raises(ValueError, match=r".*save_dir.*exist.*"):
-        predictor.predict(
-            [_mini_wsi1_svs, _mini_wsi1_svs, _mini_wsi1_svs],
-            mask_list=[_mini_wsi1_msk, _mini_wsi1_msk, _mini_wsi1_msk],
-            mode="wsi",
-            return_probabilities=True,
-            return_labels=True,
-            on_gpu=False,
-            patch_size=patch_size,
-            stride_size=patch_size,
-            resolution=1.0,
-            units="baseline",
-            save_dir=save_dir,
-        )
-
-
-def _test_predictor_correctness(
-    input_list,
-    pretrained_model,
-    probabilities_check=None,
-    predictions_check=None,
-    on_gpu=False,
-):
-    """A func."""
-    predictor = CNNPatchPredictor(
-        pretrained_model=pretrained_model, batch_size=1, verbose=False
-    )
-<<<<<<< HEAD
-    # don't run test on GPU
-    output = predictor.predict(
-        input_list,
-=======
+        return_probabilities=True,
+        return_labels=True,
+        probabilities_check=probabilities_check,
+        predictions_check=predictions_check,
+    )
+
+
+def test_patch_predictor_googlenet(_sample_patch1, _sample_patch2):
+    """Test for patch predictor with googlenet on Kather 100K dataset."""
+    # API 1, also test with return_labels
+    dataset = PatchDataset(
+        [pathlib.Path(_sample_patch1), pathlib.Path(_sample_patch2)], return_labels=True
+    )
     probabilities_check = [1.0, 0.9999639987945557]
     predictions_check = [6, 3]
     _test_outputs_api1(
         dataset,
         "googlenet-kather100k",
->>>>>>> ab58d4e8
-        return_probabilities=True,
-        return_labels=False,
-        on_gpu=on_gpu,
-    )
-    predictions = output["predictions"]
-    probabilities = output["probabilities"]
-    for idx, probabilities_ in enumerate(probabilities):
-        probabilities_max = max(probabilities_)
-        assert (
-            np.abs(probabilities_max - probabilities_check[idx]) <= 1e-8
-            and predictions[idx] == predictions_check[idx]
-        ), pretrained_model
-
-
-# @pytest.mark.skip(reason="working, skip to run other test")
-def test_patch_predictor_correctness(_sample_patch1, _sample_patch2):
-    """A func."""
-    input_list = [pathlib.Path(_sample_patch1), pathlib.Path(_sample_patch2)]
-    pretrained_info = {
-        "resnet18-Kather100k": [1.0, 0.9999717473983765],
-        "alexnet-kather100k": [1.0, 0.9998185038566589],
-        "resnet50-kather100k": [1.0, 0.9969022870063782],
-        "resnet34-kather100k": [1.0, 0.9991286396980286],
-        "resnet101-kather100k": [1.0, 0.9999957084655762],
-        "resnext50_32x4d-kather100k": [1.0, 0.9999779462814331],
-        "resnext101_32x8d-kather100k": [1.0, 0.9999345541000366],
-        "wide_resnet50_2-kather100k": [1.0, 0.9999997615814209],
-        "wide_resnet101_2-kather100k": [1.0, 0.999420166015625],
-        "densenet121-kather100k": [1.0, 0.9998136162757874],
-        "densenet161-kather100k": [1.0, 0.9999997615814209],
-        "densenet169-kather100k": [1.0, 0.9999773502349854],
-        "densenet201-kather100k": [1.0, 0.9999812841415405],
-        "mobilenet_v2-kather100k": [1.0, 0.9998366832733154],
-        "mobilenet_v3_large-kather100k": [1.0, 0.9999945163726807],
-        "mobilenet_v3_small-kather100k": [1.0, 0.9999963045120239],
-        "googlenet-kather100k": [1.0, 0.998254120349884],
-    }
-    for pretrained_model, expected_prob in pretrained_info.items():
-        _test_predictor_correctness(
-            input_list,
-            pretrained_model,
-            probabilities_check=expected_prob,
-            predictions_check=[5, 8],
-        )
-
-
-# ----------------------------------------------------------------------------------
+        return_probabilities=True,
+        return_labels=True,
+        probabilities_check=probabilities_check,
+        predictions_check=predictions_check,
+    )
+
+
+# -------------------------------------------------------------------------------------
 # Command Line Interface
-# ----------------------------------------------------------------------------------
-
-
-def test_command_line_patch_predictor_patches(_dir_sample_patches, _sample_patch1):
-    """Test for the patch predictor CLI using patches as input."""
+# -------------------------------------------------------------------------------------
+
+
+def test_command_line_patch_predictor(_dir_sample_patches, _sample_patch1):
+    """Test for the patch predictor CLI."""
     runner = CliRunner()
     patch_predictor_dir = runner.invoke(
         cli.main,
         [
             "patch-predictor",
-<<<<<<< HEAD
-            "--pretrained_model",
-=======
             "--predefined_model",
->>>>>>> ab58d4e8
             "resnet18-kather100k",
             "--img_input",
             str(pathlib.Path(_dir_sample_patches)),
@@ -1416,27 +855,19 @@
             "tmp_output",
             "--batch_size",
             2,
-            "--mode",
-            "patch",
             "--return_probabilities",
             False,
-            "--on_gpu",
-            False,
         ],
     )
 
+    assert patch_predictor_dir.exit_code == 0
     shutil.rmtree("tmp_output", ignore_errors=True)
-    assert patch_predictor_dir.exit_code == 0
 
     patch_predictor_single_path = runner.invoke(
         cli.main,
         [
             "patch-predictor",
-<<<<<<< HEAD
-            "--pretrained_model",
-=======
             "--predefined_model",
->>>>>>> ab58d4e8
             "resnet18-kather100k",
             "--img_input",
             pathlib.Path(_sample_patch1),
@@ -1444,85 +875,35 @@
             "tmp_output",
             "--batch_size",
             2,
-            "--mode",
-            "patch",
             "--return_probabilities",
             False,
-            "--on_gpu",
-            False,
         ],
     )
 
+    # remove dir and re-create to test coverage
     shutil.rmtree("tmp_output", ignore_errors=True)
-    assert patch_predictor_single_path.exit_code == 0
-
-
-def test_command_line_patch_predictor_wsi(
-    _dir_sample_tile, _dir_sample_msk, _mini_wsi1_jpg, _mini_wsi1_msk
-):
-    """Test for the patch predictor CLI using tiles/wsi as input."""
-    runner = CliRunner()
-
-    patch_predictor_tile_dir = runner.invoke(
+    os.makedirs("tmp_output")
+    patch_predictor_single_path = runner.invoke(
         cli.main,
         [
             "patch-predictor",
-<<<<<<< HEAD
-            "--pretrained_model",
-=======
             "--predefined_model",
->>>>>>> ab58d4e8
             "resnet18-kather100k",
             "--img_input",
-            pathlib.Path(_dir_sample_tile),
-            "--mask_input",
-            pathlib.Path(_dir_sample_msk),
+            pathlib.Path(_sample_patch1),
             "--output_path",
             "tmp_output",
             "--batch_size",
             2,
-            "--mode",
-            "tile",
             "--return_probabilities",
             False,
-            "--on_gpu",
-            False,
         ],
     )
-
-    shutil.rmtree("tmp_output", ignore_errors=True)
-    assert patch_predictor_tile_dir.exit_code == 0
-
-    patch_predictor_tile_single_path = runner.invoke(
-        cli.main,
-        [
-            "patch-predictor",
-            "--pretrained_model",
-            "resnet18-kather100k",
-            "--img_input",
-            pathlib.Path(_mini_wsi1_jpg),
-            "--mask_input",
-            pathlib.Path(_mini_wsi1_msk),
-            "--output_path",
-            "tmp_output",
-            "--batch_size",
-            2,
-            "--mode",
-            "tile",
-            "--return_probabilities",
-            False,
-            "--on_gpu",
-            False,
-        ],
-    )
-<<<<<<< HEAD
-=======
     output_list = os.listdir("tmp_output")
     assert len(output_list) > 0
->>>>>>> ab58d4e8
-
+
+    assert patch_predictor_single_path.exit_code == 0
     shutil.rmtree("tmp_output", ignore_errors=True)
-    assert patch_predictor_tile_single_path.exit_code == 0
 
 
 def test_command_line_patch_predictor_crash(_sample_patch1):
@@ -1533,35 +914,23 @@
         cli.main,
         [
             "patch-predictor",
-<<<<<<< HEAD
-            "--pretrained_model",
-=======
             "--predefined_model",
->>>>>>> ab58d4e8
             "resnet18-kather100k",
             "--img_input",
             "imaginary_img.tif",
-            "--mode",
-            "patch",
-            "--on_gpu",
-            False,
         ],
     )
     assert result.exit_code != 0
 
-    # test not pretrained model
+    # test not predefined model
     result = runner.invoke(
         cli.main,
         [
             "patch-predictor",
-            "--pretrained_model",
-            "secret_model-kather100k",
+            "--predefined_model",
+            "secret_model",
             "--img_input",
             pathlib.Path(_sample_patch1),
-            "--mode",
-            "patch",
-            "--on_gpu",
-            False,
         ],
     )
     assert result.exit_code != 0