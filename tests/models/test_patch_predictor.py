# ***** BEGIN GPL LICENSE BLOCK *****
#
# This program is free software; you can redistribute it and/or
# modify it under the terms of the GNU General Public License
# as published by the Free Software Foundation; either version 2
# of the License, or (at your option) any later version.
#
# This program is distributed in the hope that it will be useful,
# but WITHOUT ANY WARRANTY; without even the implied warranty of
# MERCHANTABILITY or FITNESS FOR A PARTICULAR PURPOSE.  See the
# GNU General Public License for more details.
#
# You should have received a copy of the GNU General Public License
# along with this program; if not, write to the Free Software Foundation,
# Inc., 51 Franklin Street, Fifth Floor, Boston, MA 02110-1301, USA.
#
# The Original Code is Copyright (C) 2021, TIALab, University of Warwick
# All rights reserved.
# ***** END GPL LICENSE BLOCK *****
"""Tests for Patch Predictor."""

import copy
import os
import pathlib
import shutil

import cv2
import numpy as np
import pytest
import torch
from click.testing import CliRunner

from tiatoolbox import cli, rcParam
from tiatoolbox.models.architecture.vanilla import CNNModel
from tiatoolbox.models.dataset import (
    PatchDataset,
    PatchDatasetABC,
    WSIPatchDataset,
    predefined_preproc_func,
)
from tiatoolbox.models.engine.patch_predictor import (
    CNNPatchPredictor,
    IOPatchPredictorConfig,
)
from tiatoolbox.utils.misc import download_data, imread, imwrite
from tiatoolbox.wsicore.wsireader import get_wsireader

ON_TRAVIS = True
ON_GPU = not ON_TRAVIS and torch.cuda.is_available()


def _rm_dir(path):
    """Helper func to remove directory."""
    if os.path.exists(path):
        shutil.rmtree(path, ignore_errors=True)


# -------------------------------------------------------------------------------------
# Dataloader
# -------------------------------------------------------------------------------------


def test_patch_dataset_path_imgs(sample_patch1, sample_patch2):
    """Test for patch dataset with a list of file paths as input."""
    size = (224, 224, 3)

    dataset = PatchDataset([pathlib.Path(sample_patch1), pathlib.Path(sample_patch2)])

    for _, sample_data in enumerate(dataset):
        sampled_img_shape = sample_data["image"].shape
        assert sampled_img_shape[0] == size[0]
        assert sampled_img_shape[1] == size[1]
        assert sampled_img_shape[2] == size[2]


def test_patch_dataset_list_imgs(tmp_path):
    """Test for patch dataset with a list of images as input."""
    save_dir_path = tmp_path

    size = (5, 5, 3)
    img = np.random.randint(0, 255, size=size)
    list_imgs = [img, img, img]
    dataset = PatchDataset(list_imgs)

    dataset.preproc_func = lambda x: x

    for _, sample_data in enumerate(dataset):
        sampled_img_shape = sample_data["image"].shape
        assert (
            sampled_img_shape[0] == size[0]
            and sampled_img_shape[1] == size[1]
            and sampled_img_shape[2] == size[2]
        )

    # test for changing to another preproc
    dataset.preproc_func = lambda x: x - 10
    item = dataset[0]
    assert np.sum(item["image"] - (list_imgs[0] - 10)) == 0

    # * test for loading npy
    # remove previously generated data
    if os.path.exists(save_dir_path):
        shutil.rmtree(save_dir_path, ignore_errors=True)
    os.makedirs(save_dir_path)
    np.save(
        os.path.join(save_dir_path, "sample2.npy"), np.random.randint(0, 255, (4, 4, 3))
    )
    imgs = [
        os.path.join(save_dir_path, "sample2.npy"),
    ]
    _ = PatchDataset(imgs)
    assert imgs[0] is not None
    # test for path object
    imgs = [
        pathlib.Path(os.path.join(save_dir_path, "sample2.npy")),
    ]
    _ = PatchDataset(imgs)
    _rm_dir(save_dir_path)


def test_patch_datasetarray_imgs():
    """Test for patch dataset with a numpy array of a list of images."""
    size = (5, 5, 3)
    img = np.random.randint(0, 255, size=size)
    list_imgs = [img, img, img]
    labels = [1, 2, 3]
    array_imgs = np.array(list_imgs)

    # test different setter for label
    dataset = PatchDataset(array_imgs, labels=labels)
    an_item = dataset[2]
    assert an_item["label"] == 3
    dataset = PatchDataset(array_imgs, labels=None)
    an_item = dataset[2]
    assert "label" not in an_item

    dataset = PatchDataset(array_imgs)
    for _, sample_data in enumerate(dataset):
        sampled_img_shape = sample_data["image"].shape
        assert (
            sampled_img_shape[0] == size[0]
            and sampled_img_shape[1] == size[1]
            and sampled_img_shape[2] == size[2]
        )


def test_patch_dataset_crash(tmp_path):
    """Test to make sure patch dataset crashes with incorrect input."""
    # all below examples below should fail when input to PatchDataset
    save_dir_path = tmp_path

    # not supported input type
    imgs = {"a": np.random.randint(0, 255, (4, 4, 4))}
    with pytest.raises(
        ValueError, match=r".*Input must be either a list/array of images.*"
    ):
        _ = PatchDataset(imgs)

    # ndarray of mixed dtype
    imgs = np.array([np.random.randint(0, 255, (4, 5, 3)), "Should crash"])
    with pytest.raises(ValueError, match="Provided input array is non-numerical."):
        _ = PatchDataset(imgs)

    # ndarray(s) of NHW images
    imgs = np.random.randint(0, 255, (4, 4, 4))
    with pytest.raises(ValueError, match=r".*array of images of the form NHWC.*"):
        _ = PatchDataset(imgs)

    # list of ndarray(s) with different sizes
    imgs = [
        np.random.randint(0, 255, (4, 4, 3)),
        np.random.randint(0, 255, (4, 5, 3)),
    ]
    with pytest.raises(ValueError, match="Images must have the same dimensions."):
        _ = PatchDataset(imgs)

    # list of ndarray(s) with HW and HWC mixed up
    imgs = [
        np.random.randint(0, 255, (4, 4, 3)),
        np.random.randint(0, 255, (4, 4)),
    ]
    with pytest.raises(
        ValueError, match="Each sample must be an array of the form HWC."
    ):
        _ = PatchDataset(imgs)

    # list of mixed dtype
    imgs = [np.random.randint(0, 255, (4, 4, 3)), "you_should_crash_here", 123, 456]
    with pytest.raises(
        ValueError,
        match="Input must be either a list/array of images or a list of "
        "valid image paths.",
    ):
        _ = PatchDataset(imgs)

    # list of mixed dtype
    imgs = ["you_should_crash_here", 123, 456]
    with pytest.raises(
        ValueError,
        match="Input must be either a list/array of images or a list of "
        "valid image paths.",
    ):
        _ = PatchDataset(imgs)

    # list not exist paths
    with pytest.raises(
        ValueError,
        match=r".*valid image paths.*",
    ):
        _ = PatchDataset(["img.npy"])

    # ** test different extension parser
    # save dummy data to temporary location
    # remove prev generated data
    _rm_dir(save_dir_path)
    os.makedirs(save_dir_path)
    torch.save({"a": "a"}, os.path.join(save_dir_path, "sample1.tar"))
    np.save(
        os.path.join(save_dir_path, "sample2.npy"), np.random.randint(0, 255, (4, 4, 3))
    )

    imgs = [
        os.path.join(save_dir_path, "sample1.tar"),
        os.path.join(save_dir_path, "sample2.npy"),
    ]
    with pytest.raises(
        ValueError,
        match=r"Can not load data of .*",
    ):
        _ = PatchDataset(imgs)
    _rm_dir(rcParam["TIATOOLBOX_HOME"])

    # preproc func for not defined dataset
    with pytest.raises(
        ValueError,
        match=r".* preprocessing .* does not exist.",
    ):
        predefined_preproc_func("secret-dataset")


def test_wsi_patch_dataset(sample_wsi_dict):
    """A test for creation and bare output."""
    # convert to pathlib Path to prevent wsireader complaint
    mini_wsi_svs = pathlib.Path(sample_wsi_dict["wsi2_4k_4k_svs"])
    mini_wsi_jpg = pathlib.Path(sample_wsi_dict["wsi2_4k_4k_jpg"])
    mini_wsi_msk = pathlib.Path(sample_wsi_dict["wsi2_4k_4k_msk"])

    def reuse_init(img_path=mini_wsi_svs, **kwargs):
        """Testing function."""
        return WSIPatchDataset(img_path=mini_wsi_svs, **kwargs)

    def reuse_init_wsi(**kwargs):
        """Testing function."""
        return reuse_init(mode="wsi", **kwargs)

    # test for ABC validate
    with pytest.raises(
        ValueError, match=r".*inputs should be a list of patch coordinates.*"
    ):
        # intentionally created to check error
        # skipcq
        class Proto(PatchDatasetABC):
            def __init__(self):
                super().__init__()
                self.inputs = "CRASH"
                self._check_input_integrity("wsi")

            # skipcq
            def __getitem__(self, idx):
                pass

        # intentionally created to check error
        Proto()  # skipcq

    # invalid path input
    with pytest.raises(ValueError, match=r".*`img_path` must be a valid file path.*"):
        WSIPatchDataset(
            img_path="aaaa",
            mode="wsi",
            patch_input_shape=[512, 512],
            stride_shape=[256, 256],
            auto_get_mask=False,
        )

    # invalid mask path input
    with pytest.raises(ValueError, match=r".*`mask_path` must be a valid file path.*"):
        WSIPatchDataset(
            img_path=mini_wsi_svs,
            mask_path="aaaa",
            mode="wsi",
            patch_input_shape=[512, 512],
            stride_shape=[256, 256],
            resolution=1.0,
            units="mpp",
            auto_get_mask=False,
        )

    # invalid mode
    with pytest.raises(ValueError):
        reuse_init(mode="X")

    # invalid patch
    with pytest.raises(ValueError):
        reuse_init()
    with pytest.raises(ValueError):
        reuse_init_wsi(patch_input_shape=[512, 512, 512])
    with pytest.raises(ValueError):
        reuse_init_wsi(patch_input_shape=[512, "a"])
    with pytest.raises(ValueError):
        reuse_init_wsi(patch_input_shape=512)
    # invalid stride
    with pytest.raises(ValueError):
        reuse_init_wsi(patch_input_shape=[512, 512], stride_shape=[512, "a"])
    with pytest.raises(ValueError):
        reuse_init_wsi(patch_input_shape=[512, 512], stride_shape=[512, 512, 512])
    # negative
    with pytest.raises(ValueError):
        reuse_init_wsi(patch_input_shape=[512, -512], stride_shape=[512, 512])
    with pytest.raises(ValueError):
        reuse_init_wsi(patch_input_shape=[512, 512], stride_shape=[512, -512])

    # * for wsi
    # dummy test for analysing the output
    # stride and patch size should be as expected
    patch_size = [512, 512]
    stride_size = [256, 256]
    ds = reuse_init_wsi(
        patch_input_shape=patch_size,
        stride_shape=stride_size,
        resolution=1.0,
        units="mpp",
        auto_get_mask=False,
    )
    reader = get_wsireader(mini_wsi_svs)
    # tiling top to bottom, left to right
    ds_roi = ds[2]["image"]
    step_idx = 2  # manually calibrate
    start = (step_idx * stride_size[1], 0)
    end = (start[0] + patch_size[0], start[1] + patch_size[1])
    rd_roi = reader.read_bounds(
        start + end, resolution=1.0, units="mpp", coord_space="resolution"
    )
    correlation = np.corrcoef(
        cv2.cvtColor(ds_roi, cv2.COLOR_RGB2GRAY).flatten(),
        cv2.cvtColor(rd_roi, cv2.COLOR_RGB2GRAY).flatten(),
    )
    assert ds_roi.shape[0] == rd_roi.shape[0]
    assert ds_roi.shape[1] == rd_roi.shape[1]
    assert np.min(correlation) > 0.9, correlation

    # test creation with auto mask gen and input mask
    ds = reuse_init_wsi(
        patch_input_shape=patch_size,
        stride_shape=stride_size,
        resolution=1.0,
        units="mpp",
        auto_get_mask=True,
    )
    assert len(ds) > 0
    ds = WSIPatchDataset(
        img_path=mini_wsi_svs,
        mask_path=mini_wsi_msk,
        mode="wsi",
        patch_input_shape=[512, 512],
        stride_shape=[256, 256],
        auto_get_mask=False,
        resolution=1.0,
        units="mpp",
    )
    negative_mask = imread(mini_wsi_msk)
    negative_mask = np.zeros_like(negative_mask)
    imwrite("negative_mask.png", negative_mask)
    with pytest.raises(ValueError, match=r".*No coordinate remain after tiling.*"):
        ds = WSIPatchDataset(
            img_path=mini_wsi_svs,
            mask_path="negative_mask.png",
            mode="wsi",
            patch_input_shape=[512, 512],
            stride_shape=[256, 256],
            auto_get_mask=False,
            resolution=1.0,
            units="mpp",
        )
    shutil.rmtree("negative_mask.png", ignore_errors=True)

    # * for tile
    reader = get_wsireader(mini_wsi_jpg)
    tile_ds = WSIPatchDataset(
        img_path=mini_wsi_jpg,
        mode="tile",
        patch_input_shape=patch_size,
        stride_shape=stride_size,
        auto_get_mask=False,
    )
    step_idx = 3  # manually calibrate
    start = (step_idx * stride_size[1], 0)
    end = (start[0] + patch_size[0], start[1] + patch_size[1])
    roi2 = reader.read_bounds(
        start + end, resolution=1.0, units="baseline", coord_space="resolution"
    )
    roi1 = tile_ds[3]["image"]  # match with step_idx
    correlation = np.corrcoef(
        cv2.cvtColor(roi1, cv2.COLOR_RGB2GRAY).flatten(),
        cv2.cvtColor(roi2, cv2.COLOR_RGB2GRAY).flatten(),
    )
    assert roi1.shape[0] == roi2.shape[0]
    assert roi1.shape[1] == roi2.shape[1]
    assert np.min(correlation) > 0.9, correlation


def test_patch_dataset_abc():
    """Test for ABC methods."""
    # test missing definition for abstract
    with pytest.raises(TypeError):

        # intentionally created to check error
        # skipcq
        class Proto(PatchDatasetABC):
            # skipcq
            def __init__(self):
                super().__init__()

        # crash due to not define __getitem__
        Proto()  # skipcq

    # skipcq
    class Proto(PatchDatasetABC):
        # skipcq
        def __init__(self):
            super().__init__()

        # skipcq
        def __getitem__(self, idx):
            pass

    ds = Proto()  # skipcq

    # test setter and getter
    assert ds.preproc_func(1) == 1
    ds.preproc_func = lambda x: x - 1
    assert ds.preproc_func(1) == 0
    assert ds.preproc(1) == 1, "Must be unchanged!"
    ds.preproc_func = None
    assert ds.preproc_func(2) == 2

    # test assign uncallable to preproc_func/postproc_func
    with pytest.raises(ValueError, match=r".*callable*"):
        ds.preproc_func = 1


# -------------------------------------------------------------------------------------
# Dataloader
# -------------------------------------------------------------------------------------


def test_io_patch_predictor_config():
    """Test for IOConfig."""
    # test for creating
    cfg = IOPatchPredictorConfig(
        patch_input_shape=[224, 224],
        stride_shape=[224, 224],
        input_resolutions=[{"resolution": 0.5, "units": "mpp"}],
        # test adding random kwarg and they should be accessible as kwargs
        crop_from_source=True,
    )
    assert cfg.crop_from_source


# -------------------------------------------------------------------------------------
# Engine
# -------------------------------------------------------------------------------------


def test_predictor_crash():
    """Test for crash when making predictor."""
    # without providing any model
    with pytest.raises(ValueError, match=r"Must provide.*"):
        CNNPatchPredictor()

    # provide wrong unknown pretrained model
    with pytest.raises(ValueError, match=r"Pretrained .* does not exist"):
        CNNPatchPredictor(pretrained_model="secret_model-kather100k")

    # provide wrong model of unknown type, deprecated later with type hint
    with pytest.raises(ValueError, match=r".*must be a string.*"):
        CNNPatchPredictor(pretrained_model=123)

    # test predict crash
    predictor = CNNPatchPredictor(pretrained_model="resnet18-kather100k", batch_size=32)

    with pytest.raises(ValueError, match=r".*not a valid mode.*"):
        predictor.predict("aaa", mode="random")
    # remove previously generated data
    if os.path.exists("output"):
        _rm_dir("output")
    with pytest.raises(ValueError, match=r".*must be a list of file paths.*"):
        predictor.predict("aaa", mode="wsi")
    # remove previously generated data
    _rm_dir("output")
    with pytest.raises(ValueError, match=r".*masks.*!=.*imgs.*"):
        predictor.predict([1, 2, 3], masks=[1, 2], mode="wsi")
    with pytest.raises(ValueError, match=r".*labels.*!=.*imgs.*"):
        predictor.predict([1, 2, 3], labels=[1, 2], mode="patch")
    # remove previously generated data
    _rm_dir("output")


def test_io_config_delegation(remote_sample, tmp_path):
    """Tests for delegating args to io config."""
    mini_wsi_svs = pathlib.Path(remote_sample("wsi2_4k_4k_svs"))

    # test not providing config / full input info for not pretrained models
    model = CNNModel("resnet50")
    predictor = CNNPatchPredictor(model=model)
    with pytest.raises(ValueError, match=r".*Must provide.*`ioconfig`.*"):
        predictor.predict([mini_wsi_svs], mode="wsi", save_dir=f"{tmp_path}/dump")
    _rm_dir(f"{tmp_path}/dump")

    kwargs = {
        "patch_input_shape": [512, 512],
        "resolution": 1.75,
        "units": "mpp",
    }
    for key, _ in kwargs.items():
        _kwargs = copy.deepcopy(kwargs)
        _kwargs.pop(key)
        with pytest.raises(ValueError, match=r".*Must provide.*`ioconfig`.*"):
            predictor.predict(
                [mini_wsi_svs],
                mode="wsi",
                save_dir=f"{tmp_path}/dump",
                on_gpu=ON_GPU,
                **_kwargs,
            )
        _rm_dir(f"{tmp_path}/dump")

    # test providing config / full input info for not pretrained models
    ioconfig = IOPatchPredictorConfig(
        patch_input_shape=[512, 512],
        stride_shape=[256, 256],
        input_resolutions=[{"resolution": 1.35, "units": "mpp"}],
    )
    predictor.predict(
        [mini_wsi_svs],
        ioconfig=ioconfig,
        mode="wsi",
        save_dir=f"{tmp_path}/dump",
        on_gpu=ON_GPU,
    )
    _rm_dir(f"{tmp_path}/dump")

    predictor.predict(
        [mini_wsi_svs], mode="wsi", save_dir=f"{tmp_path}/dump", on_gpu=ON_GPU, **kwargs
    )
    _rm_dir(f"{tmp_path}/dump")

    # test overwriting pretrained ioconfig
    predictor = CNNPatchPredictor(pretrained_model="resnet18-kather100k", batch_size=1)
    predictor.predict(
        [mini_wsi_svs],
        patch_input_shape=[300, 300],
        mode="wsi",
        on_gpu=ON_GPU,
        save_dir=f"{tmp_path}/dump",
    )
    assert predictor._ioconfig.patch_input_shape == [300, 300]
    _rm_dir(f"{tmp_path}/dump")

    predictor.predict(
        [mini_wsi_svs],
        stride_shape=[300, 300],
        mode="wsi",
        on_gpu=ON_GPU,
        save_dir=f"{tmp_path}/dump",
    )
    assert predictor._ioconfig.stride_shape == [300, 300]
    _rm_dir(f"{tmp_path}/dump")

    predictor.predict(
        [mini_wsi_svs],
        resolution=1.99,
        mode="wsi",
        on_gpu=ON_GPU,
        save_dir=f"{tmp_path}/dump",
    )
    assert predictor._ioconfig.input_resolutions[0]["resolution"] == 1.99
    _rm_dir(f"{tmp_path}/dump")

    predictor.predict(
        [mini_wsi_svs],
        units="baseline",
        mode="wsi",
        on_gpu=ON_GPU,
        save_dir=f"{tmp_path}/dump",
    )
    assert predictor._ioconfig.input_resolutions[0]["units"] == "baseline"
    _rm_dir(f"{tmp_path}/dump")

<<<<<<< HEAD
=======
    predictor = CNNPatchPredictor(pretrained_model="resnet18-kather100k")
    predictor.predict(
        [mini_wsi_svs],
        mode="wsi",
        merge_predictions=True,
        save_dir=f"{tmp_path}/dump",
        on_gpu=ON_GPU,
    )
    _rm_dir(f"{tmp_path}/dump")

>>>>>>> f83e702d

def test_patch_predictor_api(sample_patch1, sample_patch2, tmp_path):
    """Helper function to get the model output using API 1."""
    save_dir_path = tmp_path

    # convert to pathlib Path to prevent reader complaint
    inputs = [pathlib.Path(sample_patch1), pathlib.Path(sample_patch2)]
    predictor = CNNPatchPredictor(pretrained_model="resnet18-kather100k", batch_size=1)
    # don't run test on GPU
    output = predictor.predict(
        inputs,
        on_gpu=ON_GPU,
    )
    assert sorted(output.keys()) == ["predictions"]
    assert len(output["predictions"]) == 2

    output = predictor.predict(
        inputs,
        labels=[1, "a"],
        return_labels=True,
        on_gpu=ON_GPU,
    )
    assert sorted(output.keys()) == sorted(["labels", "predictions"])
    assert len(output["predictions"]) == len(output["labels"])
    assert output["labels"] == [1, "a"]

    output = predictor.predict(
        inputs,
        return_probabilities=True,
        on_gpu=ON_GPU,
    )
    assert sorted(output.keys()) == sorted(["predictions", "probabilities"])
    assert len(output["predictions"]) == len(output["probabilities"])

    output = predictor.predict(
        inputs,
        return_probabilities=True,
        labels=[1, "a"],
        return_labels=True,
        on_gpu=ON_GPU,
    )
    assert sorted(output.keys()) == sorted(["labels", "predictions", "probabilities"])
    assert len(output["predictions"]) == len(output["labels"])
    assert len(output["predictions"]) == len(output["probabilities"])

    # test saving output, should have no effect
    output = predictor.predict(
        inputs,
        on_gpu=ON_GPU,
        save_dir="special_dir_not_exist",
    )
    assert not os.path.isdir("special_dir_not_exist")

    # test loading user weight
    pretrained_weights_url = (
        "https://tiatoolbox.dcs.warwick.ac.uk/models/pc/resnet18-kather100k.pth"
    )

    # remove prev generated data
    _rm_dir(save_dir_path)
    os.makedirs(save_dir_path)
    pretrained_weights = os.path.join(
        rcParam["TIATOOLBOX_HOME"],
        "tmp_pretrained_weigths",
        "resnet18-kather100k.pth",
    )
    download_data(pretrained_weights_url, pretrained_weights)

    predictor = CNNPatchPredictor(
        pretrained_model="resnet18-kather100k",
        pretrained_weights=pretrained_weights,
        batch_size=1,
    )

    # --- test different using user model
    model = CNNModel(backbone="resnet18", num_classes=9)
    # test prediction
    predictor = CNNPatchPredictor(model=model, batch_size=1, verbose=False)
    output = predictor.predict(
        inputs,
        return_probabilities=True,
        labels=[1, "a"],
        return_labels=True,
        on_gpu=ON_GPU,
    )
    assert sorted(output.keys()) == sorted(["labels", "predictions", "probabilities"])
    assert len(output["predictions"]) == len(output["labels"])
    assert len(output["predictions"]) == len(output["probabilities"])


def test_wsi_predictor_api(sample_wsi_dict, tmp_path):
    """Test normal run of wsi predictor."""
    save_dir_path = tmp_path

    # convert to pathlib Path to prevent wsireader complaint
    mini_wsi_svs = pathlib.Path(sample_wsi_dict["wsi2_4k_4k_svs"])
    mini_wsi_jpg = pathlib.Path(sample_wsi_dict["wsi2_4k_4k_jpg"])
    mini_wsi_msk = pathlib.Path(sample_wsi_dict["wsi2_4k_4k_msk"])

    patch_size = np.array([224, 224])
    predictor = CNNPatchPredictor(pretrained_model="resnet18-kather100k", batch_size=32)

    # wrapper to make this more clean
    kwargs = dict(
        return_probabilities=True,
        return_labels=True,
        on_gpu=ON_GPU,
        patch_input_shape=patch_size,
        stride_shape=patch_size,
        resolution=1.0,
        units="baseline",
    )
    # ! add this test back once the read at `baseline` is fixed
    # sanity check, both output should be the same with same resolution read args
    wsi_output = predictor.predict(
        [mini_wsi_svs],
        masks=[mini_wsi_msk],
        mode="wsi",
        **kwargs,
    )

    tile_output = predictor.predict(
        [mini_wsi_jpg],
        masks=[mini_wsi_msk],
        mode="tile",
        **kwargs,
    )

    wpred = np.array(wsi_output[0]["predictions"])
    tpred = np.array(tile_output[0]["predictions"])
    diff = tpred == wpred
    accuracy = np.sum(diff) / np.size(wpred)
    assert accuracy > 0.9, np.nonzero(~diff)

    # remove previously generated data
    save_dir = f"{save_dir_path}/model_wsi_output"
    _rm_dir(save_dir)

    kwargs = dict(
        return_probabilities=True,
        return_labels=True,
        on_gpu=ON_GPU,
        patch_input_shape=patch_size,
        stride_shape=patch_size,
        resolution=0.5,
        save_dir=save_dir,
        merge_predictions=True,  # to test the api coverage
        units="mpp",
    )

    _kwargs = copy.deepcopy(kwargs)
    _kwargs["merge_predictions"] = False
    # test reading of multiple whole-slide images
    output = predictor.predict(
        [mini_wsi_svs, mini_wsi_svs],
        masks=[mini_wsi_msk, mini_wsi_msk],
        mode="wsi",
        **_kwargs,
    )
    for output_info in output.values():
        assert os.path.exists(output_info["raw"])
        assert "merged" not in output_info
    _rm_dir(_kwargs["save_dir"])

    # coverage test
    _kwargs = copy.deepcopy(kwargs)
    _kwargs["merge_predictions"] = True
    # test reading of multiple whole-slide images
    predictor.predict(
        [mini_wsi_svs, mini_wsi_svs],
        masks=[mini_wsi_msk, mini_wsi_msk],
        mode="wsi",
        **_kwargs,
    )
    with pytest.raises(FileExistsError):
        _kwargs = copy.deepcopy(kwargs)
        predictor.predict(
            [mini_wsi_svs, mini_wsi_svs],
            masks=[mini_wsi_msk, mini_wsi_msk],
            mode="wsi",
            **_kwargs,
        )
    # remove previously generated data
    _rm_dir(_kwargs["save_dir"])
    _rm_dir("output")

    # test reading of multiple whole-slide images
    _kwargs = copy.deepcopy(kwargs)
    _kwargs["save_dir"] = None  # default coverage
    _kwargs["return_probabilities"] = False
    output = predictor.predict(
        [mini_wsi_svs, mini_wsi_svs],
        masks=[mini_wsi_msk, mini_wsi_msk],
        mode="wsi",
        **_kwargs,
    )
    assert os.path.exists("output")
    for output_info in output.values():
        assert os.path.exists(output_info["raw"])
        assert "merged" in output_info and os.path.exists(output_info["merged"])

    # remove previously generated data
    _rm_dir("output")


def test_wsi_predictor_merge_predictions(sample_wsi_dict):
    """Test normal run of wsi predictor with merge predictions option."""
    # convert to pathlib Path to prevent reader complaint
    mini_wsi_svs = pathlib.Path(sample_wsi_dict["wsi2_4k_4k_svs"])
    mini_wsi_jpg = pathlib.Path(sample_wsi_dict["wsi2_4k_4k_jpg"])
    mini_wsi_msk = pathlib.Path(sample_wsi_dict["wsi2_4k_4k_msk"])

    # blind test
    # pseudo output dict from model with 2 patches
    output = {
        "resolution": 1.0,
        "units": "baseline",
        "probabilities": [[0.45, 0.55], [0.90, 0.10]],
        "predictions": [1, 0],
        "coordinates": [[0, 0, 2, 2], [2, 2, 4, 4]],
    }
    merged = CNNPatchPredictor.merge_predictions(
        np.zeros([4, 4]), output, resolution=1.0, units="baseline"
    )
    _merged = np.array([[2, 2, 0, 0], [2, 2, 0, 0], [0, 0, 1, 1], [0, 0, 1, 1]])
    assert np.sum(merged - _merged) == 0

    # blind test for merging probabilities
    merged = CNNPatchPredictor.merge_predictions(
        np.zeros([4, 4]),
        output,
        resolution=1.0,
        units="baseline",
        return_raw=True,
    )
    _merged = np.array(
        [[0.45, 0.45, 0, 0], [0.45, 0.45, 0, 0], [0, 0, 0.90, 0.90], [0, 0, 0.90, 0.90]]
    )
    assert merged.shape == (4, 4, 2)
    assert np.mean(np.abs(merged[..., 0] - _merged)) < 1.0e-6

    # integration test
    predictor = CNNPatchPredictor(pretrained_model="resnet18-kather100k", batch_size=1)

    kwargs = dict(
        return_probabilities=True,
        return_labels=True,
        on_gpu=ON_GPU,
        patch_input_shape=np.array([224, 224]),
        stride_shape=np.array([224, 224]),
        resolution=1.0,
        units="baseline",
        merge_predictions=True,
    )
    # sanity check, both output should be the same with same resolution read args
    wsi_output = predictor.predict(
        [mini_wsi_svs],
        masks=[mini_wsi_msk],
        mode="wsi",
        **kwargs,
    )

    # mockup to change the preproc func and
    # force to use the default in merge function
    # still should have the same results
    kwargs["merge_predictions"] = False
    tile_output = predictor.predict(
        [mini_wsi_jpg],
        masks=[mini_wsi_msk],
        mode="tile",
        **kwargs,
    )
    merged_tile_output = predictor.merge_predictions(
        mini_wsi_jpg,
        tile_output[0],
        resolution=kwargs["resolution"],
        units=kwargs["units"],
    )
    tile_output.append(merged_tile_output)

    # first make sure nothing breaks with predictions
    wpred = np.array(wsi_output[0]["predictions"])
    tpred = np.array(tile_output[0]["predictions"])
    diff = tpred == wpred
    accuracy = np.sum(diff) / np.size(wpred)
    assert accuracy > 0.9, np.nonzero(~diff)

    merged_wsi = wsi_output[1]
    merged_tile = tile_output[1]
    # ensure shape of merged predictions of tile and wsi input are the same
    assert merged_wsi.shape == merged_tile.shape
    # ensure consistent predictions between tile and wsi mode
    diff = merged_tile == merged_wsi
    accuracy = np.sum(diff) / np.size(merged_wsi)
    assert accuracy > 0.9, np.nonzero(~diff)


def _test_predictor_output(
    inputs,
    pretrained_model,
    probabilities_check=None,
    predictions_check=None,
    on_gpu=ON_GPU,
):
    """Test the predictions of multiple models included in tiatoolbox."""
    predictor = CNNPatchPredictor(
        pretrained_model=pretrained_model, batch_size=32, verbose=False
    )
    # don't run test on GPU
    output = predictor.predict(
        inputs,
        return_probabilities=True,
        return_labels=False,
        on_gpu=on_gpu,
    )
    predictions = output["predictions"]
    probabilities = output["probabilities"]
    for idx, probabilities_ in enumerate(probabilities):
        probabilities_max = max(probabilities_)
        assert (
            np.abs(probabilities_max - probabilities_check[idx]) <= 1e-6
            and predictions[idx] == predictions_check[idx]
        ), (
            pretrained_model,
            probabilities_max,
            probabilities_check[idx],
            predictions[idx],
            predictions_check[idx],
        )


def test_patch_predictor_output(sample_patch1, sample_patch2):
    """Test the output of patch prediction models."""
    inputs = [pathlib.Path(sample_patch1), pathlib.Path(sample_patch2)]
    pretrained_info = {
        "alexnet-kather100k": [1.0, 0.9999735355377197],
        "resnet18-kather100k": [1.0, 0.9999911785125732],
        "resnet34-kather100k": [1.0, 0.9979840517044067],
        "resnet50-kather100k": [1.0, 0.9999986886978149],
        "resnet101-kather100k": [1.0, 0.9999932050704956],
        "resnext50_32x4d-kather100k": [1.0, 0.9910059571266174],
        "resnext101_32x8d-kather100k": [1.0, 0.9999971389770508],
        "wide_resnet50_2-kather100k": [1.0, 0.9953408241271973],
        "wide_resnet101_2-kather100k": [1.0, 0.9999831914901733],
        "densenet121-kather100k": [1.0, 1.0],
        "densenet161-kather100k": [1.0, 0.9999959468841553],
        "densenet169-kather100k": [1.0, 0.9999934434890747],
        "densenet201-kather100k": [1.0, 0.9999983310699463],
        "mobilenet_v2-kather100k": [0.9999998807907104, 0.9999126195907593],
        "mobilenet_v3_large-kather100k": [0.9999996423721313, 0.9999878406524658],
        "mobilenet_v3_small-kather100k": [0.9999998807907104, 0.9999997615814209],
        "googlenet-kather100k": [1.0, 0.9999639987945557],
    }
    for pretrained_model, expected_prob in pretrained_info.items():
        _test_predictor_output(
            inputs,
            pretrained_model,
            probabilities_check=expected_prob,
            predictions_check=[6, 3],
            on_gpu=ON_GPU,
        )
        # only test 1 on travis to limit runtime
        if ON_TRAVIS:
            break


# -------------------------------------------------------------------------------------
# Command Line Interface
# -------------------------------------------------------------------------------------


def test_command_line_models_file_not_found(sample_svs, tmp_path):
    """Test for models CLI file not found error."""
    runner = CliRunner()
    model_file_not_found_result = runner.invoke(
        cli.main,
        [
            "patch-predictor",
            "--img-input",
            str(sample_svs)[:-1],
            "--file-types",
            '"*.ndpi, *.svs"',
            "--output-path",
            str(tmp_path.joinpath("output")),
        ],
    )

    assert model_file_not_found_result.output == ""
    assert model_file_not_found_result.exit_code == 1
    assert isinstance(model_file_not_found_result.exception, FileNotFoundError)


def test_command_line_models_incorrect_mode(sample_svs, tmp_path):
    """Test for models CLI mode not in wsi, tile."""
    runner = CliRunner()
    mode_not_in_wsi_tile_result = runner.invoke(
        cli.main,
        [
            "patch-predictor",
            "--img-input",
            str(sample_svs),
            "--file-types",
            '"*.ndpi, *.svs"',
            "--mode",
            '"patch"',
            "--output-path",
            str(tmp_path.joinpath("output")),
        ],
    )

    assert mode_not_in_wsi_tile_result.output == ""
    assert mode_not_in_wsi_tile_result.exit_code == 1
    assert isinstance(mode_not_in_wsi_tile_result.exception, ValueError)


def test_cli_model_single_file(sample_svs, tmp_path):
    """Test for models CLI single file."""
    runner = CliRunner()
    models_wsi_result = runner.invoke(
        cli.main,
        [
            "patch-predictor",
            "--img-input",
            str(sample_svs),
            "--mode",
            "wsi",
            "--output-path",
            str(tmp_path.joinpath("output")),
        ],
    )

    assert models_wsi_result.exit_code == 0
    assert tmp_path.joinpath("output/0.merged.npy").exists()
    assert tmp_path.joinpath("output/0.raw.json").exists()
    assert tmp_path.joinpath("output/results.json").exists()


def test_cli_model_single_file_mask(remote_sample, tmp_path):
    """Test for models CLI single file with mask."""
    mini_wsi_svs = pathlib.Path(remote_sample("svs-1-small"))
    sample_wsi_msk = remote_sample("small_svs_tissue_mask")
    sample_wsi_msk = np.load(sample_wsi_msk).astype(np.uint8)
    imwrite(f"{tmp_path}/small_svs_tissue_mask.jpg", sample_wsi_msk)
    sample_wsi_msk = f"{tmp_path}/small_svs_tissue_mask.jpg"

    runner = CliRunner()
    models_tiles_result = runner.invoke(
        cli.main,
        [
            "patch-predictor",
            "--img-input",
            str(mini_wsi_svs),
            "--mode",
            "wsi",
            "--masks",
            str(sample_wsi_msk),
            "--output-path",
            str(tmp_path.joinpath("output")),
        ],
    )

    assert models_tiles_result.exit_code == 0
    assert tmp_path.joinpath("output/0.merged.npy").exists()
    assert tmp_path.joinpath("output/0.raw.json").exists()
    assert tmp_path.joinpath("output/results.json").exists()


def test_cli_model_multiple_file_mask(remote_sample, tmp_path):
    """Test for models CLI multiple file with mask."""
    mini_wsi_svs = pathlib.Path(remote_sample("svs-1-small"))
    sample_wsi_msk = remote_sample("small_svs_tissue_mask")
    sample_wsi_msk = np.load(sample_wsi_msk).astype(np.uint8)
    imwrite(f"{tmp_path}/small_svs_tissue_mask.jpg", sample_wsi_msk)
    mini_wsi_msk = tmp_path.joinpath("small_svs_tissue_mask.jpg")

    # Make multiple copies for test
    dir_path = tmp_path.joinpath("new_copies")
    dir_path.mkdir()

    dir_path_masks = tmp_path.joinpath("new_copies_masks")
    dir_path_masks.mkdir()

    try:
        dir_path.joinpath("1_" + mini_wsi_svs.name).symlink_to(mini_wsi_svs)
        dir_path.joinpath("2_" + mini_wsi_svs.name).symlink_to(mini_wsi_svs)
        dir_path.joinpath("3_" + mini_wsi_svs.name).symlink_to(mini_wsi_svs)
    except OSError:
        shutil.copy(mini_wsi_svs, dir_path.joinpath("1_" + mini_wsi_svs.name))
        shutil.copy(mini_wsi_svs, dir_path.joinpath("2_" + mini_wsi_svs.name))
        shutil.copy(mini_wsi_svs, dir_path.joinpath("3_" + mini_wsi_svs.name))

    try:
        dir_path_masks.joinpath("1_" + mini_wsi_msk.name).symlink_to(mini_wsi_msk)
        dir_path_masks.joinpath("2_" + mini_wsi_msk.name).symlink_to(mini_wsi_msk)
        dir_path_masks.joinpath("3_" + mini_wsi_msk.name).symlink_to(mini_wsi_msk)
    except OSError:
        shutil.copy(mini_wsi_msk, dir_path_masks.joinpath("1_" + mini_wsi_msk.name))
        shutil.copy(mini_wsi_msk, dir_path_masks.joinpath("2_" + mini_wsi_msk.name))
        shutil.copy(mini_wsi_msk, dir_path_masks.joinpath("3_" + mini_wsi_msk.name))

    tmp_path = tmp_path.joinpath("output")

    runner = CliRunner()
    models_tiles_result = runner.invoke(
        cli.main,
        [
            "patch-predictor",
            "--img-input",
            str(dir_path),
            "--mode",
            "wsi",
            "--masks",
            str(dir_path_masks),
            "--output-path",
            str(tmp_path),
        ],
    )

    assert models_tiles_result.exit_code == 0
    assert tmp_path.joinpath("0.merged.npy").exists()
    assert tmp_path.joinpath("0.raw.json").exists()
    assert tmp_path.joinpath("1.merged.npy").exists()
    assert tmp_path.joinpath("1.raw.json").exists()
    assert tmp_path.joinpath("2.merged.npy").exists()
    assert tmp_path.joinpath("2.raw.json").exists()
    assert tmp_path.joinpath("results.json").exists()<|MERGE_RESOLUTION|>--- conflicted
+++ resolved
@@ -596,8 +596,6 @@
     assert predictor._ioconfig.input_resolutions[0]["units"] == "baseline"
     _rm_dir(f"{tmp_path}/dump")
 
-<<<<<<< HEAD
-=======
     predictor = CNNPatchPredictor(pretrained_model="resnet18-kather100k")
     predictor.predict(
         [mini_wsi_svs],
@@ -608,7 +606,6 @@
     )
     _rm_dir(f"{tmp_path}/dump")
 
->>>>>>> f83e702d
 
 def test_patch_predictor_api(sample_patch1, sample_patch2, tmp_path):
     """Helper function to get the model output using API 1."""
