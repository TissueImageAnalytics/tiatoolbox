"""Tests for Patch Predictor."""

import copy
import os
import pathlib
import shutil

import cv2
import numpy as np
import pytest
import torch
from click.testing import CliRunner

<<<<<<< HEAD
from tiatoolbox import cli
=======
from tiatoolbox import cli, rcParam
from tiatoolbox.models import IOPatchPredictorConfig, PatchPredictor
>>>>>>> 336d5e53
from tiatoolbox.models.architecture.vanilla import CNNModel
from tiatoolbox.models.dataset import (
    PatchDataset,
    PatchDatasetABC,
    WSIPatchDataset,
    predefined_preproc_func,
)
from tiatoolbox.utils import download_data
from tiatoolbox.utils import env_detection as toolbox_env
from tiatoolbox.utils import imread, imwrite
from tiatoolbox.wsicore.wsireader import WSIReader

ON_GPU = toolbox_env.has_gpu()


def _rm_dir(path):
    """Helper func to remove directory."""
    if os.path.exists(path):
        shutil.rmtree(path, ignore_errors=True)


# -------------------------------------------------------------------------------------
# Dataloader
# -------------------------------------------------------------------------------------


def test_patch_dataset_path_imgs(sample_patch1, sample_patch2):
    """Test for patch dataset with a list of file paths as input."""
    size = (224, 224, 3)

    dataset = PatchDataset([pathlib.Path(sample_patch1), pathlib.Path(sample_patch2)])

    for _, sample_data in enumerate(dataset):
        sampled_img_shape = sample_data["image"].shape
        assert sampled_img_shape[0] == size[0]
        assert sampled_img_shape[1] == size[1]
        assert sampled_img_shape[2] == size[2]


def test_patch_dataset_list_imgs(tmp_path):
    """Test for patch dataset with a list of images as input."""
    save_dir_path = tmp_path

    size = (5, 5, 3)
    img = np.random.randint(0, 255, size=size)
    list_imgs = [img, img, img]
    dataset = PatchDataset(list_imgs)

    dataset.preproc_func = lambda x: x

    for _, sample_data in enumerate(dataset):
        sampled_img_shape = sample_data["image"].shape
        assert sampled_img_shape[0] == size[0]
        assert sampled_img_shape[1] == size[1]
        assert sampled_img_shape[2] == size[2]

    # test for changing to another preproc
    dataset.preproc_func = lambda x: x - 10
    item = dataset[0]
    assert np.sum(item["image"] - (list_imgs[0] - 10)) == 0

    # * test for loading npy
    # remove previously generated data
    if os.path.exists(save_dir_path):
        shutil.rmtree(save_dir_path, ignore_errors=True)
    os.makedirs(save_dir_path)
    np.save(
        os.path.join(save_dir_path, "sample2.npy"), np.random.randint(0, 255, (4, 4, 3))
    )
    imgs = [
        os.path.join(save_dir_path, "sample2.npy"),
    ]
    _ = PatchDataset(imgs)
    assert imgs[0] is not None
    # test for path object
    imgs = [
        pathlib.Path(os.path.join(save_dir_path, "sample2.npy")),
    ]
    _ = PatchDataset(imgs)
    _rm_dir(save_dir_path)


def test_patch_datasetarray_imgs():
    """Test for patch dataset with a numpy array of a list of images."""
    size = (5, 5, 3)
    img = np.random.randint(0, 255, size=size)
    list_imgs = [img, img, img]
    labels = [1, 2, 3]
    array_imgs = np.array(list_imgs)

    # test different setter for label
    dataset = PatchDataset(array_imgs, labels=labels)
    an_item = dataset[2]
    assert an_item["label"] == 3
    dataset = PatchDataset(array_imgs, labels=None)
    an_item = dataset[2]
    assert "label" not in an_item

    dataset = PatchDataset(array_imgs)
    for _, sample_data in enumerate(dataset):
        sampled_img_shape = sample_data["image"].shape
        assert sampled_img_shape[0] == size[0]
        assert sampled_img_shape[1] == size[1]
        assert sampled_img_shape[2] == size[2]


def test_patch_dataset_crash(tmp_path):
    """Test to make sure patch dataset crashes with incorrect input."""
    # all below examples below should fail when input to PatchDataset
    save_dir_path = tmp_path

    # not supported input type
    imgs = {"a": np.random.randint(0, 255, (4, 4, 4))}
    with pytest.raises(
        ValueError, match=r".*Input must be either a list/array of images.*"
    ):
        _ = PatchDataset(imgs)

    # ndarray of mixed dtype
    imgs = np.array(
        [np.random.randint(0, 255, (4, 5, 3)), "Should crash"], dtype=object
    )
    with pytest.raises(ValueError, match="Provided input array is non-numerical."):
        _ = PatchDataset(imgs)

    # ndarray(s) of NHW images
    imgs = np.random.randint(0, 255, (4, 4, 4))
    with pytest.raises(ValueError, match=r".*array of the form HWC*"):
        _ = PatchDataset(imgs)

    # list of ndarray(s) with different sizes
    imgs = [
        np.random.randint(0, 255, (4, 4, 3)),
        np.random.randint(0, 255, (4, 5, 3)),
    ]
    with pytest.raises(ValueError, match="Images must have the same dimensions."):
        _ = PatchDataset(imgs)

    # list of ndarray(s) with HW and HWC mixed up
    imgs = [
        np.random.randint(0, 255, (4, 4, 3)),
        np.random.randint(0, 255, (4, 4)),
    ]
    with pytest.raises(
        ValueError, match="Each sample must be an array of the form HWC."
    ):
        _ = PatchDataset(imgs)

    # list of mixed dtype
    imgs = [np.random.randint(0, 255, (4, 4, 3)), "you_should_crash_here", 123, 456]
    with pytest.raises(
        ValueError,
        match="Input must be either a list/array of images or a list of "
        "valid image paths.",
    ):
        _ = PatchDataset(imgs)

    # list of mixed dtype
    imgs = ["you_should_crash_here", 123, 456]
    with pytest.raises(
        ValueError,
        match="Input must be either a list/array of images or a list of "
        "valid image paths.",
    ):
        _ = PatchDataset(imgs)

    # list not exist paths
    with pytest.raises(
        ValueError,
        match=r".*valid image paths.*",
    ):
        _ = PatchDataset(["img.npy"])

    # ** test different extension parser
    # save dummy data to temporary location
    # remove prev generated data
    _rm_dir(save_dir_path)
    os.makedirs(save_dir_path)
    torch.save({"a": "a"}, os.path.join(save_dir_path, "sample1.tar"))
    np.save(
        os.path.join(save_dir_path, "sample2.npy"), np.random.randint(0, 255, (4, 4, 3))
    )

    imgs = [
        os.path.join(save_dir_path, "sample1.tar"),
        os.path.join(save_dir_path, "sample2.npy"),
    ]
    with pytest.raises(
        ValueError,
        match="Cannot load image data from",
    ):
        _ = PatchDataset(imgs)

    # preproc func for not defined dataset
    with pytest.raises(
        ValueError,
        match=r".* preprocessing .* does not exist.",
    ):
        predefined_preproc_func("secret-dataset")


def test_wsi_patch_dataset(sample_wsi_dict, tmp_path):
    """A test for creation and bare output."""
    # convert to pathlib Path to prevent wsireader complaint
    mini_wsi_svs = pathlib.Path(sample_wsi_dict["wsi2_4k_4k_svs"])
    mini_wsi_jpg = pathlib.Path(sample_wsi_dict["wsi2_4k_4k_jpg"])
    mini_wsi_msk = pathlib.Path(sample_wsi_dict["wsi2_4k_4k_msk"])

    def reuse_init(img_path=mini_wsi_svs, **kwargs):
        """Testing function."""
        return WSIPatchDataset(img_path=img_path, **kwargs)

    def reuse_init_wsi(**kwargs):
        """Testing function."""
        return reuse_init(mode="wsi", **kwargs)

    # test for ABC validate
    # intentionally created to check error
    # skipcq
    class Proto(PatchDatasetABC):
        def __init__(self):
            super().__init__()
            self.inputs = "CRASH"
            self._check_input_integrity("wsi")

        # skipcq
        def __getitem__(self, idx):
            pass

    with pytest.raises(
        ValueError, match=r".*`inputs` should be a list of patch coordinates.*"
    ):
        Proto()  # skipcq

    # invalid path input
    with pytest.raises(ValueError, match=r".*`img_path` must be a valid file path.*"):
        WSIPatchDataset(
            img_path="aaaa",
            mode="wsi",
            patch_input_shape=[512, 512],
            stride_shape=[256, 256],
            auto_get_mask=False,
        )

    # invalid mask path input
    with pytest.raises(ValueError, match=r".*`mask_path` must be a valid file path.*"):
        WSIPatchDataset(
            img_path=mini_wsi_svs,
            mask_path="aaaa",
            mode="wsi",
            patch_input_shape=[512, 512],
            stride_shape=[256, 256],
            resolution=1.0,
            units="mpp",
            auto_get_mask=False,
        )

    # invalid mode
    with pytest.raises(ValueError, match="`X` is not supported."):
        reuse_init(mode="X")

    # invalid patch
    with pytest.raises(ValueError, match="Invalid `patch_input_shape` value None."):
        reuse_init()
    with pytest.raises(
        ValueError, match=r"Invalid `patch_input_shape` value \[512 512 512\]."
    ):
        reuse_init_wsi(patch_input_shape=[512, 512, 512])
    with pytest.raises(
        ValueError, match=r"Invalid `patch_input_shape` value \['512' 'a'\]."
    ):
        reuse_init_wsi(patch_input_shape=[512, "a"])
    with pytest.raises(ValueError, match="Invalid `stride_shape` value None."):
        reuse_init_wsi(patch_input_shape=512)
    # invalid stride
    with pytest.raises(
        ValueError, match=r"Invalid `stride_shape` value \['512' 'a'\]."
    ):
        reuse_init_wsi(patch_input_shape=[512, 512], stride_shape=[512, "a"])
    with pytest.raises(
        ValueError, match=r"Invalid `stride_shape` value \[512 512 512\]."
    ):
        reuse_init_wsi(patch_input_shape=[512, 512], stride_shape=[512, 512, 512])
    # negative
    with pytest.raises(
        ValueError, match=r"Invalid `patch_input_shape` value \[ 512 -512\]."
    ):
        reuse_init_wsi(patch_input_shape=[512, -512], stride_shape=[512, 512])
    with pytest.raises(
        ValueError, match=r"Invalid `stride_shape` value \[ 512 -512\]."
    ):
        reuse_init_wsi(patch_input_shape=[512, 512], stride_shape=[512, -512])

    # * for wsi
    # dummy test for analysing the output
    # stride and patch size should be as expected
    patch_size = [512, 512]
    stride_size = [256, 256]
    ds = reuse_init_wsi(
        patch_input_shape=patch_size,
        stride_shape=stride_size,
        resolution=1.0,
        units="mpp",
        auto_get_mask=False,
    )
    reader = WSIReader.open(mini_wsi_svs)
    # tiling top to bottom, left to right
    ds_roi = ds[2]["image"]
    step_idx = 2  # manually calibrate
    start = (step_idx * stride_size[1], 0)
    end = (start[0] + patch_size[0], start[1] + patch_size[1])
    rd_roi = reader.read_bounds(
        start + end, resolution=1.0, units="mpp", coord_space="resolution"
    )
    correlation = np.corrcoef(
        cv2.cvtColor(ds_roi, cv2.COLOR_RGB2GRAY).flatten(),
        cv2.cvtColor(rd_roi, cv2.COLOR_RGB2GRAY).flatten(),
    )
    assert ds_roi.shape[0] == rd_roi.shape[0]
    assert ds_roi.shape[1] == rd_roi.shape[1]
    assert np.min(correlation) > 0.9, correlation

    # test creation with auto mask gen and input mask
    ds = reuse_init_wsi(
        patch_input_shape=patch_size,
        stride_shape=stride_size,
        resolution=1.0,
        units="mpp",
        auto_get_mask=True,
    )
    assert len(ds) > 0
    ds = WSIPatchDataset(
        img_path=mini_wsi_svs,
        mask_path=mini_wsi_msk,
        mode="wsi",
        patch_input_shape=[512, 512],
        stride_shape=[256, 256],
        auto_get_mask=False,
        resolution=1.0,
        units="mpp",
    )
    negative_mask = imread(mini_wsi_msk)
    negative_mask = np.zeros_like(negative_mask)
    negative_mask_path = tmp_path / "negative_mask.png"
    imwrite(negative_mask_path, negative_mask)
    with pytest.raises(ValueError, match="No patch coordinates remain after filtering"):
        ds = WSIPatchDataset(
            img_path=mini_wsi_svs,
            mask_path=negative_mask_path,
            mode="wsi",
            patch_input_shape=[512, 512],
            stride_shape=[256, 256],
            auto_get_mask=False,
            resolution=1.0,
            units="mpp",
        )

    # * for tile
    reader = WSIReader.open(mini_wsi_jpg)
    tile_ds = WSIPatchDataset(
        img_path=mini_wsi_jpg,
        mode="tile",
        patch_input_shape=patch_size,
        stride_shape=stride_size,
        auto_get_mask=False,
    )
    step_idx = 3  # manually calibrate
    start = (step_idx * stride_size[1], 0)
    end = (start[0] + patch_size[0], start[1] + patch_size[1])
    roi2 = reader.read_bounds(
        start + end, resolution=1.0, units="baseline", coord_space="resolution"
    )
    roi1 = tile_ds[3]["image"]  # match with step_index
    correlation = np.corrcoef(
        cv2.cvtColor(roi1, cv2.COLOR_RGB2GRAY).flatten(),
        cv2.cvtColor(roi2, cv2.COLOR_RGB2GRAY).flatten(),
    )
    assert roi1.shape[0] == roi2.shape[0]
    assert roi1.shape[1] == roi2.shape[1]
    assert np.min(correlation) > 0.9, correlation


def test_patch_dataset_abc():
    """Test for ABC methods.

    Test missing definition for abstract intentionally created to check error.

    """

    # skipcq
    class Proto(PatchDatasetABC):
        # skipcq
        def __init__(self):
            super().__init__()

    # crash due to undefined __getitem__
    with pytest.raises(TypeError):
        Proto()  # skipcq

    # skipcq
    class Proto(PatchDatasetABC):
        # skipcq
        def __init__(self):
            super().__init__()

        # skipcq
        def __getitem__(self, idx):
            pass

    ds = Proto()  # skipcq

    # test setter and getter
    assert ds.preproc_func(1) == 1
    ds.preproc_func = lambda x: x - 1  # skipcq: PYL-W0201
    assert ds.preproc_func(1) == 0
    assert ds.preproc(1) == 1, "Must be unchanged!"
    ds.preproc_func = None  # skipcq: PYL-W0201
    assert ds.preproc_func(2) == 2

    # test assign uncallable to preproc_func/postproc_func
    with pytest.raises(ValueError, match=r".*callable*"):
        ds.preproc_func = 1  # skipcq: PYL-W0201


# -------------------------------------------------------------------------------------
# Dataloader
# -------------------------------------------------------------------------------------


def test_io_patch_predictor_config():
    """Test for IOConfig."""
    # test for creating
    cfg = IOPatchPredictorConfig(
        patch_input_shape=[224, 224],
        stride_shape=[224, 224],
        input_resolutions=[{"resolution": 0.5, "units": "mpp"}],
        # test adding random kwarg and they should be accessible as kwargs
        crop_from_source=True,
    )
    assert cfg.crop_from_source


# -------------------------------------------------------------------------------------
# Engine
# -------------------------------------------------------------------------------------


def test_predictor_crash():
    """Test for crash when making predictor."""
    # without providing any model
    with pytest.raises(ValueError, match=r"Must provide.*"):
        PatchPredictor()

    # provide wrong unknown pretrained model
    with pytest.raises(ValueError, match=r"Pretrained .* does not exist"):
        PatchPredictor(pretrained_model="secret_model-kather100k")

    # provide wrong model of unknown type, deprecated later with type hint
    with pytest.raises(ValueError, match=r".*must be a string.*"):
        PatchPredictor(pretrained_model=123)

    # test predict crash
    predictor = PatchPredictor(pretrained_model="resnet18-kather100k", batch_size=32)

    with pytest.raises(ValueError, match=r".*not a valid mode.*"):
        predictor.predict("aaa", mode="random")
    # remove previously generated data
    if os.path.exists("output"):
        _rm_dir("output")
    with pytest.raises(ValueError, match=r".*must be a list of file paths.*"):
        predictor.predict("aaa", mode="wsi")
    # remove previously generated data
    _rm_dir("output")
    with pytest.raises(ValueError, match=r".*masks.*!=.*imgs.*"):
        predictor.predict([1, 2, 3], masks=[1, 2], mode="wsi")
    with pytest.raises(ValueError, match=r".*labels.*!=.*imgs.*"):
        predictor.predict([1, 2, 3], labels=[1, 2], mode="patch")
    # remove previously generated data
    _rm_dir("output")


def test_io_config_delegation(remote_sample, tmp_path):
    """Tests for delegating args to io config."""
    mini_wsi_svs = pathlib.Path(remote_sample("wsi2_4k_4k_svs"))

    # test not providing config / full input info for not pretrained models
    model = CNNModel("resnet50")
    predictor = PatchPredictor(model=model)
    with pytest.raises(ValueError, match=r".*Must provide.*`ioconfig`.*"):
        predictor.predict([mini_wsi_svs], mode="wsi", save_dir=f"{tmp_path}/dump")
    _rm_dir(f"{tmp_path}/dump")

    kwargs = {
        "patch_input_shape": [512, 512],
        "resolution": 1.75,
        "units": "mpp",
    }
    for key, _ in kwargs.items():
        _kwargs = copy.deepcopy(kwargs)
        _kwargs.pop(key)
        with pytest.raises(ValueError, match=r".*Must provide.*`ioconfig`.*"):
            predictor.predict(
                [mini_wsi_svs],
                mode="wsi",
                save_dir=f"{tmp_path}/dump",
                on_gpu=ON_GPU,
                **_kwargs,
            )
        _rm_dir(f"{tmp_path}/dump")

    # test providing config / full input info for not pretrained models
    ioconfig = IOPatchPredictorConfig(
        patch_input_shape=[512, 512],
        stride_shape=[256, 256],
        input_resolutions=[{"resolution": 1.35, "units": "mpp"}],
    )
    predictor.predict(
        [mini_wsi_svs],
        ioconfig=ioconfig,
        mode="wsi",
        save_dir=f"{tmp_path}/dump",
        on_gpu=ON_GPU,
    )
    _rm_dir(f"{tmp_path}/dump")

    predictor.predict(
        [mini_wsi_svs], mode="wsi", save_dir=f"{tmp_path}/dump", on_gpu=ON_GPU, **kwargs
    )
    _rm_dir(f"{tmp_path}/dump")

    # test overwriting pretrained ioconfig
    predictor = PatchPredictor(pretrained_model="resnet18-kather100k", batch_size=1)
    predictor.predict(
        [mini_wsi_svs],
        patch_input_shape=[300, 300],
        mode="wsi",
        on_gpu=ON_GPU,
        save_dir=f"{tmp_path}/dump",
    )
    assert predictor._ioconfig.patch_input_shape == [300, 300]
    _rm_dir(f"{tmp_path}/dump")

    predictor.predict(
        [mini_wsi_svs],
        stride_shape=[300, 300],
        mode="wsi",
        on_gpu=ON_GPU,
        save_dir=f"{tmp_path}/dump",
    )
    assert predictor._ioconfig.stride_shape == [300, 300]
    _rm_dir(f"{tmp_path}/dump")

    predictor.predict(
        [mini_wsi_svs],
        resolution=1.99,
        mode="wsi",
        on_gpu=ON_GPU,
        save_dir=f"{tmp_path}/dump",
    )
    assert predictor._ioconfig.input_resolutions[0]["resolution"] == 1.99
    _rm_dir(f"{tmp_path}/dump")

    predictor.predict(
        [mini_wsi_svs],
        units="baseline",
        mode="wsi",
        on_gpu=ON_GPU,
        save_dir=f"{tmp_path}/dump",
    )
    assert predictor._ioconfig.input_resolutions[0]["units"] == "baseline"
    _rm_dir(f"{tmp_path}/dump")

    predictor = PatchPredictor(pretrained_model="resnet18-kather100k")
    predictor.predict(
        [mini_wsi_svs],
        mode="wsi",
        merge_predictions=True,
        save_dir=f"{tmp_path}/dump",
        on_gpu=ON_GPU,
    )
    _rm_dir(f"{tmp_path}/dump")


def test_patch_predictor_api(sample_patch1, sample_patch2, tmp_path):
    """Helper function to get the model output using API 1."""
    save_dir_path = tmp_path

    # convert to pathlib Path to prevent reader complaint
    inputs = [pathlib.Path(sample_patch1), pathlib.Path(sample_patch2)]
    predictor = PatchPredictor(pretrained_model="resnet18-kather100k", batch_size=1)
    # don't run test on GPU
    output = predictor.predict(
        inputs,
        on_gpu=ON_GPU,
    )
    assert sorted(output.keys()) == ["predictions"]
    assert len(output["predictions"]) == 2

    output = predictor.predict(
        inputs,
        labels=[1, "a"],
        return_labels=True,
        on_gpu=ON_GPU,
    )
    assert sorted(output.keys()) == sorted(["labels", "predictions"])
    assert len(output["predictions"]) == len(output["labels"])
    assert output["labels"] == [1, "a"]

    output = predictor.predict(
        inputs,
        return_probabilities=True,
        on_gpu=ON_GPU,
    )
    assert sorted(output.keys()) == sorted(["predictions", "probabilities"])
    assert len(output["predictions"]) == len(output["probabilities"])

    output = predictor.predict(
        inputs,
        return_probabilities=True,
        labels=[1, "a"],
        return_labels=True,
        on_gpu=ON_GPU,
    )
    assert sorted(output.keys()) == sorted(["labels", "predictions", "probabilities"])
    assert len(output["predictions"]) == len(output["labels"])
    assert len(output["predictions"]) == len(output["probabilities"])

    # test saving output, should have no effect
    output = predictor.predict(
        inputs,
        on_gpu=ON_GPU,
        save_dir="special_dir_not_exist",
    )
    assert not os.path.isdir("special_dir_not_exist")

    # test loading user weight
    pretrained_weights_url = (
        "https://tiatoolbox.dcs.warwick.ac.uk/models/pc/resnet18-kather100k.pth"
    )

    # remove prev generated data
    _rm_dir(save_dir_path)
    os.makedirs(save_dir_path)

    pretrained_weights = os.path.join(
        save_dir_path,
        "tmp_pretrained_weigths",
        "resnet18-kather100k.pth",
    )
    download_data(pretrained_weights_url, pretrained_weights)

    predictor = PatchPredictor(
        pretrained_model="resnet18-kather100k",
        pretrained_weights=pretrained_weights,
        batch_size=1,
    )

    # --- test different using user model
    model = CNNModel(backbone="resnet18", num_classes=9)
    # test prediction
    predictor = PatchPredictor(model=model, batch_size=1, verbose=False)
    output = predictor.predict(
        inputs,
        return_probabilities=True,
        labels=[1, "a"],
        return_labels=True,
        on_gpu=ON_GPU,
    )
    assert sorted(output.keys()) == sorted(["labels", "predictions", "probabilities"])
    assert len(output["predictions"]) == len(output["labels"])
    assert len(output["predictions"]) == len(output["probabilities"])


def test_wsi_predictor_api(sample_wsi_dict, tmp_path):
    """Test normal run of wsi predictor."""
    save_dir_path = tmp_path

    # convert to pathlib Path to prevent wsireader complaint
    mini_wsi_svs = pathlib.Path(sample_wsi_dict["wsi2_4k_4k_svs"])
    mini_wsi_jpg = pathlib.Path(sample_wsi_dict["wsi2_4k_4k_jpg"])
    mini_wsi_msk = pathlib.Path(sample_wsi_dict["wsi2_4k_4k_msk"])

    patch_size = np.array([224, 224])
    predictor = PatchPredictor(pretrained_model="resnet18-kather100k", batch_size=32)

    # wrapper to make this more clean
    kwargs = {
        "return_probabilities": True,
        "return_labels": True,
        "on_gpu": ON_GPU,
        "patch_input_shape": patch_size,
        "stride_shape": patch_size,
        "resolution": 1.0,
        "units": "baseline",
    }
    # ! add this test back once the read at `baseline` is fixed
    # sanity check, both output should be the same with same resolution read args
    wsi_output = predictor.predict(
        [mini_wsi_svs],
        masks=[mini_wsi_msk],
        mode="wsi",
        **kwargs,
    )

    tile_output = predictor.predict(
        [mini_wsi_jpg],
        masks=[mini_wsi_msk],
        mode="tile",
        **kwargs,
    )

    wpred = np.array(wsi_output[0]["predictions"])
    tpred = np.array(tile_output[0]["predictions"])
    diff = tpred == wpred
    accuracy = np.sum(diff) / np.size(wpred)
    assert accuracy > 0.9, np.nonzero(~diff)

    # remove previously generated data
    save_dir = f"{save_dir_path}/model_wsi_output"
    _rm_dir(save_dir)

    kwargs = {
        "return_probabilities": True,
        "return_labels": True,
        "on_gpu": ON_GPU,
        "patch_input_shape": patch_size,
        "stride_shape": patch_size,
        "resolution": 0.5,
        "save_dir": save_dir,
        "merge_predictions": True,  # to test the api coverage
        "units": "mpp",
    }

    _kwargs = copy.deepcopy(kwargs)
    _kwargs["merge_predictions"] = False
    # test reading of multiple whole-slide images
    output = predictor.predict(
        [mini_wsi_svs, mini_wsi_svs],
        masks=[mini_wsi_msk, mini_wsi_msk],
        mode="wsi",
        **_kwargs,
    )
    for output_info in output.values():
        assert os.path.exists(output_info["raw"])
        assert "merged" not in output_info
    _rm_dir(_kwargs["save_dir"])

    # coverage test
    _kwargs = copy.deepcopy(kwargs)
    _kwargs["merge_predictions"] = True
    # test reading of multiple whole-slide images
    predictor.predict(
        [mini_wsi_svs, mini_wsi_svs],
        masks=[mini_wsi_msk, mini_wsi_msk],
        mode="wsi",
        **_kwargs,
    )
    _kwargs = copy.deepcopy(kwargs)
    with pytest.raises(FileExistsError):
        predictor.predict(
            [mini_wsi_svs, mini_wsi_svs],
            masks=[mini_wsi_msk, mini_wsi_msk],
            mode="wsi",
            **_kwargs,
        )
    # remove previously generated data
    _rm_dir(_kwargs["save_dir"])
    _rm_dir("output")

    # test reading of multiple whole-slide images
    _kwargs = copy.deepcopy(kwargs)
    _kwargs["save_dir"] = None  # default coverage
    _kwargs["return_probabilities"] = False
    output = predictor.predict(
        [mini_wsi_svs, mini_wsi_svs],
        masks=[mini_wsi_msk, mini_wsi_msk],
        mode="wsi",
        **_kwargs,
    )
    assert os.path.exists("output")
    for output_info in output.values():
        assert os.path.exists(output_info["raw"])
        assert "merged" in output_info
        assert os.path.exists(output_info["merged"])

    # remove previously generated data
    _rm_dir("output")


def test_wsi_predictor_merge_predictions(sample_wsi_dict):
    """Test normal run of wsi predictor with merge predictions option."""
    # convert to pathlib Path to prevent reader complaint
    mini_wsi_svs = pathlib.Path(sample_wsi_dict["wsi2_4k_4k_svs"])
    mini_wsi_jpg = pathlib.Path(sample_wsi_dict["wsi2_4k_4k_jpg"])
    mini_wsi_msk = pathlib.Path(sample_wsi_dict["wsi2_4k_4k_msk"])

    # blind test
    # pseudo output dict from model with 2 patches
    output = {
        "resolution": 1.0,
        "units": "baseline",
        "probabilities": [[0.45, 0.55], [0.90, 0.10]],
        "predictions": [1, 0],
        "coordinates": [[0, 0, 2, 2], [2, 2, 4, 4]],
    }
    merged = PatchPredictor.merge_predictions(
        np.zeros([4, 4]), output, resolution=1.0, units="baseline"
    )
    _merged = np.array([[2, 2, 0, 0], [2, 2, 0, 0], [0, 0, 1, 1], [0, 0, 1, 1]])
    assert np.sum(merged - _merged) == 0

    # blind test for merging probabilities
    merged = PatchPredictor.merge_predictions(
        np.zeros([4, 4]),
        output,
        resolution=1.0,
        units="baseline",
        return_raw=True,
    )
    _merged = np.array(
        [[0.45, 0.45, 0, 0], [0.45, 0.45, 0, 0], [0, 0, 0.90, 0.90], [0, 0, 0.90, 0.90]]
    )
    assert merged.shape == (4, 4, 2)
    assert np.mean(np.abs(merged[..., 0] - _merged)) < 1.0e-6

    # integration test
    predictor = PatchPredictor(pretrained_model="resnet18-kather100k", batch_size=1)

    kwargs = {
        "return_probabilities": True,
        "return_labels": True,
        "on_gpu": ON_GPU,
        "patch_input_shape": np.array([224, 224]),
        "stride_shape": np.array([224, 224]),
        "resolution": 1.0,
        "units": "baseline",
        "merge_predictions": True,
    }
    # sanity check, both output should be the same with same resolution read args
    wsi_output = predictor.predict(
        [mini_wsi_svs],
        masks=[mini_wsi_msk],
        mode="wsi",
        **kwargs,
    )

    # mock up to change the preproc func and
    # force to use the default in merge function
    # still should have the same results
    kwargs["merge_predictions"] = False
    tile_output = predictor.predict(
        [mini_wsi_jpg],
        masks=[mini_wsi_msk],
        mode="tile",
        **kwargs,
    )
    merged_tile_output = predictor.merge_predictions(
        mini_wsi_jpg,
        tile_output[0],
        resolution=kwargs["resolution"],
        units=kwargs["units"],
    )
    tile_output.append(merged_tile_output)

    # first make sure nothing breaks with predictions
    wpred = np.array(wsi_output[0]["predictions"])
    tpred = np.array(tile_output[0]["predictions"])
    diff = tpred == wpred
    accuracy = np.sum(diff) / np.size(wpred)
    assert accuracy > 0.9, np.nonzero(~diff)

    merged_wsi = wsi_output[1]
    merged_tile = tile_output[1]
    # ensure shape of merged predictions of tile and wsi input are the same
    assert merged_wsi.shape == merged_tile.shape
    # ensure consistent predictions between tile and wsi mode
    diff = merged_tile == merged_wsi
    accuracy = np.sum(diff) / np.size(merged_wsi)
    assert accuracy > 0.9, np.nonzero(~diff)


def _test_predictor_output(
    inputs,
    pretrained_model,
    probabilities_check=None,
    predictions_check=None,
    on_gpu=ON_GPU,
):
    """Test the predictions of multiple models included in tiatoolbox."""
    predictor = PatchPredictor(
        pretrained_model=pretrained_model, batch_size=32, verbose=False
    )
    # don't run test on GPU
    output = predictor.predict(
        inputs,
        return_probabilities=True,
        return_labels=False,
        on_gpu=on_gpu,
    )
    predictions = output["predictions"]
    probabilities = output["probabilities"]
    for idx, probabilities_ in enumerate(probabilities):
        probabilities_max = max(probabilities_)
        assert np.abs(probabilities_max - probabilities_check[idx]) <= 1e-3, (
            pretrained_model,
            probabilities_max,
            probabilities_check[idx],
            predictions[idx],
            predictions_check[idx],
        )
        assert predictions[idx] == predictions_check[idx], (
            pretrained_model,
            probabilities_max,
            probabilities_check[idx],
            predictions[idx],
            predictions_check[idx],
        )


def test_patch_predictor_kather100k_output(sample_patch1, sample_patch2):
    """Test the output of patch prediction models on Kather100K dataset."""
    inputs = [pathlib.Path(sample_patch1), pathlib.Path(sample_patch2)]
    pretrained_info = {
        "alexnet-kather100k": [1.0, 0.9999735355377197],
        "resnet18-kather100k": [1.0, 0.9999911785125732],
        "resnet34-kather100k": [1.0, 0.9979840517044067],
        "resnet50-kather100k": [1.0, 0.9999986886978149],
        "resnet101-kather100k": [1.0, 0.9999932050704956],
        "resnext50_32x4d-kather100k": [1.0, 0.9910059571266174],
        "resnext101_32x8d-kather100k": [1.0, 0.9999971389770508],
        "wide_resnet50_2-kather100k": [1.0, 0.9953408241271973],
        "wide_resnet101_2-kather100k": [1.0, 0.9999831914901733],
        "densenet121-kather100k": [1.0, 1.0],
        "densenet161-kather100k": [1.0, 0.9999959468841553],
        "densenet169-kather100k": [1.0, 0.9999934434890747],
        "densenet201-kather100k": [1.0, 0.9999983310699463],
        "mobilenet_v2-kather100k": [0.9999998807907104, 0.9999126195907593],
        "mobilenet_v3_large-kather100k": [0.9999996423721313, 0.9999878406524658],
        "mobilenet_v3_small-kather100k": [0.9999998807907104, 0.9999997615814209],
        "googlenet-kather100k": [1.0, 0.9999639987945557],
    }
    for pretrained_model, expected_prob in pretrained_info.items():
        _test_predictor_output(
            inputs,
            pretrained_model,
            probabilities_check=expected_prob,
            predictions_check=[6, 3],
            on_gpu=ON_GPU,
        )
        # only test 1 on travis to limit runtime
        if toolbox_env.running_on_ci():
            break


def test_patch_predictor_pcam_output(sample_patch3, sample_patch4):
    """Test the output of patch prediction models on PCam dataset."""
    inputs = [pathlib.Path(sample_patch3), pathlib.Path(sample_patch4)]
    pretrained_info = {
        "alexnet-pcam": [0.999980092048645, 0.9769067168235779],
        "resnet18-pcam": [0.999992847442627, 0.9466130137443542],
        "resnet34-pcam": [1.0, 0.9976525902748108],
        "resnet50-pcam": [0.9999270439147949, 0.9999996423721313],
        "resnet101-pcam": [1.0, 0.9997289776802063],
        "resnext50_32x4d-pcam": [0.9999996423721313, 0.9984435439109802],
        "resnext101_32x8d-pcam": [0.9997072815895081, 0.9969086050987244],
        "wide_resnet50_2-pcam": [0.9999837875366211, 0.9959040284156799],
        "wide_resnet101_2-pcam": [1.0, 0.9945427179336548],
        "densenet121-pcam": [0.9999251365661621, 0.9997479319572449],
        "densenet161-pcam": [0.9999969005584717, 0.9662821292877197],
        "densenet169-pcam": [0.9999998807907104, 0.9993504881858826],
        "densenet201-pcam": [0.9999942779541016, 0.9950824975967407],
        "mobilenet_v2-pcam": [0.9999876022338867, 0.9942564368247986],
        "mobilenet_v3_large-pcam": [0.9999922513961792, 0.9719613790512085],
        "mobilenet_v3_small-pcam": [0.9999963045120239, 0.9747149348258972],
        "googlenet-pcam": [0.9999929666519165, 0.8701475858688354],
    }
    for pretrained_model, expected_prob in pretrained_info.items():
        _test_predictor_output(
            inputs,
            pretrained_model,
            probabilities_check=expected_prob,
            predictions_check=[1, 0],
            on_gpu=ON_GPU,
        )
        # only test 1 on travis to limit runtime
        if toolbox_env.running_on_ci():
            break


# -------------------------------------------------------------------------------------
# Command Line Interface
# -------------------------------------------------------------------------------------


def test_command_line_models_file_not_found(sample_svs, tmp_path):
    """Test for models CLI file not found error."""
    runner = CliRunner()
    model_file_not_found_result = runner.invoke(
        cli.main,
        [
            "patch-predictor",
            "--img-input",
            str(sample_svs)[:-1],
            "--file-types",
            '"*.ndpi, *.svs"',
            "--output-path",
            str(tmp_path.joinpath("output")),
        ],
    )

    assert model_file_not_found_result.output == ""
    assert model_file_not_found_result.exit_code == 1
    assert isinstance(model_file_not_found_result.exception, FileNotFoundError)


def test_command_line_models_incorrect_mode(sample_svs, tmp_path):
    """Test for models CLI mode not in wsi, tile."""
    runner = CliRunner()
    mode_not_in_wsi_tile_result = runner.invoke(
        cli.main,
        [
            "patch-predictor",
            "--img-input",
            str(sample_svs),
            "--file-types",
            '"*.ndpi, *.svs"',
            "--mode",
            '"patch"',
            "--output-path",
            str(tmp_path.joinpath("output")),
        ],
    )

    assert "Invalid value for '--mode'" in mode_not_in_wsi_tile_result.output
    assert mode_not_in_wsi_tile_result.exit_code != 0
    assert isinstance(mode_not_in_wsi_tile_result.exception, SystemExit)


def test_cli_model_single_file(sample_svs, tmp_path):
    """Test for models CLI single file."""
    runner = CliRunner()
    models_wsi_result = runner.invoke(
        cli.main,
        [
            "patch-predictor",
            "--img-input",
            str(sample_svs),
            "--mode",
            "wsi",
            "--output-path",
            str(tmp_path.joinpath("output")),
        ],
    )

    assert models_wsi_result.exit_code == 0
    assert tmp_path.joinpath("output/0.merged.npy").exists()
    assert tmp_path.joinpath("output/0.raw.json").exists()
    assert tmp_path.joinpath("output/results.json").exists()


def test_cli_model_single_file_mask(remote_sample, tmp_path):
    """Test for models CLI single file with mask."""
    mini_wsi_svs = pathlib.Path(remote_sample("svs-1-small"))
    sample_wsi_msk = remote_sample("small_svs_tissue_mask")
    sample_wsi_msk = np.load(sample_wsi_msk).astype(np.uint8)
    imwrite(f"{tmp_path}/small_svs_tissue_mask.jpg", sample_wsi_msk)
    sample_wsi_msk = f"{tmp_path}/small_svs_tissue_mask.jpg"

    runner = CliRunner()
    models_tiles_result = runner.invoke(
        cli.main,
        [
            "patch-predictor",
            "--img-input",
            str(mini_wsi_svs),
            "--mode",
            "wsi",
            "--masks",
            str(sample_wsi_msk),
            "--output-path",
            str(tmp_path.joinpath("output")),
        ],
    )

    assert models_tiles_result.exit_code == 0
    assert tmp_path.joinpath("output/0.merged.npy").exists()
    assert tmp_path.joinpath("output/0.raw.json").exists()
    assert tmp_path.joinpath("output/results.json").exists()


def test_cli_model_multiple_file_mask(remote_sample, tmp_path):
    """Test for models CLI multiple file with mask."""
    mini_wsi_svs = pathlib.Path(remote_sample("svs-1-small"))
    sample_wsi_msk = remote_sample("small_svs_tissue_mask")
    sample_wsi_msk = np.load(sample_wsi_msk).astype(np.uint8)
    imwrite(f"{tmp_path}/small_svs_tissue_mask.jpg", sample_wsi_msk)
    mini_wsi_msk = tmp_path.joinpath("small_svs_tissue_mask.jpg")

    # Make multiple copies for test
    dir_path = tmp_path.joinpath("new_copies")
    dir_path.mkdir()

    dir_path_masks = tmp_path.joinpath("new_copies_masks")
    dir_path_masks.mkdir()

    try:
        dir_path.joinpath("1_" + mini_wsi_svs.name).symlink_to(mini_wsi_svs)
        dir_path.joinpath("2_" + mini_wsi_svs.name).symlink_to(mini_wsi_svs)
        dir_path.joinpath("3_" + mini_wsi_svs.name).symlink_to(mini_wsi_svs)
    except OSError:
        shutil.copy(mini_wsi_svs, dir_path.joinpath("1_" + mini_wsi_svs.name))
        shutil.copy(mini_wsi_svs, dir_path.joinpath("2_" + mini_wsi_svs.name))
        shutil.copy(mini_wsi_svs, dir_path.joinpath("3_" + mini_wsi_svs.name))

    try:
        dir_path_masks.joinpath("1_" + mini_wsi_msk.name).symlink_to(mini_wsi_msk)
        dir_path_masks.joinpath("2_" + mini_wsi_msk.name).symlink_to(mini_wsi_msk)
        dir_path_masks.joinpath("3_" + mini_wsi_msk.name).symlink_to(mini_wsi_msk)
    except OSError:
        shutil.copy(mini_wsi_msk, dir_path_masks.joinpath("1_" + mini_wsi_msk.name))
        shutil.copy(mini_wsi_msk, dir_path_masks.joinpath("2_" + mini_wsi_msk.name))
        shutil.copy(mini_wsi_msk, dir_path_masks.joinpath("3_" + mini_wsi_msk.name))

    tmp_path = tmp_path.joinpath("output")

    runner = CliRunner()
    models_tiles_result = runner.invoke(
        cli.main,
        [
            "patch-predictor",
            "--img-input",
            str(dir_path),
            "--mode",
            "wsi",
            "--masks",
            str(dir_path_masks),
            "--output-path",
            str(tmp_path),
        ],
    )

    assert models_tiles_result.exit_code == 0
    assert tmp_path.joinpath("0.merged.npy").exists()
    assert tmp_path.joinpath("0.raw.json").exists()
    assert tmp_path.joinpath("1.merged.npy").exists()
    assert tmp_path.joinpath("1.raw.json").exists()
    assert tmp_path.joinpath("2.merged.npy").exists()
    assert tmp_path.joinpath("2.raw.json").exists()
    assert tmp_path.joinpath("results.json").exists()<|MERGE_RESOLUTION|>--- conflicted
+++ resolved
@@ -11,12 +11,8 @@
 import torch
 from click.testing import CliRunner
 
-<<<<<<< HEAD
 from tiatoolbox import cli
-=======
-from tiatoolbox import cli, rcParam
 from tiatoolbox.models import IOPatchPredictorConfig, PatchPredictor
->>>>>>> 336d5e53
 from tiatoolbox.models.architecture.vanilla import CNNModel
 from tiatoolbox.models.dataset import (
     PatchDataset,
