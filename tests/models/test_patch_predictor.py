"""Test for Patch Predictor."""

import copy
import shutil
from pathlib import Path
from typing import Callable

import cv2
import numpy as np
import pytest
import torch
from click.testing import CliRunner

from tiatoolbox import cli
from tiatoolbox.models import IOPatchPredictorConfig, PatchPredictor
from tiatoolbox.models.architecture.vanilla import CNNModel
from tiatoolbox.models.dataset import (
    PatchDataset,
    PatchDatasetABC,
    WSIPatchDataset,
    predefined_preproc_func,
)
from tiatoolbox.utils import download_data, imread, imwrite
from tiatoolbox.utils import env_detection as toolbox_env
from tiatoolbox.utils.misc import chdir
from tiatoolbox.wsicore.wsireader import WSIReader

ON_GPU = toolbox_env.has_gpu()
RNG = np.random.default_rng()  # Numpy Random Generator

# -------------------------------------------------------------------------------------
# Dataloader
# -------------------------------------------------------------------------------------


def test_patch_dataset_path_imgs(sample_patch1, sample_patch2) -> None:
    """Test for patch dataset with a list of file paths as input."""
    size = (224, 224, 3)

    dataset = PatchDataset([Path(sample_patch1), Path(sample_patch2)])

    for _, sample_data in enumerate(dataset):
        sampled_img_shape = sample_data["image"].shape
        assert sampled_img_shape[0] == size[0]
        assert sampled_img_shape[1] == size[1]
        assert sampled_img_shape[2] == size[2]


def test_patch_dataset_list_imgs(tmp_path: Path) -> None:
    """Test for patch dataset with a list of images as input."""
    save_dir_path = tmp_path

    size = (5, 5, 3)
    img = RNG.integers(low=0, high=255, size=size)
    list_imgs = [img, img, img]
    dataset = PatchDataset(list_imgs)

    dataset.preproc_func = lambda x: x

    for _, sample_data in enumerate(dataset):
        sampled_img_shape = sample_data["image"].shape
        assert sampled_img_shape[0] == size[0]
        assert sampled_img_shape[1] == size[1]
        assert sampled_img_shape[2] == size[2]

    # test for changing to another preproc
    dataset.preproc_func = lambda x: x - 10
    item = dataset[0]
    assert np.sum(item["image"] - (list_imgs[0] - 10)) == 0

    # * test for loading npy
    # remove previously generated data
    if Path.exists(save_dir_path):
        shutil.rmtree(save_dir_path, ignore_errors=True)
    Path.mkdir(save_dir_path, parents=True)
    np.save(
        str(save_dir_path / "sample2.npy"),
        RNG.integers(0, 255, (4, 4, 3)),
    )
    imgs = [
        save_dir_path / "sample2.npy",
    ]
    _ = PatchDataset(imgs)
    assert imgs[0] is not None
    # test for path object
    imgs = [
        save_dir_path / "sample2.npy",
    ]
    _ = PatchDataset(imgs)


def test_patch_datasetarray_imgs() -> None:
    """Test for patch dataset with a numpy array of a list of images."""
    size = (5, 5, 3)
    img = RNG.integers(0, 255, size=size)
    list_imgs = [img, img, img]
    labels = [1, 2, 3]
    array_imgs = np.array(list_imgs)

    # test different setter for label
    dataset = PatchDataset(array_imgs, labels=labels)
    an_item = dataset[2]
    assert an_item["label"] == 3
    dataset = PatchDataset(array_imgs, labels=None)
    an_item = dataset[2]
    assert "label" not in an_item

    dataset = PatchDataset(array_imgs)
    for _, sample_data in enumerate(dataset):
        sampled_img_shape = sample_data["image"].shape
        assert sampled_img_shape[0] == size[0]
        assert sampled_img_shape[1] == size[1]
        assert sampled_img_shape[2] == size[2]


def test_patch_dataset_crash(tmp_path: Path) -> None:
    """Test to make sure patch dataset crashes with incorrect input."""
    # all below examples should fail when input to PatchDataset
    save_dir_path = tmp_path

    # not supported input type
    imgs = {"a": RNG.integers(0, 255, (4, 4, 4))}
    with pytest.raises(
        ValueError,
        match=r".*Input must be either a list/array of images.*",
    ):
        _ = PatchDataset(imgs)

    # ndarray of mixed dtype
    imgs = np.array(
        [RNG.integers(0, 255, (4, 5, 3)), "Should crash"],
        dtype=object,
    )
    with pytest.raises(ValueError, match="Provided input array is non-numerical."):
        _ = PatchDataset(imgs)

    # ndarray(s) of NHW images
    imgs = RNG.integers(0, 255, (4, 4, 4))
    with pytest.raises(ValueError, match=r".*array of the form HWC*"):
        _ = PatchDataset(imgs)

    # list of ndarray(s) with different sizes
    imgs = [
        RNG.integers(0, 255, (4, 4, 3)),
        RNG.integers(0, 255, (4, 5, 3)),
    ]
    with pytest.raises(ValueError, match="Images must have the same dimensions."):
        _ = PatchDataset(imgs)

    # list of ndarray(s) with HW and HWC mixed up
    imgs = [
        RNG.integers(0, 255, (4, 4, 3)),
        RNG.integers(0, 255, (4, 4)),
    ]
    with pytest.raises(
        ValueError,
        match="Each sample must be an array of the form HWC.",
    ):
        _ = PatchDataset(imgs)

    # list of mixed dtype
    imgs = [RNG.integers(0, 255, (4, 4, 3)), "you_should_crash_here", 123, 456]
    with pytest.raises(
        ValueError,
        match="Input must be either a list/array of images or a list of "
        "valid image paths.",
    ):
        _ = PatchDataset(imgs)

    # list of mixed dtype
    imgs = ["you_should_crash_here", 123, 456]
    with pytest.raises(
        ValueError,
        match="Input must be either a list/array of images or a list of "
        "valid image paths.",
    ):
        _ = PatchDataset(imgs)

    # list not exist paths
    with pytest.raises(
        ValueError,
        match=r".*valid image paths.*",
    ):
        _ = PatchDataset(["img.npy"])

    # ** test different extension parser
    # save dummy data to temporary location
    # remove prev generated data
    shutil.rmtree(save_dir_path, ignore_errors=True)
    save_dir_path.mkdir(parents=True)

    torch.save({"a": "a"}, save_dir_path / "sample1.tar")
    np.save(
        str(save_dir_path / "sample2.npy"),
        RNG.integers(0, 255, (4, 4, 3)),
    )

    imgs = [
        save_dir_path / "sample1.tar",
        save_dir_path / "sample2.npy",
    ]
    with pytest.raises(
        ValueError,
        match="Cannot load image data from",
    ):
        _ = PatchDataset(imgs)

    # preproc func for not defined dataset
    with pytest.raises(
        ValueError,
        match=r".* preprocessing .* does not exist.",
    ):
        predefined_preproc_func("secret-dataset")


def test_wsi_patch_dataset(sample_wsi_dict, tmp_path: Path) -> None:  # noqa: PLR0915
    """A test for creation and bare output."""
    # convert to pathlib Path to prevent wsireader complaint
    mini_wsi_svs = Path(sample_wsi_dict["wsi2_4k_4k_svs"])
    mini_wsi_jpg = Path(sample_wsi_dict["wsi2_4k_4k_jpg"])
    mini_wsi_msk = Path(sample_wsi_dict["wsi2_4k_4k_msk"])

    def reuse_init(img_path=mini_wsi_svs, **kwargs):
        """Testing function."""
        return WSIPatchDataset(img_path=img_path, **kwargs)

    def reuse_init_wsi(**kwargs):
        """Testing function."""
        return reuse_init(mode="wsi", **kwargs)

    # test for ABC validate
    # intentionally created to check error
    # skipcq
    class Proto(PatchDatasetABC):
        def __init__(self) -> None:
            super().__init__()
            self.inputs = "CRASH"
            self._check_input_integrity("wsi")

        # skipcq
        def __getitem__(self, idx):
            """Get an item from the dataset."""

    with pytest.raises(
        ValueError,
        match=r".*`inputs` should be a list of patch coordinates.*",
    ):
        Proto()  # skipcq

    # invalid path input
    with pytest.raises(ValueError, match=r".*`img_path` must be a valid file path.*"):
        WSIPatchDataset(
            img_path="aaaa",
            mode="wsi",
            patch_input_shape=[512, 512],
            stride_shape=[256, 256],
            auto_get_mask=False,
        )

    # invalid mask path input
    with pytest.raises(ValueError, match=r".*`mask_path` must be a valid file path.*"):
        WSIPatchDataset(
            img_path=mini_wsi_svs,
            mask_path="aaaa",
            mode="wsi",
            patch_input_shape=[512, 512],
            stride_shape=[256, 256],
            resolution=1.0,
            units="mpp",
            auto_get_mask=False,
        )

    # invalid mode
    with pytest.raises(ValueError, match="`X` is not supported."):
        reuse_init(mode="X")

    # invalid patch
    with pytest.raises(ValueError, match="Invalid `patch_input_shape` value None."):
        reuse_init()
    with pytest.raises(
        ValueError,
        match=r"Invalid `patch_input_shape` value \[512 512 512\].",
    ):
        reuse_init_wsi(patch_input_shape=[512, 512, 512])
    with pytest.raises(
        ValueError,
        match=r"Invalid `patch_input_shape` value \['512' 'a'\].",
    ):
        reuse_init_wsi(patch_input_shape=[512, "a"])
    with pytest.raises(ValueError, match="Invalid `stride_shape` value None."):
        reuse_init_wsi(patch_input_shape=512)
    # invalid stride
    with pytest.raises(
        ValueError,
        match=r"Invalid `stride_shape` value \['512' 'a'\].",
    ):
        reuse_init_wsi(patch_input_shape=[512, 512], stride_shape=[512, "a"])
    with pytest.raises(
        ValueError,
        match=r"Invalid `stride_shape` value \[512 512 512\].",
    ):
        reuse_init_wsi(patch_input_shape=[512, 512], stride_shape=[512, 512, 512])
    # negative
    with pytest.raises(
        ValueError,
        match=r"Invalid `patch_input_shape` value \[ 512 -512\].",
    ):
        reuse_init_wsi(patch_input_shape=[512, -512], stride_shape=[512, 512])
    with pytest.raises(
        ValueError,
        match=r"Invalid `stride_shape` value \[ 512 -512\].",
    ):
        reuse_init_wsi(patch_input_shape=[512, 512], stride_shape=[512, -512])

    # * for wsi
    # dummy test for analysing the output
    # stride and patch size should be as expected
    patch_size = [512, 512]
    stride_size = [256, 256]
    ds = reuse_init_wsi(
        patch_input_shape=patch_size,
        stride_shape=stride_size,
        resolution=1.0,
        units="mpp",
        auto_get_mask=False,
    )
    reader = WSIReader.open(mini_wsi_svs)
    # tiling top to bottom, left to right
    ds_roi = ds[2]["image"]
    step_idx = 2  # manually calibrate
    start = (step_idx * stride_size[1], 0)
    end = (start[0] + patch_size[0], start[1] + patch_size[1])
    rd_roi = reader.read_bounds(
        start + end,
        resolution=1.0,
        units="mpp",
        coord_space="resolution",
    )
    correlation = np.corrcoef(
        cv2.cvtColor(ds_roi, cv2.COLOR_RGB2GRAY).flatten(),
        cv2.cvtColor(rd_roi, cv2.COLOR_RGB2GRAY).flatten(),
    )
    assert ds_roi.shape[0] == rd_roi.shape[0]
    assert ds_roi.shape[1] == rd_roi.shape[1]
    assert np.min(correlation) > 0.9, correlation

    # test creation with auto mask gen and input mask
    ds = reuse_init_wsi(
        patch_input_shape=patch_size,
        stride_shape=stride_size,
        resolution=1.0,
        units="mpp",
        auto_get_mask=True,
    )
    assert len(ds) > 0
    ds = WSIPatchDataset(
        img_path=mini_wsi_svs,
        mask_path=mini_wsi_msk,
        mode="wsi",
        patch_input_shape=[512, 512],
        stride_shape=[256, 256],
        auto_get_mask=False,
        resolution=1.0,
        units="mpp",
    )
    negative_mask = imread(mini_wsi_msk)
    negative_mask = np.zeros_like(negative_mask)
    negative_mask_path = tmp_path / "negative_mask.png"
    imwrite(negative_mask_path, negative_mask)
    with pytest.raises(ValueError, match="No patch coordinates remain after filtering"):
        ds = WSIPatchDataset(
            img_path=mini_wsi_svs,
            mask_path=negative_mask_path,
            mode="wsi",
            patch_input_shape=[512, 512],
            stride_shape=[256, 256],
            auto_get_mask=False,
            resolution=1.0,
            units="mpp",
        )

    # * for tile
    reader = WSIReader.open(mini_wsi_jpg)
    tile_ds = WSIPatchDataset(
        img_path=mini_wsi_jpg,
        mode="tile",
        patch_input_shape=patch_size,
        stride_shape=stride_size,
        auto_get_mask=False,
    )
    step_idx = 3  # manually calibrate
    start = (step_idx * stride_size[1], 0)
    end = (start[0] + patch_size[0], start[1] + patch_size[1])
    roi2 = reader.read_bounds(
        start + end,
        resolution=1.0,
        units="baseline",
        coord_space="resolution",
    )
    roi1 = tile_ds[3]["image"]  # match with step_index
    correlation = np.corrcoef(
        cv2.cvtColor(roi1, cv2.COLOR_RGB2GRAY).flatten(),
        cv2.cvtColor(roi2, cv2.COLOR_RGB2GRAY).flatten(),
    )
    assert roi1.shape[0] == roi2.shape[0]
    assert roi1.shape[1] == roi2.shape[1]
    assert np.min(correlation) > 0.9, correlation


def test_patch_dataset_abc() -> None:
    """Test for ABC methods.

    Test missing definition for abstract intentionally created to check error.

    """

    # skipcq
    class Proto(PatchDatasetABC):
        # skipcq
        def __init__(self) -> None:
            super().__init__()

    # crash due to undefined __getitem__
    with pytest.raises(TypeError):
        Proto()  # skipcq

    # skipcq
    class Proto(PatchDatasetABC):
        # skipcq
        def __init__(self) -> None:
            super().__init__()

        # skipcq
        def __getitem__(self, idx):
            """Get an item from the dataset."""

    ds = Proto()  # skipcq

    # test setter and getter
    assert ds.preproc_func(1) == 1
    ds.preproc_func = lambda x: x - 1  # skipcq: PYL-W0201
    assert ds.preproc_func(1) == 0
    assert ds.preproc(1) == 1, "Must be unchanged!"
    ds.preproc_func = None  # skipcq: PYL-W0201
    assert ds.preproc_func(2) == 2

    # test assign uncallable to preproc_func/postproc_func
    with pytest.raises(ValueError, match=r".*callable*"):
        ds.preproc_func = 1  # skipcq: PYL-W0201


# -------------------------------------------------------------------------------------
# Dataloader
# -------------------------------------------------------------------------------------


def test_io_patch_predictor_config() -> None:
    """Test for IOConfig."""
    # test for creating
    cfg = IOPatchPredictorConfig(
        patch_input_shape=[224, 224],
        stride_shape=[224, 224],
        input_resolutions=[{"resolution": 0.5, "units": "mpp"}],
        # test adding random kwarg and they should be accessible as kwargs
        crop_from_source=True,
    )
    assert cfg.crop_from_source


# -------------------------------------------------------------------------------------
# Engine
# -------------------------------------------------------------------------------------


def test_predictor_crash(tmp_path: Path) -> None:
    """Test for crash when making predictor."""
    # without providing any model
    with pytest.raises(ValueError, match=r"Must provide.*"):
        PatchPredictor()

    # provide wrong unknown pretrained model
    with pytest.raises(ValueError, match=r"Pretrained .* does not exist"):
        PatchPredictor(pretrained_model="secret_model-kather100k")

    # provide wrong model of unknown type, deprecated later with type hint
    with pytest.raises(TypeError, match=r".*must be a string.*"):
        PatchPredictor(pretrained_model=123)

    # test predict crash
    predictor = PatchPredictor(pretrained_model="resnet18-kather100k", batch_size=32)

    with pytest.raises(ValueError, match=r".*not a valid mode.*"):
        predictor.predict("aaa", mode="random", save_dir=tmp_path)
    # remove previously generated data
<<<<<<< HEAD
    _rm_dir(tmp_path / "output")
=======
    if Path.exists(Path("output")):
        shutil.rmtree("output", ignore_errors=True)
>>>>>>> f26387f4
    with pytest.raises(TypeError, match=r".*must be a list of file paths.*"):
        predictor.predict("aaa", mode="wsi", save_dir=tmp_path)
    # remove previously generated data
<<<<<<< HEAD
    _rm_dir(tmp_path / "output")
=======
    shutil.rmtree("output", ignore_errors=True)
>>>>>>> f26387f4
    with pytest.raises(ValueError, match=r".*masks.*!=.*imgs.*"):
        predictor.predict([1, 2, 3], masks=[1, 2], mode="wsi", save_dir=tmp_path)
    with pytest.raises(ValueError, match=r".*labels.*!=.*imgs.*"):
        predictor.predict([1, 2, 3], labels=[1, 2], mode="patch", save_dir=tmp_path)
    # remove previously generated data
<<<<<<< HEAD
    _rm_dir(tmp_path / "output")
=======
    shutil.rmtree("output", ignore_errors=True)
>>>>>>> f26387f4


def test_io_config_delegation(remote_sample: Callable, tmp_path: Path) -> None:
    """Test for delegating args to io config."""
    mini_wsi_svs = Path(remote_sample("wsi2_4k_4k_svs"))

    # test not providing config / full input info for not pretrained models
    model = CNNModel("resnet50")
    predictor = PatchPredictor(model=model)
    with pytest.raises(ValueError, match=r".*Must provide.*`ioconfig`.*"):
        predictor.predict([mini_wsi_svs], mode="wsi", save_dir=tmp_path / "dump")
    shutil.rmtree(tmp_path / "dump", ignore_errors=True)

    kwargs = {
        "patch_input_shape": [512, 512],
        "resolution": 1.75,
        "units": "mpp",
    }
    for key in kwargs:
        _kwargs = copy.deepcopy(kwargs)
        _kwargs.pop(key)
        with pytest.raises(ValueError, match=r".*Must provide.*`ioconfig`.*"):
            predictor.predict(
                [mini_wsi_svs],
                mode="wsi",
                save_dir=f"{tmp_path}/dump",
                on_gpu=ON_GPU,
                **_kwargs,
            )
        shutil.rmtree(tmp_path / "dump", ignore_errors=True)

    # test providing config / full input info for not pretrained models
    ioconfig = IOPatchPredictorConfig(
        patch_input_shape=(512, 512),
        stride_shape=(256, 256),
        input_resolutions=[{"resolution": 1.35, "units": "mpp"}],
    )
    predictor.predict(
        [mini_wsi_svs],
        ioconfig=ioconfig,
        mode="wsi",
        save_dir=f"{tmp_path}/dump",
        on_gpu=ON_GPU,
    )
    shutil.rmtree(tmp_path / "dump", ignore_errors=True)

    predictor.predict(
        [mini_wsi_svs],
        mode="wsi",
        save_dir=f"{tmp_path}/dump",
        on_gpu=ON_GPU,
        **kwargs,
    )
    shutil.rmtree(tmp_path / "dump", ignore_errors=True)

    # test overwriting pretrained ioconfig
    predictor = PatchPredictor(pretrained_model="resnet18-kather100k", batch_size=1)
    predictor.predict(
        [mini_wsi_svs],
        patch_input_shape=(300, 300),
        mode="wsi",
        on_gpu=ON_GPU,
        save_dir=f"{tmp_path}/dump",
    )
    assert predictor._ioconfig.patch_input_shape == (300, 300)
    shutil.rmtree(tmp_path / "dump", ignore_errors=True)

    predictor.predict(
        [mini_wsi_svs],
        stride_shape=(300, 300),
        mode="wsi",
        on_gpu=ON_GPU,
        save_dir=f"{tmp_path}/dump",
    )
    assert predictor._ioconfig.stride_shape == (300, 300)
    shutil.rmtree(tmp_path / "dump", ignore_errors=True)

    predictor.predict(
        [mini_wsi_svs],
        resolution=1.99,
        mode="wsi",
        on_gpu=ON_GPU,
        save_dir=f"{tmp_path}/dump",
    )
    assert predictor._ioconfig.input_resolutions[0]["resolution"] == 1.99
    shutil.rmtree(tmp_path / "dump", ignore_errors=True)

    predictor.predict(
        [mini_wsi_svs],
        units="baseline",
        mode="wsi",
        on_gpu=ON_GPU,
        save_dir=f"{tmp_path}/dump",
    )
    assert predictor._ioconfig.input_resolutions[0]["units"] == "baseline"
    shutil.rmtree(tmp_path / "dump", ignore_errors=True)

    predictor = PatchPredictor(pretrained_model="resnet18-kather100k")
    predictor.predict(
        [mini_wsi_svs],
        mode="wsi",
        merge_predictions=True,
        save_dir=f"{tmp_path}/dump",
        on_gpu=ON_GPU,
    )
    shutil.rmtree(tmp_path / "dump", ignore_errors=True)


def test_patch_predictor_api(sample_patch1, sample_patch2, tmp_path: Path) -> None:
    """Helper function to get the model output using API 1."""
    save_dir_path = tmp_path

    # convert to pathlib Path to prevent reader complaint
    inputs = [Path(sample_patch1), Path(sample_patch2)]
    predictor = PatchPredictor(pretrained_model="resnet18-kather100k", batch_size=1)
    # don't run test on GPU
    output = predictor.predict(
        inputs,
        on_gpu=ON_GPU,
        save_dir=save_dir_path,
    )
    assert sorted(output.keys()) == ["predictions"]
    assert len(output["predictions"]) == 2
    _rm_dir(save_dir_path)

    output = predictor.predict(
        inputs,
        labels=[1, "a"],
        return_labels=True,
        on_gpu=ON_GPU,
        save_dir=save_dir_path,
    )
    assert sorted(output.keys()) == sorted(["labels", "predictions"])
    assert len(output["predictions"]) == len(output["labels"])
    assert output["labels"] == [1, "a"]
    _rm_dir(save_dir_path)

    output = predictor.predict(
        inputs,
        return_probabilities=True,
        on_gpu=ON_GPU,
        save_dir=save_dir_path,
    )
    assert sorted(output.keys()) == sorted(["predictions", "probabilities"])
    assert len(output["predictions"]) == len(output["probabilities"])
    _rm_dir(save_dir_path)

    output = predictor.predict(
        inputs,
        return_probabilities=True,
        labels=[1, "a"],
        return_labels=True,
        on_gpu=ON_GPU,
        save_dir=save_dir_path,
    )
    assert sorted(output.keys()) == sorted(["labels", "predictions", "probabilities"])
    assert len(output["predictions"]) == len(output["labels"])
    assert len(output["predictions"]) == len(output["probabilities"])

    # test saving output, should have no effect
    _ = predictor.predict(
        inputs,
        on_gpu=ON_GPU,
        save_dir="special_dir_not_exist",
    )
    assert not Path.is_dir(Path("special_dir_not_exist"))

    # test loading user weight
    pretrained_weights_url = (
        "https://tiatoolbox.dcs.warwick.ac.uk/models/pc/resnet18-kather100k.pth"
    )

    # remove prev generated data
    shutil.rmtree(save_dir_path, ignore_errors=True)
    save_dir_path.mkdir(parents=True)
    pretrained_weights = (
        save_dir_path / "tmp_pretrained_weigths" / "resnet18-kather100k.pth"
    )

    download_data(pretrained_weights_url, pretrained_weights)

    _ = PatchPredictor(
        pretrained_model="resnet18-kather100k",
        pretrained_weights=pretrained_weights,
        batch_size=1,
    )

    # --- test different using user model
    model = CNNModel(backbone="resnet18", num_classes=9)
    # test prediction
    predictor = PatchPredictor(model=model, batch_size=1, verbose=False)
    output = predictor.predict(
        inputs,
        return_probabilities=True,
        labels=[1, "a"],
        return_labels=True,
        on_gpu=ON_GPU,
        save_dir=save_dir_path,
    )
    assert sorted(output.keys()) == sorted(["labels", "predictions", "probabilities"])
    assert len(output["predictions"]) == len(output["labels"])
    assert len(output["predictions"]) == len(output["probabilities"])


def test_wsi_predictor_api(sample_wsi_dict, tmp_path: Path) -> None:
    """Test normal run of wsi predictor."""
    save_dir_path = tmp_path

    # convert to pathlib Path to prevent wsireader complaint
    mini_wsi_svs = Path(sample_wsi_dict["wsi2_4k_4k_svs"])
    mini_wsi_jpg = Path(sample_wsi_dict["wsi2_4k_4k_jpg"])
    mini_wsi_msk = Path(sample_wsi_dict["wsi2_4k_4k_msk"])

    patch_size = np.array([224, 224])
    predictor = PatchPredictor(pretrained_model="resnet18-kather100k", batch_size=32)

    save_dir = f"{save_dir_path}/model_wsi_output"

    # wrapper to make this more clean
    kwargs = {
        "return_probabilities": True,
        "return_labels": True,
        "on_gpu": ON_GPU,
        "patch_input_shape": patch_size,
        "stride_shape": patch_size,
        "resolution": 1.0,
        "units": "baseline",
        "save_dir": save_dir,
    }
    # ! add this test back once the read at `baseline` is fixed
    # sanity check, both output should be the same with same resolution read args
    wsi_output = predictor.predict(
        [mini_wsi_svs],
        masks=[mini_wsi_msk],
        mode="wsi",
        **kwargs,
    )

    _rm_dir(save_dir)

    tile_output = predictor.predict(
        [mini_wsi_jpg],
        masks=[mini_wsi_msk],
        mode="tile",
        **kwargs,
    )

    wpred = np.array(wsi_output[0]["predictions"])
    tpred = np.array(tile_output[0]["predictions"])
    diff = tpred == wpred
    accuracy = np.sum(diff) / np.size(wpred)
    assert accuracy > 0.9, np.nonzero(~diff)

    # remove previously generated data
<<<<<<< HEAD
    _rm_dir(save_dir)
=======
    save_dir = save_dir_path / "model_wsi_output"
    shutil.rmtree(save_dir, ignore_errors=True)
>>>>>>> f26387f4

    kwargs = {
        "return_probabilities": True,
        "return_labels": True,
        "on_gpu": ON_GPU,
        "patch_input_shape": patch_size,
        "stride_shape": patch_size,
        "resolution": 0.5,
        "save_dir": save_dir,
        "merge_predictions": True,  # to test the api coverage
        "units": "mpp",
    }

    _kwargs = copy.deepcopy(kwargs)
    _kwargs["merge_predictions"] = False
    # test reading of multiple whole-slide images
    output = predictor.predict(
        [mini_wsi_svs, mini_wsi_svs],
        masks=[mini_wsi_msk, mini_wsi_msk],
        mode="wsi",
        **_kwargs,
    )
    for output_info in output.values():
        assert Path(output_info["raw"]).exists()
        assert "merged" not in output_info
    shutil.rmtree(_kwargs["save_dir"], ignore_errors=True)

    # coverage test
    _kwargs = copy.deepcopy(kwargs)
    _kwargs["merge_predictions"] = True
    # test reading of multiple whole-slide images
    predictor.predict(
        [mini_wsi_svs, mini_wsi_svs],
        masks=[mini_wsi_msk, mini_wsi_msk],
        mode="wsi",
        **_kwargs,
    )
    _kwargs = copy.deepcopy(kwargs)
    with pytest.raises(FileExistsError):
        predictor.predict(
            [mini_wsi_svs, mini_wsi_svs],
            masks=[mini_wsi_msk, mini_wsi_msk],
            mode="wsi",
            **_kwargs,
        )
    # remove previously generated data
<<<<<<< HEAD
    _rm_dir(_kwargs["save_dir"])
=======
    shutil.rmtree(_kwargs["save_dir"], ignore_errors=True)
    shutil.rmtree("output", ignore_errors=True)
>>>>>>> f26387f4

    with chdir(save_dir_path):
        # test reading of multiple whole-slide images
        _kwargs = copy.deepcopy(kwargs)
        _kwargs["save_dir"] = None  # default coverage
        _kwargs["return_probabilities"] = False
        output = predictor.predict(
            [mini_wsi_svs, mini_wsi_svs],
            masks=[mini_wsi_msk, mini_wsi_msk],
            mode="wsi",
            **_kwargs,
        )
        assert Path.exists(Path("output"))
        for output_info in output.values():
            assert Path(output_info["raw"]).exists()
            assert "merged" in output_info
            assert Path(output_info["merged"]).exists()

<<<<<<< HEAD
        # remove previously generated data
        _rm_dir("output")
=======
    # remove previously generated data
    shutil.rmtree("output", ignore_errors=True)
>>>>>>> f26387f4


def test_wsi_predictor_merge_predictions(sample_wsi_dict) -> None:
    """Test normal run of wsi predictor with merge predictions option."""
    # convert to pathlib Path to prevent reader complaint
    mini_wsi_svs = Path(sample_wsi_dict["wsi2_4k_4k_svs"])
    mini_wsi_jpg = Path(sample_wsi_dict["wsi2_4k_4k_jpg"])
    mini_wsi_msk = Path(sample_wsi_dict["wsi2_4k_4k_msk"])

    # blind test
    # pseudo output dict from model with 2 patches
    output = {
        "resolution": 1.0,
        "units": "baseline",
        "probabilities": [[0.45, 0.55], [0.90, 0.10]],
        "predictions": [1, 0],
        "coordinates": [[0, 0, 2, 2], [2, 2, 4, 4]],
    }
    merged = PatchPredictor.merge_predictions(
        np.zeros([4, 4]),
        output,
        resolution=1.0,
        units="baseline",
    )
    _merged = np.array([[2, 2, 0, 0], [2, 2, 0, 0], [0, 0, 1, 1], [0, 0, 1, 1]])
    assert np.sum(merged - _merged) == 0

    # blind test for merging probabilities
    merged = PatchPredictor.merge_predictions(
        np.zeros([4, 4]),
        output,
        resolution=1.0,
        units="baseline",
        return_raw=True,
    )
    _merged = np.array(
        [
            [0.45, 0.45, 0, 0],
            [0.45, 0.45, 0, 0],
            [0, 0, 0.90, 0.90],
            [0, 0, 0.90, 0.90],
        ],
    )
    assert merged.shape == (4, 4, 2)
    assert np.mean(np.abs(merged[..., 0] - _merged)) < 1.0e-6

    # integration test
    predictor = PatchPredictor(pretrained_model="resnet18-kather100k", batch_size=1)

    kwargs = {
        "return_probabilities": True,
        "return_labels": True,
        "on_gpu": ON_GPU,
        "patch_input_shape": np.array([224, 224]),
        "stride_shape": np.array([224, 224]),
        "resolution": 1.0,
        "units": "baseline",
        "merge_predictions": True,
    }
    # sanity check, both output should be the same with same resolution read args
    wsi_output = predictor.predict(
        [mini_wsi_svs],
        masks=[mini_wsi_msk],
        mode="wsi",
        **kwargs,
    )

    # mock up to change the preproc func and
    # force to use the default in merge function
    # still should have the same results
    kwargs["merge_predictions"] = False
    tile_output = predictor.predict(
        [mini_wsi_jpg],
        masks=[mini_wsi_msk],
        mode="tile",
        **kwargs,
    )
    merged_tile_output = predictor.merge_predictions(
        mini_wsi_jpg,
        tile_output[0],
        resolution=kwargs["resolution"],
        units=kwargs["units"],
    )
    tile_output.append(merged_tile_output)

    # first make sure nothing breaks with predictions
    wpred = np.array(wsi_output[0]["predictions"])
    tpred = np.array(tile_output[0]["predictions"])
    diff = tpred == wpred
    accuracy = np.sum(diff) / np.size(wpred)
    assert accuracy > 0.9, np.nonzero(~diff)

    merged_wsi = wsi_output[1]
    merged_tile = tile_output[1]
    # ensure shape of merged predictions of tile and wsi input are the same
    assert merged_wsi.shape == merged_tile.shape
    # ensure consistent predictions between tile and wsi mode
    diff = merged_tile == merged_wsi
    accuracy = np.sum(diff) / np.size(merged_wsi)
    assert accuracy > 0.9, np.nonzero(~diff)


def _test_predictor_output(
    inputs,
    pretrained_model,
    probabilities_check=None,
    predictions_check=None,
    on_gpu=ON_GPU,
) -> None:
    """Test the predictions of multiple models included in tiatoolbox."""
    predictor = PatchPredictor(
        pretrained_model=pretrained_model,
        batch_size=32,
        verbose=False,
    )
    # don't run test on GPU
    output = predictor.predict(
        inputs,
        return_probabilities=True,
        return_labels=False,
        on_gpu=on_gpu,
    )
    predictions = output["predictions"]
    probabilities = output["probabilities"]
    for idx, probabilities_ in enumerate(probabilities):
        probabilities_max = max(probabilities_)
        assert np.abs(probabilities_max - probabilities_check[idx]) <= 1e-3, (
            pretrained_model,
            probabilities_max,
            probabilities_check[idx],
            predictions[idx],
            predictions_check[idx],
        )
        assert predictions[idx] == predictions_check[idx], (
            pretrained_model,
            probabilities_max,
            probabilities_check[idx],
            predictions[idx],
            predictions_check[idx],
        )


def test_patch_predictor_kather100k_output(sample_patch1, sample_patch2) -> None:
    """Test the output of patch prediction models on Kather100K dataset."""
    inputs = [Path(sample_patch1), Path(sample_patch2)]
    pretrained_info = {
        "alexnet-kather100k": [1.0, 0.9999735355377197],
        "resnet18-kather100k": [1.0, 0.9999911785125732],
        "resnet34-kather100k": [1.0, 0.9979840517044067],
        "resnet50-kather100k": [1.0, 0.9999986886978149],
        "resnet101-kather100k": [1.0, 0.9999932050704956],
        "resnext50_32x4d-kather100k": [1.0, 0.9910059571266174],
        "resnext101_32x8d-kather100k": [1.0, 0.9999971389770508],
        "wide_resnet50_2-kather100k": [1.0, 0.9953408241271973],
        "wide_resnet101_2-kather100k": [1.0, 0.9999831914901733],
        "densenet121-kather100k": [1.0, 1.0],
        "densenet161-kather100k": [1.0, 0.9999959468841553],
        "densenet169-kather100k": [1.0, 0.9999934434890747],
        "densenet201-kather100k": [1.0, 0.9999983310699463],
        "mobilenet_v2-kather100k": [0.9999998807907104, 0.9999126195907593],
        "mobilenet_v3_large-kather100k": [0.9999996423721313, 0.9999878406524658],
        "mobilenet_v3_small-kather100k": [0.9999998807907104, 0.9999997615814209],
        "googlenet-kather100k": [1.0, 0.9999639987945557],
    }
    for pretrained_model, expected_prob in pretrained_info.items():
        _test_predictor_output(
            inputs,
            pretrained_model,
            probabilities_check=expected_prob,
            predictions_check=[6, 3],
            on_gpu=ON_GPU,
        )
        # only test 1 on travis to limit runtime
        if toolbox_env.running_on_ci():
            break


def test_patch_predictor_pcam_output(sample_patch3, sample_patch4) -> None:
    """Test the output of patch prediction models on PCam dataset."""
    inputs = [Path(sample_patch3), Path(sample_patch4)]
    pretrained_info = {
        "alexnet-pcam": [0.999980092048645, 0.9769067168235779],
        "resnet18-pcam": [0.999992847442627, 0.9466130137443542],
        "resnet34-pcam": [1.0, 0.9976525902748108],
        "resnet50-pcam": [0.9999270439147949, 0.9999996423721313],
        "resnet101-pcam": [1.0, 0.9997289776802063],
        "resnext50_32x4d-pcam": [0.9999996423721313, 0.9984435439109802],
        "resnext101_32x8d-pcam": [0.9997072815895081, 0.9969086050987244],
        "wide_resnet50_2-pcam": [0.9999837875366211, 0.9959040284156799],
        "wide_resnet101_2-pcam": [1.0, 0.9945427179336548],
        "densenet121-pcam": [0.9999251365661621, 0.9997479319572449],
        "densenet161-pcam": [0.9999969005584717, 0.9662821292877197],
        "densenet169-pcam": [0.9999998807907104, 0.9993504881858826],
        "densenet201-pcam": [0.9999942779541016, 0.9950824975967407],
        "mobilenet_v2-pcam": [0.9999876022338867, 0.9942564368247986],
        "mobilenet_v3_large-pcam": [0.9999922513961792, 0.9719613790512085],
        "mobilenet_v3_small-pcam": [0.9999963045120239, 0.9747149348258972],
        "googlenet-pcam": [0.9999929666519165, 0.8701475858688354],
    }
    for pretrained_model, expected_prob in pretrained_info.items():
        _test_predictor_output(
            inputs,
            pretrained_model,
            probabilities_check=expected_prob,
            predictions_check=[1, 0],
            on_gpu=ON_GPU,
        )
        # only test 1 on travis to limit runtime
        if toolbox_env.running_on_ci():
            break


# -------------------------------------------------------------------------------------
# Command Line Interface
# -------------------------------------------------------------------------------------


def test_command_line_models_file_not_found(sample_svs, tmp_path: Path) -> None:
    """Test for models CLI file not found error."""
    runner = CliRunner()
    model_file_not_found_result = runner.invoke(
        cli.main,
        [
            "patch-predictor",
            "--img-input",
            str(sample_svs)[:-1],
            "--file-types",
            '"*.ndpi, *.svs"',
            "--output-path",
            str(tmp_path.joinpath("output")),
        ],
    )

    assert model_file_not_found_result.output == ""
    assert model_file_not_found_result.exit_code == 1
    assert isinstance(model_file_not_found_result.exception, FileNotFoundError)


def test_command_line_models_incorrect_mode(sample_svs, tmp_path: Path) -> None:
    """Test for models CLI mode not in wsi, tile."""
    runner = CliRunner()
    mode_not_in_wsi_tile_result = runner.invoke(
        cli.main,
        [
            "patch-predictor",
            "--img-input",
            str(sample_svs),
            "--file-types",
            '"*.ndpi, *.svs"',
            "--mode",
            '"patch"',
            "--output-path",
            str(tmp_path.joinpath("output")),
        ],
    )

    assert "Invalid value for '--mode'" in mode_not_in_wsi_tile_result.output
    assert mode_not_in_wsi_tile_result.exit_code != 0
    assert isinstance(mode_not_in_wsi_tile_result.exception, SystemExit)


def test_cli_model_single_file(sample_svs, tmp_path: Path) -> None:
    """Test for models CLI single file."""
    runner = CliRunner()
    models_wsi_result = runner.invoke(
        cli.main,
        [
            "patch-predictor",
            "--img-input",
            str(sample_svs),
            "--mode",
            "wsi",
            "--output-path",
            str(tmp_path.joinpath("output")),
        ],
    )

    assert models_wsi_result.exit_code == 0
    assert tmp_path.joinpath("output/0.merged.npy").exists()
    assert tmp_path.joinpath("output/0.raw.json").exists()
    assert tmp_path.joinpath("output/results.json").exists()


def test_cli_model_single_file_mask(remote_sample: Callable, tmp_path: Path) -> None:
    """Test for models CLI single file with mask."""
    mini_wsi_svs = Path(remote_sample("svs-1-small"))
    sample_wsi_msk = remote_sample("small_svs_tissue_mask")
    sample_wsi_msk = np.load(sample_wsi_msk).astype(np.uint8)
    imwrite(f"{tmp_path}/small_svs_tissue_mask.jpg", sample_wsi_msk)
    sample_wsi_msk = f"{tmp_path}/small_svs_tissue_mask.jpg"

    runner = CliRunner()
    models_tiles_result = runner.invoke(
        cli.main,
        [
            "patch-predictor",
            "--img-input",
            str(mini_wsi_svs),
            "--mode",
            "wsi",
            "--masks",
            str(sample_wsi_msk),
            "--output-path",
            str(tmp_path.joinpath("output")),
        ],
    )

    assert models_tiles_result.exit_code == 0
    assert tmp_path.joinpath("output/0.merged.npy").exists()
    assert tmp_path.joinpath("output/0.raw.json").exists()
    assert tmp_path.joinpath("output/results.json").exists()


def test_cli_model_multiple_file_mask(remote_sample: Callable, tmp_path: Path) -> None:
    """Test for models CLI multiple file with mask."""
    mini_wsi_svs = Path(remote_sample("svs-1-small"))
    sample_wsi_msk = remote_sample("small_svs_tissue_mask")
    sample_wsi_msk = np.load(sample_wsi_msk).astype(np.uint8)
    imwrite(f"{tmp_path}/small_svs_tissue_mask.jpg", sample_wsi_msk)
    mini_wsi_msk = tmp_path.joinpath("small_svs_tissue_mask.jpg")

    # Make multiple copies for test
    dir_path = tmp_path.joinpath("new_copies")
    dir_path.mkdir()

    dir_path_masks = tmp_path.joinpath("new_copies_masks")
    dir_path_masks.mkdir()

    try:
        dir_path.joinpath("1_" + mini_wsi_svs.name).symlink_to(mini_wsi_svs)
        dir_path.joinpath("2_" + mini_wsi_svs.name).symlink_to(mini_wsi_svs)
        dir_path.joinpath("3_" + mini_wsi_svs.name).symlink_to(mini_wsi_svs)
    except OSError:
        shutil.copy(mini_wsi_svs, dir_path.joinpath("1_" + mini_wsi_svs.name))
        shutil.copy(mini_wsi_svs, dir_path.joinpath("2_" + mini_wsi_svs.name))
        shutil.copy(mini_wsi_svs, dir_path.joinpath("3_" + mini_wsi_svs.name))

    try:
        dir_path_masks.joinpath("1_" + mini_wsi_msk.name).symlink_to(mini_wsi_msk)
        dir_path_masks.joinpath("2_" + mini_wsi_msk.name).symlink_to(mini_wsi_msk)
        dir_path_masks.joinpath("3_" + mini_wsi_msk.name).symlink_to(mini_wsi_msk)
    except OSError:
        shutil.copy(mini_wsi_msk, dir_path_masks.joinpath("1_" + mini_wsi_msk.name))
        shutil.copy(mini_wsi_msk, dir_path_masks.joinpath("2_" + mini_wsi_msk.name))
        shutil.copy(mini_wsi_msk, dir_path_masks.joinpath("3_" + mini_wsi_msk.name))

    tmp_path = tmp_path.joinpath("output")

    runner = CliRunner()
    models_tiles_result = runner.invoke(
        cli.main,
        [
            "patch-predictor",
            "--img-input",
            str(dir_path),
            "--mode",
            "wsi",
            "--masks",
            str(dir_path_masks),
            "--output-path",
            str(tmp_path),
        ],
    )

    assert models_tiles_result.exit_code == 0
    assert tmp_path.joinpath("0.merged.npy").exists()
    assert tmp_path.joinpath("0.raw.json").exists()
    assert tmp_path.joinpath("1.merged.npy").exists()
    assert tmp_path.joinpath("1.raw.json").exists()
    assert tmp_path.joinpath("2.merged.npy").exists()
    assert tmp_path.joinpath("2.raw.json").exists()
    assert tmp_path.joinpath("results.json").exists()<|MERGE_RESOLUTION|>--- conflicted
+++ resolved
@@ -492,30 +492,17 @@
     with pytest.raises(ValueError, match=r".*not a valid mode.*"):
         predictor.predict("aaa", mode="random", save_dir=tmp_path)
     # remove previously generated data
-<<<<<<< HEAD
-    _rm_dir(tmp_path / "output")
-=======
-    if Path.exists(Path("output")):
-        shutil.rmtree("output", ignore_errors=True)
->>>>>>> f26387f4
+    shutil.rmtree(tmp_path / "output", ignore_errors=True)
     with pytest.raises(TypeError, match=r".*must be a list of file paths.*"):
         predictor.predict("aaa", mode="wsi", save_dir=tmp_path)
     # remove previously generated data
-<<<<<<< HEAD
-    _rm_dir(tmp_path / "output")
-=======
-    shutil.rmtree("output", ignore_errors=True)
->>>>>>> f26387f4
+    shutil.rmtree(tmp_path / "output", ignore_errors=True)
     with pytest.raises(ValueError, match=r".*masks.*!=.*imgs.*"):
         predictor.predict([1, 2, 3], masks=[1, 2], mode="wsi", save_dir=tmp_path)
     with pytest.raises(ValueError, match=r".*labels.*!=.*imgs.*"):
         predictor.predict([1, 2, 3], labels=[1, 2], mode="patch", save_dir=tmp_path)
     # remove previously generated data
-<<<<<<< HEAD
-    _rm_dir(tmp_path / "output")
-=======
-    shutil.rmtree("output", ignore_errors=True)
->>>>>>> f26387f4
+    shutil.rmtree(tmp_path / "output", ignore_errors=True)
 
 
 def test_io_config_delegation(remote_sample: Callable, tmp_path: Path) -> None:
@@ -639,7 +626,7 @@
     )
     assert sorted(output.keys()) == ["predictions"]
     assert len(output["predictions"]) == 2
-    _rm_dir(save_dir_path)
+    shutil.rmtree(save_dir_path, ignore_errors=True)
 
     output = predictor.predict(
         inputs,
@@ -651,7 +638,7 @@
     assert sorted(output.keys()) == sorted(["labels", "predictions"])
     assert len(output["predictions"]) == len(output["labels"])
     assert output["labels"] == [1, "a"]
-    _rm_dir(save_dir_path)
+    shutil.rmtree(save_dir_path, ignore_errors=True)
 
     output = predictor.predict(
         inputs,
@@ -661,7 +648,7 @@
     )
     assert sorted(output.keys()) == sorted(["predictions", "probabilities"])
     assert len(output["predictions"]) == len(output["probabilities"])
-    _rm_dir(save_dir_path)
+    shutil.rmtree(save_dir_path, ignore_errors=True)
 
     output = predictor.predict(
         inputs,
@@ -754,7 +741,7 @@
         **kwargs,
     )
 
-    _rm_dir(save_dir)
+    shutil.rmtree(save_dir, ignore_errors=True)
 
     tile_output = predictor.predict(
         [mini_wsi_jpg],
@@ -770,12 +757,7 @@
     assert accuracy > 0.9, np.nonzero(~diff)
 
     # remove previously generated data
-<<<<<<< HEAD
-    _rm_dir(save_dir)
-=======
-    save_dir = save_dir_path / "model_wsi_output"
     shutil.rmtree(save_dir, ignore_errors=True)
->>>>>>> f26387f4
 
     kwargs = {
         "return_probabilities": True,
@@ -822,12 +804,7 @@
             **_kwargs,
         )
     # remove previously generated data
-<<<<<<< HEAD
-    _rm_dir(_kwargs["save_dir"])
-=======
     shutil.rmtree(_kwargs["save_dir"], ignore_errors=True)
-    shutil.rmtree("output", ignore_errors=True)
->>>>>>> f26387f4
 
     with chdir(save_dir_path):
         # test reading of multiple whole-slide images
@@ -846,13 +823,8 @@
             assert "merged" in output_info
             assert Path(output_info["merged"]).exists()
 
-<<<<<<< HEAD
         # remove previously generated data
-        _rm_dir("output")
-=======
-    # remove previously generated data
-    shutil.rmtree("output", ignore_errors=True)
->>>>>>> f26387f4
+        shutil.rmtree("output", ignore_errors=True)
 
 
 def test_wsi_predictor_merge_predictions(sample_wsi_dict) -> None:
