--- conflicted
+++ resolved
@@ -10,27 +10,16 @@
 import torch
 from click.testing import CliRunner
 
-<<<<<<< HEAD
-from tiatoolbox import cli, rcParam
-from tiatoolbox.models import (
-    IOPatchPredictorConfig,
-=======
 from tiatoolbox import cli
 from tiatoolbox.models import IOPatchPredictorConfig, PatchPredictor
 from tiatoolbox.models.architecture.vanilla import CNNModel
 from tiatoolbox.models.dataset import (
->>>>>>> d49fd0b0
     PatchDataset,
-    PatchPredictor,
+    PatchDatasetABC,
     WSIPatchDataset,
+    predefined_preproc_func,
 )
-<<<<<<< HEAD
-from tiatoolbox.models.architecture.vanilla import CNNModel
-from tiatoolbox.models.dataset import PatchDatasetABC, predefined_preproc_func
-from tiatoolbox.utils import download_data
-=======
 from tiatoolbox.utils import download_data, imread, imwrite
->>>>>>> d49fd0b0
 from tiatoolbox.utils import env_detection as toolbox_env
 from tiatoolbox.wsicore.wsireader import WSIReader
 
