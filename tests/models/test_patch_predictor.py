"""Test for Patch Predictor."""

import copy
import shutil
from pathlib import Path

import cv2
import numpy as np
import pytest
import torch
from click.testing import CliRunner

from tiatoolbox import cli
from tiatoolbox.models import IOPatchPredictorConfig, PatchPredictor
from tiatoolbox.models.architecture.vanilla import CNNModel
from tiatoolbox.models.dataset import (
    PatchDataset,
    PatchDatasetABC,
    WSIPatchDataset,
    predefined_preproc_func,
)
from tiatoolbox.utils import download_data
from tiatoolbox.utils import env_detection as toolbox_env
from tiatoolbox.utils import imread, imwrite
from tiatoolbox.wsicore.wsireader import WSIReader

ON_GPU = toolbox_env.has_gpu()


def _rm_dir(path):
    """Helper func to remove directory."""
    if Path(path).exists():
        shutil.rmtree(path, ignore_errors=True)


# -------------------------------------------------------------------------------------
# Dataloader
# -------------------------------------------------------------------------------------


def test_patch_dataset_path_imgs(sample_patch1, sample_patch2):
    """Test for patch dataset with a list of file paths as input."""
    size = (224, 224, 3)

    dataset = PatchDataset([Path(sample_patch1), Path(sample_patch2)])

    for _, sample_data in enumerate(dataset):
        sampled_img_shape = sample_data["image"].shape
        assert sampled_img_shape[0] == size[0]
        assert sampled_img_shape[1] == size[1]
        assert sampled_img_shape[2] == size[2]


def test_patch_dataset_list_imgs(tmp_path):
    """Test for patch dataset with a list of images as input."""
    save_dir_path = tmp_path

    size = (5, 5, 3)
    img = np.random.randint(0, 255, size=size)
    list_imgs = [img, img, img]
    dataset = PatchDataset(list_imgs)

    dataset.preproc_func = lambda x: x

    for _, sample_data in enumerate(dataset):
        sampled_img_shape = sample_data["image"].shape
        assert sampled_img_shape[0] == size[0]
        assert sampled_img_shape[1] == size[1]
        assert sampled_img_shape[2] == size[2]

    # test for changing to another preproc
    dataset.preproc_func = lambda x: x - 10
    item = dataset[0]
    assert np.sum(item["image"] - (list_imgs[0] - 10)) == 0

    # * test for loading npy
    # remove previously generated data
    if Path.exists(save_dir_path):
        shutil.rmtree(save_dir_path, ignore_errors=True)
    Path.mkdir(save_dir_path, parents=True)
    np.save(
        str(save_dir_path / "sample2.npy"),
        np.random.randint(0, 255, (4, 4, 3)),
    )
    imgs = [
        save_dir_path / "sample2.npy",
    ]
    _ = PatchDataset(imgs)
    assert imgs[0] is not None
    # test for path object
    imgs = [
        save_dir_path / "sample2.npy",
    ]
    _ = PatchDataset(imgs)
    _rm_dir(save_dir_path)


def test_patch_datasetarray_imgs():
    """Test for patch dataset with a numpy array of a list of images."""
    size = (5, 5, 3)
    img = np.random.randint(0, 255, size=size)
    list_imgs = [img, img, img]
    labels = [1, 2, 3]
    array_imgs = np.array(list_imgs)

    # test different setter for label
    dataset = PatchDataset(array_imgs, labels=labels)
    an_item = dataset[2]
    assert an_item["label"] == 3
    dataset = PatchDataset(array_imgs, labels=None)
    an_item = dataset[2]
    assert "label" not in an_item

    dataset = PatchDataset(array_imgs)
    for _, sample_data in enumerate(dataset):
        sampled_img_shape = sample_data["image"].shape
        assert sampled_img_shape[0] == size[0]
        assert sampled_img_shape[1] == size[1]
        assert sampled_img_shape[2] == size[2]


def test_patch_dataset_crash(tmp_path):
    """Test to make sure patch dataset crashes with incorrect input."""
    # all below examples below should fail when input to PatchDataset
    save_dir_path = tmp_path

    # not supported input type
    imgs = {"a": np.random.randint(0, 255, (4, 4, 4))}
    with pytest.raises(
        ValueError,
        match=r".*Input must be either a list/array of images.*",
    ):
        _ = PatchDataset(imgs)

    # ndarray of mixed dtype
    imgs = np.array(
        [np.random.randint(0, 255, (4, 5, 3)), "Should crash"],
        dtype=object,
    )
    with pytest.raises(ValueError, match="Provided input array is non-numerical."):
        _ = PatchDataset(imgs)

    # ndarray(s) of NHW images
    imgs = np.random.randint(0, 255, (4, 4, 4))
    with pytest.raises(ValueError, match=r".*array of the form HWC*"):
        _ = PatchDataset(imgs)

    # list of ndarray(s) with different sizes
    imgs = [
        np.random.randint(0, 255, (4, 4, 3)),
        np.random.randint(0, 255, (4, 5, 3)),
    ]
    with pytest.raises(ValueError, match="Images must have the same dimensions."):
        _ = PatchDataset(imgs)

    # list of ndarray(s) with HW and HWC mixed up
    imgs = [
        np.random.randint(0, 255, (4, 4, 3)),
        np.random.randint(0, 255, (4, 4)),
    ]
    with pytest.raises(
        ValueError,
        match="Each sample must be an array of the form HWC.",
    ):
        _ = PatchDataset(imgs)

    # list of mixed dtype
    imgs = [np.random.randint(0, 255, (4, 4, 3)), "you_should_crash_here", 123, 456]
    with pytest.raises(
        ValueError,
        match="Input must be either a list/array of images or a list of "
        "valid image paths.",
    ):
        _ = PatchDataset(imgs)

    # list of mixed dtype
    imgs = ["you_should_crash_here", 123, 456]
    with pytest.raises(
        ValueError,
        match="Input must be either a list/array of images or a list of "
        "valid image paths.",
    ):
        _ = PatchDataset(imgs)

    # list not exist paths
    with pytest.raises(
        ValueError,
        match=r".*valid image paths.*",
    ):
        _ = PatchDataset(["img.npy"])

    # ** test different extension parser
    # save dummy data to temporary location
    # remove prev generated data
    _rm_dir(save_dir_path)
    Path.mkdir(save_dir_path, parents=True)
    torch.save({"a": "a"}, save_dir_path / "sample1.tar")
    np.save(
        str(save_dir_path / "sample2.npy"),
        np.random.randint(0, 255, (4, 4, 3)),
    )

    imgs = [
        save_dir_path / "sample1.tar",
        save_dir_path / "sample2.npy",
    ]
    with pytest.raises(
        ValueError,
        match="Cannot load image data from",
    ):
        _ = PatchDataset(imgs)

    # preproc func for not defined dataset
    with pytest.raises(
        ValueError,
        match=r".* preprocessing .* does not exist.",
    ):
        predefined_preproc_func("secret-dataset")


def test_wsi_patch_dataset(sample_wsi_dict, tmp_path):
    """A test for creation and bare output."""
    # convert to pathlib Path to prevent wsireader complaint
    mini_wsi_svs = Path(sample_wsi_dict["wsi2_4k_4k_svs"])
    mini_wsi_jpg = Path(sample_wsi_dict["wsi2_4k_4k_jpg"])
    mini_wsi_msk = Path(sample_wsi_dict["wsi2_4k_4k_msk"])

    def reuse_init(img_path=mini_wsi_svs, **kwargs):
        """Testing function."""
        return WSIPatchDataset(img_path=img_path, **kwargs)

    def reuse_init_wsi(**kwargs):
        """Testing function."""
        return reuse_init(mode="wsi", **kwargs)

    # test for ABC validate
    # intentionally created to check error
    # skipcq
    class Proto(PatchDatasetABC):
        def __init__(self):
            super().__init__()
            self.inputs = "CRASH"
            self._check_input_integrity("wsi")

        # skipcq
        def __getitem__(self, idx):
            """Get an item from the dataset."""

    with pytest.raises(
        ValueError,
        match=r".*`inputs` should be a list of patch coordinates.*",
    ):
        Proto()  # skipcq

    # invalid path input
    with pytest.raises(ValueError, match=r".*`img_path` must be a valid file path.*"):
        WSIPatchDataset(
            img_path="aaaa",
            mode="wsi",
            patch_input_shape=[512, 512],
            stride_shape=[256, 256],
            auto_get_mask=False,
        )

    # invalid mask path input
    with pytest.raises(ValueError, match=r".*`mask_path` must be a valid file path.*"):
        WSIPatchDataset(
            img_path=mini_wsi_svs,
            mask_path="aaaa",
            mode="wsi",
            patch_input_shape=[512, 512],
            stride_shape=[256, 256],
            resolution=1.0,
            units="mpp",
            auto_get_mask=False,
        )

    # invalid mode
    with pytest.raises(ValueError, match="`X` is not supported."):
        reuse_init(mode="X")

    # invalid patch
    with pytest.raises(ValueError, match="Invalid `patch_input_shape` value None."):
        reuse_init()
    with pytest.raises(
        ValueError,
        match=r"Invalid `patch_input_shape` value \[512 512 512\].",
    ):
        reuse_init_wsi(patch_input_shape=[512, 512, 512])
    with pytest.raises(
        ValueError,
        match=r"Invalid `patch_input_shape` value \['512' 'a'\].",
    ):
        reuse_init_wsi(patch_input_shape=[512, "a"])
    with pytest.raises(ValueError, match="Invalid `stride_shape` value None."):
        reuse_init_wsi(patch_input_shape=512)
    # invalid stride
    with pytest.raises(
        ValueError,
        match=r"Invalid `stride_shape` value \['512' 'a'\].",
    ):
        reuse_init_wsi(patch_input_shape=[512, 512], stride_shape=[512, "a"])
    with pytest.raises(
        ValueError,
        match=r"Invalid `stride_shape` value \[512 512 512\].",
    ):
        reuse_init_wsi(patch_input_shape=[512, 512], stride_shape=[512, 512, 512])
    # negative
    with pytest.raises(
        ValueError,
        match=r"Invalid `patch_input_shape` value \[ 512 -512\].",
    ):
        reuse_init_wsi(patch_input_shape=[512, -512], stride_shape=[512, 512])
    with pytest.raises(
        ValueError,
        match=r"Invalid `stride_shape` value \[ 512 -512\].",
    ):
        reuse_init_wsi(patch_input_shape=[512, 512], stride_shape=[512, -512])

    # * for wsi
    # dummy test for analysing the output
    # stride and patch size should be as expected
    patch_size = [512, 512]
    stride_size = [256, 256]
    ds = reuse_init_wsi(
        patch_input_shape=patch_size,
        stride_shape=stride_size,
        resolution=1.0,
        units="mpp",
        auto_get_mask=False,
    )
    reader = WSIReader.open(mini_wsi_svs)
    # tiling top to bottom, left to right
    ds_roi = ds[2]["image"]
    step_idx = 2  # manually calibrate
    start = (step_idx * stride_size[1], 0)
    end = (start[0] + patch_size[0], start[1] + patch_size[1])
    rd_roi = reader.read_bounds(
        start + end,
        resolution=1.0,
        units="mpp",
        coord_space="resolution",
    )
    correlation = np.corrcoef(
        cv2.cvtColor(ds_roi, cv2.COLOR_RGB2GRAY).flatten(),
        cv2.cvtColor(rd_roi, cv2.COLOR_RGB2GRAY).flatten(),
    )
    assert ds_roi.shape[0] == rd_roi.shape[0]
    assert ds_roi.shape[1] == rd_roi.shape[1]
    assert np.min(correlation) > 0.9, correlation

    # test creation with auto mask gen and input mask
    ds = reuse_init_wsi(
        patch_input_shape=patch_size,
        stride_shape=stride_size,
        resolution=1.0,
        units="mpp",
        auto_get_mask=True,
    )
    assert len(ds) > 0
    ds = WSIPatchDataset(
        img_path=mini_wsi_svs,
        mask_path=mini_wsi_msk,
        mode="wsi",
        patch_input_shape=[512, 512],
        stride_shape=[256, 256],
        auto_get_mask=False,
        resolution=1.0,
        units="mpp",
    )
    negative_mask = imread(mini_wsi_msk)
    negative_mask = np.zeros_like(negative_mask)
    negative_mask_path = tmp_path / "negative_mask.png"
    imwrite(negative_mask_path, negative_mask)
    with pytest.raises(ValueError, match="No patch coordinates remain after filtering"):
        ds = WSIPatchDataset(
            img_path=mini_wsi_svs,
            mask_path=negative_mask_path,
            mode="wsi",
            patch_input_shape=[512, 512],
            stride_shape=[256, 256],
            auto_get_mask=False,
            resolution=1.0,
            units="mpp",
        )

    # * for tile
    reader = WSIReader.open(mini_wsi_jpg)
    tile_ds = WSIPatchDataset(
        img_path=mini_wsi_jpg,
        mode="tile",
        patch_input_shape=patch_size,
        stride_shape=stride_size,
        auto_get_mask=False,
    )
    step_idx = 3  # manually calibrate
    start = (step_idx * stride_size[1], 0)
    end = (start[0] + patch_size[0], start[1] + patch_size[1])
    roi2 = reader.read_bounds(
        start + end,
        resolution=1.0,
        units="baseline",
        coord_space="resolution",
    )
    roi1 = tile_ds[3]["image"]  # match with step_index
    correlation = np.corrcoef(
        cv2.cvtColor(roi1, cv2.COLOR_RGB2GRAY).flatten(),
        cv2.cvtColor(roi2, cv2.COLOR_RGB2GRAY).flatten(),
    )
    assert roi1.shape[0] == roi2.shape[0]
    assert roi1.shape[1] == roi2.shape[1]
    assert np.min(correlation) > 0.9, correlation


def test_patch_dataset_abc():
    """Test for ABC methods.

    Test missing definition for abstract intentionally created to check error.

    """

    # skipcq
    class Proto(PatchDatasetABC):
        # skipcq
        def __init__(self):
            super().__init__()

    # crash due to undefined __getitem__
    with pytest.raises(TypeError):
        Proto()  # skipcq

    # skipcq
    class Proto(PatchDatasetABC):
        # skipcq
        def __init__(self):
            super().__init__()

        # skipcq
        def __getitem__(self, idx):
            """Get an item from the dataset."""

    ds = Proto()  # skipcq

    # test setter and getter
    assert ds.preproc_func(1) == 1
    ds.preproc_func = lambda x: x - 1  # skipcq: PYL-W0201
    assert ds.preproc_func(1) == 0
    assert ds.preproc(1) == 1, "Must be unchanged!"
    ds.preproc_func = None  # skipcq: PYL-W0201
    assert ds.preproc_func(2) == 2

    # test assign uncallable to preproc_func/postproc_func
    with pytest.raises(ValueError, match=r".*callable*"):
        ds.preproc_func = 1  # skipcq: PYL-W0201


# -------------------------------------------------------------------------------------
# Dataloader
# -------------------------------------------------------------------------------------


def test_io_patch_predictor_config():
    """Test for IOConfig."""
    # test for creating
    cfg = IOPatchPredictorConfig(
        patch_input_shape=[224, 224],
        stride_shape=[224, 224],
        input_resolutions=[{"resolution": 0.5, "units": "mpp"}],
        # test adding random kwarg and they should be accessible as kwargs
        crop_from_source=True,
    )
    assert cfg.crop_from_source


# -------------------------------------------------------------------------------------
# Engine
# -------------------------------------------------------------------------------------


def test_predictor_crash():
    """Test for crash when making predictor."""
    # without providing any model
    with pytest.raises(ValueError, match=r"Must provide.*"):
        PatchPredictor()

    # provide wrong unknown pretrained model
    with pytest.raises(ValueError, match=r"Pretrained .* does not exist"):
        PatchPredictor(pretrained_model="secret_model-kather100k")

    # provide wrong model of unknown type, deprecated later with type hint
    with pytest.raises(TypeError, match=r".*must be a string.*"):
        PatchPredictor(pretrained_model=123)

    # test predict crash
    predictor = PatchPredictor(pretrained_model="resnet18-kather100k", batch_size=32)

    with pytest.raises(ValueError, match=r".*not a valid mode.*"):
        predictor.predict("aaa", mode="random")
    # remove previously generated data
    if Path.exists(Path("output")):
        _rm_dir("output")
    with pytest.raises(TypeError, match=r".*must be a list of file paths.*"):
        predictor.predict("aaa", mode="wsi")
    # remove previously generated data
    _rm_dir("output")
    with pytest.raises(ValueError, match=r".*masks.*!=.*imgs.*"):
        predictor.predict([1, 2, 3], masks=[1, 2], mode="wsi")
    with pytest.raises(ValueError, match=r".*labels.*!=.*imgs.*"):
        predictor.predict([1, 2, 3], labels=[1, 2], mode="patch")
    # remove previously generated data
    _rm_dir("output")


def test_io_config_delegation(remote_sample, tmp_path):
    """Test for delegating args to io config."""
    mini_wsi_svs = Path(remote_sample("wsi2_4k_4k_svs"))

    # test not providing config / full input info for not pretrained models
    model = CNNModel("resnet50")
    predictor = PatchPredictor(model=model)
    with pytest.raises(ValueError, match=r".*Must provide.*`ioconfig`.*"):
        predictor.predict([mini_wsi_svs], mode="wsi", save_dir=f"{tmp_path}/dump")
    _rm_dir(f"{tmp_path}/dump")

    kwargs = {
        "patch_input_shape": [512, 512],
        "resolution": 1.75,
        "units": "mpp",
    }
    for key in kwargs:
        _kwargs = copy.deepcopy(kwargs)
        _kwargs.pop(key)
        with pytest.raises(ValueError, match=r".*Must provide.*`ioconfig`.*"):
            predictor.predict(
                [mini_wsi_svs],
                mode="wsi",
                save_dir=f"{tmp_path}/dump",
                on_gpu=ON_GPU,
                **_kwargs,
            )
        _rm_dir(f"{tmp_path}/dump")

    # test providing config / full input info for not pretrained models
    ioconfig = IOPatchPredictorConfig(
        patch_input_shape=[512, 512],
        stride_shape=[256, 256],
        input_resolutions=[{"resolution": 1.35, "units": "mpp"}],
    )
    predictor.predict(
        [mini_wsi_svs],
        ioconfig=ioconfig,
        mode="wsi",
        save_dir=f"{tmp_path}/dump",
        on_gpu=ON_GPU,
    )
    _rm_dir(f"{tmp_path}/dump")

    predictor.predict(
        [mini_wsi_svs],
        mode="wsi",
        save_dir=f"{tmp_path}/dump",
        on_gpu=ON_GPU,
        **kwargs,
    )
    _rm_dir(f"{tmp_path}/dump")

    # test overwriting pretrained ioconfig
    predictor = PatchPredictor(pretrained_model="resnet18-kather100k", batch_size=1)
    predictor.predict(
        [mini_wsi_svs],
        patch_input_shape=[300, 300],
        mode="wsi",
        on_gpu=ON_GPU,
        save_dir=f"{tmp_path}/dump",
    )
    assert predictor._ioconfig.patch_input_shape == [300, 300]
    _rm_dir(f"{tmp_path}/dump")

    predictor.predict(
        [mini_wsi_svs],
        stride_shape=[300, 300],
        mode="wsi",
        on_gpu=ON_GPU,
        save_dir=f"{tmp_path}/dump",
    )
    assert predictor._ioconfig.stride_shape == [300, 300]
    _rm_dir(f"{tmp_path}/dump")

    predictor.predict(
        [mini_wsi_svs],
        resolution=1.99,
        mode="wsi",
        on_gpu=ON_GPU,
        save_dir=f"{tmp_path}/dump",
    )
    assert predictor._ioconfig.input_resolutions[0]["resolution"] == 1.99
    _rm_dir(f"{tmp_path}/dump")

    predictor.predict(
        [mini_wsi_svs],
        units="baseline",
        mode="wsi",
        on_gpu=ON_GPU,
        save_dir=f"{tmp_path}/dump",
    )
    assert predictor._ioconfig.input_resolutions[0]["units"] == "baseline"
    _rm_dir(f"{tmp_path}/dump")

    predictor = PatchPredictor(pretrained_model="resnet18-kather100k")
    predictor.predict(
        [mini_wsi_svs],
        mode="wsi",
        merge_predictions=True,
        save_dir=f"{tmp_path}/dump",
        on_gpu=ON_GPU,
    )
    _rm_dir(f"{tmp_path}/dump")


def test_patch_predictor_api(sample_patch1, sample_patch2, tmp_path):
    """Helper function to get the model output using API 1."""
    save_dir_path = tmp_path

    # convert to pathlib Path to prevent reader complaint
    inputs = [Path(sample_patch1), Path(sample_patch2)]
    predictor = PatchPredictor(pretrained_model="resnet18-kather100k", batch_size=1)
    # don't run test on GPU
    output = predictor.predict(
        inputs,
        on_gpu=ON_GPU,
    )
    assert sorted(output.keys()) == ["predictions"]
    assert len(output["predictions"]) == 2

    output = predictor.predict(
        inputs,
        labels=[1, "a"],
        return_labels=True,
        on_gpu=ON_GPU,
    )
    assert sorted(output.keys()) == sorted(["labels", "predictions"])
    assert len(output["predictions"]) == len(output["labels"])
    assert output["labels"] == [1, "a"]

    output = predictor.predict(
        inputs,
        return_probabilities=True,
        on_gpu=ON_GPU,
    )
    assert sorted(output.keys()) == sorted(["predictions", "probabilities"])
    assert len(output["predictions"]) == len(output["probabilities"])

    output = predictor.predict(
        inputs,
        return_probabilities=True,
        labels=[1, "a"],
        return_labels=True,
        on_gpu=ON_GPU,
    )
    assert sorted(output.keys()) == sorted(["labels", "predictions", "probabilities"])
    assert len(output["predictions"]) == len(output["labels"])
    assert len(output["predictions"]) == len(output["probabilities"])

    # test saving output, should have no effect
    _ = predictor.predict(
        inputs,
        on_gpu=ON_GPU,
        save_dir="special_dir_not_exist",
    )
    assert not Path.is_dir(Path("special_dir_not_exist"))

    # test loading user weight
    pretrained_weights_url = (
        "https://tiatoolbox.dcs.warwick.ac.uk/models/pc/resnet18-kather100k.pth"
    )

    # remove prev generated data
    _rm_dir(save_dir_path)
<<<<<<< HEAD
    Path.mkdir(save_dir_path, parents=True)
    pretrained_weights = (
        rcParam["TIATOOLBOX_HOME"]
        / "tmp_pretrained_weigths"
        / "resnet18-kather100k.pth"
=======
    os.makedirs(save_dir_path)

    pretrained_weights = os.path.join(
        save_dir_path,
        "tmp_pretrained_weigths",
        "resnet18-kather100k.pth",
>>>>>>> 3614f616
    )

    download_data(pretrained_weights_url, pretrained_weights)

    _ = PatchPredictor(
        pretrained_model="resnet18-kather100k",
        pretrained_weights=pretrained_weights,
        batch_size=1,
    )

    # --- test different using user model
    model = CNNModel(backbone="resnet18", num_classes=9)
    # test prediction
    predictor = PatchPredictor(model=model, batch_size=1, verbose=False)
    output = predictor.predict(
        inputs,
        return_probabilities=True,
        labels=[1, "a"],
        return_labels=True,
        on_gpu=ON_GPU,
    )
    assert sorted(output.keys()) == sorted(["labels", "predictions", "probabilities"])
    assert len(output["predictions"]) == len(output["labels"])
    assert len(output["predictions"]) == len(output["probabilities"])


def test_wsi_predictor_api(sample_wsi_dict, tmp_path):
    """Test normal run of wsi predictor."""
    save_dir_path = tmp_path

    # convert to pathlib Path to prevent wsireader complaint
    mini_wsi_svs = Path(sample_wsi_dict["wsi2_4k_4k_svs"])
    mini_wsi_jpg = Path(sample_wsi_dict["wsi2_4k_4k_jpg"])
    mini_wsi_msk = Path(sample_wsi_dict["wsi2_4k_4k_msk"])

    patch_size = np.array([224, 224])
    predictor = PatchPredictor(pretrained_model="resnet18-kather100k", batch_size=32)

    # wrapper to make this more clean
    kwargs = {
        "return_probabilities": True,
        "return_labels": True,
        "on_gpu": ON_GPU,
        "patch_input_shape": patch_size,
        "stride_shape": patch_size,
        "resolution": 1.0,
        "units": "baseline",
    }
    # ! add this test back once the read at `baseline` is fixed
    # sanity check, both output should be the same with same resolution read args
    wsi_output = predictor.predict(
        [mini_wsi_svs],
        masks=[mini_wsi_msk],
        mode="wsi",
        **kwargs,
    )

    tile_output = predictor.predict(
        [mini_wsi_jpg],
        masks=[mini_wsi_msk],
        mode="tile",
        **kwargs,
    )

    wpred = np.array(wsi_output[0]["predictions"])
    tpred = np.array(tile_output[0]["predictions"])
    diff = tpred == wpred
    accuracy = np.sum(diff) / np.size(wpred)
    assert accuracy > 0.9, np.nonzero(~diff)

    # remove previously generated data
    save_dir = f"{save_dir_path}/model_wsi_output"
    _rm_dir(save_dir)

    kwargs = {
        "return_probabilities": True,
        "return_labels": True,
        "on_gpu": ON_GPU,
        "patch_input_shape": patch_size,
        "stride_shape": patch_size,
        "resolution": 0.5,
        "save_dir": save_dir,
        "merge_predictions": True,  # to test the api coverage
        "units": "mpp",
    }

    _kwargs = copy.deepcopy(kwargs)
    _kwargs["merge_predictions"] = False
    # test reading of multiple whole-slide images
    output = predictor.predict(
        [mini_wsi_svs, mini_wsi_svs],
        masks=[mini_wsi_msk, mini_wsi_msk],
        mode="wsi",
        **_kwargs,
    )
    for output_info in output.values():
        assert Path(output_info["raw"]).exists()
        assert "merged" not in output_info
    _rm_dir(_kwargs["save_dir"])

    # coverage test
    _kwargs = copy.deepcopy(kwargs)
    _kwargs["merge_predictions"] = True
    # test reading of multiple whole-slide images
    predictor.predict(
        [mini_wsi_svs, mini_wsi_svs],
        masks=[mini_wsi_msk, mini_wsi_msk],
        mode="wsi",
        **_kwargs,
    )
    _kwargs = copy.deepcopy(kwargs)
    with pytest.raises(FileExistsError):
        predictor.predict(
            [mini_wsi_svs, mini_wsi_svs],
            masks=[mini_wsi_msk, mini_wsi_msk],
            mode="wsi",
            **_kwargs,
        )
    # remove previously generated data
    _rm_dir(_kwargs["save_dir"])
    _rm_dir("output")

    # test reading of multiple whole-slide images
    _kwargs = copy.deepcopy(kwargs)
    _kwargs["save_dir"] = None  # default coverage
    _kwargs["return_probabilities"] = False
    output = predictor.predict(
        [mini_wsi_svs, mini_wsi_svs],
        masks=[mini_wsi_msk, mini_wsi_msk],
        mode="wsi",
        **_kwargs,
    )
    assert Path.exists(Path("output"))
    for output_info in output.values():
        assert Path(output_info["raw"]).exists()
        assert "merged" in output_info
        assert Path(output_info["merged"]).exists()

    # remove previously generated data
    _rm_dir("output")


def test_wsi_predictor_merge_predictions(sample_wsi_dict):
    """Test normal run of wsi predictor with merge predictions option."""
    # convert to pathlib Path to prevent reader complaint
    mini_wsi_svs = Path(sample_wsi_dict["wsi2_4k_4k_svs"])
    mini_wsi_jpg = Path(sample_wsi_dict["wsi2_4k_4k_jpg"])
    mini_wsi_msk = Path(sample_wsi_dict["wsi2_4k_4k_msk"])

    # blind test
    # pseudo output dict from model with 2 patches
    output = {
        "resolution": 1.0,
        "units": "baseline",
        "probabilities": [[0.45, 0.55], [0.90, 0.10]],
        "predictions": [1, 0],
        "coordinates": [[0, 0, 2, 2], [2, 2, 4, 4]],
    }
    merged = PatchPredictor.merge_predictions(
        np.zeros([4, 4]),
        output,
        resolution=1.0,
        units="baseline",
    )
    _merged = np.array([[2, 2, 0, 0], [2, 2, 0, 0], [0, 0, 1, 1], [0, 0, 1, 1]])
    assert np.sum(merged - _merged) == 0

    # blind test for merging probabilities
    merged = PatchPredictor.merge_predictions(
        np.zeros([4, 4]),
        output,
        resolution=1.0,
        units="baseline",
        return_raw=True,
    )
    _merged = np.array(
        [
            [0.45, 0.45, 0, 0],
            [0.45, 0.45, 0, 0],
            [0, 0, 0.90, 0.90],
            [0, 0, 0.90, 0.90],
        ],
    )
    assert merged.shape == (4, 4, 2)
    assert np.mean(np.abs(merged[..., 0] - _merged)) < 1.0e-6

    # integration test
    predictor = PatchPredictor(pretrained_model="resnet18-kather100k", batch_size=1)

    kwargs = {
        "return_probabilities": True,
        "return_labels": True,
        "on_gpu": ON_GPU,
        "patch_input_shape": np.array([224, 224]),
        "stride_shape": np.array([224, 224]),
        "resolution": 1.0,
        "units": "baseline",
        "merge_predictions": True,
    }
    # sanity check, both output should be the same with same resolution read args
    wsi_output = predictor.predict(
        [mini_wsi_svs],
        masks=[mini_wsi_msk],
        mode="wsi",
        **kwargs,
    )

    # mock up to change the preproc func and
    # force to use the default in merge function
    # still should have the same results
    kwargs["merge_predictions"] = False
    tile_output = predictor.predict(
        [mini_wsi_jpg],
        masks=[mini_wsi_msk],
        mode="tile",
        **kwargs,
    )
    merged_tile_output = predictor.merge_predictions(
        mini_wsi_jpg,
        tile_output[0],
        resolution=kwargs["resolution"],
        units=kwargs["units"],
    )
    tile_output.append(merged_tile_output)

    # first make sure nothing breaks with predictions
    wpred = np.array(wsi_output[0]["predictions"])
    tpred = np.array(tile_output[0]["predictions"])
    diff = tpred == wpred
    accuracy = np.sum(diff) / np.size(wpred)
    assert accuracy > 0.9, np.nonzero(~diff)

    merged_wsi = wsi_output[1]
    merged_tile = tile_output[1]
    # ensure shape of merged predictions of tile and wsi input are the same
    assert merged_wsi.shape == merged_tile.shape
    # ensure consistent predictions between tile and wsi mode
    diff = merged_tile == merged_wsi
    accuracy = np.sum(diff) / np.size(merged_wsi)
    assert accuracy > 0.9, np.nonzero(~diff)


def _test_predictor_output(
    inputs,
    pretrained_model,
    probabilities_check=None,
    predictions_check=None,
    on_gpu=ON_GPU,
):
    """Test the predictions of multiple models included in tiatoolbox."""
    predictor = PatchPredictor(
        pretrained_model=pretrained_model,
        batch_size=32,
        verbose=False,
    )
    # don't run test on GPU
    output = predictor.predict(
        inputs,
        return_probabilities=True,
        return_labels=False,
        on_gpu=on_gpu,
    )
    predictions = output["predictions"]
    probabilities = output["probabilities"]
    for idx, probabilities_ in enumerate(probabilities):
        probabilities_max = max(probabilities_)
        assert np.abs(probabilities_max - probabilities_check[idx]) <= 1e-3, (
            pretrained_model,
            probabilities_max,
            probabilities_check[idx],
            predictions[idx],
            predictions_check[idx],
        )
        assert predictions[idx] == predictions_check[idx], (
            pretrained_model,
            probabilities_max,
            probabilities_check[idx],
            predictions[idx],
            predictions_check[idx],
        )


def test_patch_predictor_kather100k_output(sample_patch1, sample_patch2):
    """Test the output of patch prediction models on Kather100K dataset."""
    inputs = [Path(sample_patch1), Path(sample_patch2)]
    pretrained_info = {
        "alexnet-kather100k": [1.0, 0.9999735355377197],
        "resnet18-kather100k": [1.0, 0.9999911785125732],
        "resnet34-kather100k": [1.0, 0.9979840517044067],
        "resnet50-kather100k": [1.0, 0.9999986886978149],
        "resnet101-kather100k": [1.0, 0.9999932050704956],
        "resnext50_32x4d-kather100k": [1.0, 0.9910059571266174],
        "resnext101_32x8d-kather100k": [1.0, 0.9999971389770508],
        "wide_resnet50_2-kather100k": [1.0, 0.9953408241271973],
        "wide_resnet101_2-kather100k": [1.0, 0.9999831914901733],
        "densenet121-kather100k": [1.0, 1.0],
        "densenet161-kather100k": [1.0, 0.9999959468841553],
        "densenet169-kather100k": [1.0, 0.9999934434890747],
        "densenet201-kather100k": [1.0, 0.9999983310699463],
        "mobilenet_v2-kather100k": [0.9999998807907104, 0.9999126195907593],
        "mobilenet_v3_large-kather100k": [0.9999996423721313, 0.9999878406524658],
        "mobilenet_v3_small-kather100k": [0.9999998807907104, 0.9999997615814209],
        "googlenet-kather100k": [1.0, 0.9999639987945557],
    }
    for pretrained_model, expected_prob in pretrained_info.items():
        _test_predictor_output(
            inputs,
            pretrained_model,
            probabilities_check=expected_prob,
            predictions_check=[6, 3],
            on_gpu=ON_GPU,
        )
        # only test 1 on travis to limit runtime
        if toolbox_env.running_on_ci():
            break


def test_patch_predictor_pcam_output(sample_patch3, sample_patch4):
    """Test the output of patch prediction models on PCam dataset."""
    inputs = [Path(sample_patch3), Path(sample_patch4)]
    pretrained_info = {
        "alexnet-pcam": [0.999980092048645, 0.9769067168235779],
        "resnet18-pcam": [0.999992847442627, 0.9466130137443542],
        "resnet34-pcam": [1.0, 0.9976525902748108],
        "resnet50-pcam": [0.9999270439147949, 0.9999996423721313],
        "resnet101-pcam": [1.0, 0.9997289776802063],
        "resnext50_32x4d-pcam": [0.9999996423721313, 0.9984435439109802],
        "resnext101_32x8d-pcam": [0.9997072815895081, 0.9969086050987244],
        "wide_resnet50_2-pcam": [0.9999837875366211, 0.9959040284156799],
        "wide_resnet101_2-pcam": [1.0, 0.9945427179336548],
        "densenet121-pcam": [0.9999251365661621, 0.9997479319572449],
        "densenet161-pcam": [0.9999969005584717, 0.9662821292877197],
        "densenet169-pcam": [0.9999998807907104, 0.9993504881858826],
        "densenet201-pcam": [0.9999942779541016, 0.9950824975967407],
        "mobilenet_v2-pcam": [0.9999876022338867, 0.9942564368247986],
        "mobilenet_v3_large-pcam": [0.9999922513961792, 0.9719613790512085],
        "mobilenet_v3_small-pcam": [0.9999963045120239, 0.9747149348258972],
        "googlenet-pcam": [0.9999929666519165, 0.8701475858688354],
    }
    for pretrained_model, expected_prob in pretrained_info.items():
        _test_predictor_output(
            inputs,
            pretrained_model,
            probabilities_check=expected_prob,
            predictions_check=[1, 0],
            on_gpu=ON_GPU,
        )
        # only test 1 on travis to limit runtime
        if toolbox_env.running_on_ci():
            break


# -------------------------------------------------------------------------------------
# Command Line Interface
# -------------------------------------------------------------------------------------


def test_command_line_models_file_not_found(sample_svs, tmp_path):
    """Test for models CLI file not found error."""
    runner = CliRunner()
    model_file_not_found_result = runner.invoke(
        cli.main,
        [
            "patch-predictor",
            "--img-input",
            str(sample_svs)[:-1],
            "--file-types",
            '"*.ndpi, *.svs"',
            "--output-path",
            str(tmp_path.joinpath("output")),
        ],
    )

    assert model_file_not_found_result.output == ""
    assert model_file_not_found_result.exit_code == 1
    assert isinstance(model_file_not_found_result.exception, FileNotFoundError)


def test_command_line_models_incorrect_mode(sample_svs, tmp_path):
    """Test for models CLI mode not in wsi, tile."""
    runner = CliRunner()
    mode_not_in_wsi_tile_result = runner.invoke(
        cli.main,
        [
            "patch-predictor",
            "--img-input",
            str(sample_svs),
            "--file-types",
            '"*.ndpi, *.svs"',
            "--mode",
            '"patch"',
            "--output-path",
            str(tmp_path.joinpath("output")),
        ],
    )

    assert "Invalid value for '--mode'" in mode_not_in_wsi_tile_result.output
    assert mode_not_in_wsi_tile_result.exit_code != 0
    assert isinstance(mode_not_in_wsi_tile_result.exception, SystemExit)


def test_cli_model_single_file(sample_svs, tmp_path):
    """Test for models CLI single file."""
    runner = CliRunner()
    models_wsi_result = runner.invoke(
        cli.main,
        [
            "patch-predictor",
            "--img-input",
            str(sample_svs),
            "--mode",
            "wsi",
            "--output-path",
            str(tmp_path.joinpath("output")),
        ],
    )

    assert models_wsi_result.exit_code == 0
    assert tmp_path.joinpath("output/0.merged.npy").exists()
    assert tmp_path.joinpath("output/0.raw.json").exists()
    assert tmp_path.joinpath("output/results.json").exists()


def test_cli_model_single_file_mask(remote_sample, tmp_path):
    """Test for models CLI single file with mask."""
    mini_wsi_svs = Path(remote_sample("svs-1-small"))
    sample_wsi_msk = remote_sample("small_svs_tissue_mask")
    sample_wsi_msk = np.load(sample_wsi_msk).astype(np.uint8)
    imwrite(f"{tmp_path}/small_svs_tissue_mask.jpg", sample_wsi_msk)
    sample_wsi_msk = f"{tmp_path}/small_svs_tissue_mask.jpg"

    runner = CliRunner()
    models_tiles_result = runner.invoke(
        cli.main,
        [
            "patch-predictor",
            "--img-input",
            str(mini_wsi_svs),
            "--mode",
            "wsi",
            "--masks",
            str(sample_wsi_msk),
            "--output-path",
            str(tmp_path.joinpath("output")),
        ],
    )

    assert models_tiles_result.exit_code == 0
    assert tmp_path.joinpath("output/0.merged.npy").exists()
    assert tmp_path.joinpath("output/0.raw.json").exists()
    assert tmp_path.joinpath("output/results.json").exists()


def test_cli_model_multiple_file_mask(remote_sample, tmp_path):
    """Test for models CLI multiple file with mask."""
    mini_wsi_svs = Path(remote_sample("svs-1-small"))
    sample_wsi_msk = remote_sample("small_svs_tissue_mask")
    sample_wsi_msk = np.load(sample_wsi_msk).astype(np.uint8)
    imwrite(f"{tmp_path}/small_svs_tissue_mask.jpg", sample_wsi_msk)
    mini_wsi_msk = tmp_path.joinpath("small_svs_tissue_mask.jpg")

    # Make multiple copies for test
    dir_path = tmp_path.joinpath("new_copies")
    dir_path.mkdir()

    dir_path_masks = tmp_path.joinpath("new_copies_masks")
    dir_path_masks.mkdir()

    try:
        dir_path.joinpath("1_" + mini_wsi_svs.name).symlink_to(mini_wsi_svs)
        dir_path.joinpath("2_" + mini_wsi_svs.name).symlink_to(mini_wsi_svs)
        dir_path.joinpath("3_" + mini_wsi_svs.name).symlink_to(mini_wsi_svs)
    except OSError:
        shutil.copy(mini_wsi_svs, dir_path.joinpath("1_" + mini_wsi_svs.name))
        shutil.copy(mini_wsi_svs, dir_path.joinpath("2_" + mini_wsi_svs.name))
        shutil.copy(mini_wsi_svs, dir_path.joinpath("3_" + mini_wsi_svs.name))

    try:
        dir_path_masks.joinpath("1_" + mini_wsi_msk.name).symlink_to(mini_wsi_msk)
        dir_path_masks.joinpath("2_" + mini_wsi_msk.name).symlink_to(mini_wsi_msk)
        dir_path_masks.joinpath("3_" + mini_wsi_msk.name).symlink_to(mini_wsi_msk)
    except OSError:
        shutil.copy(mini_wsi_msk, dir_path_masks.joinpath("1_" + mini_wsi_msk.name))
        shutil.copy(mini_wsi_msk, dir_path_masks.joinpath("2_" + mini_wsi_msk.name))
        shutil.copy(mini_wsi_msk, dir_path_masks.joinpath("3_" + mini_wsi_msk.name))

    tmp_path = tmp_path.joinpath("output")

    runner = CliRunner()
    models_tiles_result = runner.invoke(
        cli.main,
        [
            "patch-predictor",
            "--img-input",
            str(dir_path),
            "--mode",
            "wsi",
            "--masks",
            str(dir_path_masks),
            "--output-path",
            str(tmp_path),
        ],
    )

    assert models_tiles_result.exit_code == 0
    assert tmp_path.joinpath("0.merged.npy").exists()
    assert tmp_path.joinpath("0.raw.json").exists()
    assert tmp_path.joinpath("1.merged.npy").exists()
    assert tmp_path.joinpath("1.raw.json").exists()
    assert tmp_path.joinpath("2.merged.npy").exists()
    assert tmp_path.joinpath("2.raw.json").exists()
    assert tmp_path.joinpath("results.json").exists()<|MERGE_RESOLUTION|>--- conflicted
+++ resolved
@@ -676,20 +676,11 @@
 
     # remove prev generated data
     _rm_dir(save_dir_path)
-<<<<<<< HEAD
     Path.mkdir(save_dir_path, parents=True)
     pretrained_weights = (
-        rcParam["TIATOOLBOX_HOME"]
+        save_dir_path
         / "tmp_pretrained_weigths"
         / "resnet18-kather100k.pth"
-=======
-    os.makedirs(save_dir_path)
-
-    pretrained_weights = os.path.join(
-        save_dir_path,
-        "tmp_pretrained_weigths",
-        "resnet18-kather100k.pth",
->>>>>>> 3614f616
     )
 
     download_data(pretrained_weights_url, pretrained_weights)
