--- conflicted
+++ resolved
@@ -7,12 +7,8 @@
 import numpy as np
 import pytest
 
-<<<<<<< HEAD
 from tiatoolbox.models import IOSegmentorConfig, MultiTaskSegmentor
-=======
-from tiatoolbox.models import SemanticSegmentor
 from tiatoolbox.utils import env_detection as toolbox_env
->>>>>>> c7fe7851
 
 ON_GPU = ON_GPU = toolbox_env.has_gpu()
 # The value is based on 2 TitanXP each with 12GB
@@ -32,13 +28,7 @@
     reason="Local test on machine with GPU.",
 )
 def test_functionality_local(remote_sample, tmp_path):
-<<<<<<< HEAD
-    """Local functionality test for multi task segmentor.
-=======
-    """Local functionality test for multi task segmentor. Currently only
-    testing HoVerNet+ with semantic segmentor.
->>>>>>> c7fe7851
-    """
+    """Local functionality test for multi task segmentor."""
     root_save_dir = pathlib.Path(tmp_path)
     mini_wsi_svs = pathlib.Path(remote_sample("svs-1-small"))
 
@@ -103,7 +93,7 @@
         crash_on_exception=True,
         save_dir=save_dir,
     )
-    
+
     inst_dict = joblib.load(f"{output[0][1]}.0.dat")
     layer_map = np.load(f"{output[0][1]}.1.npy")
 
