--- conflicted
+++ resolved
@@ -26,13 +26,8 @@
 
 from tiatoolbox.models.architecture.utils import (
     UpSample2x,
-<<<<<<< HEAD
-    center_crop_to_shape,
-    crop_op,
-=======
     centre_crop,
     centre_crop_to_shape,
->>>>>>> 124ba2b4
 )
 
 
@@ -52,29 +47,6 @@
         ]
     )
     assert np.sum(_output - output) == 0
-
-    #
-    with pytest.raises(ValueError, match=r".*Unknown.*format.*"):
-        centre_crop(_output[None, :, :, None], [2, 2], "NHWCT")
-
-    x = centre_crop(_output[None, :, :, None], [2, 2], "NHWC")
-    assert np.sum(x[0, :, :, 0] - sample) == 0
-<<<<<<< HEAD
-    x = crop_op(_output[None, None, :, :], [2, 2], "NCHW")
-    assert np.sum(x[0, 0, :, :] - sample) == 0
-
-    target = crop_op(output[None, :, :, :], [2, 2], "NHWC")
-    with pytest.raises(ValueError, match=r".*Unknown.*format.*"):
-        center_crop_to_shape(_output[None, :, :, None], target, "NHWCT")
-
-    x = center_crop_to_shape(_output[None, :, :, None], target, "NHWC")
-    assert np.sum(x[0, :, :, 0] - sample) == 0
-    target = np.transpose(target, (0, 3, 1, 2))
-    x = center_crop_to_shape(_output[None, None, :, :], target, "NCHW")
-    assert np.sum(x[0, 0, :, :] - sample) == 0
-=======
-    x = centre_crop(_output[None, None, :, :], [2, 2], "NCHW")
-    assert np.sum(x[0, 0, :, :] - sample) == 0
 
 
 def test_centre_crop_operators():
@@ -104,5 +76,4 @@
     x = torch.rand((1, 3, 15, 15), dtype=torch.float32)
     y = x[:, :, 6:9, 6:9]
     with pytest.raises(ValueError, match=r".*Height.*smaller than `y`*"):
-        centre_crop_to_shape(y, x, data_format="NCHW")
->>>>>>> 124ba2b4
+        centre_crop_to_shape(y, x, data_format="NCHW")