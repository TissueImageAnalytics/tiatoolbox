--- conflicted
+++ resolved
@@ -19,11 +19,7 @@
     remote_sample,
 ):
     """Functionality test."""
-<<<<<<< HEAD
-    sample_wsi = str(remote_sample("wsi1_2k_2k_svs"))
-=======
     sample_wsi = remote_sample("wsi1_2k_2k_svs")
->>>>>>> 3715915e
     reader = WSIReader.open(sample_wsi)
 
     # * test fast mode (architecture used in PanNuke paper)
