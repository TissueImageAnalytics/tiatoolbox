"""Unit test package for MicroNet."""

import pathlib

import numpy as np
import pytest
import torch

from tiatoolbox.models import MicroNet, SemanticSegmentor
from tiatoolbox.models.architecture import fetch_pretrained_weights
from tiatoolbox.utils import env_detection as toolbox_env
from tiatoolbox.utils.misc import select_device
from tiatoolbox.wsicore.wsireader import WSIReader

ON_GPU = toolbox_env.has_gpu()


def test_functionality(remote_sample, tmp_path):
    """Functionality test."""
    tmp_path = str(tmp_path)
    sample_wsi = str(remote_sample("wsi1_2k_2k_svs"))
    reader = WSIReader.open(sample_wsi)

    # * test fast mode (architecture used in PanNuke paper)
    patch = reader.read_bounds(
        (0, 0, 252, 252),
        resolution=0.25,
        units="mpp",
        coord_space="resolution",
    )

    model = MicroNet()
    patch = model.preproc(patch)
    batch = torch.from_numpy(patch)[None]
    weights_path = fetch_pretrained_weights("micronet-consep")
    map_location = select_device(ON_GPU)
<<<<<<< HEAD
    model = model.to(map_location)
    pretrained = torch.load(f"{tmp_path}/weights.pth", map_location=map_location)
=======
    pretrained = torch.load(weights_path, map_location=map_location)
>>>>>>> a1ad6767
    model.load_state_dict(pretrained)
    output = model.infer_batch(model, batch, on_gpu=ON_GPU)
    output, _ = model.postproc(output[0])
    assert np.max(np.unique(output)) == 46


def test_value_error():
    """Test to generate value error is num_output_channels < 2."""
    with pytest.raises(ValueError, match="Number of classes should be >=2"):
        _ = MicroNet(num_output_channels=1)


@pytest.mark.skipif(
    toolbox_env.running_on_ci() or not ON_GPU,
    reason="Local test on machine with GPU.",
)
def test_micronet_output(remote_sample, tmp_path):
    """Test the output of MicroNet."""
    svs_1_small = pathlib.Path(remote_sample("svs-1-small"))
    micronet_output = pathlib.Path(remote_sample("micronet-output"))
    pretrained_model = "micronet-consep"
    batch_size = 5
    num_loader_workers = 0
    num_postproc_workers = 0

    predictor = SemanticSegmentor(
        pretrained_model=pretrained_model,
        batch_size=batch_size,
        num_loader_workers=num_loader_workers,
        num_postproc_workers=num_postproc_workers,
    )

    output = predictor.predict(
        imgs=[
            svs_1_small,
        ],
        save_dir=tmp_path / "output",
    )

    output = np.load(output[0][1] + ".raw.0.npy")
    output_on_server = np.load(str(micronet_output))
    output_on_server = np.round(output_on_server, decimals=3)
    new_output = np.round(output[500:1000, 1000:1500, :], decimals=3)
    diff = new_output - output_on_server
    assert diff.mean() < 1e-5<|MERGE_RESOLUTION|>--- conflicted
+++ resolved
@@ -15,9 +15,10 @@
 ON_GPU = toolbox_env.has_gpu()
 
 
-def test_functionality(remote_sample, tmp_path):
+def test_functionality(
+    remote_sample,
+):
     """Functionality test."""
-    tmp_path = str(tmp_path)
     sample_wsi = str(remote_sample("wsi1_2k_2k_svs"))
     reader = WSIReader.open(sample_wsi)
 
@@ -34,12 +35,8 @@
     batch = torch.from_numpy(patch)[None]
     weights_path = fetch_pretrained_weights("micronet-consep")
     map_location = select_device(ON_GPU)
-<<<<<<< HEAD
     model = model.to(map_location)
-    pretrained = torch.load(f"{tmp_path}/weights.pth", map_location=map_location)
-=======
     pretrained = torch.load(weights_path, map_location=map_location)
->>>>>>> a1ad6767
     model.load_state_dict(pretrained)
     output = model.infer_batch(model, batch, on_gpu=ON_GPU)
     output, _ = model.postproc(output[0])
