--- conflicted
+++ resolved
@@ -521,14 +521,7 @@
     mini_wsi_jpg = f"{tmp_path}/mini_svs.jpg"
     imwrite(mini_wsi_jpg, thumb)
 
-<<<<<<< HEAD
-    fetch_pretrained_weights(
-        "hovernet_fast-pannuke",
-        str(tmp_path.joinpath("hovernet_fast-pannuke.pth")),
-    )
-=======
     pretrained_weights = fetch_pretrained_weights("hovernet_fast-pannuke")
->>>>>>> 3614f616
 
     # resolution for travis testing, not the correct ones
     config = {
