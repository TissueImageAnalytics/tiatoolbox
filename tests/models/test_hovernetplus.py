"""Unit test package for HoVerNet+."""

from typing import Callable

import torch

from tiatoolbox.models import HoVerNetPlus
from tiatoolbox.models.architecture import fetch_pretrained_weights
from tiatoolbox.utils import imread
from tiatoolbox.utils.transforms import imresize


<<<<<<< HEAD
def test_functionality(remote_sample):
=======
def test_functionality(remote_sample: Callable) -> None:
>>>>>>> 87d43d06
    """Functionality test."""
    sample_patch = str(remote_sample("stainnorm-source"))
    patch_pre = imread(sample_patch)
    patch_pre = imresize(patch_pre, scale_factor=0.5)
    patch = patch_pre[0:256, 0:256]
    batch = torch.from_numpy(patch)[None]

    # Test functionality with both nuclei and layer segmentation
    model = HoVerNetPlus(num_types=3, num_layers=5)
    # Test decoder as expected
    assert len(model.decoder["np"]) > 0, "Decoder must contain np branch."
    assert len(model.decoder["hv"]) > 0, "Decoder must contain hv branch."
    assert len(model.decoder["tp"]) > 0, "Decoder must contain tp branch."
    assert len(model.decoder["ls"]) > 0, "Decoder must contain ls branch."
    weights_path = fetch_pretrained_weights("hovernetplus-oed")
    pretrained = torch.load(weights_path)
    model.load_state_dict(pretrained)
    output = model.infer_batch(model, batch, on_gpu=False)
    assert len(output) == 4, "Must contain predictions for: np, hv, tp and ls branches."
    output = [v[0] for v in output]
    output = model.postproc(output)
    assert len(output[1]) > 0, "Must have some nuclei."
    assert len(output[3]) > 0, "Must have some layers."<|MERGE_RESOLUTION|>--- conflicted
+++ resolved
@@ -10,11 +10,7 @@
 from tiatoolbox.utils.transforms import imresize
 
 
-<<<<<<< HEAD
-def test_functionality(remote_sample):
-=======
 def test_functionality(remote_sample: Callable) -> None:
->>>>>>> 87d43d06
     """Functionality test."""
     sample_patch = str(remote_sample("stainnorm-source"))
     patch_pre = imread(sample_patch)
