"""Unit test package for ABC and __init__ ."""
from __future__ import annotations

from typing import TYPE_CHECKING

import pytest
from torch import nn

from tiatoolbox import rcParam
from tiatoolbox.models.architecture import (
    fetch_pretrained_weights,
    get_pretrained_model,
)
from tiatoolbox.models.models_abc import ModelABC
from tiatoolbox.utils import env_detection as toolbox_env

if TYPE_CHECKING:
    import numpy as np


@pytest.mark.skipif(
    toolbox_env.running_on_ci() or not toolbox_env.has_gpu(),
    reason="Local test on machine with GPU.",
)
def test_get_pretrained_model() -> None:
    """Test for downloading and creating pretrained models."""
    pretrained_info = rcParam["pretrained_model_info"]
    for pretrained_name in pretrained_info:
        get_pretrained_model(pretrained_name, overwrite=True)

@pytest.mark.skipif(
    toolbox_env.running_on_ci(),
    reason="Local test on CLI",
)
def test_model_abc() -> None:
    """Test API in model ABC."""
    # test missing definition for abstract
    with pytest.raises(TypeError):
        # crash due to not defining forward, infer_batch, postproc
        ModelABC()  # skipcq

    # intentionally created to check error
    # skipcq
    class Proto(ModelABC):
        # skipcq
        def __init__(self: Proto) -> None:
            super().__init__()

        @staticmethod
        # skipcq
        def infer_batch() -> None:
            pass  # base class definition pass

    # skipcq
    with pytest.raises(TypeError):
        # crash due to not defining forward and postproc
        Proto()  # skipcq

    # intentionally create to check inheritance
    # skipcq
    class Proto(ModelABC):
        # skipcq
        def forward(self: Proto) -> None:
            pass  # base class definition pass

        @staticmethod
        # skipcq
        def infer_batch() -> None:
            pass  # base class definition pass

    model = Proto()
    assert model.preproc(1) == 1, "Must be unchanged!"
    assert model.postproc(1) == 1, "Must be unchanged!"

    # intentionally created to check error
    # skipcq
    class Proto(ModelABC):
        # skipcq
        def __init__(self: Proto) -> None:
            super().__init__()

        @staticmethod
        # skipcq
        def postproc(image: np.ndarray) -> None:
            return image - 2

        # skipcq
        def forward(self: Proto) -> None:
            pass  # base class definition pass

        @staticmethod
        # skipcq
        def infer_batch() -> None:
            pass  # base class definition pass

    model = Proto()  # skipcq
    # test assign un-callable to preproc_func/postproc_func
    with pytest.raises(ValueError, match=r".*callable*"):
        model.postproc_func = 1  # skipcq: PYL-W0201
    with pytest.raises(ValueError, match=r".*callable*"):
        model.preproc_func = 1  # skipcq: PYL-W0201

    # test setter/getter/initial of preproc_func/postproc_func
    assert model.preproc_func(1) == 1
    model.preproc_func = lambda x: x - 1  # skipcq: PYL-W0201
    assert model.preproc_func(1) == 0
    assert model.preproc(1) == 1, "Must be unchanged!"
    assert model.postproc(1) == -1, "Must be unchanged!"
    model.preproc_func = None  # skipcq: PYL-W0201
    assert model.preproc_func(2) == 2

    # repeat the setter test for postproc
    assert model.postproc_func(2) == 0
    model.postproc_func = lambda x: x - 1  # skipcq: PYL-W0201
    assert model.postproc_func(1) == 0
    assert model.preproc(1) == 1, "Must be unchanged!"
    assert model.postproc(2) == 0, "Must be unchanged!"
    # coverage setter check
    model.postproc_func = None  # skipcq: PYL-W0201
    assert model.postproc_func(2) == 0

    # Test on CPU
    model_on_device = model.to(device="cpu")
    assert isinstance(model_on_device, nn.Module)

<<<<<<< HEAD
    # Test on GPU
    # no GPU on Travis so this will crash
    if not utils.env_detection.has_gpu():
        model_on_device = model.to(device="cuda")
        assert isinstance(model_on_device, nn.Module)

    #Test load_weights_from_path() method
=======
    # Test load_weights_from_path() method
>>>>>>> 060ed94a
    weights_path = fetch_pretrained_weights("alexnet-kather100k")
    with pytest.raises(RuntimeError, match=r".*loading state_dict*"):
        _ = model.load_weights_from_path(weights_path)<|MERGE_RESOLUTION|>--- conflicted
+++ resolved
@@ -123,17 +123,14 @@
     model_on_device = model.to(device="cpu")
     assert isinstance(model_on_device, nn.Module)
 
-<<<<<<< HEAD
+
     # Test on GPU
     # no GPU on Travis so this will crash
-    if not utils.env_detection.has_gpu():
+    if not toolbox_env.has_gpu():
         model_on_device = model.to(device="cuda")
         assert isinstance(model_on_device, nn.Module)
 
-    #Test load_weights_from_path() method
-=======
     # Test load_weights_from_path() method
->>>>>>> 060ed94a
     weights_path = fetch_pretrained_weights("alexnet-kather100k")
     with pytest.raises(RuntimeError, match=r".*loading state_dict*"):
         _ = model.load_weights_from_path(weights_path)