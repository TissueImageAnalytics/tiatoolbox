--- conflicted
+++ resolved
@@ -171,13 +171,8 @@
     assert utils.misc.ppu2mpp(1, units="cm") == 10_000
     assert utils.misc.ppu2mpp(1, units=2) == 25_400  # inch
     assert utils.misc.ppu2mpp(1, units=3) == 10_000  # cm
-<<<<<<< HEAD
-    assert utils.misc.ppu2mpp(72, units="in") == pytest.approx(352.8, abs=1)
-    assert utils.misc.ppu2mpp(50_000, units="in") == pytest.approx(0.508, abs=1)
-=======
     assert utils.misc.ppu2mpp(72, units="in") == pytest.approx(352.8, abs=0.1)
     assert utils.misc.ppu2mpp(50_000, units="in") == pytest.approx(0.508, abs=0.1)
->>>>>>> bf0f66b3
 
 
 def test_assert_dtype_int():
