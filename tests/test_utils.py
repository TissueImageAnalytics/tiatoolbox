--- conflicted
+++ resolved
@@ -1667,11 +1667,7 @@
     class_dict = {0: "class0", 1: "class1"}
     store = misc.patch_pred_store(patch_output, (1.0, 1.0), class_dict=class_dict)
 
-<<<<<<< HEAD
-    # Check that it's an SQLiteStore containing the expected annotations
-=======
     # Check that its an SQLiteStore containing the expected annotations
->>>>>>> d91518a6
     assert isinstance(store, SQLiteStore)
     assert len(store) == 3
     for annotation in store.values():
@@ -1692,11 +1688,7 @@
     }
     store = misc.patch_pred_store(patch_output, (2.0, 2.0))
 
-<<<<<<< HEAD
-    # Check that it's an SQLiteStore containing the expected annotations
-=======
     # Check that its an SQLiteStore containing the expected annotations
->>>>>>> d91518a6
     assert isinstance(store, SQLiteStore)
     assert len(store) == 3
     for annotation in store.values():
