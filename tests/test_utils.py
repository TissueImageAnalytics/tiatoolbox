import random
from pathlib import Path


import random
import pytest
import numpy as np
import pandas as pd
<<<<<<< HEAD

from tiatoolbox import utils
from tiatoolbox.utils.exceptions import FileNotSupported
=======
from pathlib import Path
>>>>>>> de050276


def test_imresize():
    """Test for imresize."""
    img = np.zeros((2000, 1000, 3))
    resized_img = utils.transforms.imresize(img, scale_factor=0.5)
    assert resized_img.shape == (1000, 500, 3)

    resized_img = utils.transforms.imresize(resized_img, scale_factor=2.0)
    assert resized_img.shape == (2000, 1000, 3)


def test_background_composite():
    """Test for background composite."""
    new_im = np.zeros((2000, 2000, 4)).astype("uint8")
    new_im[:1000, :, 3] = 255
    im = utils.transforms.background_composite(new_im)
    assert np.all(im[1000:, :, :] == 255)
    assert np.all(im[:1000, :, :] == 0)

    im = utils.transforms.background_composite(new_im, alpha=True)
    assert np.all(im[:, :, 3] == 255)


def test_mpp2common_objective_power(_sample_svs):
    """Test approximate conversion of mpp to objective power."""
    mapping = [
        (0.05, 100),
        (0.07, 100),
        (0.10, 100),
        (0.12, 90),
        (0.15, 60),
        (0.29, 40),
        (0.30, 40),
        (0.49, 20),
        (0.60, 20),
        (1.00, 10),
        (1.20, 10),
        (2.00, 5),
        (2.40, 4),
        (3.00, 4),
        (4.0, 2.5),
        (4.80, 2),
        (8.00, 1.25),
        (9.00, 1),
    ]
    for mpp, result in mapping:
        assert utils.misc.mpp2common_objective_power(mpp) == result
        assert np.array_equal(
            utils.misc.mpp2common_objective_power([mpp] * 2), [result] * 2
        )


def test_safe_padded_read_non_int_bounds():
    """Test safe_padded_read with non-integer bounds."""
    data = np.zeros((16, 16))

    bounds = (1.5, 1, 5, 5)
    with pytest.raises(ValueError):
        utils.image.safe_padded_read(data, bounds)


def test_safe_padded_read_negative_padding():
    """Test safe_padded_read with non-integer bounds."""
    data = np.zeros((16, 16))

    bounds = (1, 1, 5, 5)
    with pytest.raises(ValueError):
        utils.image.safe_padded_read(data, bounds, padding=-1)


def test_safe_padded_read_padding_formats():
    """Test safe_padded_read with different padding argument formats."""
    data = np.zeros((16, 16))
    bounds = (0, 0, 8, 8)
    for padding in [1, [1], (1,), [1, 1], (1, 1), [1] * 4]:
        region = utils.image.safe_padded_read(
            data,
            bounds,
            padding=padding,
        )
        assert region.shape == (8 + 2, 8 + 2)


<<<<<<< HEAD
=======
def test_safe_padded_read_padding_shape():
    """Test safe_padded_read for padding shape."""
    data = np.zeros((16, 16))

    bounds = (1, 1, 5, 5)
    with pytest.raises(ValueError):
        utils.image.safe_padded_read(data, bounds, padding=(1, 1, 1))


def test_safe_padded_read_stride_shape():
    """Test safe_padded_read for padding size."""
    data = np.zeros((16, 16))

    bounds = (1, 1, 5, 5)
    with pytest.raises(ValueError):
        utils.image.safe_padded_read(data, bounds, stride=(1, 1, 1))


>>>>>>> de050276
def test_sub_pixel_read():
    """Test sub-pixel numpy image reads with known tricky parameters."""
    image_path = Path(__file__).parent / "data" / "source_image.png"
    assert image_path.exists()
    test_image = utils.misc.imread(image_path)

    x = 6
    y = -4
    w = 21.805648705868652
    h = 0.9280264518437986
    bounds = (x, y, x + w, y + h)
    ow = 88
    oh = 98
    output = utils.image.sub_pixel_read(test_image, bounds, (ow, oh))
    assert (ow, oh) == tuple(output.shape[:2][::-1])

    x = 13
    y = 15
    w = 29.46
    h = 6.92
    bounds = (x, y, x + w, y + h)
    ow = 93
    oh = 34
    output = utils.image.sub_pixel_read(test_image, bounds, (ow, oh))
    assert (ow, oh) == tuple(output.shape[:2][::-1])


def test_sub_pixel_read_invalid_interpolation():
    """Test sub_pixel_read with invalid interpolation."""
    data = np.zeros((16, 16))
    out_size = data.shape

    bounds = (1.5, 1, 5, 5)
    with pytest.raises(ValueError):
        utils.image.sub_pixel_read(data, bounds, out_size, interpolation="fizz")


def test_sub_pixel_read_invalid_bounds():
    """Test sub_pixel_read with invalid bounds."""
    data = np.zeros((16, 16))
    out_size = data.shape

    bounds = (1.5, 1, -5, 5)
    with pytest.warns(UserWarning):
        with pytest.raises(AssertionError):
            utils.image.sub_pixel_read(data, bounds, out_size)


def test_sub_pixel_read_pad_at_baseline():
    """Test sub_pixel_read with baseline padding."""
    data = np.zeros((16, 16))
    out_size = data.shape
    bounds = (0, 0, 8, 8)
    for padding in range(3):
        region = utils.image.sub_pixel_read(
            data, bounds, out_size, padding=padding, pad_at_baseline=True
        )
        assert region.shape == (16 + 4 * padding, 16 + 4 * padding)


def test_sub_pixel_read_padding_formats():
    """Test sub_pixel_read with different padding argument formats."""
    data = np.zeros((16, 16))
    out_size = data.shape
    bounds = (0, 0, 8, 8)
    for padding in [1, [1], (1,), [1, 1], (1, 1), [1] * 4]:
        region = utils.image.sub_pixel_read(
            data, bounds, out_size, padding=padding, pad_at_baseline=True
        )
        assert region.shape == (16 + 4, 16 + 4)
        region = utils.image.sub_pixel_read(data, bounds, out_size, padding=padding)
        assert region.shape == (16 + 2, 16 + 2)


def test_fuzz_sub_pixel_read():
    """Fuzz test for numpy sub-pixel image reads."""
    random.seed(0)

    image_path = Path(__file__).parent / "data" / "source_image.png"
    assert image_path.exists()
    test_image = utils.misc.imread(image_path)

    for _ in range(10000):
        x = random.randint(-5, 32 - 5)
        y = random.randint(-5, 32 - 5)
        w = random.random() * random.randint(1, 32)
        h = random.random() * random.randint(1, 32)
        bounds = (x, y, x + w, y + h)
        ow = random.randint(4, 128)
        oh = random.randint(4, 128)
        output = utils.image.sub_pixel_read(
            test_image, bounds, (ow, oh), interpolation="linear"
        )
        assert (ow, oh) == tuple(output.shape[:2][::-1])


def test_sub_pixel_read_interpolation_modes():
    """Test sub_pixel_read with different padding argument formats."""
    data = np.mgrid[:16:1, :16:1].sum(0).astype(np.uint8)
    out_size = data.shape
    bounds = (0, 0, 8, 8)
    for mode in ["nearest", "linear", "cubic", "lanczos"]:
        output = utils.image.sub_pixel_read(data, bounds, out_size, interpolation=mode)
        assert output.shape == out_size


def test_fuzz_bounds2size():
    """Fuzz test for bounds2size."""
    random.seed(0)
    for _ in range(1000):
        size = (random.randint(-1000, 1000), random.randint(-1000, 1000))
        location = (random.randint(-1000, 1000), random.randint(-1000, 1000))
        bounds = (*location, *(sum(x) for x in zip(size, location)))
        assert np.array_equal(utils.transforms.bounds2size(bounds), size)


def test_fuzz_bounds2size_lower():
    """Fuzz test for bounds2size with origin lower."""
    random.seed(0)
    for _ in range(1000):
        size = (random.randint(-1000, 1000), random.randint(-1000, 1000))
        starts = (random.randint(-1000, 1000), random.randint(-1000, 1000))
        ends = [sum(x) for x in zip(size, starts)]
        bounds = (starts[0], ends[1], ends[0], starts[1])

        assert np.array_equal(
            utils.transforms.bounds2size(bounds, origin="lower"), size
        )


<<<<<<< HEAD
=======
def test_bounds2size_value_error():
    """Test bounds to size ValueError."""
    with pytest.raises(ValueError):
        utils.transforms.bounds2size((0, 0, 1, 1), origin="middle")


>>>>>>> de050276
def test_contrast_enhancer():
    """"Test contrast enhancement funcitionality."""
    # input array to the contrast_enhancer function
    input_array = np.array(
        [
            [[37, 244, 193], [106, 235, 128], [71, 140, 47]],
            [[103, 184, 72], [20, 188, 238], [126, 7, 0]],
            [[137, 195, 204], [32, 203, 170], [101, 77, 133]],
        ],
        dtype=np.uint8,
    )
    # expected output of the contrast_enhancer
    result_array = np.array(
        [
            [[35, 255, 203], [110, 248, 133], [72, 146, 46]],
            [[106, 193, 73], [17, 198, 251], [131, 3, 0]],
            [[143, 205, 215], [30, 214, 178], [104, 78, 139]],
        ],
        dtype=np.uint8,
    )
    # calculating the contrast enhanced version of input_array
    output_array = utils.misc.contrast_enhancer(input_array, low_p=2, high_p=98)
    # the out_put array should be equal to expected seult_array
    assert np.all(result_array == output_array)


def test_load_stain_matrix(tmp_path):
    with pytest.raises(FileNotSupported):
        utils.misc.load_stain_matrix("/samplefile.xlsx")

    with pytest.raises(TypeError):
        # load_stain_matrix requires numpy array as input providing list here
        utils.misc.load_stain_matrix([1, 2, 3])

    stain_matrix = np.array([[0.65, 0.70, 0.29], [0.07, 0.99, 0.11]])
    pd.DataFrame(stain_matrix).to_csv(Path(tmp_path).joinpath("sm.csv"), index=False)
    out_stain_matrix = utils.misc.load_stain_matrix(Path(tmp_path).joinpath("sm.csv"))
    assert np.all(out_stain_matrix == stain_matrix)

    np.save(Path(tmp_path).joinpath("sm.npy"), stain_matrix)
    out_stain_matrix = utils.misc.load_stain_matrix(Path(tmp_path).joinpath("sm.npy"))
    assert np.all(out_stain_matrix == stain_matrix)


def test_get_luminosity_tissue_mask():
    """Test get luminosity tissue mask."""
    with pytest.raises(ValueError):
        utils.misc.get_luminosity_tissue_mask(img=np.zeros((100, 100, 3)), threshold=0)


def test_grab_files_from_dir():
    """Test grab files from dir utils.misc."""
    file_parent_dir = Path(__file__).parent
    input_path = file_parent_dir.joinpath("data")

    file_types = "*.tif, *.png, *.jpg"

    out = utils.misc.grab_files_from_dir(input_path=input_path, file_types=file_types)
    assert len(out) == 5

    out = utils.misc.grab_files_from_dir(
        input_path=input_path.parent, file_types="test_utils*"
    )

    assert len(out) == 1
    assert str(Path(__file__)) == str(out[0])

    out = utils.misc.grab_files_from_dir(input_path=input_path, file_types="*.py")
    assert len(out) == 0<|MERGE_RESOLUTION|>--- conflicted
+++ resolved
@@ -1,18 +1,12 @@
 import random
 from pathlib import Path
 
-
-import random
 import pytest
 import numpy as np
 import pandas as pd
-<<<<<<< HEAD
 
 from tiatoolbox import utils
 from tiatoolbox.utils.exceptions import FileNotSupported
-=======
-from pathlib import Path
->>>>>>> de050276
 
 
 def test_imresize():
@@ -97,8 +91,6 @@
         assert region.shape == (8 + 2, 8 + 2)
 
 
-<<<<<<< HEAD
-=======
 def test_safe_padded_read_padding_shape():
     """Test safe_padded_read for padding shape."""
     data = np.zeros((16, 16))
@@ -117,7 +109,6 @@
         utils.image.safe_padded_read(data, bounds, stride=(1, 1, 1))
 
 
->>>>>>> de050276
 def test_sub_pixel_read():
     """Test sub-pixel numpy image reads with known tricky parameters."""
     image_path = Path(__file__).parent / "data" / "source_image.png"
@@ -248,15 +239,12 @@
         )
 
 
-<<<<<<< HEAD
-=======
 def test_bounds2size_value_error():
     """Test bounds to size ValueError."""
     with pytest.raises(ValueError):
         utils.transforms.bounds2size((0, 0, 1, 1), origin="middle")
 
 
->>>>>>> de050276
 def test_contrast_enhancer():
     """"Test contrast enhancement funcitionality."""
     # input array to the contrast_enhancer function
