--- conflicted
+++ resolved
@@ -55,8 +55,6 @@
         assert utils.misc.mpp2common_objective_power(mpp) == result
         assert np.array_equal(
             utils.misc.mpp2common_objective_power([mpp] * 2), [result] * 2
-<<<<<<< HEAD
-=======
         )
 
 
@@ -218,5 +216,4 @@
 
         assert np.array_equal(
             utils.transforms.bounds2size(bounds, origin="lower"), size
->>>>>>> a93da30e
         )