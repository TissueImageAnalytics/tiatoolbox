--- conflicted
+++ resolved
@@ -1,21 +1,13 @@
-<<<<<<< HEAD
 import random
 from pathlib import Path
-=======
-from tiatoolbox import utils
 from tiatoolbox.utils.exceptions import FileNotSupported
->>>>>>> 017f7979
 
 import pytest
 import numpy as np
-<<<<<<< HEAD
-import pytest
 
 from tiatoolbox import utils
-=======
 import pandas as pd
 import pathlib
->>>>>>> 017f7979
 
 
 def test_imresize():
@@ -69,7 +61,6 @@
         )
 
 
-<<<<<<< HEAD
 def test_safe_padded_read_non_int_bounds():
     """Test safe_padded_read with non-integer bounds."""
     data = np.zeros((16, 16))
@@ -229,7 +220,8 @@
         assert np.array_equal(
             utils.transforms.bounds2size(bounds, origin="lower"), size
         )
-=======
+
+
 def test_contrast_enhancer():
     """"Test contrast enhancement funcitionality."""
     # input array to the contrast_enhancer function
@@ -282,5 +274,4 @@
 
 def test_get_luminosity_tissue_mask():
     with pytest.raises(ValueError):
-        utils.misc.get_luminosity_tissue_mask(img=np.zeros((100, 100, 3)), threshold=0)
->>>>>>> 017f7979
+        utils.misc.get_luminosity_tissue_mask(img=np.zeros((100, 100, 3)), threshold=0)