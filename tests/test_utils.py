--- conflicted
+++ resolved
@@ -570,17 +570,12 @@
     out_size = data.shape
     bounds = (0, 0, 8, 8)
 
-<<<<<<< HEAD
-    def bad_read_func(img, bounds, *kwargs):  # noqa: ARG001
-        """Dummy read function for tests."""
-=======
     def bad_read_func(
         img: np.ndarray,  # noqa: ARG001
         bounds: IntBounds,  # noqa: ARG001
         *kwargs: dict,  # noqa: ARG001
     ) -> None:
         """Dummy function for a failing test."""
->>>>>>> 994fba00
         return
 
     with pytest.raises(ValueError, match="None"):
@@ -738,12 +733,8 @@
     bounds = (0, 0, 8, 8)
     image = np.ones((10, 10))
 
-<<<<<<< HEAD
-    def read_func(*args, **kwargs):  # noqa: ARG001
+    def read_func(*args: tuple, **kwargs: dict) -> np.ndarray:  # noqa: ARG001
         """Dummy read function for tests."""
-=======
-    def read_func(*args: tuple, **kwargs: dict) -> np.ndarray:  # noqa: ARG001
->>>>>>> 994fba00
         return np.ones((5, 5))
 
     with pytest.raises(ValueError, match="incorrect size"):
@@ -761,12 +752,8 @@
     bounds = (0, 0, 8, 8)
     image = np.ones((10, 10))
 
-<<<<<<< HEAD
-    def read_func(*args, **kwargs):  # noqa: ARG001
+    def read_func(*args: tuple, **kwargs: dict) -> np.ndarray:  # noqa: ARG001
         """Dummy read function for tests."""
-=======
-    def read_func(*args: tuple, **kwargs: dict) -> np.ndarray:  # noqa: ARG001
->>>>>>> 994fba00
         return np.ones((0, 0))
 
     with pytest.raises(ValueError, match="is empty"):
