--- conflicted
+++ resolved
@@ -1,6 +1,7 @@
 from tiatoolbox import utils
 from tiatoolbox.utils.exceptions import FileNotSupported
 
+import pytest
 import numpy as np
 import pandas as pd
 import pathlib
@@ -51,12 +52,10 @@
         (9.00, 1),
     ]
     for mpp, result in mapping:
-<<<<<<< HEAD
-        assert utils.misc.mpp2objective_power(mpp) == result
-        assert utils.misc.mpp2objective_power([mpp] * 2) == result
-
-    with pytest.raises(ValueError):
-        utils.misc.mpp2objective_power(mpp=10)
+        assert utils.misc.mpp2common_objective_power(mpp) == result
+        assert np.array_equal(
+            utils.misc.mpp2common_objective_power([mpp] * 2), [result] * 2
+        )
 
 
 def test_contrast_enhancer():
@@ -111,10 +110,4 @@
 
 def test_get_luminosity_tissue_mask():
     with pytest.raises(ValueError):
-        utils.misc.get_luminosity_tissue_mask(img=np.zeros((100, 100, 3)), threshold=0)
-=======
-        assert utils.misc.mpp2common_objective_power(mpp) == result
-        assert np.array_equal(
-            utils.misc.mpp2common_objective_power([mpp] * 2), [result] * 2
-        )
->>>>>>> 180bcf44
+        utils.misc.get_luminosity_tissue_mask(img=np.zeros((100, 100, 3)), threshold=0)