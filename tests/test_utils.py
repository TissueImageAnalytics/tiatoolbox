"""Tests for utils."""

import hashlib
import os
import random
import shutil
from pathlib import Path
from typing import Tuple

import cv2
import numpy as np
import pandas as pd
import pytest
from PIL import Image

from tiatoolbox import rcParam, utils
from tiatoolbox.utils import misc
from tiatoolbox.utils.exceptions import FileNotSupported
from tiatoolbox.utils.transforms import locsize2bounds


def sub_pixel_read(test_image, pillow_test_image, bounds, ow, oh):
    """sub_pixel_read test helper function."""
    output = utils.image.sub_pixel_read(test_image, bounds, (ow, oh))
    assert (ow, oh) == tuple(output.shape[:2][::-1])

    output = utils.image.sub_pixel_read(
        pillow_test_image, bounds, (ow, oh), stride=[1, 1]
    )
    assert (ow, oh) == tuple(output.shape[:2][::-1])


def test_imresize():
    """Test for imresize."""
    img = np.zeros((2000, 1000, 3))
    resized_img = utils.transforms.imresize(img, scale_factor=0.5)
    assert resized_img.shape == (1000, 500, 3)

    resized_img = utils.transforms.imresize(resized_img, scale_factor=2.0)
    assert resized_img.shape == (2000, 1000, 3)

    resized_img = utils.transforms.imresize(
        img,
        scale_factor=0.5,
        interpolation=cv2.INTER_CUBIC,
    )
    assert resized_img.shape == (1000, 500, 3)

    # test for dtype conversion
    resized_img = utils.transforms.imresize(
        img.astype(np.float16),
        scale_factor=0.5,
        interpolation=cv2.INTER_CUBIC,
    )
    assert resized_img.shape == (1000, 500, 3)
    assert resized_img.dtype == np.float32


def test_imresize_1x1():
    """Test imresize with 1x1 image."""
    img = np.zeros((1, 1, 3))
    resized_img = utils.transforms.imresize(img, scale_factor=10)
    assert resized_img.shape == (10, 10, 3)


def test_imresize_no_scale_factor():
    """Test for imresize with no scale_factor given."""
    img = np.zeros((2000, 1000, 3))
    resized_img = utils.transforms.imresize(img, output_size=(50, 100))
    assert resized_img.shape == (100, 50, 3)


def test_imresize_no_scale_factor_or_output_size():
    """Test imresize with no scale_factor or output_size."""
    img = np.zeros((2000, 1000, 3))
    with pytest.raises(TypeError, match="One of scale_factor and output_size"):
        utils.transforms.imresize(img)


def test_background_composite():
    """Test for background composite."""
    new_im = np.zeros((2000, 2000, 4)).astype("uint8")
    new_im[:1000, :, 3] = 255
    im = utils.transforms.background_composite(new_im)
    assert np.all(im[1000:, :, :] == 255)
    assert np.all(im[:1000, :, :] == 0)

    im = utils.transforms.background_composite(new_im, alpha=True)
    assert np.all(im[:, :, 3] == 255)

    new_im = Image.fromarray(new_im)
    im = utils.transforms.background_composite(new_im, alpha=True)
    assert np.all(im[:, :, 3] == 255)


def test_mpp2common_objective_power(sample_svs):
    """Test approximate conversion of mpp to objective power."""
    mapping = [
        (0.05, 100),
        (0.07, 100),
        (0.10, 100),
        (0.12, 90),
        (0.15, 60),
        (0.29, 40),
        (0.30, 40),
        (0.49, 20),
        (0.60, 20),
        (1.00, 10),
        (1.20, 10),
        (2.00, 5),
        (2.40, 4),
        (3.00, 4),
        (4.0, 2.5),
        (4.80, 2),
        (8.00, 1.25),
        (9.00, 1),
    ]
    for mpp, result in mapping:
        assert utils.misc.mpp2common_objective_power(mpp) == result
        assert np.array_equal(
            utils.misc.mpp2common_objective_power([mpp] * 2), [result] * 2
        )


def test_ppu2mpp_invalid_units():
    """Test ppu2mpp with invalid units."""
    with pytest.raises(ValueError, match="Invalid units"):
        utils.misc.ppu2mpp(1, units="invalid")


def test_ppu2mpp():
    """Test converting pixels-per-unit to mpp with ppu2mpp."""
    assert utils.misc.ppu2mpp(1, units="in") == 25_400
    assert utils.misc.ppu2mpp(1, units="inch") == 25_400
    assert utils.misc.ppu2mpp(1, units="mm") == 1_000
    assert utils.misc.ppu2mpp(1, units="cm") == 10_000
    assert utils.misc.ppu2mpp(1, units=2) == 25_400  # inch
    assert utils.misc.ppu2mpp(1, units=3) == 10_000  # cm
    assert pytest.approx(utils.misc.ppu2mpp(72, units="in"), 352.8)
    assert pytest.approx(utils.misc.ppu2mpp(50_000, units="in"), 0.508)


def test_assert_dtype_int():
    """Test AssertionError for dtype test."""
    utils.misc.assert_dtype_int(input_var=np.array([1, 2]))
    with pytest.raises(AssertionError):
        utils.misc.assert_dtype_int(
            input_var=np.array([1.0, 2]), message="Bounds must be integers."
        )


def test_safe_padded_read_non_int_bounds():
    """Test safe_padded_read with non-integer bounds."""
    data = np.zeros((16, 16))

    bounds = (1.5, 1, 5, 5)
    with pytest.raises(ValueError, match="integer"):
        utils.image.safe_padded_read(data, bounds)


def test_safe_padded_read_negative_padding():
    """Test safe_padded_read with negative bounds."""
    data = np.zeros((16, 16))

    bounds = (1, 1, 5, 5)
    with pytest.raises(ValueError, match="negative"):
        utils.image.safe_padded_read(data, bounds, padding=-1)


def test_safe_padded_read_pad_mode_none():
    """Test safe_padded_read with pad_mode=None."""
    data = np.zeros((16, 16))
    bounds = (-5, -5, 5, 5)
    region = utils.image.safe_padded_read(data, bounds, pad_mode=None)
    assert region.shape == (5, 5)


def test_safe_padded_read_padding_formats():
    """Test safe_padded_read with different padding argument formats."""
    data = np.zeros((16, 16))
    bounds = (0, 0, 8, 8)
    stride = (1, 1)
    for padding in [1, [1], (1,), [1, 1], (1, 1), [1] * 4]:
        region = utils.image.safe_padded_read(
            data,
            bounds,
            padding=padding,
            stride=stride,
        )
        assert region.shape == (8 + 2, 8 + 2)


def test_safe_padded_read_pad_kwargs(source_image):
    """Test passing extra kwargs to safe_padded_read for np.pad."""
    data = utils.misc.imread(str(source_image))
    bounds = (0, 0, 8, 8)
    padding = 2
    region = utils.image.safe_padded_read(
        data,
        bounds,
        pad_mode="reflect",
        padding=padding,
    )
    even_region = utils.image.safe_padded_read(
        data,
        bounds,
        pad_mode="reflect",
        padding=padding,
        pad_kwargs={
            "reflect_type": "even",
        },
    )
    assert np.all(region == even_region)

    odd_region = utils.image.safe_padded_read(
        data,
        bounds,
        pad_mode="reflect",
        padding=padding,
        pad_kwargs={
            "reflect_type": "odd",
        },
    )
    assert not np.all(region == odd_region)


def test_safe_padded_read_pad_constant_values():
    """Test safe_padded_read with custom pad constant values.

    This test creates an image of zeros and reads the whole image with a
    padding of 1 and constant values of 10 for padding. It then checks
    for a 1px border of 10s all the way around the zeros.
    """
    for side_len in range(1, 5):
        data = np.zeros((side_len, side_len))
        bounds = (0, 0, side_len, side_len)
        padding = 1
        region = utils.image.safe_padded_read(
            data,
            bounds,
            padding=padding,
            pad_constant_values=10,
        )

        assert np.sum(region == 10) == (4 * side_len) + 4


def test_fuzz_safe_padded_read_edge_padding():
    """Fuzz test for padding at edges of an image.

    This test creates a 16x16 image with a gradient from 1 to 17 across
    it. A region is read using safe_padded_read with a constant padding
    of 0 and an offset by some random 'shift' amount between 1 and 16.
    The resulting image is checked for the correct number of 0 values.

    """
    random.seed(0)
    for _ in range(1000):
        data = np.repeat([range(1, 17)], 16, axis=0)

        # Create bounds to fit the image and shift off by one
        # randomly in x or y
        sign = (-1) ** np.random.randint(0, 1)
        axis = random.randint(0, 1)
        shift = np.tile([1 - axis, axis], 2)
        shift_magnitude = random.randint(1, 16)
        bounds = np.array([0, 0, 16, 16]) + (shift * sign * shift_magnitude)

        region = utils.image.safe_padded_read(data, bounds)

        assert np.sum(region == 0) == (16 * shift_magnitude)


def test_fuzz_safe_padded_read():
    """Fuzz test for safe_padded_read."""
    random.seed(0)
    for _ in range(1000):
        data = np.random.randint(0, 255, (16, 16))

        loc = np.random.randint(0, 16, 2)
        size = (16, 16)
        bounds = locsize2bounds(loc, size)
        padding = np.random.randint(0, 16)
        region = utils.image.safe_padded_read(data, bounds, padding=padding)
        assert all(np.array(region.shape) == 16 + 2 * padding)


def test_safe_padded_read_padding_shape():
    """Test safe_padded_read for invalid padding shape."""
    data = np.zeros((16, 16))

    bounds = (1, 1, 5, 5)
    with pytest.raises(ValueError, match="size 3"):
        utils.image.safe_padded_read(data, bounds, padding=(1, 1, 1))


def test_safe_padded_read_stride_shape():
    """Test safe_padded_read for invalid stride size."""
    data = np.zeros((16, 16))

    bounds = (1, 1, 5, 5)
    with pytest.raises(ValueError, match="size 1 or 2"):
        utils.image.safe_padded_read(data, bounds, stride=(1, 1, 1))


def test_sub_pixel_read(source_image):
    """Test sub-pixel numpy image reads with known tricky parameters."""
    image_path = Path(source_image)
    assert image_path.exists()
    test_image = utils.misc.imread(image_path)
    pillow_test_image = Image.fromarray(test_image)

    x = 6
    y = -4
    w = 21.805648705868652
    h = 0.9280264518437986
    bounds = (x, y, x + w, y + h)
    ow = 88
    oh = 98

    sub_pixel_read(test_image, pillow_test_image, bounds, ow, oh)

    x = 13
    y = 15
    w = 29.46
    h = 6.92
    bounds = (x, y, x + w, y + h)
    ow = 93
    oh = 34

    sub_pixel_read(test_image, pillow_test_image, bounds, ow, oh)


def test_aligned_padded_sub_pixel_read(source_image):
    """Test sub-pixel numpy image reads with pixel-aligned bounds."""
    image_path = Path(source_image)
    assert image_path.exists()
    test_image = utils.misc.imread(image_path)

    x = 1
    y = 1
    w = 5
    h = 5
    padding = 1
    bounds = (x, y, x + w, y + h)
    ow = 4
    oh = 4
    output = utils.image.sub_pixel_read(test_image, bounds, (ow, oh), padding=padding)
    assert (ow + 2 * padding, oh + 2 * padding) == tuple(output.shape[:2][::-1])


def test_sub_pixel_read_with_pad_kwargs(source_image):
    """Test sub-pixel numpy image reads with pad kwargs."""
    image_path = Path(source_image)
    assert image_path.exists()
    test_image = utils.misc.imread(image_path)

    x = 1
    y = 1
    w = 5
    h = 5
    padding = 1
    bounds = (x, y, x + w, y + h)
    ow = 4
    oh = 4
    output = utils.image.sub_pixel_read(
        test_image,
        bounds,
        (ow, oh),
        padding=padding,
        pad_mode="reflect",
        pad_kwargs={"reflect_type": "even"},
    )
    assert (ow + 2 * padding, oh + 2 * padding) == tuple(output.shape[:2][::-1])


def test_non_aligned_padded_sub_pixel_read(source_image):
    """Test sub-pixel numpy image reads with non-pixel-aligned bounds."""
    image_path = Path(source_image)
    assert image_path.exists()
    test_image = utils.misc.imread(image_path)

    x = 0.5
    y = 0.5
    w = 4
    h = 4
    for padding in [1, 2, 3]:
        bounds = (x, y, x + w, y + h)
        ow = 4
        oh = 4
        output = utils.image.sub_pixel_read(
            test_image, bounds, (ow, oh), padding=padding
        )

        assert (ow + 2 * padding, oh + 2 * padding) == tuple(output.shape[:2][::-1])


def test_non_baseline_padded_sub_pixel_read(source_image):
    """Test sub-pixel numpy image reads with baseline padding."""
    image_path = Path(source_image)
    assert image_path.exists()
    test_image = utils.misc.imread(image_path)

    x = 0.5
    y = 0.5
    w = 4
    h = 4
    for padding in [1, 2, 3]:
        bounds = (x, y, x + w, y + h)
        ow = 8
        oh = 8
        output = utils.image.sub_pixel_read(
            test_image, bounds, (ow, oh), padding=padding, pad_at_baseline=True
        )
        assert (ow + 2 * 2 * padding, oh + 2 * 2 * padding) == tuple(
            output.shape[:2][::-1]
        )


def test_sub_pixel_read_pad_mode_none():
    """Test sub_pixel_read with invalid interpolation."""
    data = np.ones((16, 16))

    bounds = (-1, -1, 5, 5)
    region = utils.image.sub_pixel_read(data, bounds, (6, 6), pad_mode="none")
    assert region.shape[:2] == (5, 5)


def test_sub_pixel_read_invalid_interpolation():
    """Test sub_pixel_read with invalid interpolation."""
    data = np.zeros((16, 16))
    out_size = data.shape

    bounds = (1.5, 1, 5, 5)
    with pytest.raises(ValueError, match="interpolation"):
        utils.image.sub_pixel_read(data, bounds, out_size, interpolation="fizz")


def test_sub_pixel_read_invalid_bounds():
    """Test sub_pixel_read with invalid bounds."""
    data = np.zeros((16, 16))
    out_size = data.shape

    bounds = (0, 0, 0, 0)
    with pytest.raises(ValueError, match="Bounds must have non-zero size"):
        utils.image.sub_pixel_read(data, bounds, out_size)

    bounds = (1.5, 1, 1.5, 0)
    with pytest.raises(ValueError, match="Bounds must have non-zero size"):
        utils.image.sub_pixel_read(data, bounds, out_size)


def test_sub_pixel_read_pad_at_baseline():
    """Test sub_pixel_read with baseline padding."""
    data = np.zeros((16, 16))
    out_size = data.shape
    bounds = (0, 0, 8, 8)
    for padding in range(3):
        region = utils.image.sub_pixel_read(
            data, bounds, output_size=out_size, padding=padding, pad_at_baseline=True
        )
        assert region.shape == (16 + 4 * padding, 16 + 4 * padding)

    region = utils.image.sub_pixel_read(
        data,
        bounds,
        out_size,
        pad_at_baseline=True,
        read_func=utils.image.safe_padded_read,
    )
    assert region.shape == (16, 16)


def test_sub_pixel_read_bad_read_func():
    """Test sub_pixel_read with read_func returning None."""
    data = np.zeros((16, 16))
    out_size = data.shape
    bounds = (0, 0, 8, 8)

    def bad_read_func(img, bounds, *kwargs):
        return None

    with pytest.raises(ValueError, match="None"):
        utils.image.sub_pixel_read(
            data,
            bounds,
            out_size,
            read_func=bad_read_func,
        )


def test_sub_pixel_read_padding_formats():
    """Test sub_pixel_read with different padding argument formats."""
    data = np.zeros((16, 16))
    out_size = data.shape
    bounds = (0, 0, 8, 8)
    for padding in [1, [1], (1,), [1, 1], (1, 1), [1] * 4]:
        region = utils.image.sub_pixel_read(
            data, bounds, out_size, padding=padding, pad_at_baseline=True
        )
        assert region.shape == (16 + 4, 16 + 4)
        region = utils.image.sub_pixel_read(data, bounds, out_size, padding=padding)
        assert region.shape == (16 + 2, 16 + 2)


def test_sub_pixel_read_negative_size_bounds(source_image):
    """Test sub_pixel_read with different padding argument formats."""
    image_path = Path(source_image)
    assert image_path.exists()
    test_image = utils.misc.imread(image_path)

    ow = 25
    oh = 25

    x = 5
    y = 5
    w = -4.5
    h = -4.5
    bounds = locsize2bounds((x, y), (w, h))
    output = utils.image.sub_pixel_read(test_image, bounds, (ow, oh))

    x = 0.5
    y = 0.5
    w = 4.5
    h = 4.5
    bounds = locsize2bounds((x, y), (w, h))
    print(bounds)
    flipped_output = utils.image.sub_pixel_read(test_image, bounds, (ow, oh))

    assert np.all(np.fliplr(np.flipud(flipped_output)) == output)


def test_fuzz_sub_pixel_read(source_image):
    """Fuzz test for numpy sub-pixel image reads."""
    random.seed(0)

    image_path = Path(source_image)
    assert image_path.exists()
    test_image = utils.misc.imread(image_path)

    for _ in range(10000):
        x = random.randint(-5, 32 - 5)
        y = random.randint(-5, 32 - 5)
        w = random.random() * random.randint(1, 32)
        h = random.random() * random.randint(1, 32)
        bounds = (x, y, x + w, y + h)
        ow = random.randint(4, 128)
        oh = random.randint(4, 128)
        output = utils.image.sub_pixel_read(
            test_image,
            bounds,
            (ow, oh),
            interpolation="linear",
        )
        assert (ow, oh) == tuple(output.shape[:2][::-1])


def test_fuzz_padded_sub_pixel_read(source_image):
    """Fuzz test for numpy sub-pixel image reads with padding."""
    random.seed(0)

    image_path = Path(source_image)
    assert image_path.exists()
    test_image = utils.misc.imread(image_path)

    for _ in range(10000):
        x = random.randint(-5, 32 - 5)
        y = random.randint(-5, 32 - 5)
        w = 4 + random.random() * random.randint(1, 32)
        h = 4 + random.random() * random.randint(1, 32)
        padding = random.randint(0, 2)
        bounds = (x, y, x + w, y + h)
        ow = random.randint(4, 128)
        oh = random.randint(4, 128)
        output = utils.image.sub_pixel_read(
            test_image,
            bounds,
            (ow, oh),
            interpolation="linear",
            padding=padding,
            pad_kwargs={"constant_values": 0},
        )
        assert (ow + 2 * padding, oh + 2 * padding) == tuple(output.shape[:2][::-1])


def test_sub_pixel_read_interpolation_modes():
    """Test sub_pixel_read with different padding argument formats."""
    data = np.mgrid[:16:1, :16:1].sum(0).astype(np.uint8)
    out_size = data.shape
    bounds = (0, 0, 8, 8)
    for mode in ["nearest", "linear", "cubic", "lanczos"]:
        output = utils.image.sub_pixel_read(data, bounds, out_size, interpolation=mode)
        assert output.shape == out_size


def test_sub_pixel_read_incorrect_read_func_return():
    """Test for sub pixel reading with incorrect read func return."""
    bounds = (0, 0, 8, 8)
    image = np.ones((10, 10))

    def read_func(*args, **kwargs):
        return np.ones((5, 5))

    with pytest.raises(ValueError, match="incorrect size"):
        utils.image.sub_pixel_read(
            image,
            bounds=bounds,
            output_size=(10, 10),
            read_func=read_func,
        )


def test_sub_pixel_read_empty_read_func_return():
    """Test for sub pixel reading with empty read func return."""
    bounds = (0, 0, 8, 8)
    image = np.ones((10, 10))

    def read_func(*args, **kwargs):
        return np.ones((0, 0))

    with pytest.raises(ValueError, match="is empty"):
        utils.image.sub_pixel_read(
            image,
            bounds=bounds,
            output_size=(10, 10),
            read_func=read_func,
        )


def test_sub_pixel_read_empty_bounds():
    """Test for sub pixel reading with empty bounds."""
    bounds = (0, 0, 2, 2)
    image = np.ones((10, 10))

    with pytest.raises(ValueError, match="Bounds have zero size after padding."):
        utils.image.sub_pixel_read(
            image,
            bounds=bounds,
            output_size=(2, 2),
            padding=-1,
        )


def test_fuzz_bounds2locsize():
    """Fuzz test for bounds2size."""
    random.seed(0)
    for _ in range(1000):
        size = (random.randint(-1000, 1000), random.randint(-1000, 1000))
        location = (random.randint(-1000, 1000), random.randint(-1000, 1000))
        bounds = (*location, *(sum(x) for x in zip(size, location)))
        assert utils.transforms.bounds2locsize(bounds)[1] == pytest.approx(size)


def test_fuzz_bounds2locsize_lower():
    """Fuzz test for bounds2size with origin lower."""
    random.seed(0)
    for _ in range(1000):
        loc = (np.random.rand(2) - 0.5) * 1000
        size = (np.random.rand(2) - 0.5) * 1000
        bounds = np.tile(loc, 2) + [
            0,
            *size[::-1],
            0,
        ]  # L T R B

        _, s = utils.transforms.bounds2locsize(bounds, origin="lower")

        assert s == pytest.approx(size)


def test_fuzz_roundtrip_bounds2size():
    """Fuzz roundtrip bounds2locsize and locsize2bounds."""
    random.seed(0)
    for _ in range(1000):
        loc = (np.random.rand(2) - 0.5) * 1000
        size = (np.random.rand(2) - 0.5) * 1000
        assert utils.transforms.bounds2locsize(
            utils.transforms.locsize2bounds(loc, size)
        )


def test_bounds2size_value_error():
    """Test bounds to size ValueError."""
    with pytest.raises(ValueError, match="Invalid origin"):
        utils.transforms.bounds2locsize((0, 0, 1, 1), origin="middle")


def test_bounds2slices_invalid_stride():
    """Test bounds2slices raises ValueError with invalid stride."""
    bounds = (0, 0, 10, 10)
    with pytest.raises(ValueError, match="Invalid stride"):
        utils.transforms.bounds2slices(bounds, stride=(1, 1, 1))


def test_pad_bounds_sample_cases():
    """Test sample inputs for pad_bounds."""
    output = utils.transforms.pad_bounds([0] * 4, 1)
    assert np.array_equal(output, (-1, -1, 1, 1))

    output = utils.transforms.pad_bounds((0, 0, 10, 10), (1, 2))
    assert np.array_equal(output, (-1, -2, 11, 12))


def test_pad_bounds_invalid_inputs():
    """Test invalid inputs for pad_bounds."""
    with pytest.raises(ValueError, match="even"):
        utils.transforms.pad_bounds(bounds=(0, 0, 10), padding=1)

    with pytest.raises(ValueError, match="Invalid number of padding"):
        utils.transforms.pad_bounds(bounds=(0, 0, 10, 10), padding=(1, 1, 1))

    # Normal case for control
    utils.transforms.pad_bounds(bounds=(0, 0, 10, 10), padding=1)


def test_contrast_enhancer():
    """Test contrast enhancement functionality."""
    # input array to the contrast_enhancer function
    input_array = np.array(
        [
            [[37, 244, 193], [106, 235, 128], [71, 140, 47]],
            [[103, 184, 72], [20, 188, 238], [126, 7, 0]],
            [[137, 195, 204], [32, 203, 170], [101, 77, 133]],
        ],
        dtype=np.uint8,
    )

    # expected output of the contrast_enhancer
    result_array = np.array(
        [
            [[35, 255, 203], [110, 248, 133], [72, 146, 46]],
            [[106, 193, 73], [17, 198, 251], [131, 3, 0]],
            [[143, 205, 215], [30, 214, 178], [104, 78, 139]],
        ],
        dtype=np.uint8,
    )

    with pytest.raises(AssertionError):
        # Contrast_enhancer requires image input to be of dtype uint8
        utils.misc.contrast_enhancer(np.float32(input_array), low_p=2, high_p=98)

    # Calculating the contrast enhanced version of input_array
    output_array = utils.misc.contrast_enhancer(input_array, low_p=2, high_p=98)
    # The out_put array should be equal to expected result_array
    assert np.all(result_array == output_array)


def test_load_stain_matrix(tmp_path):
    """Test to load stain matrix."""
    with pytest.raises(FileNotSupported):
        utils.misc.load_stain_matrix("/samplefile.xlsx")

    with pytest.raises(TypeError):
        # load_stain_matrix requires numpy array as input providing list here
        utils.misc.load_stain_matrix([1, 2, 3])

    stain_matrix = np.array([[0.65, 0.70, 0.29], [0.07, 0.99, 0.11]])
    pd.DataFrame(stain_matrix).to_csv(Path(tmp_path).joinpath("sm.csv"), index=False)
    out_stain_matrix = utils.misc.load_stain_matrix(Path(tmp_path).joinpath("sm.csv"))
    assert np.all(out_stain_matrix == stain_matrix)

    np.save(str(Path(tmp_path).joinpath("sm.npy")), stain_matrix)
    out_stain_matrix = utils.misc.load_stain_matrix(Path(tmp_path).joinpath("sm.npy"))
    assert np.all(out_stain_matrix == stain_matrix)


def test_get_luminosity_tissue_mask():
    """Test get luminosity tissue mask."""
    with pytest.raises(ValueError, match="Empty tissue mask"):
        utils.misc.get_luminosity_tissue_mask(img=np.zeros((100, 100, 3)), threshold=0)


def test_read_point_annotations(
    tmp_path,
    patch_extr_csv,
    patch_extr_csv_noheader,
    patch_extr_svs_csv,
    patch_extr_svs_header,
    patch_extr_npy,
    patch_extr_json,
    patch_extr_2col_json,
):
    """Test read point annotations reads csv, ndarray, npy and json correctly."""
    labels = Path(patch_extr_csv)

    labels_table = pd.read_csv(labels)

    # Test csv read with header
    out_table = utils.misc.read_locations(labels)
    assert all(labels_table == out_table)
    assert out_table.shape[1] == 3

    # Test csv read without header
    labels = Path(patch_extr_csv_noheader)
    out_table = utils.misc.read_locations(labels)
    assert all(labels_table == out_table)
    assert out_table.shape[1] == 3

    labels = Path(patch_extr_svs_csv)
    out_table = utils.misc.read_locations(labels)
    assert out_table.shape[1] == 3

    labels = Path(patch_extr_svs_header)
    out_table = utils.misc.read_locations(labels)
    assert out_table.shape[1] == 3

    # Test npy read
    labels = Path(patch_extr_npy)
    out_table = utils.misc.read_locations(labels)
    assert all(labels_table == out_table)
    assert out_table.shape[1] == 3

    # Test pd dataframe read
    out_table = utils.misc.read_locations(labels_table)
    assert all(labels_table == out_table)
    assert out_table.shape[1] == 3

    labels_table_2 = labels_table.drop("class", axis=1)
    out_table = utils.misc.read_locations(labels_table_2)
    assert all(labels_table == out_table)
    assert out_table.shape[1] == 3

    # Test json read
    labels = Path(patch_extr_json)
    out_table = utils.misc.read_locations(labels)
    assert all(labels_table == out_table)
    assert out_table.shape[1] == 3

    # Test json read 2 columns
    labels = Path(patch_extr_2col_json)
    out_table = utils.misc.read_locations(labels)
    assert all(labels_table == out_table)
    assert out_table.shape[1] == 3

    # Test numpy array
    out_table = utils.misc.read_locations(labels_table.to_numpy())
    assert all(labels_table == out_table)
    assert out_table.shape[1] == 3

    out_table = utils.misc.read_locations(labels_table.to_numpy()[:, 0:2])
    assert all(labels_table == out_table)
    assert out_table.shape[1] == 3

    # Test if input array does not have 2 or 3 columns
    with pytest.raises(ValueError, match="Numpy table should be of format"):
        _ = utils.misc.read_locations(labels_table.to_numpy()[:, 0:1])

    # Test if input npy does not have 2 or 3 columns
    labels = tmp_path.joinpath("test_gt_3col.npy")
    with open(labels, "wb") as f:
        np.save(f, np.zeros((3, 4)))

    with pytest.raises(ValueError, match="Numpy table should be of format"):
        _ = utils.misc.read_locations(labels)

    # Test if input pd DataFrame does not have 2 or 3 columns
    with pytest.raises(ValueError, match="Input table must have 2 or 3 columns"):
        _ = utils.misc.read_locations(labels_table.drop(["y", "class"], axis=1))

    labels = Path("./samplepatch_extraction.test")
    with pytest.raises(FileNotSupported):
        _ = utils.misc.read_locations(labels)

    with pytest.raises(TypeError):
        _ = utils.misc.read_locations(["a", "b", "c"])


def test_grab_files_from_dir(sample_visual_fields):
    """Test grab files from dir utils.misc."""
    file_parent_dir = Path(__file__).parent
    input_path = file_parent_dir.joinpath("data")

    file_types = "*.tif, *.png, *.jpg"

    out = utils.misc.grab_files_from_dir(
        input_path=sample_visual_fields, file_types=file_types
    )
    assert len(out) == 5

    out = utils.misc.grab_files_from_dir(
        input_path=input_path.parent, file_types="test_utils*"
    )

    assert len(out) == 1
    assert str(Path(__file__)) == str(out[0])

    out = utils.misc.grab_files_from_dir(input_path=input_path, file_types="*.py")
    assert len(out) == 0


def test_download_unzip_data():
    """Test download and unzip data from utils.misc."""
    url = "https://tiatoolbox.dcs.warwick.ac.uk/testdata/utils/test_directory.zip"
    save_dir_path = os.path.join(rcParam["TIATOOLBOX_HOME"], "tmp/")
    if os.path.exists(save_dir_path):
        shutil.rmtree(save_dir_path, ignore_errors=True)
    os.makedirs(save_dir_path)
    save_zip_path = os.path.join(save_dir_path, "test_directory.zip")
    misc.download_data(url, save_zip_path)
    misc.download_data(url, save_zip_path, overwrite=True)  # do overwrite
    misc.unzip_data(save_zip_path, save_dir_path, del_zip=False)  # not remove
    assert os.path.exists(save_zip_path)
    misc.unzip_data(save_zip_path, save_dir_path)

    extracted_path = os.path.join(save_dir_path, "test_directory")
    # to avoid hidden files in case of MAC-OS or Windows (?)
    extracted_dirs = [f for f in os.listdir(extracted_path) if not f.startswith(".")]
    extracted_dirs.sort()  # ensure same ordering
    assert extracted_dirs == ["dir1", "dir2", "dir3"]

    shutil.rmtree(save_dir_path, ignore_errors=True)


def test_download_data():
    """Test download data from utils.misc."""
    url = "https://tiatoolbox.dcs.warwick.ac.uk/testdata/utils/test_directory.zip"
    save_dir_path = os.path.join(rcParam["TIATOOLBOX_HOME"], "tmp/")
    if os.path.exists(save_dir_path):
        shutil.rmtree(save_dir_path, ignore_errors=True)
    save_zip_path = os.path.join(save_dir_path, "test_directory.zip")

    misc.download_data(url, save_zip_path, overwrite=True)  # overwrite
    with open(save_zip_path, "rb") as handle:
        old_hash = hashlib.md5(handle.read()).hexdigest()
    # modify the content
    with open(save_zip_path, "wb") as fptr:
        fptr.write(b"dataXXX")  # random data
    with open(save_zip_path, "rb") as handle:
        bad_hash = hashlib.md5(handle.read()).hexdigest()
    assert old_hash != bad_hash
    misc.download_data(url, save_zip_path, overwrite=True)  # overwrite
    with open(save_zip_path, "rb") as handle:
        new_hash = hashlib.md5(handle.read()).hexdigest()
    assert new_hash == old_hash

    # Test not overwriting
    # Modify the content
    with open(save_zip_path, "wb") as handle:
        handle.write(b"dataXXX")  # random data
    with open(save_zip_path, "rb") as handle:
        bad_hash = hashlib.md5(handle.read()).hexdigest()
    assert old_hash != bad_hash
    misc.download_data(url, save_zip_path, overwrite=False)  # data already exists
    with open(save_zip_path, "rb") as handle:
        new_hash = hashlib.md5(handle.read()).hexdigest()
    assert new_hash == bad_hash

    shutil.rmtree(save_dir_path, ignore_errors=True)  # remove data
    misc.download_data(url, save_zip_path)  # to test skip download
    assert os.path.exists(save_zip_path)
    shutil.rmtree(save_dir_path, ignore_errors=True)

    # URL not valid
    # shouldn't use save_path if test runs correctly
    save_path = os.path.join(save_dir_path, "temp")
    with pytest.raises(ConnectionError):
        misc.download_data(
            "https://tiatoolbox.dcs.warwick.ac.uk/invalid-url", save_path
        )


def test_parse_cv2_interpolaton():
    """Test parsing interpolation modes for cv2."""
    cases = [str.upper, str.lower, str.capitalize]
    mode_strings = ["cubic", "linear", "area", "lanczos"]
    mode_enums = [cv2.INTER_CUBIC, cv2.INTER_LINEAR, cv2.INTER_AREA, cv2.INTER_LANCZOS4]
    for string, cv2_enum in zip(mode_strings, mode_enums):
        for case in cases:
            assert utils.misc.parse_cv2_interpolaton(case(string)) == cv2_enum
            assert utils.misc.parse_cv2_interpolaton(cv2_enum) == cv2_enum

    with pytest.raises(ValueError, match="interpolation"):
        assert utils.misc.parse_cv2_interpolaton(1337)


def test_make_bounds_size_positive():
    """Test make_bounds_size_positive outputs positive bounds."""
    # Horizontal only
    bounds = (0, 0, -10, 10)
    pos_bounds, fliplr, flipud = utils.image.make_bounds_size_positive(bounds)
    _, size = utils.transforms.bounds2locsize(pos_bounds)
    assert len(size) == 2
    assert size[0] > 0
    assert size[1] > 0
    assert fliplr is True
    assert flipud is False

    # Vertical only
    bounds = (0, 0, 10, -10)
    pos_bounds, fliplr, flipud = utils.image.make_bounds_size_positive(bounds)
    _, size = utils.transforms.bounds2locsize(pos_bounds)
    assert len(size) == 2
    assert size[0] > 0
    assert size[1] > 0
    assert fliplr is False
    assert flipud is True

    # Both
    bounds = (0, 0, -10, -10)
    pos_bounds, fliplr, flipud = utils.image.make_bounds_size_positive(bounds)
    _, size = utils.transforms.bounds2locsize(pos_bounds)
    assert len(size) == 2
    assert size[0] > 0
    assert size[1] > 0
    assert fliplr is True
    assert flipud is True


def test_crop_and_pad_edges():
    """Test crop and pad util function."""
    slide_dimensions = (1024, 1024)

    def edge_mask(bounds: Tuple[int, int, int, int]) -> np.ndarray:
        """Produce a mask of regions outside of the slide dimensions."""
        l, t, r, b = bounds
        slide_width, slide_height = slide_dimensions
        x, y = np.meshgrid(np.arange(l, r), np.arange(t, b), indexing="ij")
        under = np.logical_or(x < 0, y < 0).astype(np.int)
        over = np.logical_or(x >= slide_width, y >= slide_height).astype(np.int)
        return under, over

    loc = (-5, -5)
    size = (10, 10)
    bounds = utils.transforms.locsize2bounds(loc, size)
    under, over = edge_mask(bounds)
    region = -under + over
    region = np.sum(np.meshgrid(np.arange(10, 20), np.arange(10, 20)), axis=0)
    output = utils.image.crop_and_pad_edges(
        bounds=bounds,
        max_dimensions=slide_dimensions,
        region=region,
        pad_mode="constant",
    )

    assert np.all(np.logical_or(output >= 10, output == 0))
    assert output.shape == region.shape

    slide_width, slide_height = slide_dimensions

    loc = (slide_width - 5, slide_height - 5)
    bounds = utils.transforms.locsize2bounds(loc, size)
    under, over = edge_mask(bounds)
    region = np.sum(np.meshgrid(np.arange(10, 20), np.arange(10, 20)), axis=0)
    output = utils.image.crop_and_pad_edges(
        bounds=bounds,
        max_dimensions=slide_dimensions,
        region=region,
        pad_mode="constant",
    )

    assert np.all(np.logical_or(output >= 10, output == 0))
    assert output.shape == region.shape


def test_crop_and_pad_edges_common_fail_cases():
    """Test common failure cases for crop_and_pad_edges."""
    bounds = (15, -5, 25, 5)
    slide_dimensions = (10, 10)
    region = np.sum(np.meshgrid(np.arange(10, 20), np.arange(10, 20)), axis=0)
    output = utils.image.crop_and_pad_edges(
        bounds=bounds,
        max_dimensions=slide_dimensions,
        region=region,
        pad_mode="constant",
    )
    assert output.shape == (10, 10)


def test_fuzz_crop_and_pad_edges_output_size():
    """Fuzz test crop and pad util function output size."""
    random.seed(0)
    region = np.sum(np.meshgrid(np.arange(10, 20), np.arange(10, 20)), axis=0)

    for _ in range(1000):
        slide_dimensions = (random.randint(0, 50), random.randint(0, 50))

        loc = tuple(random.randint(-5, slide_dimensions[dim] + 5) for dim in range(2))
        size = (10, 10)
        bounds = utils.transforms.locsize2bounds(loc, size)

        output = utils.image.crop_and_pad_edges(
            bounds=bounds,
            max_dimensions=slide_dimensions,
            region=region,
            pad_mode="constant",
        )

        assert output.shape == size


def test_fuzz_crop_and_pad_edges_output_size_no_padding():
    """Fuzz test crop and pad util function output size with no padding."""
    random.seed(0)

    for _ in range(1000):
        slide_dimensions = np.array([random.randint(5, 50) for _ in range(2)])

        loc = np.array(
            [random.randint(-5, slide_dimensions[dim] + 5) for dim in range(2)]
        )
        size = np.array([10, 10])
        expected = np.maximum(
            size + np.minimum(loc, 0) - np.maximum(loc + size - slide_dimensions, 0),
            0,
        )
        expected = tuple(expected[::-1])
        bounds = utils.transforms.locsize2bounds(loc, size)
        region = np.sum(np.meshgrid(np.arange(10, 20), np.arange(10, 20)), axis=0)
        output = utils.image.crop_and_pad_edges(
            bounds=bounds,
            max_dimensions=slide_dimensions,
            region=region,
            pad_mode=random.choice(["none", None]),
        )

        assert output.shape == expected


def test_crop_and_pad_edges_negative_max_dims():
    """Test crop and pad edges for negative max dims."""
    for max_dims in [(-1, 1), (1, -1), (-1, -1)]:
        with pytest.raises(ValueError, match="must be >= 0"):
            utils.image.crop_and_pad_edges(
                bounds=(0, 0, 1, 1),
                max_dimensions=max_dims,
                region=np.zeros((10, 10)),
                pad_mode="constant",
            )

    # Zero dimensions
    utils.image.crop_and_pad_edges(
        bounds=(0, 0, 1, 1),
        max_dimensions=(0, 0),
        region=np.zeros((10, 10)),
        pad_mode="constant",
    )


def test_crop_and_pad_edges_non_positive_bounds_size():
    """Test crop and pad edges for non positive bound size."""
    with pytest.raises(ValueError, match="[bB]ounds.*> 0"):
        # Zero dimensions and negative bounds size
        utils.image.crop_and_pad_edges(
            bounds=(0, 0, -1, -1),
            max_dimensions=(0, 0),
            region=np.zeros((10, 10)),
            pad_mode="constant",
        )

    with pytest.raises(ValueError, match="dimensions must be >= 0"):
        # Zero dimensions and negative bounds size
        utils.image.crop_and_pad_edges(
            bounds=(0, 0, 0, 0),
            max_dimensions=(-1, -1),
            region=np.zeros((10, 10)),
            pad_mode="constant",
        )


def test_normalize_padding_input_dims():
    """Test that normalize padding error with input dimensions > 1."""
    with pytest.raises(ValueError, match="1 dimensional"):
        utils.image.normalize_padding_size(((0, 0), (0, 0)))


def test_select_device():
    """Test if correct device is selected for models."""
    device = misc.select_device(on_gpu=True)
    assert device == "cuda"

    device = misc.select_device(on_gpu=False)
    assert device == "cpu"


def test_model_to():
    """Test for placing model on device."""
    import torch.nn as nn
    import torchvision.models as torch_models

    # Test on GPU
    # no GPU on Travis so this will crash
    if not utils.env_detection.has_gpu():
        model = torch_models.resnet18()
        with pytest.raises(RuntimeError):
            _ = misc.model_to(on_gpu=True, model=model)

    # Test on CPU
    model = torch_models.resnet18()
    model = misc.model_to(on_gpu=False, model=model)
    assert isinstance(model, nn.Module)


def test_save_as_json():
    """Test save data to json."""
    import json

    # dict with nested dict, list, and np.array
    key_dict = {
        "a1": {"name": "John", "age": 23, "sex": "male"},
        "a2": {"name": "John", "age": 23, "sex": "male"},
    }
    sample = {  # noqa: ECE001
        "a": [1, 1, 3, np.random.rand(2, 2, 2, 2), key_dict],
        "b": ["a1", "b1", "c1", {"a3": [1.0, 1, 3, np.random.rand(2, 2, 2, 2)]}],
        "c": {
            "a4": {"a5": {"a6": "a7", "c": [1, 1, 3, np.array([4, 5, 6.0])]}},
            "b1": {},
            "c1": [],
            True: [False, None],
        },
        "d": [key_dict, np.random.rand(2, 2)],
        "e": np.random.rand(16, 2),
    }
    not_jsonable = {"x86": lambda x: x}
    not_jsonable.update(sample)
    # should fail because key is not of primitive type [str, int, float, bool]
    with pytest.raises(ValueError, match=r".*Key.*.*not jsonified.*"):
        misc.save_as_json({frozenset(key_dict): sample}, "sample_json.json")
    with pytest.raises(ValueError, match=r".*Value.*.*not jsonified.*"):
        misc.save_as_json(not_jsonable, "sample_json.json")
    with pytest.raises(ValueError, match=r".*Value.*.*not jsonified.*"):
        misc.save_as_json(list(not_jsonable.values()), "sample_json.json")
    with pytest.raises(ValueError, match=r"Type.*`data`.*.*must.*dict, list.*"):
        misc.save_as_json(np.random.rand(2, 2), "sample_json.json")
    # test complex nested dict
    print(sample)
    misc.save_as_json(sample, "sample_json.json")
    with open("sample_json.json", "r") as fptr:
        read_sample = json.load(fptr)
    # test read because == is useless when value is mutable
    assert read_sample["c"]["a4"]["a5"]["a6"] == "a7"
    assert read_sample["c"]["a4"]["a5"]["c"][-1][-1] == 6  # noqa: ECE001

    # test complex list of data
    misc.save_as_json(list(sample.values()), "sample_json.json")
    # test read because == is useless when value is mutable
    with open("sample_json.json", "r") as fptr:
        read_sample = json.load(fptr)
    assert read_sample[-3]["a4"]["a5"]["a6"] == "a7"
    assert read_sample[-3]["a4"]["a5"]["c"][-1][-1] == 6  # noqa: ECE001

    # test numpy generic
    misc.save_as_json([np.int32(1), np.float32(2)], "sample_json.json")
    misc.save_as_json({"a": np.int32(1), "b": np.float32(2)}, "sample_json.json")
    os.remove("sample_json.json")


def test_save_as_json_exists(tmp_path):
    """Test save data to json which already exists."""
    dictionary = {"a": 1, "b": 2}
<<<<<<< HEAD
    out_path = tmp_path / "sample_json.json"
    assert tmp_path in out_path.parents
    utils.misc.save_as_json(dictionary, out_path)
    with pytest.raises(FileExistsError, match="File already exists"):
        utils.misc.save_as_json(dictionary, out_path)
    utils.misc.save_as_json(dictionary, out_path, exist_ok=True)
=======
    utils.misc.save_as_json(dictionary, tmp_path / "sample_json.json")
    with pytest.raises(FileExistsError, match="File already exists"):
        utils.misc.save_as_json(dictionary, tmp_path / "sample_json.json")
    utils.misc.save_as_json(dictionary, tmp_path / "sample_json.json", exist_ok=True)
>>>>>>> ae6bfb8c


def test_save_as_json_parents(tmp_path):
    """Test save data to json where parents need to be created."""
    dictionary = {"a": 1, "b": 2}
<<<<<<< HEAD
    out_path = tmp_path / "foo" / "sample_json.json"
    assert tmp_path in out_path.parents
    with pytest.raises(FileNotFoundError, match="No such file or directory"):
        utils.misc.save_as_json(dictionary, out_path)
=======
    with pytest.raises(FileNotFoundError, match="No such file or directory"):
        utils.misc.save_as_json(dictionary, tmp_path / "foo" / "sample_json.json")
>>>>>>> ae6bfb8c


def test_save_yaml_exists(tmp_path):
    """Test save data to yaml which already exists."""
    dictionary = {"a": 1, "b": 2}
<<<<<<< HEAD
    out_path = tmp_path / "sample_yaml.yaml"
    assert tmp_path in out_path.parents
    utils.misc.save_yaml(dictionary, out_path)
    with pytest.raises(FileExistsError, match="File already exists"):
        utils.misc.save_yaml(dictionary, out_path)
    utils.misc.save_yaml(dictionary, out_path, exist_ok=True)
=======
    utils.misc.save_yaml(dictionary, tmp_path / "sample_yaml.yaml")
    with pytest.raises(FileExistsError, match="File already exists"):
        utils.misc.save_yaml(dictionary, tmp_path / "sample_yaml.yaml")
    utils.misc.save_yaml(dictionary, tmp_path / "sample_yaml.yaml", exist_ok=True)
>>>>>>> ae6bfb8c


def test_save_yaml_parents(tmp_path):
    """Test save data to yaml where parents need to be created."""
    dictionary = {"a": 1, "b": 2}
<<<<<<< HEAD
    out_path = tmp_path / "foo" / "sample_yaml.yaml"
    assert tmp_path in out_path.parents
    with pytest.raises(FileNotFoundError, match="No such file or directory"):
        utils.misc.save_yaml(dictionary, out_path)
=======
    with pytest.raises(FileNotFoundError, match="No such file or directory"):
        utils.misc.save_yaml(dictionary, tmp_path / "foo" / "sample_yaml.yaml")
>>>>>>> ae6bfb8c


def test_imread_none_args():
    img = np.zeros((10, 10, 3))
    with pytest.raises(TypeError):
        utils.misc.imread(img)


def test_detect_pixman():
    """Test detection of the pixman version.

    Simply check it passes without exception or that it raises
    an EnvironmentError if the version is not detected.

    Any other exception should fail this test.
    """
    try:
        versions, using = utils.env_detection.pixman_versions()
        assert isinstance(using, str)
        assert isinstance(versions, list)
        assert len(versions) > 0
    except EnvironmentError:
        pass


@pytest.mark.skipif(
    os.name == "nt", reason="Test only designed for travis online Linux platform."
)
def test_detect_travis():
    """Test detection of the travis environment.

    Simply check it passes without exception.
    """
    import pwd

    on_travis = utils.env_detection.running_on_travis()
    if pwd.getpwuid(os.getuid())[0] == "travis":
        assert on_travis
    else:
        assert not on_travis


def test_detect_gpu():
    """Test detection of GPU in the current runtime environment.

    Simply check it passes without exception.

    """
    _ = utils.env_detection.has_gpu()<|MERGE_RESOLUTION|>--- conflicted
+++ resolved
@@ -1248,65 +1248,33 @@
 def test_save_as_json_exists(tmp_path):
     """Test save data to json which already exists."""
     dictionary = {"a": 1, "b": 2}
-<<<<<<< HEAD
-    out_path = tmp_path / "sample_json.json"
-    assert tmp_path in out_path.parents
-    utils.misc.save_as_json(dictionary, out_path)
-    with pytest.raises(FileExistsError, match="File already exists"):
-        utils.misc.save_as_json(dictionary, out_path)
-    utils.misc.save_as_json(dictionary, out_path, exist_ok=True)
-=======
     utils.misc.save_as_json(dictionary, tmp_path / "sample_json.json")
     with pytest.raises(FileExistsError, match="File already exists"):
         utils.misc.save_as_json(dictionary, tmp_path / "sample_json.json")
     utils.misc.save_as_json(dictionary, tmp_path / "sample_json.json", exist_ok=True)
->>>>>>> ae6bfb8c
 
 
 def test_save_as_json_parents(tmp_path):
     """Test save data to json where parents need to be created."""
     dictionary = {"a": 1, "b": 2}
-<<<<<<< HEAD
-    out_path = tmp_path / "foo" / "sample_json.json"
-    assert tmp_path in out_path.parents
-    with pytest.raises(FileNotFoundError, match="No such file or directory"):
-        utils.misc.save_as_json(dictionary, out_path)
-=======
     with pytest.raises(FileNotFoundError, match="No such file or directory"):
         utils.misc.save_as_json(dictionary, tmp_path / "foo" / "sample_json.json")
->>>>>>> ae6bfb8c
 
 
 def test_save_yaml_exists(tmp_path):
     """Test save data to yaml which already exists."""
     dictionary = {"a": 1, "b": 2}
-<<<<<<< HEAD
-    out_path = tmp_path / "sample_yaml.yaml"
-    assert tmp_path in out_path.parents
-    utils.misc.save_yaml(dictionary, out_path)
-    with pytest.raises(FileExistsError, match="File already exists"):
-        utils.misc.save_yaml(dictionary, out_path)
-    utils.misc.save_yaml(dictionary, out_path, exist_ok=True)
-=======
     utils.misc.save_yaml(dictionary, tmp_path / "sample_yaml.yaml")
     with pytest.raises(FileExistsError, match="File already exists"):
         utils.misc.save_yaml(dictionary, tmp_path / "sample_yaml.yaml")
     utils.misc.save_yaml(dictionary, tmp_path / "sample_yaml.yaml", exist_ok=True)
->>>>>>> ae6bfb8c
 
 
 def test_save_yaml_parents(tmp_path):
     """Test save data to yaml where parents need to be created."""
     dictionary = {"a": 1, "b": 2}
-<<<<<<< HEAD
-    out_path = tmp_path / "foo" / "sample_yaml.yaml"
-    assert tmp_path in out_path.parents
-    with pytest.raises(FileNotFoundError, match="No such file or directory"):
-        utils.misc.save_yaml(dictionary, out_path)
-=======
     with pytest.raises(FileNotFoundError, match="No such file or directory"):
         utils.misc.save_yaml(dictionary, tmp_path / "foo" / "sample_yaml.yaml")
->>>>>>> ae6bfb8c
 
 
 def test_imread_none_args():
