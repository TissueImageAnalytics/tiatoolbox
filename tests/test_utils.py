"""Tests for utils."""

import hashlib
import os
import random
import shutil
from pathlib import Path
from typing import Tuple

import cv2
import joblib
import numpy as np
import pandas as pd
import pytest
from PIL import Image
from shapely.geometry import Polygon

from tests.test_annotation_stores import cell_polygon
from tiatoolbox import rcParam, utils
from tiatoolbox.utils import misc
from tiatoolbox.utils.exceptions import FileNotSupported
from tiatoolbox.utils.transforms import locsize2bounds


def sub_pixel_read(test_image, pillow_test_image, bounds, ow, oh):
    """sub_pixel_read test helper function."""
    output = utils.image.sub_pixel_read(test_image, bounds, (ow, oh))
    assert (ow, oh) == tuple(output.shape[:2][::-1])

    output = utils.image.sub_pixel_read(
        pillow_test_image, bounds, (ow, oh), stride=[1, 1]
    )
    assert (ow, oh) == tuple(output.shape[:2][::-1])


def test_imresize():
    """Test for imresize."""
    img = np.zeros((2000, 1000, 3))
    resized_img = utils.transforms.imresize(img, scale_factor=0.5)
    assert resized_img.shape == (1000, 500, 3)

    resized_img = utils.transforms.imresize(resized_img, scale_factor=2.0)
    assert resized_img.shape == (2000, 1000, 3)

    resized_img = utils.transforms.imresize(
        img,
        scale_factor=0.5,
        interpolation=cv2.INTER_CUBIC,
    )
    assert resized_img.shape == (1000, 500, 3)

    # test for dtype conversion, pairs of
    # (original type, converted type)
    test_dtypes = [
        (np.bool, np.uint8),
        (np.int8, np.int16),
        (np.int16, np.int16),
        (np.int32, np.float32),
        (np.uint8, np.uint8),
        (np.uint16, np.uint16),
        (np.uint32, np.float32),
        (np.int64, np.float64),
        (np.uint64, np.float64),
        (np.float16, np.float32),
        (np.float32, np.float32),
        (np.float64, np.float64),
    ]
    img = np.zeros((100, 100, 3))
    for original_dtype, converted_dtype in test_dtypes:
        resized_img = utils.transforms.imresize(
            img.astype(original_dtype),
            scale_factor=0.5,
            interpolation=cv2.INTER_CUBIC,
        )
        assert resized_img.shape == (50, 50, 3)
        assert resized_img.dtype == converted_dtype

    # test resizing multiple channels
    img = np.random.randint(0, 256, (4, 4, 16))
    resized_img = utils.transforms.imresize(
        img,
        scale_factor=4,
        interpolation=cv2.INTER_CUBIC,
    )
    assert resized_img.shape == (16, 16, 16)

    # test for not supporting dtype
    img = np.random.randint(0, 256, (4, 4, 16))
    with pytest.raises((AttributeError, ValueError), match=r".*float128.*"):
        resized_img = utils.transforms.imresize(
            img.astype(np.float128),
            scale_factor=4,
            interpolation=cv2.INTER_CUBIC,
        )


def test_imresize_1x1():
    """Test imresize with 1x1 image."""
    img = np.zeros((1, 1, 3))
    resized_img = utils.transforms.imresize(img, scale_factor=10)
    assert resized_img.shape == (10, 10, 3)


def test_imresize_no_scale_factor():
    """Test for imresize with no scale_factor given."""
    img = np.zeros((2000, 1000, 3))
    resized_img = utils.transforms.imresize(img, output_size=(50, 100))
    assert resized_img.shape == (100, 50, 3)


def test_imresize_no_scale_factor_or_output_size():
    """Test imresize with no scale_factor or output_size."""
    img = np.zeros((2000, 1000, 3))
    with pytest.raises(TypeError, match="One of scale_factor and output_size"):
        utils.transforms.imresize(img)


def test_background_composite():
    """Test for background composite."""
    new_im = np.zeros((2000, 2000, 4)).astype("uint8")
    new_im[:1000, :, 3] = 255
    im = utils.transforms.background_composite(new_im)
    assert np.all(im[1000:, :, :] == 255)
    assert np.all(im[:1000, :, :] == 0)

    im = utils.transforms.background_composite(new_im, alpha=True)
    assert np.all(im[:, :, 3] == 255)

    new_im = Image.fromarray(new_im)
    im = utils.transforms.background_composite(new_im, alpha=True)
    assert np.all(im[:, :, 3] == 255)


def test_mpp2common_objective_power(sample_svs):
    """Test approximate conversion of mpp to objective power."""
    mapping = [
        (0.05, 100),
        (0.07, 100),
        (0.10, 100),
        (0.12, 90),
        (0.15, 60),
        (0.29, 40),
        (0.30, 40),
        (0.49, 20),
        (0.60, 20),
        (1.00, 10),
        (1.20, 10),
        (2.00, 5),
        (2.40, 4),
        (3.00, 4),
        (4.0, 2.5),
        (4.80, 2),
        (8.00, 1.25),
        (9.00, 1),
    ]
    for mpp, result in mapping:
        assert utils.misc.mpp2common_objective_power(mpp) == result
        assert np.array_equal(
            utils.misc.mpp2common_objective_power([mpp] * 2), [result] * 2
        )


def test_ppu2mpp_invalid_units():
    """Test ppu2mpp with invalid units."""
    with pytest.raises(ValueError, match="Invalid units"):
        utils.misc.ppu2mpp(1, units="invalid")


def test_ppu2mpp():
    """Test converting pixels-per-unit to mpp with ppu2mpp."""
    assert utils.misc.ppu2mpp(1, units="in") == 25_400
    assert utils.misc.ppu2mpp(1, units="inch") == 25_400
    assert utils.misc.ppu2mpp(1, units="mm") == 1_000
    assert utils.misc.ppu2mpp(1, units="cm") == 10_000
    assert utils.misc.ppu2mpp(1, units=2) == 25_400  # inch
    assert utils.misc.ppu2mpp(1, units=3) == 10_000  # cm
    assert utils.misc.ppu2mpp(72, units="in") == pytest.approx(352.8, abs=0.1)
    assert utils.misc.ppu2mpp(50_000, units="in") == pytest.approx(0.508, abs=0.1)


def test_assert_dtype_int():
    """Test AssertionError for dtype test."""
    utils.misc.assert_dtype_int(input_var=np.array([1, 2]))
    with pytest.raises(AssertionError):
        utils.misc.assert_dtype_int(
            input_var=np.array([1.0, 2]), message="Bounds must be integers."
        )


def test_safe_padded_read_non_int_bounds():
    """Test safe_padded_read with non-integer bounds."""
    data = np.zeros((16, 16))

    bounds = (1.5, 1, 5, 5)
    with pytest.raises(ValueError, match="integer"):
        utils.image.safe_padded_read(data, bounds)


def test_safe_padded_read_negative_padding():
    """Test safe_padded_read with negative bounds."""
    data = np.zeros((16, 16))

    bounds = (1, 1, 5, 5)
    with pytest.raises(ValueError, match="negative"):
        utils.image.safe_padded_read(data, bounds, padding=-1)


def test_safe_padded_read_pad_mode_none():
    """Test safe_padded_read with pad_mode=None."""
    data = np.zeros((16, 16))
    bounds = (-5, -5, 5, 5)
    region = utils.image.safe_padded_read(data, bounds, pad_mode=None)
    assert region.shape == (5, 5)


def test_safe_padded_read_padding_formats():
    """Test safe_padded_read with different padding argument formats."""
    data = np.zeros((16, 16))
    bounds = (0, 0, 8, 8)
    stride = (1, 1)
    for padding in [1, [1], (1,), [1, 1], (1, 1), [1] * 4]:
        region = utils.image.safe_padded_read(
            data,
            bounds,
            padding=padding,
            stride=stride,
        )
        assert region.shape == (8 + 2, 8 + 2)


def test_safe_padded_read_pad_kwargs(source_image):
    """Test passing extra kwargs to safe_padded_read for np.pad."""
    data = utils.misc.imread(str(source_image))
    bounds = (0, 0, 8, 8)
    padding = 2
    region = utils.image.safe_padded_read(
        data,
        bounds,
        pad_mode="reflect",
        padding=padding,
    )
    even_region = utils.image.safe_padded_read(
        data,
        bounds,
        pad_mode="reflect",
        padding=padding,
        pad_kwargs={
            "reflect_type": "even",
        },
    )
    assert np.all(region == even_region)

    odd_region = utils.image.safe_padded_read(
        data,
        bounds,
        pad_mode="reflect",
        padding=padding,
        pad_kwargs={
            "reflect_type": "odd",
        },
    )
    assert not np.all(region == odd_region)


def test_safe_padded_read_pad_constant_values():
    """Test safe_padded_read with custom pad constant values.

    This test creates an image of zeros and reads the whole image with a
    padding of 1 and constant values of 10 for padding. It then checks
    for a 1px border of 10s all the way around the zeros.
    """
    for side_len in range(1, 5):
        data = np.zeros((side_len, side_len))
        bounds = (0, 0, side_len, side_len)
        padding = 1
        region = utils.image.safe_padded_read(
            data,
            bounds,
            padding=padding,
            pad_constant_values=10,
        )

        assert np.sum(region == 10) == (4 * side_len) + 4


def test_fuzz_safe_padded_read_edge_padding():
    """Fuzz test for padding at edges of an image.

    This test creates a 16x16 image with a gradient from 1 to 17 across
    it. A region is read using safe_padded_read with a constant padding
    of 0 and an offset by some random 'shift' amount between 1 and 16.
    The resulting image is checked for the correct number of 0 values.

    """
    random.seed(0)
    for _ in range(1000):
        data = np.repeat([range(1, 17)], 16, axis=0)

        # Create bounds to fit the image and shift off by one
        # randomly in x or y
        sign = (-1) ** np.random.randint(0, 1)
        axis = random.randint(0, 1)
        shift = np.tile([1 - axis, axis], 2)
        shift_magnitude = random.randint(1, 16)
        bounds = np.array([0, 0, 16, 16]) + (shift * sign * shift_magnitude)

        region = utils.image.safe_padded_read(data, bounds)

        assert np.sum(region == 0) == (16 * shift_magnitude)


def test_fuzz_safe_padded_read():
    """Fuzz test for safe_padded_read."""
    random.seed(0)
    for _ in range(1000):
        data = np.random.randint(0, 255, (16, 16))

        loc = np.random.randint(0, 16, 2)
        size = (16, 16)
        bounds = locsize2bounds(loc, size)
        padding = np.random.randint(0, 16)
        region = utils.image.safe_padded_read(data, bounds, padding=padding)
        assert all(np.array(region.shape) == 16 + 2 * padding)


def test_safe_padded_read_padding_shape():
    """Test safe_padded_read for invalid padding shape."""
    data = np.zeros((16, 16))

    bounds = (1, 1, 5, 5)
    with pytest.raises(ValueError, match="size 3"):
        utils.image.safe_padded_read(data, bounds, padding=(1, 1, 1))


def test_safe_padded_read_stride_shape():
    """Test safe_padded_read for invalid stride size."""
    data = np.zeros((16, 16))

    bounds = (1, 1, 5, 5)
    with pytest.raises(ValueError, match="size 1 or 2"):
        utils.image.safe_padded_read(data, bounds, stride=(1, 1, 1))


def test_sub_pixel_read(source_image):
    """Test sub-pixel numpy image reads with known tricky parameters."""
    image_path = Path(source_image)
    assert image_path.exists()
    test_image = utils.misc.imread(image_path)
    pillow_test_image = Image.fromarray(test_image)

    x = 6
    y = -4
    w = 21.805648705868652
    h = 0.9280264518437986
    bounds = (x, y, x + w, y + h)
    ow = 88
    oh = 98

    sub_pixel_read(test_image, pillow_test_image, bounds, ow, oh)

    x = 13
    y = 15
    w = 29.46
    h = 6.92
    bounds = (x, y, x + w, y + h)
    ow = 93
    oh = 34

    sub_pixel_read(test_image, pillow_test_image, bounds, ow, oh)


def test_aligned_padded_sub_pixel_read(source_image):
    """Test sub-pixel numpy image reads with pixel-aligned bounds."""
    image_path = Path(source_image)
    assert image_path.exists()
    test_image = utils.misc.imread(image_path)

    x = 1
    y = 1
    w = 5
    h = 5
    padding = 1
    bounds = (x, y, x + w, y + h)
    ow = 4
    oh = 4
    output = utils.image.sub_pixel_read(test_image, bounds, (ow, oh), padding=padding)
    assert (ow + 2 * padding, oh + 2 * padding) == tuple(output.shape[:2][::-1])


def test_sub_pixel_read_with_pad_kwargs(source_image):
    """Test sub-pixel numpy image reads with pad kwargs."""
    image_path = Path(source_image)
    assert image_path.exists()
    test_image = utils.misc.imread(image_path)

    x = 1
    y = 1
    w = 5
    h = 5
    padding = 1
    bounds = (x, y, x + w, y + h)
    ow = 4
    oh = 4
    output = utils.image.sub_pixel_read(
        test_image,
        bounds,
        (ow, oh),
        padding=padding,
        pad_mode="reflect",
        pad_kwargs={"reflect_type": "even"},
    )
    assert (ow + 2 * padding, oh + 2 * padding) == tuple(output.shape[:2][::-1])


def test_non_aligned_padded_sub_pixel_read(source_image):
    """Test sub-pixel numpy image reads with non-pixel-aligned bounds."""
    image_path = Path(source_image)
    assert image_path.exists()
    test_image = utils.misc.imread(image_path)

    x = 0.5
    y = 0.5
    w = 4
    h = 4
    for padding in [1, 2, 3]:
        bounds = (x, y, x + w, y + h)
        ow = 4
        oh = 4
        output = utils.image.sub_pixel_read(
            test_image, bounds, (ow, oh), padding=padding
        )

        assert (ow + 2 * padding, oh + 2 * padding) == tuple(output.shape[:2][::-1])


def test_non_baseline_padded_sub_pixel_read(source_image):
    """Test sub-pixel numpy image reads with baseline padding."""
    image_path = Path(source_image)
    assert image_path.exists()
    test_image = utils.misc.imread(image_path)

    x = 0.5
    y = 0.5
    w = 4
    h = 4
    for padding in [1, 2, 3]:
        bounds = (x, y, x + w, y + h)
        ow = 8
        oh = 8
        output = utils.image.sub_pixel_read(
            test_image, bounds, (ow, oh), padding=padding, pad_at_baseline=True
        )
        assert (ow + 2 * 2 * padding, oh + 2 * 2 * padding) == tuple(
            output.shape[:2][::-1]
        )


def test_sub_pixel_read_pad_mode_none():
    """Test sub_pixel_read with invalid interpolation."""
    data = np.ones((16, 16))

    bounds = (-1, -1, 5, 5)
    region = utils.image.sub_pixel_read(data, bounds, (6, 6), pad_mode="none")
    assert region.shape[:2] == (5, 5)


def test_sub_pixel_read_invalid_interpolation():
    """Test sub_pixel_read with invalid interpolation."""
    data = np.zeros((16, 16))
    out_size = data.shape

    bounds = (1.5, 1, 5, 5)
    with pytest.raises(ValueError, match="interpolation"):
        utils.image.sub_pixel_read(data, bounds, out_size, interpolation="fizz")


def test_sub_pixel_read_invalid_bounds():
    """Test sub_pixel_read with invalid bounds."""
    data = np.zeros((16, 16))
    out_size = data.shape

    bounds = (0, 0, 0, 0)
    with pytest.raises(ValueError, match="Bounds must have non-zero size"):
        utils.image.sub_pixel_read(data, bounds, out_size)

    bounds = (1.5, 1, 1.5, 0)
    with pytest.raises(ValueError, match="Bounds must have non-zero size"):
        utils.image.sub_pixel_read(data, bounds, out_size)


def test_sub_pixel_read_pad_at_baseline():
    """Test sub_pixel_read with baseline padding."""
    data = np.zeros((16, 16))
    out_size = data.shape
    bounds = (0, 0, 8, 8)
    for padding in range(3):
        region = utils.image.sub_pixel_read(
            data, bounds, output_size=out_size, padding=padding, pad_at_baseline=True
        )
        assert region.shape == (16 + 4 * padding, 16 + 4 * padding)

    region = utils.image.sub_pixel_read(
        data,
        bounds,
        out_size,
        pad_at_baseline=True,
        read_func=utils.image.safe_padded_read,
    )
    assert region.shape == (16, 16)


def test_sub_pixel_read_bad_read_func():
    """Test sub_pixel_read with read_func returning None."""
    data = np.zeros((16, 16))
    out_size = data.shape
    bounds = (0, 0, 8, 8)

    def bad_read_func(img, bounds, *kwargs):
        return None

    with pytest.raises(ValueError, match="None"):
        utils.image.sub_pixel_read(
            data,
            bounds,
            out_size,
            read_func=bad_read_func,
        )


def test_sub_pixel_read_padding_formats():
    """Test sub_pixel_read with different padding argument formats."""
    data = np.zeros((16, 16))
    out_size = data.shape
    bounds = (0, 0, 8, 8)
    for padding in [1, [1], (1,), [1, 1], (1, 1), [1] * 4]:
        region = utils.image.sub_pixel_read(
            data, bounds, out_size, padding=padding, pad_at_baseline=True
        )
        assert region.shape == (16 + 4, 16 + 4)
        region = utils.image.sub_pixel_read(data, bounds, out_size, padding=padding)
        assert region.shape == (16 + 2, 16 + 2)


def test_sub_pixel_read_negative_size_bounds(source_image):
    """Test sub_pixel_read with different padding argument formats."""
    image_path = Path(source_image)
    assert image_path.exists()
    test_image = utils.misc.imread(image_path)

    ow = 25
    oh = 25

    x = 5
    y = 5
    w = -4.5
    h = -4.5
    bounds = locsize2bounds((x, y), (w, h))
    output = utils.image.sub_pixel_read(test_image, bounds, (ow, oh))

    x = 0.5
    y = 0.5
    w = 4.5
    h = 4.5
    bounds = locsize2bounds((x, y), (w, h))
    print(bounds)
    flipped_output = utils.image.sub_pixel_read(test_image, bounds, (ow, oh))

    assert np.all(np.fliplr(np.flipud(flipped_output)) == output)


def test_fuzz_sub_pixel_read(source_image):
    """Fuzz test for numpy sub-pixel image reads."""
    random.seed(0)

    image_path = Path(source_image)
    assert image_path.exists()
    test_image = utils.misc.imread(image_path)

    for _ in range(10000):
        x = random.randint(-5, 32 - 5)
        y = random.randint(-5, 32 - 5)
        w = random.random() * random.randint(1, 32)
        h = random.random() * random.randint(1, 32)
        bounds = (x, y, x + w, y + h)
        ow = random.randint(4, 128)
        oh = random.randint(4, 128)
        output = utils.image.sub_pixel_read(
            test_image,
            bounds,
            (ow, oh),
            interpolation="linear",
        )
        assert (ow, oh) == tuple(output.shape[:2][::-1])


def test_fuzz_padded_sub_pixel_read(source_image):
    """Fuzz test for numpy sub-pixel image reads with padding."""
    random.seed(0)

    image_path = Path(source_image)
    assert image_path.exists()
    test_image = utils.misc.imread(image_path)

    for _ in range(10000):
        x = random.randint(-5, 32 - 5)
        y = random.randint(-5, 32 - 5)
        w = 4 + random.random() * random.randint(1, 32)
        h = 4 + random.random() * random.randint(1, 32)
        padding = random.randint(0, 2)
        bounds = (x, y, x + w, y + h)
        ow = random.randint(4, 128)
        oh = random.randint(4, 128)
        output = utils.image.sub_pixel_read(
            test_image,
            bounds,
            (ow, oh),
            interpolation="linear",
            padding=padding,
            pad_kwargs={"constant_values": 0},
        )
        assert (ow + 2 * padding, oh + 2 * padding) == tuple(output.shape[:2][::-1])


def test_sub_pixel_read_interpolation_modes():
    """Test sub_pixel_read with different padding argument formats."""
    data = np.mgrid[:16:1, :16:1].sum(0).astype(np.uint8)
    out_size = data.shape
    bounds = (0, 0, 8, 8)
    for mode in ["nearest", "linear", "cubic", "lanczos"]:
        output = utils.image.sub_pixel_read(data, bounds, out_size, interpolation=mode)
        assert output.shape == out_size


def test_sub_pixel_read_incorrect_read_func_return():
    """Test for sub pixel reading with incorrect read func return."""
    bounds = (0, 0, 8, 8)
    image = np.ones((10, 10))

    def read_func(*args, **kwargs):
        return np.ones((5, 5))

    with pytest.raises(ValueError, match="incorrect size"):
        utils.image.sub_pixel_read(
            image,
            bounds=bounds,
            output_size=(10, 10),
            read_func=read_func,
        )


def test_sub_pixel_read_empty_read_func_return():
    """Test for sub pixel reading with empty read func return."""
    bounds = (0, 0, 8, 8)
    image = np.ones((10, 10))

    def read_func(*args, **kwargs):
        return np.ones((0, 0))

    with pytest.raises(ValueError, match="is empty"):
        utils.image.sub_pixel_read(
            image,
            bounds=bounds,
            output_size=(10, 10),
            read_func=read_func,
        )


def test_sub_pixel_read_empty_bounds():
    """Test for sub pixel reading with empty bounds."""
    bounds = (0, 0, 2, 2)
    image = np.ones((10, 10))

    with pytest.raises(ValueError, match="Bounds have zero size after padding."):
        utils.image.sub_pixel_read(
            image,
            bounds=bounds,
            output_size=(2, 2),
            padding=-1,
        )


def test_fuzz_bounds2locsize():
    """Fuzz test for bounds2size."""
    random.seed(0)
    for _ in range(1000):
        size = (random.randint(-1000, 1000), random.randint(-1000, 1000))
        location = (random.randint(-1000, 1000), random.randint(-1000, 1000))
        bounds = (*location, *(sum(x) for x in zip(size, location)))
        assert utils.transforms.bounds2locsize(bounds)[1] == pytest.approx(size)


def test_fuzz_bounds2locsize_lower():
    """Fuzz test for bounds2size with origin lower."""
    random.seed(0)
    for _ in range(1000):
        loc = (np.random.rand(2) - 0.5) * 1000
        size = (np.random.rand(2) - 0.5) * 1000
        bounds = np.tile(loc, 2) + [
            0,
            *size[::-1],
            0,
        ]  # L T R B

        _, s = utils.transforms.bounds2locsize(bounds, origin="lower")

        assert s == pytest.approx(size)


def test_fuzz_roundtrip_bounds2size():
    """Fuzz roundtrip bounds2locsize and locsize2bounds."""
    random.seed(0)
    for _ in range(1000):
        loc = (np.random.rand(2) - 0.5) * 1000
        size = (np.random.rand(2) - 0.5) * 1000
        assert utils.transforms.bounds2locsize(
            utils.transforms.locsize2bounds(loc, size)
        )


def test_bounds2size_value_error():
    """Test bounds to size ValueError."""
    with pytest.raises(ValueError, match="Invalid origin"):
        utils.transforms.bounds2locsize((0, 0, 1, 1), origin="middle")


def test_bounds2slices_invalid_stride():
    """Test bounds2slices raises ValueError with invalid stride."""
    bounds = (0, 0, 10, 10)
    with pytest.raises(ValueError, match="Invalid stride"):
        utils.transforms.bounds2slices(bounds, stride=(1, 1, 1))


def test_pad_bounds_sample_cases():
    """Test sample inputs for pad_bounds."""
    output = utils.transforms.pad_bounds([0] * 4, 1)
    assert np.array_equal(output, (-1, -1, 1, 1))

    output = utils.transforms.pad_bounds((0, 0, 10, 10), (1, 2))
    assert np.array_equal(output, (-1, -2, 11, 12))


def test_pad_bounds_invalid_inputs():
    """Test invalid inputs for pad_bounds."""
    with pytest.raises(ValueError, match="even"):
        utils.transforms.pad_bounds(bounds=(0, 0, 10), padding=1)

    with pytest.raises(ValueError, match="Invalid number of padding"):
        utils.transforms.pad_bounds(bounds=(0, 0, 10, 10), padding=(1, 1, 1))

    # Normal case for control
    utils.transforms.pad_bounds(bounds=(0, 0, 10, 10), padding=1)


def test_contrast_enhancer():
    """Test contrast enhancement functionality."""
    # input array to the contrast_enhancer function
    input_array = np.array(
        [
            [[37, 244, 193], [106, 235, 128], [71, 140, 47]],
            [[103, 184, 72], [20, 188, 238], [126, 7, 0]],
            [[137, 195, 204], [32, 203, 170], [101, 77, 133]],
        ],
        dtype=np.uint8,
    )

    # expected output of the contrast_enhancer
    result_array = np.array(
        [
            [[35, 255, 203], [110, 248, 133], [72, 146, 46]],
            [[106, 193, 73], [17, 198, 251], [131, 3, 0]],
            [[143, 205, 215], [30, 214, 178], [104, 78, 139]],
        ],
        dtype=np.uint8,
    )

    with pytest.raises(AssertionError):
        # Contrast_enhancer requires image input to be of dtype uint8
        utils.misc.contrast_enhancer(np.float32(input_array), low_p=2, high_p=98)

    # Calculating the contrast enhanced version of input_array
    output_array = utils.misc.contrast_enhancer(input_array, low_p=2, high_p=98)
    # The out_put array should be equal to expected result_array
    assert np.all(result_array == output_array)


def test_load_stain_matrix(tmp_path):
    """Test to load stain matrix."""
    with pytest.raises(FileNotSupported):
        utils.misc.load_stain_matrix("/samplefile.xlsx")

    with pytest.raises(TypeError):
        # load_stain_matrix requires numpy array as input providing list here
        utils.misc.load_stain_matrix([1, 2, 3])

    stain_matrix = np.array([[0.65, 0.70, 0.29], [0.07, 0.99, 0.11]])
    pd.DataFrame(stain_matrix).to_csv(Path(tmp_path).joinpath("sm.csv"), index=False)
    out_stain_matrix = utils.misc.load_stain_matrix(Path(tmp_path).joinpath("sm.csv"))
    assert np.all(out_stain_matrix == stain_matrix)

    np.save(str(Path(tmp_path).joinpath("sm.npy")), stain_matrix)
    out_stain_matrix = utils.misc.load_stain_matrix(Path(tmp_path).joinpath("sm.npy"))
    assert np.all(out_stain_matrix == stain_matrix)


def test_get_luminosity_tissue_mask():
    """Test get luminosity tissue mask."""
    with pytest.raises(ValueError, match="Empty tissue mask"):
        utils.misc.get_luminosity_tissue_mask(img=np.zeros((100, 100, 3)), threshold=0)


def test_read_point_annotations(
    tmp_path,
    patch_extr_csv,
    patch_extr_csv_noheader,
    patch_extr_svs_csv,
    patch_extr_svs_header,
    patch_extr_npy,
    patch_extr_json,
    patch_extr_2col_json,
):
    """Test read point annotations reads csv, ndarray, npy and json correctly."""
    labels = Path(patch_extr_csv)

    labels_table = pd.read_csv(labels)

    # Test csv read with header
    out_table = utils.misc.read_locations(labels)
    assert all(labels_table == out_table)
    assert out_table.shape[1] == 3

    # Test csv read without header
    labels = Path(patch_extr_csv_noheader)
    out_table = utils.misc.read_locations(labels)
    assert all(labels_table == out_table)
    assert out_table.shape[1] == 3

    labels = Path(patch_extr_svs_csv)
    out_table = utils.misc.read_locations(labels)
    assert out_table.shape[1] == 3

    labels = Path(patch_extr_svs_header)
    out_table = utils.misc.read_locations(labels)
    assert out_table.shape[1] == 3

    # Test npy read
    labels = Path(patch_extr_npy)
    out_table = utils.misc.read_locations(labels)
    assert all(labels_table == out_table)
    assert out_table.shape[1] == 3

    # Test pd dataframe read
    out_table = utils.misc.read_locations(labels_table)
    assert all(labels_table == out_table)
    assert out_table.shape[1] == 3

    labels_table_2 = labels_table.drop("class", axis=1)
    out_table = utils.misc.read_locations(labels_table_2)
    assert all(labels_table == out_table)
    assert out_table.shape[1] == 3

    # Test json read
    labels = Path(patch_extr_json)
    out_table = utils.misc.read_locations(labels)
    assert all(labels_table == out_table)
    assert out_table.shape[1] == 3

    # Test json read 2 columns
    labels = Path(patch_extr_2col_json)
    out_table = utils.misc.read_locations(labels)
    assert all(labels_table == out_table)
    assert out_table.shape[1] == 3

    # Test numpy array
    out_table = utils.misc.read_locations(labels_table.to_numpy())
    assert all(labels_table == out_table)
    assert out_table.shape[1] == 3

    out_table = utils.misc.read_locations(labels_table.to_numpy()[:, 0:2])
    assert all(labels_table == out_table)
    assert out_table.shape[1] == 3

    # Test if input array does not have 2 or 3 columns
    with pytest.raises(ValueError, match="Numpy table should be of format"):
        _ = utils.misc.read_locations(labels_table.to_numpy()[:, 0:1])

    # Test if input npy does not have 2 or 3 columns
    labels = tmp_path.joinpath("test_gt_3col.npy")
    with open(labels, "wb") as f:
        np.save(f, np.zeros((3, 4)))

    with pytest.raises(ValueError, match="Numpy table should be of format"):
        _ = utils.misc.read_locations(labels)

    # Test if input pd DataFrame does not have 2 or 3 columns
    with pytest.raises(ValueError, match="Input table must have 2 or 3 columns"):
        _ = utils.misc.read_locations(labels_table.drop(["y", "class"], axis=1))

    labels = Path("./samplepatch_extraction.test")
    with pytest.raises(FileNotSupported):
        _ = utils.misc.read_locations(labels)

    with pytest.raises(TypeError):
        _ = utils.misc.read_locations(["a", "b", "c"])


def test_grab_files_from_dir(sample_visual_fields):
    """Test grab files from dir utils.misc."""
    file_parent_dir = Path(__file__).parent
    input_path = file_parent_dir.joinpath("data")

    file_types = "*.tif, *.png, *.jpg"

    out = utils.misc.grab_files_from_dir(
        input_path=sample_visual_fields, file_types=file_types
    )
    assert len(out) == 5

    out = utils.misc.grab_files_from_dir(
        input_path=input_path.parent, file_types="test_utils*"
    )

    assert len(out) == 1
    assert str(Path(__file__)) == str(out[0])

    out = utils.misc.grab_files_from_dir(input_path=input_path, file_types="*.py")
    assert len(out) == 0


def test_download_unzip_data():
    """Test download and unzip data from utils.misc."""
    url = "https://tiatoolbox.dcs.warwick.ac.uk/testdata/utils/test_directory.zip"
    save_dir_path = os.path.join(rcParam["TIATOOLBOX_HOME"], "tmp/")
    if os.path.exists(save_dir_path):
        shutil.rmtree(save_dir_path, ignore_errors=True)
    os.makedirs(save_dir_path)
    save_zip_path = os.path.join(save_dir_path, "test_directory.zip")
    misc.download_data(url, save_zip_path)
    misc.download_data(url, save_zip_path, overwrite=True)  # do overwrite
    misc.unzip_data(save_zip_path, save_dir_path, del_zip=False)  # not remove
    assert os.path.exists(save_zip_path)
    misc.unzip_data(save_zip_path, save_dir_path)

    extracted_path = os.path.join(save_dir_path, "test_directory")
    # to avoid hidden files in case of MAC-OS or Windows (?)
    extracted_dirs = [f for f in os.listdir(extracted_path) if not f.startswith(".")]
    extracted_dirs.sort()  # ensure same ordering
    assert extracted_dirs == ["dir1", "dir2", "dir3"]

    shutil.rmtree(save_dir_path, ignore_errors=True)


def test_download_data():
    """Test download data from utils.misc."""
    url = "https://tiatoolbox.dcs.warwick.ac.uk/testdata/utils/test_directory.zip"
    save_dir_path = os.path.join(rcParam["TIATOOLBOX_HOME"], "tmp/")
    if os.path.exists(save_dir_path):
        shutil.rmtree(save_dir_path, ignore_errors=True)
    save_zip_path = os.path.join(save_dir_path, "test_directory.zip")

    misc.download_data(url, save_zip_path, overwrite=True)  # overwrite
    with open(save_zip_path, "rb") as handle:
        old_hash = hashlib.md5(handle.read()).hexdigest()
    # modify the content
    with open(save_zip_path, "wb") as fptr:
        fptr.write(b"dataXXX")  # random data
    with open(save_zip_path, "rb") as handle:
        bad_hash = hashlib.md5(handle.read()).hexdigest()
    assert old_hash != bad_hash
    misc.download_data(url, save_zip_path, overwrite=True)  # overwrite
    with open(save_zip_path, "rb") as handle:
        new_hash = hashlib.md5(handle.read()).hexdigest()
    assert new_hash == old_hash

    # Test not overwriting
    # Modify the content
    with open(save_zip_path, "wb") as handle:
        handle.write(b"dataXXX")  # random data
    with open(save_zip_path, "rb") as handle:
        bad_hash = hashlib.md5(handle.read()).hexdigest()
    assert old_hash != bad_hash
    misc.download_data(url, save_zip_path, overwrite=False)  # data already exists
    with open(save_zip_path, "rb") as handle:
        new_hash = hashlib.md5(handle.read()).hexdigest()
    assert new_hash == bad_hash

    shutil.rmtree(save_dir_path, ignore_errors=True)  # remove data
    misc.download_data(url, save_zip_path)  # to test skip download
    assert os.path.exists(save_zip_path)
    shutil.rmtree(save_dir_path, ignore_errors=True)

    # URL not valid
    # shouldn't use save_path if test runs correctly
    save_path = os.path.join(save_dir_path, "temp")
    with pytest.raises(ConnectionError):
        misc.download_data(
            "https://tiatoolbox.dcs.warwick.ac.uk/invalid-url", save_path
        )


def test_parse_cv2_interpolaton():
    """Test parsing interpolation modes for cv2."""
    cases = [str.upper, str.lower, str.capitalize]
    mode_strings = ["cubic", "linear", "area", "lanczos"]
    mode_enums = [cv2.INTER_CUBIC, cv2.INTER_LINEAR, cv2.INTER_AREA, cv2.INTER_LANCZOS4]
    for string, cv2_enum in zip(mode_strings, mode_enums):
        for case in cases:
            assert utils.misc.parse_cv2_interpolaton(case(string)) == cv2_enum
            assert utils.misc.parse_cv2_interpolaton(cv2_enum) == cv2_enum

    with pytest.raises(ValueError, match="interpolation"):
        assert utils.misc.parse_cv2_interpolaton(1337)


def test_make_bounds_size_positive():
    """Test make_bounds_size_positive outputs positive bounds."""
    # Horizontal only
    bounds = (0, 0, -10, 10)
    pos_bounds, fliplr, flipud = utils.image.make_bounds_size_positive(bounds)
    _, size = utils.transforms.bounds2locsize(pos_bounds)
    assert len(size) == 2
    assert size[0] > 0
    assert size[1] > 0
    assert fliplr is True
    assert flipud is False

    # Vertical only
    bounds = (0, 0, 10, -10)
    pos_bounds, fliplr, flipud = utils.image.make_bounds_size_positive(bounds)
    _, size = utils.transforms.bounds2locsize(pos_bounds)
    assert len(size) == 2
    assert size[0] > 0
    assert size[1] > 0
    assert fliplr is False
    assert flipud is True

    # Both
    bounds = (0, 0, -10, -10)
    pos_bounds, fliplr, flipud = utils.image.make_bounds_size_positive(bounds)
    _, size = utils.transforms.bounds2locsize(pos_bounds)
    assert len(size) == 2
    assert size[0] > 0
    assert size[1] > 0
    assert fliplr is True
    assert flipud is True


def test_crop_and_pad_edges():
    """Test crop and pad util function."""
    slide_dimensions = (1024, 1024)

    def edge_mask(bounds: Tuple[int, int, int, int]) -> np.ndarray:
        """Produce a mask of regions outside of the slide dimensions."""
        l, t, r, b = bounds
        slide_width, slide_height = slide_dimensions
        x, y = np.meshgrid(np.arange(l, r), np.arange(t, b), indexing="ij")
        under = np.logical_or(x < 0, y < 0).astype(np.int)
        over = np.logical_or(x >= slide_width, y >= slide_height).astype(np.int)
        return under, over

    loc = (-5, -5)
    size = (10, 10)
    bounds = utils.transforms.locsize2bounds(loc, size)
    under, over = edge_mask(bounds)
    region = -under + over
    region = np.sum(np.meshgrid(np.arange(10, 20), np.arange(10, 20)), axis=0)
    output = utils.image.crop_and_pad_edges(
        bounds=bounds,
        max_dimensions=slide_dimensions,
        region=region,
        pad_mode="constant",
    )

    assert np.all(np.logical_or(output >= 10, output == 0))
    assert output.shape == region.shape

    slide_width, slide_height = slide_dimensions

    loc = (slide_width - 5, slide_height - 5)
    bounds = utils.transforms.locsize2bounds(loc, size)
    under, over = edge_mask(bounds)
    region = np.sum(np.meshgrid(np.arange(10, 20), np.arange(10, 20)), axis=0)
    output = utils.image.crop_and_pad_edges(
        bounds=bounds,
        max_dimensions=slide_dimensions,
        region=region,
        pad_mode="constant",
    )

    assert np.all(np.logical_or(output >= 10, output == 0))
    assert output.shape == region.shape


def test_crop_and_pad_edges_common_fail_cases():
    """Test common failure cases for crop_and_pad_edges."""
    bounds = (15, -5, 25, 5)
    slide_dimensions = (10, 10)
    region = np.sum(np.meshgrid(np.arange(10, 20), np.arange(10, 20)), axis=0)
    output = utils.image.crop_and_pad_edges(
        bounds=bounds,
        max_dimensions=slide_dimensions,
        region=region,
        pad_mode="constant",
    )
    assert output.shape == (10, 10)


def test_fuzz_crop_and_pad_edges_output_size():
    """Fuzz test crop and pad util function output size."""
    random.seed(0)
    region = np.sum(np.meshgrid(np.arange(10, 20), np.arange(10, 20)), axis=0)

    for _ in range(1000):
        slide_dimensions = (random.randint(0, 50), random.randint(0, 50))

        loc = tuple(random.randint(-5, slide_dimensions[dim] + 5) for dim in range(2))
        size = (10, 10)
        bounds = utils.transforms.locsize2bounds(loc, size)

        output = utils.image.crop_and_pad_edges(
            bounds=bounds,
            max_dimensions=slide_dimensions,
            region=region,
            pad_mode="constant",
        )

        assert output.shape == size


def test_fuzz_crop_and_pad_edges_output_size_no_padding():
    """Fuzz test crop and pad util function output size with no padding."""
    random.seed(0)

    for _ in range(1000):
        slide_dimensions = np.array([random.randint(5, 50) for _ in range(2)])

        loc = np.array(
            [random.randint(-5, slide_dimensions[dim] + 5) for dim in range(2)]
        )
        size = np.array([10, 10])
        expected = np.maximum(
            size + np.minimum(loc, 0) - np.maximum(loc + size - slide_dimensions, 0),
            0,
        )
        expected = tuple(expected[::-1])
        bounds = utils.transforms.locsize2bounds(loc, size)
        region = np.sum(np.meshgrid(np.arange(10, 20), np.arange(10, 20)), axis=0)
        output = utils.image.crop_and_pad_edges(
            bounds=bounds,
            max_dimensions=slide_dimensions,
            region=region,
            pad_mode=random.choice(["none", None]),
        )

        assert output.shape == expected


def test_crop_and_pad_edges_negative_max_dims():
    """Test crop and pad edges for negative max dims."""
    for max_dims in [(-1, 1), (1, -1), (-1, -1)]:
        with pytest.raises(ValueError, match="must be >= 0"):
            utils.image.crop_and_pad_edges(
                bounds=(0, 0, 1, 1),
                max_dimensions=max_dims,
                region=np.zeros((10, 10)),
                pad_mode="constant",
            )

    # Zero dimensions
    utils.image.crop_and_pad_edges(
        bounds=(0, 0, 1, 1),
        max_dimensions=(0, 0),
        region=np.zeros((10, 10)),
        pad_mode="constant",
    )


def test_crop_and_pad_edges_non_positive_bounds_size():
    """Test crop and pad edges for non positive bound size."""
    with pytest.raises(ValueError, match="[bB]ounds.*> 0"):
        # Zero dimensions and negative bounds size
        utils.image.crop_and_pad_edges(
            bounds=(0, 0, -1, -1),
            max_dimensions=(0, 0),
            region=np.zeros((10, 10)),
            pad_mode="constant",
        )

    with pytest.raises(ValueError, match="dimensions must be >= 0"):
        # Zero dimensions and negative bounds size
        utils.image.crop_and_pad_edges(
            bounds=(0, 0, 0, 0),
            max_dimensions=(-1, -1),
            region=np.zeros((10, 10)),
            pad_mode="constant",
        )


def test_normalize_padding_input_dims():
    """Test that normalize padding error with input dimensions > 1."""
    with pytest.raises(ValueError, match="1 dimensional"):
        utils.image.normalize_padding_size(((0, 0), (0, 0)))


def test_select_device():
    """Test if correct device is selected for models."""
    device = misc.select_device(on_gpu=True)
    assert device == "cuda"

    device = misc.select_device(on_gpu=False)
    assert device == "cpu"


def test_model_to():
    """Test for placing model on device."""
    import torch.nn as nn
    import torchvision.models as torch_models

    # Test on GPU
    # no GPU on Travis so this will crash
    if not utils.env_detection.has_gpu():
        model = torch_models.resnet18()
        with pytest.raises(RuntimeError):
            _ = misc.model_to(on_gpu=True, model=model)

    # Test on CPU
    model = torch_models.resnet18()
    model = misc.model_to(on_gpu=False, model=model)
    assert isinstance(model, nn.Module)


def test_save_as_json(tmp_path):
    """Test save data to json."""
    # This should be broken up into separate tests!
    import json

    # dict with nested dict, list, and np.array
    key_dict = {
        "a1": {"name": "John", "age": 23, "sex": "male"},
        "a2": {"name": "John", "age": 23, "sex": "male"},
    }
    sample = {  # noqa: ECE001
        "a": [1, 1, 3, np.random.rand(2, 2, 2, 2), key_dict],
        "b": ["a1", "b1", "c1", {"a3": [1.0, 1, 3, np.random.rand(2, 2, 2, 2)]}],
        "c": {
            "a4": {"a5": {"a6": "a7", "c": [1, 1, 3, np.array([4, 5, 6.0])]}},
            "b1": {},
            "c1": [],
            True: [False, None],
        },
        "d": [key_dict, np.random.rand(2, 2)],
        "e": np.random.rand(16, 2),
    }
    not_jsonable = {"x86": lambda x: x}
    not_jsonable.update(sample)
    # should fail because key is not of primitive type [str, int, float, bool]
    with pytest.raises(ValueError, match=r".*Key.*.*not jsonified.*"):
        misc.save_as_json(
            {frozenset(key_dict): sample}, tmp_path / "sample_json.json", exist_ok=True
        )
    with pytest.raises(ValueError, match=r".*Value.*.*not jsonified.*"):
        misc.save_as_json(not_jsonable, tmp_path / "sample_json.json", exist_ok=True)
    with pytest.raises(ValueError, match=r".*Value.*.*not jsonified.*"):
        misc.save_as_json(
            list(not_jsonable.values()), tmp_path / "sample_json.json", exist_ok=True
        )
    with pytest.raises(ValueError, match=r"Type.*`data`.*.*must.*dict, list.*"):
        misc.save_as_json(
            np.random.rand(2, 2), tmp_path / "sample_json.json", exist_ok=True
        )
    # test complex nested dict
    print(sample)
    misc.save_as_json(sample, tmp_path / "sample_json.json", exist_ok=True)
    with open(tmp_path / "sample_json.json", "r") as fptr:
        read_sample = json.load(fptr)
    # test read because == is useless when value is mutable
    assert read_sample["c"]["a4"]["a5"]["a6"] == "a7"
    assert read_sample["c"]["a4"]["a5"]["c"][-1][-1] == 6  # noqa: ECE001

    # Allow parent directories
    misc.save_as_json(sample, tmp_path / "foo" / "sample_json.json", parents=True)
    with open(tmp_path / "foo" / "sample_json.json", "r") as fptr:
        read_sample = json.load(fptr)
    # test read because == is useless when value is mutable
    assert read_sample["c"]["a4"]["a5"]["a6"] == "a7"
    assert read_sample["c"]["a4"]["a5"]["c"][-1][-1] == 6  # noqa: ECE001

    # test complex list of data
    misc.save_as_json(
        list(sample.values()), tmp_path / "sample_json.json", exist_ok=True
    )
    # test read because == is useless when value is mutable
    with open(tmp_path / "sample_json.json", "r") as fptr:
        read_sample = json.load(fptr)
    assert read_sample[-3]["a4"]["a5"]["a6"] == "a7"
    assert read_sample[-3]["a4"]["a5"]["c"][-1][-1] == 6  # noqa: ECE001

    # test numpy generic
    misc.save_as_json(
        [np.int32(1), np.float32(2)], tmp_path / "sample_json.json", exist_ok=True
    )
    misc.save_as_json(
        {"a": np.int32(1), "b": np.float32(2)},
        tmp_path / "sample_json.json",
        exist_ok=True,
    )


def test_save_as_json_exists(tmp_path):
    """Test save data to json which already exists."""
    dictionary = {"a": 1, "b": 2}
    misc.save_as_json(dictionary, tmp_path / "sample_json.json")
    with pytest.raises(FileExistsError, match="File already exists"):
        misc.save_as_json(dictionary, tmp_path / "sample_json.json")
    misc.save_as_json(dictionary, tmp_path / "sample_json.json", exist_ok=True)


def test_save_as_json_parents(tmp_path):
    """Test save data to json where parents need to be created and parents is False."""
    dictionary = {"a": 1, "b": 2}
    with pytest.raises(FileNotFoundError, match="No such file or directory"):
        misc.save_as_json(dictionary, tmp_path / "foo" / "sample_json.json")


def test_save_yaml_exists(tmp_path):
    """Test save data to yaml which already exists."""
    dictionary = {"a": 1, "b": 2}
    misc.save_yaml(dictionary, tmp_path / "sample_yaml.yaml")
    with pytest.raises(FileExistsError, match="File already exists"):
        misc.save_yaml(dictionary, tmp_path / "sample_yaml.yaml")
    misc.save_yaml(dictionary, tmp_path / "sample_yaml.yaml", exist_ok=True)


def test_save_yaml_parents(tmp_path):
    """Test save data to yaml where parents need to be created."""
    dictionary = {"a": 1, "b": 2}
    with pytest.raises(FileNotFoundError, match="No such file or directory"):
        misc.save_yaml(dictionary, tmp_path / "foo" / "sample_yaml.yaml")

    misc.save_yaml(dictionary, tmp_path / "foo" / "sample_yaml.yaml", parents=True)


def test_imread_none_args():
    img = np.zeros((10, 10, 3))
    with pytest.raises(TypeError):
        utils.misc.imread(img)


def test_detect_pixman():
    """Test detection of the pixman version.

    Simply check it passes without exception or that it raises
    an EnvironmentError if the version is not detected.

    Any other exception should fail this test.
    """
    try:
        versions, using = utils.env_detection.pixman_versions()
        assert isinstance(using, str)
        assert isinstance(versions, list)
        assert len(versions) > 0
    except EnvironmentError:
        pass


def test_detect_gpu():
    """Test detection of GPU in the current runtime environment.

    Simply check it passes without exception.

    """
    _ = utils.env_detection.has_gpu()


def make_simple_dat(centroids=((0, 0), (100, 100))):
    polys = [cell_polygon(cent) for cent in centroids]
    return {
        f"ann{i}": {
            "box": poly.bounds,
            "centroid": [poly.centroid.x, poly.centroid.y],
            "contour": np.array(poly.exterior.coords).tolist(),
            "type": i,
        }
        for i, poly in enumerate(polys)
    }


def test_from_dat(tmp_path):
    """Test generating an annotation store from a .dat file."""
    data = make_simple_dat()
    joblib.dump(data, tmp_path / "test.dat")
    store = utils.misc.store_from_dat(tmp_path / "test.dat")
    assert len(store) == 2


<<<<<<< HEAD
def test_from_dat_typedict(tmp_path):
    """Test generating an annotation store from a .dat file with a typedict."""
=======
def test_from_dat_type_dict(tmp_path):
    """Test generating an annotation store from a .dat file with a type dict."""
>>>>>>> 9c166354
    data = make_simple_dat()
    joblib.dump(data, tmp_path / "test.dat")
    store = utils.misc.store_from_dat(
        tmp_path / "test.dat", typedict={0: "cell0", 1: "cell1"}
    )
    result = store.query(where="props['type'] == 'cell1'")
    assert len(result) == 1


def test_from_dat_transformed(tmp_path):
    """Test generating an annotation store from a .dat file with a transform."""
    data = make_simple_dat()
    joblib.dump(data, tmp_path / "test.dat")
    store = utils.misc.store_from_dat(
        tmp_path / "test.dat", scale_factor=2, relative_to=(50, 50)
    )
    result = store.query(where="props['type'] == 1")
    # check centroid is at 150,150
    poly = next(iter(result.values()))
    assert np.rint(poly.geometry.centroid.x) == 150
    assert np.rint(poly.geometry.centroid.y) == 150


<<<<<<< HEAD
def test_from_multihead_dat(tmp_path):
=======
def test_from_multi_head_dat(tmp_path):
>>>>>>> 9c166354
    """Test generating an annotation store from a .dat file with multiple heads."""
    head_a = make_simple_dat()
    head_b = make_simple_dat([(200, 200), (300, 300)])
    data = {
        "A": head_a,
        "B": head_b,
        "resolution": 0.5,
<<<<<<< HEAD
        "othermetadata": {"foo": "bar"},
=======
        "other_meta_data": {"foo": "bar"},
>>>>>>> 9c166354
    }
    joblib.dump(data, tmp_path / "test.dat")
    store = utils.misc.store_from_dat(tmp_path / "test.dat")
    assert len(store) == 4

    result = store.query(where="props['type'] == 'A: 1'")
    assert len(result) == 1


def test_invalid_poly(tmp_path):
    """Test that invalid polygons are dealt with correctly."""
    coords = [(0, 0), (0, 2), (1, 1), (2, 2), (2, 0), (1, 1), (0, 0)]
    poly = Polygon(coords)
    data = make_simple_dat()
    data["invalid"] = {
        "box": poly.bounds,
        "centroid": [poly.centroid.x, poly.centroid.y],
        "contour": np.array(poly.exterior.coords).tolist(),
        "type": 2,
    }
    joblib.dump(data, tmp_path / "test.dat")
    with pytest.warns(UserWarning, match="Invalid geometry found, fix"):
        store = utils.misc.store_from_dat(tmp_path / "test.dat")

    result = store.query(where="props['type'] == 2")
    assert next(iter(result.values())).geometry.is_valid


<<<<<<< HEAD
def test_from_multihead_dat_typedict(tmp_path):
=======
def test_from_multi_head_dat_type_dict(tmp_path):
>>>>>>> 9c166354
    """Test generating a store from a .dat file with multiple heads, with typedict."""
    head_a = make_simple_dat()
    head_b = make_simple_dat([(200, 200), (300, 300)])
    data = {"A": head_a, "B": head_b}
    joblib.dump(data, tmp_path / "test.dat")
    store = utils.misc.store_from_dat(
        tmp_path / "test.dat",
        typedict={"A": {0: "cell0", 1: "cell1"}, "B": {0: "gland0", 1: "gland1"}},
    )
    assert len(store) == 4

    result = store.query(where="props['type'] == 'gland1'")
    assert len(result) == 1
    result = store.query(where=lambda x: x["type"][0:4] == "cell")
    assert len(result) == 2<|MERGE_RESOLUTION|>--- conflicted
+++ resolved
@@ -1392,13 +1392,8 @@
     assert len(store) == 2
 
 
-<<<<<<< HEAD
-def test_from_dat_typedict(tmp_path):
-    """Test generating an annotation store from a .dat file with a typedict."""
-=======
 def test_from_dat_type_dict(tmp_path):
     """Test generating an annotation store from a .dat file with a type dict."""
->>>>>>> 9c166354
     data = make_simple_dat()
     joblib.dump(data, tmp_path / "test.dat")
     store = utils.misc.store_from_dat(
@@ -1422,11 +1417,7 @@
     assert np.rint(poly.geometry.centroid.y) == 150
 
 
-<<<<<<< HEAD
-def test_from_multihead_dat(tmp_path):
-=======
 def test_from_multi_head_dat(tmp_path):
->>>>>>> 9c166354
     """Test generating an annotation store from a .dat file with multiple heads."""
     head_a = make_simple_dat()
     head_b = make_simple_dat([(200, 200), (300, 300)])
@@ -1434,11 +1425,7 @@
         "A": head_a,
         "B": head_b,
         "resolution": 0.5,
-<<<<<<< HEAD
-        "othermetadata": {"foo": "bar"},
-=======
         "other_meta_data": {"foo": "bar"},
->>>>>>> 9c166354
     }
     joblib.dump(data, tmp_path / "test.dat")
     store = utils.misc.store_from_dat(tmp_path / "test.dat")
@@ -1467,11 +1454,7 @@
     assert next(iter(result.values())).geometry.is_valid
 
 
-<<<<<<< HEAD
-def test_from_multihead_dat_typedict(tmp_path):
-=======
 def test_from_multi_head_dat_type_dict(tmp_path):
->>>>>>> 9c166354
     """Test generating a store from a .dat file with multiple heads, with typedict."""
     head_a = make_simple_dat()
     head_b = make_simple_dat([(200, 200), (300, 300)])
