--- conflicted
+++ resolved
@@ -92,8 +92,6 @@
         assert region.shape == (8 + 2, 8 + 2)
 
 
-<<<<<<< HEAD
-=======
 def test_fuzz_safe_padded_read_edge_padding():
     """Fuzz test for padding at edges of an image.
 
@@ -119,7 +117,6 @@
         assert np.sum(region == 0) == (16 * shift_magnitude)
 
 
->>>>>>> 1ced433b
 def test_safe_padded_read_padding_shape():
     """Test safe_padded_read for padding shape."""
     data = np.zeros((16, 16))
@@ -284,11 +281,7 @@
 def test_bounds2size_value_error():
     """Test bounds to size ValueError."""
     with pytest.raises(ValueError):
-<<<<<<< HEAD
-        utils.transforms.bounds2size((0, 0, 1, 1), origin="middle")
-=======
         utils.transforms.bounds2locsize((0, 0, 1, 1), origin="middle")
->>>>>>> 1ced433b
 
 
 def test_contrast_enhancer():
