--- conflicted
+++ resolved
@@ -5,10 +5,7 @@
 import shutil
 from pathlib import Path
 from typing import Tuple
-<<<<<<< HEAD
-=======
 import hashlib
->>>>>>> ad17a562
 
 import cv2
 import numpy as np
@@ -772,11 +769,6 @@
         shutil.rmtree(save_dir_path, ignore_errors=True)
     save_zip_path = os.path.join(save_dir_path, "test_directory.zip")
 
-<<<<<<< HEAD
-    misc.download_data(url, save_zip_path, overwrite=True)  # do overwrite
-    assert os.path.exists(save_zip_path)
-    shutil.rmtree(save_dir_path, ignore_errors=True)
-=======
     misc.download_data(url, save_zip_path, overwrite=True)  # overwrite
     old_hash = hashlib.md5(open(save_zip_path, 'rb').read()).hexdigest()
     # modify the content
@@ -799,7 +791,6 @@
     assert new_hash == bad_hash
 
     shutil.rmtree(save_dir_path, ignore_errors=True)  # remove data
->>>>>>> ad17a562
     misc.download_data(url, save_zip_path)  # to test skip download
     assert os.path.exists(save_zip_path)
     shutil.rmtree(save_dir_path, ignore_errors=True)
