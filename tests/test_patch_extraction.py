--- conflicted
+++ resolved
@@ -212,13 +212,8 @@
     patch_extr_svs_csv,
     patch_extr_jp2_read,
 ):
-<<<<<<< HEAD
-    """Test PointsPatchExtractor for JP2 image."""
-    locations_list = pathlib.Path(patch_extr_jp2_csv)
-=======
     """Test PointsPatchExtractor for jp2 image."""
     locations_list = pathlib.Path(patch_extr_svs_csv)
->>>>>>> c7447cd9
     saved_data = np.load(str(pathlib.Path(patch_extr_jp2_read)))
 
     data = read_points_patches(
