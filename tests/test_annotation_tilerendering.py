--- conflicted
+++ resolved
@@ -9,12 +9,8 @@
 import pytest
 from PIL import Image
 from scipy.ndimage.measurements import label
-<<<<<<< HEAD
 from skimage import data
 from shapely.geometry import LineString, Polygon, MultiPoint
-=======
-from shapely.geometry import LineString, Polygon
->>>>>>> 416ec1b9
 from shapely.geometry.point import Point
 from skimage import data
 
