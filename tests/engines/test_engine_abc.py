"""Test tiatoolbox.models.engine.engine_abc."""

from __future__ import annotations

import copy
import json
import shutil
import sqlite3
from pathlib import Path
from typing import TYPE_CHECKING, Callable, NoReturn

import numpy as np
import pytest
import torchvision.models as torch_models
import zarr

from tiatoolbox.models.architecture import (
    fetch_pretrained_weights,
    get_pretrained_model,
)
from tiatoolbox.models.architecture.vanilla import CNNModel
from tiatoolbox.models.engine.engine_abc import EngineABC, prepare_engines_save_dir
from tiatoolbox.models.engine.io_config import ModelIOConfigABC

if TYPE_CHECKING:
    import torch.nn


class TestEngineABC(EngineABC):
    """Test EngineABC."""

    def __init__(
        self: TestEngineABC,
        model: str | torch.nn.Module,
        weights: str | Path | None = None,
        verbose: bool | None = None,
    ) -> NoReturn:
        """Test EngineABC init."""
        super().__init__(model=model, weights=weights, verbose=verbose)

<<<<<<< HEAD
    def get_dataloader(
        self: EngineABC,
        images: Path,
        masks: Path | None = None,
        labels: list | None = None,
        ioconfig: ModelIOConfigABC | None = None,
        *,
        patch_mode: bool,
    ) -> torch.utils.data.DataLoader:
        """Test pre process images."""
        return super().get_dataloader(
            images,
            masks,
            labels,
            ioconfig,
            patch_mode=patch_mode,
        )
=======
    def infer_wsi(self: EngineABC) -> NoReturn:
        """Test infer_wsi."""
        # dummy function for tests.
>>>>>>> 2e522bea

    def post_process_wsi(
        self: EngineABC,
        raw_output: dict,
        save_dir: Path,
        **kwargs: dict,
    ) -> Path:
        """Test post_process_wsi."""
<<<<<<< HEAD
        return super().post_process_wsi(
            raw_output,
            save_dir=save_dir,
            **kwargs,
        )

    def infer_wsi(
        self: EngineABC,
        dataloader: torch.utils.data.DataLoader,
        img_label: str,
        highest_input_resolution: list[dict],
        save_dir: Path,
        **kwargs: dict,
    ) -> dict | np.ndarray:
        """Test infer_wsi."""
        return super().infer_wsi(
            dataloader,
            img_label,
            highest_input_resolution,
            save_dir,
            **kwargs,
        )
=======
        # dummy function for tests.

    def pre_process_wsi(self: EngineABC) -> NoReturn:
        """Test pre_process_wsi."""
        # dummy function for tests.
>>>>>>> 2e522bea


def test_engine_abc() -> NoReturn:
    """Test EngineABC initialization."""
    with pytest.raises(
        TypeError,
        match=r".*Can't instantiate abstract class EngineABC with abstract methods*",
    ):
        # Can't instantiate abstract class with abstract methods
        EngineABC()  # skipcq


def test_engine_abc_incorrect_model_type() -> NoReturn:
    """Test EngineABC initialization with incorrect model type."""
    with pytest.raises(
        TypeError,
        match=r".*missing 1 required positional argument: 'model'",
    ):
        TestEngineABC()  # skipcq

    with pytest.raises(
        TypeError,
        match="Input model must be a string or 'torch.nn.Module'.",
    ):
        TestEngineABC(model=1)


def test_incorrect_ioconfig() -> NoReturn:
    """Test EngineABC initialization with incorrect ioconfig."""
    model = torch_models.resnet18()
    engine = TestEngineABC(model=model)
    with pytest.raises(
        ValueError,
        match=r".*provide a valid ModelIOConfigABC.*",
    ):
        engine.run(images=[], masks=[], ioconfig=None)


def test_pretrained_ioconfig() -> NoReturn:
    """Test EngineABC initialization with pretrained model name in the toolbox."""
    pretrained_model = "alexnet-kather100k"

    # Test engine run without ioconfig
    eng = TestEngineABC(model=pretrained_model)
    out = eng.run(
        images=np.zeros((10, 224, 224, 3), dtype=np.uint8),
        on_gpu=False,
        patch_mode=True,
        ioconfig=None,
    )
    assert "predictions" in out
    assert "labels" not in out


def test_ioconfig() -> NoReturn:
    """Test EngineABC initialization with valid ioconfig."""
    ioconfig = ModelIOConfigABC(
        input_resolutions=[
            {"units": "baseline", "resolution": 1.0},
        ],
        patch_input_shape=(224, 224),
    )

    eng = TestEngineABC(model="alexnet-kather100k")
    out = eng.run(
        images=np.zeros((10, 224, 224, 3), dtype=np.uint8),
        ioconfig=ioconfig,
    )

    assert "predictions" in out
    assert "labels" not in out


def test_prepare_engines_save_dir(
    tmp_path: pytest.TempPathFactory,
    caplog: pytest.LogCaptureFixture,
) -> NoReturn:
    """Test prepare save directory for engines."""
    out_dir = prepare_engines_save_dir(
        save_dir=tmp_path / "patch_output",
        patch_mode=True,
        overwrite=False,
    )

    assert out_dir == tmp_path / "patch_output"
    assert out_dir.exists()

    out_dir = prepare_engines_save_dir(
        save_dir=tmp_path / "patch_output",
        patch_mode=True,
        overwrite=True,
    )

    assert out_dir == tmp_path / "patch_output"
    assert out_dir.exists()

    out_dir = prepare_engines_save_dir(
        save_dir=None,
        patch_mode=True,
        overwrite=False,
    )
    assert out_dir is None

    with pytest.raises(
        OSError,
        match=r".*Input WSIs detected but there is no save directory provided.*",
    ):
        _ = prepare_engines_save_dir(
            save_dir=None,
            patch_mode=False,
            overwrite=False,
        )

    out_dir = prepare_engines_save_dir(
        save_dir=tmp_path / "wsi_single_output",
        patch_mode=False,
        overwrite=False,
    )

    assert out_dir == tmp_path / "wsi_single_output"
    assert out_dir.exists()
    assert r"When providing multiple whole-slide images / tiles" not in caplog.text

    out_dir = prepare_engines_save_dir(
        save_dir=tmp_path / "wsi_multiple_output",
        patch_mode=False,
        overwrite=False,
    )

    assert out_dir == tmp_path / "wsi_multiple_output"
    assert out_dir.exists()
    assert r"When providing multiple whole slide images" in caplog.text

    # test for file overwrite with Path.mkdirs() method
    out_path = prepare_engines_save_dir(
        save_dir=tmp_path / "patch_output" / "output.zarr",
        patch_mode=True,
        overwrite=True,
    )
    assert out_path.exists()

    out_path = prepare_engines_save_dir(
        save_dir=tmp_path / "patch_output" / "output.zarr",
        patch_mode=True,
        overwrite=True,
    )
    assert out_path.exists()

    with pytest.raises(FileExistsError):
        out_path = prepare_engines_save_dir(
            save_dir=tmp_path / "patch_output" / "output.zarr",
            patch_mode=True,
            overwrite=False,
        )


def test_engine_initalization() -> NoReturn:
    """Test engine initialization."""
    with pytest.raises(
        TypeError,
        match="Input model must be a string or 'torch.nn.Module'.",
    ):
        _ = TestEngineABC(model=0)

    eng = TestEngineABC(model="alexnet-kather100k")
    assert isinstance(eng, EngineABC)
    model = CNNModel("alexnet", num_classes=1)
    eng = TestEngineABC(model=model)
    assert isinstance(eng, EngineABC)

    model = get_pretrained_model("alexnet-kather100k")[0]
    weights_path = fetch_pretrained_weights("alexnet-kather100k")
    eng = TestEngineABC(model=model, weights=weights_path)
    assert isinstance(eng, EngineABC)


def test_engine_run() -> NoReturn:
    """Test engine run."""
    eng = TestEngineABC(model="alexnet-kather100k")
    assert isinstance(eng, EngineABC)

    eng = TestEngineABC(model="alexnet-kather100k")
    with pytest.raises(
        ValueError,
        match=r".*The input numpy array should be four dimensional.*",
    ):
        eng.run(images=np.zeros((10, 10)))

    eng = TestEngineABC(model="alexnet-kather100k")
    with pytest.raises(
        TypeError,
        match=r"Input must be a list of file paths or a numpy array.",
    ):
        eng.run(images=1)

    eng = TestEngineABC(model="alexnet-kather100k")
    with pytest.raises(
        ValueError,
        match=r".*len\(labels\) is not equal to len(images)*",
    ):
        eng.run(
            images=np.zeros((10, 224, 224, 3), dtype=np.uint8),
            labels=list(range(1)),
            on_gpu=False,
        )

    with pytest.raises(
        ValueError,
        match=r".*len\(masks\) is not equal to len(images)*",
    ):
        eng.run(
            images=np.zeros((10, 224, 224, 3), dtype=np.uint8),
            masks=np.zeros((1, 224, 224, 3)),
            on_gpu=False,
        )

    with pytest.raises(
        ValueError,
        match=r".*The shape of the numpy array should be NHWC*",
    ):
        eng.run(
            images=np.zeros((10, 224, 224, 3), dtype=np.uint8),
            masks=np.zeros((10, 3)),
            on_gpu=False,
        )

    eng = TestEngineABC(model="alexnet-kather100k")
    out = eng.run(
        images=np.zeros((10, 224, 224, 3), dtype=np.uint8),
        on_gpu=False,
        patch_mode=True,
    )
    assert "predictions" in out
    assert "labels" not in out

    eng = TestEngineABC(model="alexnet-kather100k")
    out = eng.run(
        images=np.zeros((10, 224, 224, 3), dtype=np.uint8),
        on_gpu=False,
        verbose=False,
    )
    assert "predictions" in out
    assert "labels" not in out

    eng = TestEngineABC(model="alexnet-kather100k")
    out = eng.run(
        images=np.zeros((10, 224, 224, 3), dtype=np.uint8),
        labels=list(range(10)),
        on_gpu=False,
    )
    assert "predictions" in out
    assert "labels" in out


def test_engine_run_with_verbose() -> NoReturn:
    """Test engine run with verbose."""
    """Run pytest with `-rP` option to view progress bar on the captured stderr call"""

    eng = TestEngineABC(model="alexnet-kather100k", verbose=True)
    out = eng.run(
        images=np.zeros((10, 224, 224, 3), dtype=np.uint8),
        labels=list(range(10)),
        on_gpu=False,
    )

    assert "predictions" in out
    assert "labels" in out


def test_patch_pred_zarr_store(tmp_path: pytest.TempPathFactory) -> NoReturn:
    """Test the engine run and patch pred store."""
    save_dir = tmp_path / "patch_output"

    eng = TestEngineABC(model="alexnet-kather100k")
    out = eng.run(
        images=np.zeros((10, 224, 224, 3), dtype=np.uint8),
        on_gpu=False,
        save_dir=save_dir,
        overwrite=True,
    )
    assert Path.exists(out), "Zarr output file does not exist"

    eng = TestEngineABC(model="alexnet-kather100k")
    out = eng.run(
        images=np.zeros((10, 224, 224, 3), dtype=np.uint8),
        on_gpu=False,
        verbose=False,
        save_dir=save_dir,
        overwrite=True,
    )
    assert Path.exists(out), "Zarr output file does not exist"

    eng = TestEngineABC(model="alexnet-kather100k")
    out = eng.run(
        images=np.zeros((10, 224, 224, 3), dtype=np.uint8),
        labels=list(range(10)),
        on_gpu=False,
        save_dir=save_dir,
        overwrite=True,
    )
    assert Path.exists(out), "Zarr output file does not exist"

    """ test custom zarr output file name"""
    eng = TestEngineABC(model="alexnet-kather100k")
    out = eng.run(
        images=np.zeros((10, 224, 224, 3), dtype=np.uint8),
        labels=list(range(10)),
        on_gpu=False,
        save_dir=save_dir,
        overwrite=True,
        output_file="patch_pred_output",
    )
    assert Path.exists(out), "Zarr output file does not exist"

    eng = TestEngineABC(model="alexnet-kather100k")
    with pytest.raises(
        ValueError,
        match=r".*Patch output must contain coordinates.",
    ):
        out = eng.run(
            images=np.zeros((10, 224, 224, 3), dtype=np.uint8),
            labels=list(range(10)),
            on_gpu=False,
            save_dir=save_dir,
            overwrite=True,
            output_type="AnnotationStore",
        )

    with pytest.raises(
        ValueError,
        match=r".*Patch output must contain coordinates.",
    ):
        out = eng.run(
            images=np.zeros((10, 224, 224, 3), dtype=np.uint8),
            labels=list(range(10)),
            on_gpu=False,
            save_dir=save_dir,
            overwrite=True,
            output_type="AnnotationStore",
            class_dict={0: "class0", 1: "class1"},
        )

    with pytest.raises(
        ValueError,
        match=r".*Patch output must contain coordinates.",
    ):
        out = eng.run(
            images=np.zeros((10, 224, 224, 3), dtype=np.uint8),
            labels=list(range(10)),
            on_gpu=False,
            save_dir=save_dir,
            overwrite=True,
            output_type="AnnotationStore",
            scale_factor=(2.0, 2.0),
        )


def test_io_config_delegation(remote_sample: Callable, tmp_path: Path) -> None:
    """Test for delegating args to io config."""
    mini_wsi_svs = Path(remote_sample("wsi2_4k_4k_svs"))

    # test not providing config / full input info for not pretrained models
    model = CNNModel("resnet50")
    eng = TestEngineABC(model=model)
    with pytest.raises(ValueError, match=r".*Please provide a valid ModelIOConfigABC*"):
        eng.run([mini_wsi_svs], patch_mode=False, save_dir=tmp_path / "dump")
    shutil.rmtree(tmp_path / "dump", ignore_errors=True)

    kwargs = {
        "patch_input_shape": [512, 512],
        "resolution": 1.75,
        "units": "mpp",
    }
    for key in kwargs:
        _kwargs = copy.deepcopy(kwargs)
        _kwargs.pop(key)
        with pytest.raises(ValueError, match=r".*Please provide.*.ModelIOConfigABC*"):
            eng.run(
                [mini_wsi_svs],
                patch_mode=False,
                save_dir=f"{tmp_path}/dump",
                **_kwargs,
            )
        shutil.rmtree(tmp_path / "dump", ignore_errors=True)

    # test providing config / full input info for non pretrained models
    ioconfig = ModelIOConfigABC(
        patch_input_shape=(512, 512),
        stride_shape=(256, 256),
        input_resolutions=[{"resolution": 1.35, "units": "mpp"}],
    )
    eng.run(
        [mini_wsi_svs],
        patch_mode=False,
        save_dir=f"{tmp_path}/dump",
        ioconfig=ioconfig,
    )
    assert eng._ioconfig.patch_input_shape == (512, 512)
    assert eng._ioconfig.stride_shape == (256, 256)
    assert eng._ioconfig.input_resolutions == [{"resolution": 1.35, "units": "mpp"}]
    shutil.rmtree(tmp_path / "dump", ignore_errors=True)

    eng.run(
        [mini_wsi_svs],
        patch_mode=False,
        save_dir=f"{tmp_path}/dump",
        **kwargs,
    )
    assert eng._ioconfig.patch_input_shape == [512, 512]
    assert eng._ioconfig.stride_shape == [512, 512]
    assert eng._ioconfig.input_resolutions == [{"resolution": 1.75, "units": "mpp"}]
    shutil.rmtree(tmp_path / "dump", ignore_errors=True)

    # test overwriting pretrained ioconfig
    eng = TestEngineABC(model="alexnet-kather100k")
    eng.run(
        [mini_wsi_svs],
        patch_input_shape=(300, 300),
        patch_mode=False,
        save_dir=f"{tmp_path}/dump",
    )
    assert eng._ioconfig.patch_input_shape == (300, 300)
    shutil.rmtree(tmp_path / "dump", ignore_errors=True)

    eng.run(
        [mini_wsi_svs],
        stride_shape=(300, 300),
        patch_mode=False,
        save_dir=f"{tmp_path}/dump",
    )
    assert eng._ioconfig.stride_shape == (300, 300)
    shutil.rmtree(tmp_path / "dump", ignore_errors=True)

    eng.run(
        [mini_wsi_svs],
        resolution=1.99,
        patch_mode=False,
        save_dir=f"{tmp_path}/dump",
    )
    assert eng._ioconfig.input_resolutions[0]["resolution"] == 1.99
    shutil.rmtree(tmp_path / "dump", ignore_errors=True)

    eng = TestEngineABC(model="alexnet-kather100k")
    eng.run(
        [mini_wsi_svs],
        units="baseline",
        patch_mode=False,
        save_dir=f"{tmp_path}/dump",
    )
    assert eng._ioconfig.input_resolutions[0]["units"] == "baseline"
    shutil.rmtree(tmp_path / "dump", ignore_errors=True)


def validate_probabilities(probabilities: list | dict) -> bool:
    """Helper function to test if the probabilities value are valid."""
    if isinstance(probabilities, dict):
        return all(0 <= probability <= 1 for _, probability in probabilities.items())

    for row in probabilities:
        for element in row:
            if not (0 <= element <= 1):
                return False
    return True


def test_engine_run_wsi(
    sample_wsi_dict: dict,
    tmp_path: Path,
) -> NoReturn:
    """Test the engine run for Whole slide images."""
    # convert to pathlib Path to prevent wsireader complaint
    mini_wsi_svs = Path(sample_wsi_dict["wsi2_4k_4k_svs"])
    mini_wsi_msk = Path(sample_wsi_dict["wsi2_4k_4k_msk"])

    eng = TestEngineABC(model="alexnet-kather100k")

    patch_size = np.array([224, 224])
    save_dir = f"{tmp_path}/model_wsi_output"

    kwargs = {
        "return_labels": True,
        "patch_input_shape": patch_size,
        "stride_shape": patch_size,
        "resolution": 0.5,
        "save_dir": save_dir,
        "units": "mpp",
    }

    out = eng.run(
        images=[mini_wsi_svs],
        masks=[mini_wsi_msk],
        patch_mode=False,
        **kwargs,
    )

    for output_info in out.values():
        out_zarr_group_path = output_info
        assert Path(out_zarr_group_path).exists()
        assert out_zarr_group_path.suffix == ".zarr"
        eng_zarr_group = zarr.open_group(out_zarr_group_path, mode="a")
        assert isinstance(eng_zarr_group["predictions"], zarr.core.Array)
        assert eng_zarr_group["predictions"].ndim == 1
        assert isinstance(eng_zarr_group["coordinates"], zarr.core.Array)
        assert eng_zarr_group["coordinates"].ndim == 2
        assert validate_probabilities(eng_zarr_group["probabilities"])
    shutil.rmtree(save_dir)


def extract_probabilities_from_annotation_store(dbfile: str) -> dict:
    """Helper function to extract probabilities from Annotation Store."""
    probs_dict = {}
    con = sqlite3.connect(dbfile)
    cur = con.cursor()
    annotations_properties = list(cur.execute("SELECT properties FROM annotations"))

    for item in annotations_properties:
        for json_str in item:
            probs_dict = json.loads(json_str)
            probs_dict.pop("type")

    return probs_dict


def test_engine_run_wsi_annotation_store(
    sample_wsi_dict: dict,
    tmp_path: Path,
) -> NoReturn:
    """Test the engine run for Whole slide images."""
    # convert to pathlib Path to prevent wsireader complaint
    mini_wsi_svs = Path(sample_wsi_dict["wsi2_4k_4k_svs"])
    mini_wsi_msk = Path(sample_wsi_dict["wsi2_4k_4k_msk"])

    eng = TestEngineABC(model="alexnet-kather100k")

    patch_size = np.array([224, 224])
    save_dir = f"{tmp_path}/model_wsi_output"

    kwargs = {
        "return_labels": True,
        "patch_input_shape": patch_size,
        "stride_shape": patch_size,
        "resolution": 0.5,
        "save_dir": save_dir,
        "units": "mpp",
        "scale_factor": (2.0, 2.0),
    }

    out = eng.run(
        images=[mini_wsi_svs],
        masks=[mini_wsi_msk],
        patch_mode=False,
        output_type="AnnotationStore",
        **kwargs,
    )

    for output_info in out.values():
        assert Path(output_info).exists()
        assert output_info.suffix == ".db"
        probabilities = extract_probabilities_from_annotation_store(output_info)
        assert validate_probabilities(probabilities)

    shutil.rmtree(save_dir)<|MERGE_RESOLUTION|>--- conflicted
+++ resolved
@@ -2,17 +2,12 @@
 
 from __future__ import annotations
 
-import copy
-import json
-import shutil
-import sqlite3
 from pathlib import Path
-from typing import TYPE_CHECKING, Callable, NoReturn
+from typing import TYPE_CHECKING, NoReturn
 
 import numpy as np
 import pytest
 import torchvision.models as torch_models
-import zarr
 
 from tiatoolbox.models.architecture import (
     fetch_pretrained_weights,
@@ -38,67 +33,17 @@
         """Test EngineABC init."""
         super().__init__(model=model, weights=weights, verbose=verbose)
 
-<<<<<<< HEAD
-    def get_dataloader(
-        self: EngineABC,
-        images: Path,
-        masks: Path | None = None,
-        labels: list | None = None,
-        ioconfig: ModelIOConfigABC | None = None,
-        *,
-        patch_mode: bool,
-    ) -> torch.utils.data.DataLoader:
-        """Test pre process images."""
-        return super().get_dataloader(
-            images,
-            masks,
-            labels,
-            ioconfig,
-            patch_mode=patch_mode,
-        )
-=======
     def infer_wsi(self: EngineABC) -> NoReturn:
         """Test infer_wsi."""
         # dummy function for tests.
->>>>>>> 2e522bea
-
-    def post_process_wsi(
-        self: EngineABC,
-        raw_output: dict,
-        save_dir: Path,
-        **kwargs: dict,
-    ) -> Path:
+
+    def post_process_wsi(self: EngineABC) -> NoReturn:
         """Test post_process_wsi."""
-<<<<<<< HEAD
-        return super().post_process_wsi(
-            raw_output,
-            save_dir=save_dir,
-            **kwargs,
-        )
-
-    def infer_wsi(
-        self: EngineABC,
-        dataloader: torch.utils.data.DataLoader,
-        img_label: str,
-        highest_input_resolution: list[dict],
-        save_dir: Path,
-        **kwargs: dict,
-    ) -> dict | np.ndarray:
-        """Test infer_wsi."""
-        return super().infer_wsi(
-            dataloader,
-            img_label,
-            highest_input_resolution,
-            save_dir,
-            **kwargs,
-        )
-=======
         # dummy function for tests.
 
     def pre_process_wsi(self: EngineABC) -> NoReturn:
         """Test pre_process_wsi."""
         # dummy function for tests.
->>>>>>> 2e522bea
 
 
 def test_engine_abc() -> NoReturn:
@@ -180,6 +125,7 @@
     out_dir = prepare_engines_save_dir(
         save_dir=tmp_path / "patch_output",
         patch_mode=True,
+        len_images=1,
         overwrite=False,
     )
 
@@ -189,6 +135,7 @@
     out_dir = prepare_engines_save_dir(
         save_dir=tmp_path / "patch_output",
         patch_mode=True,
+        len_images=1,
         overwrite=True,
     )
 
@@ -198,23 +145,35 @@
     out_dir = prepare_engines_save_dir(
         save_dir=None,
         patch_mode=True,
+        len_images=1,
         overwrite=False,
     )
     assert out_dir is None
 
     with pytest.raises(
         OSError,
-        match=r".*Input WSIs detected but there is no save directory provided.*",
+        match=r".*More than 1 WSIs detected but there is no save directory provided.*",
     ):
         _ = prepare_engines_save_dir(
             save_dir=None,
             patch_mode=False,
+            len_images=2,
             overwrite=False,
         )
+
+    out_dir = prepare_engines_save_dir(
+        save_dir=None,
+        patch_mode=False,
+        len_images=1,
+        overwrite=False,
+    )
+
+    assert out_dir == Path.cwd()
 
     out_dir = prepare_engines_save_dir(
         save_dir=tmp_path / "wsi_single_output",
         patch_mode=False,
+        len_images=1,
         overwrite=False,
     )
 
@@ -225,6 +184,7 @@
     out_dir = prepare_engines_save_dir(
         save_dir=tmp_path / "wsi_multiple_output",
         patch_mode=False,
+        len_images=2,
         overwrite=False,
     )
 
@@ -236,6 +196,7 @@
     out_path = prepare_engines_save_dir(
         save_dir=tmp_path / "patch_output" / "output.zarr",
         patch_mode=True,
+        len_images=1,
         overwrite=True,
     )
     assert out_path.exists()
@@ -243,6 +204,7 @@
     out_path = prepare_engines_save_dir(
         save_dir=tmp_path / "patch_output" / "output.zarr",
         patch_mode=True,
+        len_images=1,
         overwrite=True,
     )
     assert out_path.exists()
@@ -251,6 +213,7 @@
         out_path = prepare_engines_save_dir(
             save_dir=tmp_path / "patch_output" / "output.zarr",
             patch_mode=True,
+            len_images=1,
             overwrite=False,
         )
 
@@ -453,211 +416,4 @@
             overwrite=True,
             output_type="AnnotationStore",
             scale_factor=(2.0, 2.0),
-        )
-
-
-def test_io_config_delegation(remote_sample: Callable, tmp_path: Path) -> None:
-    """Test for delegating args to io config."""
-    mini_wsi_svs = Path(remote_sample("wsi2_4k_4k_svs"))
-
-    # test not providing config / full input info for not pretrained models
-    model = CNNModel("resnet50")
-    eng = TestEngineABC(model=model)
-    with pytest.raises(ValueError, match=r".*Please provide a valid ModelIOConfigABC*"):
-        eng.run([mini_wsi_svs], patch_mode=False, save_dir=tmp_path / "dump")
-    shutil.rmtree(tmp_path / "dump", ignore_errors=True)
-
-    kwargs = {
-        "patch_input_shape": [512, 512],
-        "resolution": 1.75,
-        "units": "mpp",
-    }
-    for key in kwargs:
-        _kwargs = copy.deepcopy(kwargs)
-        _kwargs.pop(key)
-        with pytest.raises(ValueError, match=r".*Please provide.*.ModelIOConfigABC*"):
-            eng.run(
-                [mini_wsi_svs],
-                patch_mode=False,
-                save_dir=f"{tmp_path}/dump",
-                **_kwargs,
-            )
-        shutil.rmtree(tmp_path / "dump", ignore_errors=True)
-
-    # test providing config / full input info for non pretrained models
-    ioconfig = ModelIOConfigABC(
-        patch_input_shape=(512, 512),
-        stride_shape=(256, 256),
-        input_resolutions=[{"resolution": 1.35, "units": "mpp"}],
-    )
-    eng.run(
-        [mini_wsi_svs],
-        patch_mode=False,
-        save_dir=f"{tmp_path}/dump",
-        ioconfig=ioconfig,
-    )
-    assert eng._ioconfig.patch_input_shape == (512, 512)
-    assert eng._ioconfig.stride_shape == (256, 256)
-    assert eng._ioconfig.input_resolutions == [{"resolution": 1.35, "units": "mpp"}]
-    shutil.rmtree(tmp_path / "dump", ignore_errors=True)
-
-    eng.run(
-        [mini_wsi_svs],
-        patch_mode=False,
-        save_dir=f"{tmp_path}/dump",
-        **kwargs,
-    )
-    assert eng._ioconfig.patch_input_shape == [512, 512]
-    assert eng._ioconfig.stride_shape == [512, 512]
-    assert eng._ioconfig.input_resolutions == [{"resolution": 1.75, "units": "mpp"}]
-    shutil.rmtree(tmp_path / "dump", ignore_errors=True)
-
-    # test overwriting pretrained ioconfig
-    eng = TestEngineABC(model="alexnet-kather100k")
-    eng.run(
-        [mini_wsi_svs],
-        patch_input_shape=(300, 300),
-        patch_mode=False,
-        save_dir=f"{tmp_path}/dump",
-    )
-    assert eng._ioconfig.patch_input_shape == (300, 300)
-    shutil.rmtree(tmp_path / "dump", ignore_errors=True)
-
-    eng.run(
-        [mini_wsi_svs],
-        stride_shape=(300, 300),
-        patch_mode=False,
-        save_dir=f"{tmp_path}/dump",
-    )
-    assert eng._ioconfig.stride_shape == (300, 300)
-    shutil.rmtree(tmp_path / "dump", ignore_errors=True)
-
-    eng.run(
-        [mini_wsi_svs],
-        resolution=1.99,
-        patch_mode=False,
-        save_dir=f"{tmp_path}/dump",
-    )
-    assert eng._ioconfig.input_resolutions[0]["resolution"] == 1.99
-    shutil.rmtree(tmp_path / "dump", ignore_errors=True)
-
-    eng = TestEngineABC(model="alexnet-kather100k")
-    eng.run(
-        [mini_wsi_svs],
-        units="baseline",
-        patch_mode=False,
-        save_dir=f"{tmp_path}/dump",
-    )
-    assert eng._ioconfig.input_resolutions[0]["units"] == "baseline"
-    shutil.rmtree(tmp_path / "dump", ignore_errors=True)
-
-
-def validate_probabilities(probabilities: list | dict) -> bool:
-    """Helper function to test if the probabilities value are valid."""
-    if isinstance(probabilities, dict):
-        return all(0 <= probability <= 1 for _, probability in probabilities.items())
-
-    for row in probabilities:
-        for element in row:
-            if not (0 <= element <= 1):
-                return False
-    return True
-
-
-def test_engine_run_wsi(
-    sample_wsi_dict: dict,
-    tmp_path: Path,
-) -> NoReturn:
-    """Test the engine run for Whole slide images."""
-    # convert to pathlib Path to prevent wsireader complaint
-    mini_wsi_svs = Path(sample_wsi_dict["wsi2_4k_4k_svs"])
-    mini_wsi_msk = Path(sample_wsi_dict["wsi2_4k_4k_msk"])
-
-    eng = TestEngineABC(model="alexnet-kather100k")
-
-    patch_size = np.array([224, 224])
-    save_dir = f"{tmp_path}/model_wsi_output"
-
-    kwargs = {
-        "return_labels": True,
-        "patch_input_shape": patch_size,
-        "stride_shape": patch_size,
-        "resolution": 0.5,
-        "save_dir": save_dir,
-        "units": "mpp",
-    }
-
-    out = eng.run(
-        images=[mini_wsi_svs],
-        masks=[mini_wsi_msk],
-        patch_mode=False,
-        **kwargs,
-    )
-
-    for output_info in out.values():
-        out_zarr_group_path = output_info
-        assert Path(out_zarr_group_path).exists()
-        assert out_zarr_group_path.suffix == ".zarr"
-        eng_zarr_group = zarr.open_group(out_zarr_group_path, mode="a")
-        assert isinstance(eng_zarr_group["predictions"], zarr.core.Array)
-        assert eng_zarr_group["predictions"].ndim == 1
-        assert isinstance(eng_zarr_group["coordinates"], zarr.core.Array)
-        assert eng_zarr_group["coordinates"].ndim == 2
-        assert validate_probabilities(eng_zarr_group["probabilities"])
-    shutil.rmtree(save_dir)
-
-
-def extract_probabilities_from_annotation_store(dbfile: str) -> dict:
-    """Helper function to extract probabilities from Annotation Store."""
-    probs_dict = {}
-    con = sqlite3.connect(dbfile)
-    cur = con.cursor()
-    annotations_properties = list(cur.execute("SELECT properties FROM annotations"))
-
-    for item in annotations_properties:
-        for json_str in item:
-            probs_dict = json.loads(json_str)
-            probs_dict.pop("type")
-
-    return probs_dict
-
-
-def test_engine_run_wsi_annotation_store(
-    sample_wsi_dict: dict,
-    tmp_path: Path,
-) -> NoReturn:
-    """Test the engine run for Whole slide images."""
-    # convert to pathlib Path to prevent wsireader complaint
-    mini_wsi_svs = Path(sample_wsi_dict["wsi2_4k_4k_svs"])
-    mini_wsi_msk = Path(sample_wsi_dict["wsi2_4k_4k_msk"])
-
-    eng = TestEngineABC(model="alexnet-kather100k")
-
-    patch_size = np.array([224, 224])
-    save_dir = f"{tmp_path}/model_wsi_output"
-
-    kwargs = {
-        "return_labels": True,
-        "patch_input_shape": patch_size,
-        "stride_shape": patch_size,
-        "resolution": 0.5,
-        "save_dir": save_dir,
-        "units": "mpp",
-        "scale_factor": (2.0, 2.0),
-    }
-
-    out = eng.run(
-        images=[mini_wsi_svs],
-        masks=[mini_wsi_msk],
-        patch_mode=False,
-        output_type="AnnotationStore",
-        **kwargs,
-    )
-
-    for output_info in out.values():
-        assert Path(output_info).exists()
-        assert output_info.suffix == ".db"
-        probabilities = extract_probabilities_from_annotation_store(output_info)
-        assert validate_probabilities(probabilities)
-
-    shutil.rmtree(save_dir)+        )