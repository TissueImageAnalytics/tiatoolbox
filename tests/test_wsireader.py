--- conflicted
+++ resolved
@@ -961,11 +961,7 @@
 
     del props["openslide.objective-power"]
     with pytest.warns(UserWarning, match=r"Objective power inferred"):
-<<<<<<< HEAD
         _ = wsi.info
-=======
-        _ = wsi._info()
->>>>>>> a93da30e
 
     del props["openslide.mpp-x"]
     del props["openslide.mpp-y"]
@@ -990,16 +986,6 @@
     assert np.array_equal(wsi.info.mpp, [1, 1])
 
 
-<<<<<<< HEAD
-def test_VFReader():
-    """Test VFReader"""
-    file_parent_dir = pathlib.Path(__file__).parent
-    wsi = wsireader.VFReader(file_parent_dir.joinpath("data/source_image.png"))
-    with pytest.warns(UserWarning, match=r"Unknown scale"):
-        _ = wsi.info
-    with pytest.warns(UserWarning, match=r"Raw data is None"):
-        _ = wsi.info
-=======
 def test_VirtualWSIReader():
     """Test VirtualWSIReader"""
     file_parent_dir = pathlib.Path(__file__).parent
@@ -1008,7 +994,6 @@
         _ = wsi._info()
     with pytest.warns(UserWarning, match=r"Raw data is None"):
         _ = wsi._info()
->>>>>>> a93da30e
 
     assert wsi.img.shape == (256, 256, 3)
 
@@ -1019,17 +1004,10 @@
     assert img.shape == (50, 100, 3)
 
 
-<<<<<<< HEAD
-def test_VFReader_read_bounds():
-    """Test VFReader read bounds"""
-    file_parent_dir = pathlib.Path(__file__).parent
-    wsi = wsireader.VFReader(file_parent_dir.joinpath("data/source_image.png"))
-=======
 def test_VirtualWSIReader_read_bounds():
     """Test VirtualWSIReader read bounds"""
     file_parent_dir = pathlib.Path(__file__).parent
     wsi = wsireader.VirtualWSIReader(file_parent_dir.joinpath("data/source_image.png"))
->>>>>>> a93da30e
     img = wsi.read_bounds(bounds=(0, 0, 50, 100))
     assert img.shape == (100, 50, 3)
 
@@ -1046,17 +1024,10 @@
         _ = wsi.read_bounds(bounds=(0, 0, 50, 100), resolution=1, units="level")
 
 
-<<<<<<< HEAD
-def test_VFReader_read_rect():
-    """Test VFReader read bounds"""
-    file_parent_dir = pathlib.Path(__file__).parent
-    wsi = wsireader.VFReader(file_parent_dir.joinpath("data/source_image.png"))
-=======
 def test_VirtualWSIReader_read_rect():
     """Test VirtualWSIReader read bounds"""
     file_parent_dir = pathlib.Path(__file__).parent
     wsi = wsireader.VirtualWSIReader(file_parent_dir.joinpath("data/source_image.png"))
->>>>>>> a93da30e
     img = wsi.read_rect(location=(0, 0), size=(50, 100))
     assert img.shape == (100, 50, 3)
 
