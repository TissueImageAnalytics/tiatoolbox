"""Test for reading whole-slide images."""
from __future__ import annotations

import copy
import json
import logging
import os
import re
import shutil
from copy import deepcopy
from pathlib import Path

<<<<<<< HEAD
=======
os.add_dll_directory("C:/Users/u2272723/PycharmProjects/openslide-win64/bin")

>>>>>>> 1a350c85
# When no longer supporting Python <3.9 this should be collections.abc.Iterable
from typing import TYPE_CHECKING, Callable, Iterable

import cv2
import glymur
import numpy as np
import pytest
import zarr
from click.testing import CliRunner
from packaging.version import Version
from skimage.filters import threshold_otsu
from skimage.metrics import peak_signal_noise_ratio, structural_similarity
from skimage.morphology import binary_dilation, disk, remove_small_objects
from skimage.registration import phase_cross_correlation

from tiatoolbox import cli, utils
from tiatoolbox.annotation import SQLiteStore
from tiatoolbox.utils import imread
from tiatoolbox.utils.exceptions import FileNotSupportedError
from tiatoolbox.utils.magic import is_sqlite3
from tiatoolbox.utils.transforms import imresize, locsize2bounds
from tiatoolbox.utils.visualization import AnnotationRenderer
from tiatoolbox.wsicore import WSIReader, wsireader
from tiatoolbox.wsicore.wsireader import (
    AnnotationStoreReader,
    ArrayView,
    DICOMWSIReader,
    JP2WSIReader,
    NGFFWSIReader,
    OpenSlideWSIReader,
    TIFFWSIReader,
    VirtualWSIReader,
    is_ngff,
    is_zarr,
)

if TYPE_CHECKING:
    import requests
    from openslide import OpenSlide

    from tiatoolbox.typing import IntBounds, IntPair
    from tiatoolbox.wsicore.wsimeta import WSIMeta

# -------------------------------------------------------------------------------------
# Constants
# -------------------------------------------------------------------------------------

NDPI_TEST_TISSUE_BOUNDS = (30400, 11810, 30912, 12322)
NDPI_TEST_TISSUE_LOCATION = (30400, 11810)
NDPI_TEST_TISSUE_SIZE = (512, 512)

SVS_TEST_TISSUE_BOUNDS = (1000, 2000, 2000, 3000)
SVS_TEST_TISSUE_LOCATION = (1000, 2000)
SVS_TEST_TISSUE_SIZE = (1000, 1000)

JP2_TEST_TISSUE_BOUNDS = (0, 0, 1024, 1024)
JP2_TEST_TISSUE_LOCATION = (0, 0)
JP2_TEST_TISSUE_SIZE = (1024, 1024)

COLOR_DICT = {
    0: (200, 0, 0, 255),
    1: (0, 200, 0, 255),
    2: (0, 0, 200, 255),
    3: (155, 155, 0, 255),
    4: (155, 0, 155, 255),
    5: (0, 155, 155, 255),
}
RNG = np.random.default_rng()  # Numpy Random Generator


# -------------------------------------------------------------------------------------
# Utility Test Functions
# -------------------------------------------------------------------------------------


def strictly_increasing(sequence: Iterable) -> bool:
    """Return True if sequence is strictly increasing.

    Args:
        sequence (Iterable): Sequence to check.

    Returns:
        bool: True if strictly increasing.

    """
    return all(a < b for a, b in zip(sequence, sequence[1:]))


def strictly_decreasing(sequence: Iterable) -> bool:
    """Return True if sequence is strictly decreasing.

    Args:
        sequence (Iterable): Sequence to check.


    Returns:
        bool: True if strictly decreasing.

    """
    return all(a > b for a, b in zip(sequence, sequence[1:]))


def read_rect_objective_power(wsi: WSIReader, location: IntPair, size: IntPair) -> None:
    """Read rect objective helper."""
    for objective_power in [20, 10, 5, 2.5, 1.25]:
        im_region = wsi.read_rect(
            location,
            size,
            resolution=objective_power,
            units="power",
        )

        assert isinstance(im_region, np.ndarray)
        assert im_region.dtype == "uint8"
        assert im_region.shape == (*size[::-1], 3)


def read_bounds_mpp(
    wsi: WSIReader,
    bounds: IntBounds,
    size: IntPair,
    *,
    jp2: bool,
) -> None:
    """Read bounds mpp helper."""
    slide_mpp = wsi.info.mpp
    for factor in range(1, 10):
        mpp = slide_mpp * factor
        downsample = mpp / slide_mpp

        im_region = wsi.read_bounds(bounds, resolution=mpp, units="mpp")

        assert isinstance(im_region, np.ndarray)
        assert im_region.dtype == "uint8"
        bounds_shape = np.array(size[::-1])
        expected_output_shape = tuple((bounds_shape / downsample).round().astype(int))
        if jp2:
            assert im_region.shape[:2] == pytest.approx(expected_output_shape, abs=1)
        else:
            assert im_region.shape[:2] == expected_output_shape
        assert im_region.shape[2] == 3


def read_bounds_objective_power(
    wsi: WSIReader,
    slide_power: float,
    bounds: IntBounds,
    size: IntPair,
    *,
    jp2: bool,
) -> None:
    """Read bounds objective power helper."""
    for objective_power in [20, 10, 5, 2.5, 1.25]:
        downsample = slide_power / objective_power

        im_region = wsi.read_bounds(
            bounds,
            resolution=objective_power,
            units="power",
        )

        assert isinstance(im_region, np.ndarray)
        assert im_region.dtype == "uint8"
        bounds_shape = np.array(size[::-1])
        expected_output_shape = tuple((bounds_shape / downsample).round().astype(int))
        if jp2:
            assert im_region.shape[:2] == pytest.approx(
                expected_output_shape[:2],
                abs=1,
            )
        else:
            assert im_region.shape[:2] == expected_output_shape
        assert im_region.shape[2] == 3


def read_bounds_level_consistency(wsi: WSIReader, bounds: IntBounds) -> None:
    """Read bounds level consistency helper.

    Reads the same region at each stored resolution level and compares
    the resulting image using phase cross correlation to check that they
    are aligned.

    """
    # Avoid testing very small levels (e.g. as in Omnyx JP2) because
    # MSE for very small levels is noisy.
    levels_to_test = [
        n for n, downsample in enumerate(wsi.info.level_downsamples) if downsample <= 32
    ]
    imgs = [wsi.read_bounds(bounds, level, "level") for level in levels_to_test]
    smallest_size = imgs[-1].shape[:2][::-1]
    resized = [cv2.resize(img, smallest_size) for img in imgs]
    # Some blurring applied to account for changes in sharpness arising
    # from interpolation when calculating the downsampled levels. This
    # adds some tolerance for the comparison.
    blurred = [cv2.GaussianBlur(img, (5, 5), cv2.BORDER_REFLECT) for img in resized]
    as_float = [img.astype(np.float_) for img in blurred]

    # Pair-wise check resolutions for mean squared error
    for i, a in enumerate(as_float):
        for b in as_float[i + 1 :]:
            _, error, phase_diff = phase_cross_correlation(a, b, normalization=None)
            assert phase_diff < 0.125
            assert error < 0.125


# -------------------------------------------------------------------------------------
# Utility Test Classes & Functions
# -------------------------------------------------------------------------------------


class DummyMutableOpenSlideObject:
    """Dummy OpenSlide object with mutable properties."""

    def __init__(self: DummyMutableOpenSlideObject, openslide_obj: OpenSlide) -> None:
        """DummyMutableOpenSlideObject initialization."""
        self.openslide_obj = openslide_obj
        self._properties = dict(openslide_obj.properties)

    def __getattr__(self: DummyMutableOpenSlideObject, name: str) -> object:
        """Catch references to OpenSlide object attributes."""
        return getattr(self.openslide_obj, name)

    @property
    def properties(self: DummyMutableOpenSlideObject) -> object:
        """Return the fake properties."""
        return self._properties


def relative_level_scales_baseline(wsi: WSIReader) -> None:
    """Relative level scales for pixels per baseline pixel."""
    level_scales = wsi.info.relative_level_scales(0.125, "baseline")
    level_scales = np.array(level_scales)
    downsamples = np.array(wsi.info.level_downsamples)
    expected = downsamples * 0.125
    assert strictly_increasing(level_scales[:, 0])
    assert strictly_increasing(level_scales[:, 1])
    assert np.array_equal(level_scales[:, 0], level_scales[:, 1])
    assert np.array_equal(level_scales[:, 0], expected)


# -------------------------------------------------------------------------------------
# Generic Tests
# -------------------------------------------------------------------------------------


def test_wsireader_slide_info(sample_svs: Path, tmp_path: Path) -> None:
    """Test for slide_info in WSIReader class as a python function."""
    file_types = ("*.svs",)
    files_all = utils.misc.grab_files_from_dir(
        input_path=str(Path(sample_svs).parent),
        file_types=file_types,
    )
    wsi = wsireader.OpenSlideWSIReader(files_all[0])
    slide_param = wsi.info
    out_path = tmp_path / slide_param.file_path.with_suffix(".yaml").name
    utils.misc.save_yaml(slide_param.as_dict(), out_path)


def test_wsireader_slide_info_cache(sample_svs: Path) -> None:
    """Test for caching slide_info in WSIReader class as a python function."""
    file_types = ("*.svs",)
    files_all = utils.misc.grab_files_from_dir(
        input_path=str(Path(sample_svs).parent),
        file_types=file_types,
    )
    wsi = wsireader.OpenSlideWSIReader(files_all[0])
    info = wsi.info
    cached_info = wsi.info
    assert info.as_dict() == cached_info.as_dict()


# -------------------------------------------------------------------------------------
# Class-Specific Tests
# -------------------------------------------------------------------------------------


def test_relative_level_scales_openslide_baseline(sample_ndpi: Path) -> None:
    """Test openslide relative level scales for pixels per baseline pixel."""
    wsi = wsireader.OpenSlideWSIReader(sample_ndpi)
    relative_level_scales_baseline(wsi)


def test_relative_level_scales_jp2_baseline(sample_jp2: Path) -> None:
    """Test jp2 relative level scales for pixels per baseline pixel."""
    wsi = wsireader.JP2WSIReader(sample_jp2)
    relative_level_scales_baseline(wsi)


def test_relative_level_scales_openslide_mpp(sample_ndpi: Path) -> None:
    """Test openslide calculation of relative level scales for mpp."""
    wsi = wsireader.OpenSlideWSIReader(sample_ndpi)
    level_scales = wsi.info.relative_level_scales(0.5, "mpp")
    level_scales = np.array(level_scales)
    assert strictly_increasing(level_scales[:, 0])
    assert strictly_increasing(level_scales[:, 1])
    assert all(level_scales[0] == wsi.info.mpp / 0.5)


def test_relative_level_scales_jp2_mpp(sample_jp2: Path) -> None:
    """Test jp2 calculation of relative level scales for mpp."""
    wsi = wsireader.JP2WSIReader(sample_jp2)
    level_scales = wsi.info.relative_level_scales(0.5, "mpp")
    level_scales = np.array(level_scales)
    assert strictly_increasing(level_scales[:, 0])
    assert strictly_increasing(level_scales[:, 1])
    assert all(level_scales[0] == wsi.info.mpp / 0.5)


def relative_level_scales_power(wsi: WSIReader) -> None:
    """Calculation of relative level scales for objective power."""
    level_scales = wsi.info.relative_level_scales(wsi.info.objective_power, "power")
    level_scales = np.array(level_scales)
    assert strictly_increasing(level_scales[:, 0])
    assert strictly_increasing(level_scales[:, 1])
    assert np.array_equal(level_scales[0], [1, 1])
    downsamples = np.array(wsi.info.level_downsamples)
    assert np.array_equal(level_scales[:, 0], level_scales[:, 1])
    assert np.array_equal(level_scales[:, 0], downsamples)


def test_relative_level_scales_openslide_power(sample_ndpi: Path) -> None:
    """Test openslide calculation of relative level scales for objective power."""
    wsi = wsireader.OpenSlideWSIReader(sample_ndpi)
    relative_level_scales_power(wsi)


def test_relative_level_scales_jp2_power(sample_jp2: Path) -> None:
    """Test jp2 calculation of relative level scales for objective power."""
    wsi = wsireader.JP2WSIReader(sample_jp2)
    relative_level_scales_power(wsi)


def relative_level_scales_level(wsi: WSIReader) -> None:
    """Calculation of relative level scales for level."""
    level_scales = wsi.info.relative_level_scales(3, "level")
    level_scales = np.array(level_scales)
    assert np.array_equal(level_scales[3], [1, 1])
    downsamples = np.array(wsi.info.level_downsamples)
    expected = downsamples / downsamples[3]
    assert np.array_equal(level_scales[:, 0], level_scales[:, 1])
    assert np.array_equal(level_scales[:, 0], expected)


def test_relative_level_scales_openslide_level(sample_ndpi: Path) -> None:
    """Test openslide calculation of relative level scales for level."""
    wsi = wsireader.OpenSlideWSIReader(sample_ndpi)
    relative_level_scales_level(wsi)


def test_relative_level_scales_jp2_level(sample_jp2: Path) -> None:
    """Test jp2 calculation of relative level scales for level."""
    wsi = wsireader.JP2WSIReader(sample_jp2)
    relative_level_scales_level(wsi)


def relative_level_scales_float(wsi: WSIReader) -> None:
    """Calculation of relative level scales for fractional level."""
    level_scales = wsi.info.relative_level_scales(1.5, "level")
    level_scales = np.array(level_scales)
    assert level_scales[0] == pytest.approx([1 / 3, 1 / 3])
    downsamples = np.array(wsi.info.level_downsamples)
    expected = downsamples / downsamples[0] * (1 / 3)
    assert np.array_equal(level_scales[:, 0], level_scales[:, 1])
    assert np.array_equal(level_scales[:, 0], expected)


def test_relative_level_scales_openslide_level_float(sample_ndpi: Path) -> None:
    """Test openslide calculation of relative level scales for fractional level."""
    wsi = wsireader.OpenSlideWSIReader(sample_ndpi)
    relative_level_scales_float(wsi)


def test_relative_level_scales_jp2_level_float(sample_jp2: Path) -> None:
    """Test jp2 calculation of relative level scales for fractional level."""
    wsi = wsireader.JP2WSIReader(sample_jp2)
    relative_level_scales_float(wsi)


def test_relative_level_scales_invalid_units(sample_svs: Path) -> None:
    """Test relative_level_scales with invalid units."""
    wsi = wsireader.OpenSlideWSIReader(sample_svs)
    with pytest.raises(ValueError, match="Invalid units"):
        wsi.info.relative_level_scales(1.0, "gibberish")


def test_relative_level_scales_no_mpp() -> None:
    """Test relative_level_scales objective when mpp is None."""

    class DummyWSI:
        """Mock WSIReader for testing."""

        @property
        def info(self: DummyWSI) -> WSIMeta:
            return wsireader.WSIMeta((100, 100), axes="YXS")

    wsi = DummyWSI()
    with pytest.raises(ValueError, match="MPP is None"):
        wsi.info.relative_level_scales(1.0, "mpp")


def test_relative_level_scales_no_objective_power() -> None:
    """Test relative_level_scales objective when objective power is None."""

    class DummyWSI:
        """Mock WSIReader for testing."""

        @property
        def info(self: DummyWSI) -> WSIMeta:
            return wsireader.WSIMeta((100, 100), axes="YXS")

    wsi = DummyWSI()
    with pytest.raises(ValueError, match="Objective power is None"):
        wsi.info.relative_level_scales(10, "power")


def test_relative_level_scales_level_too_high(sample_svs: Path) -> None:
    """Test relative_level_scales levels set too high."""
    wsi = wsireader.OpenSlideWSIReader(sample_svs)
    with pytest.raises(ValueError, match="levels"):
        wsi.info.relative_level_scales(100, "level")


def test_find_optimal_level_and_downsample_openslide_interpolation_warning(
    sample_ndpi: Path,
    caplog: pytest.LogCaptureFixture,
) -> None:
    """Test finding optimal level for mpp read with scale > 1.

    This tests the case where the scale is found to be > 1 and interpolation
    will be applied to the output. A UserWarning should be raised in this case.

    """
    wsi = wsireader.OpenSlideWSIReader(sample_ndpi)
    _, _ = wsi._find_optimal_level_and_downsample(0.1, "mpp")
    assert (
        "Read: Scale > 1.This means that the desired resolution is higher"
        in caplog.text
    )


def test_find_optimal_level_and_downsample_jp2_interpolation_warning(
    sample_jp2: Path,
    caplog: pytest.LogCaptureFixture,
) -> None:
    """Test finding optimal level for mpp read with scale > 1.

    This tests the case where the scale is found to be > 1 and interpolation
    will be applied to the output. A UserWarning should be raised in this case.

    """
    wsi = wsireader.JP2WSIReader(sample_jp2)
    _, _ = wsi._find_optimal_level_and_downsample(0.1, "mpp")
    assert (
        "Read: Scale > 1.This means that the desired resolution is higher"
        in caplog.text
    )


def test_find_optimal_level_and_downsample_mpp(sample_ndpi: Path) -> None:
    """Test finding optimal level for mpp read."""
    wsi = wsireader.OpenSlideWSIReader(sample_ndpi)

    mpps = [0.5, 10]
    expected_levels = [0, 4]
    expected_scales = [[0.91282519, 0.91012514], [0.73026016, 0.72810011]]

    for mpp, expected_level, expected_scale in zip(
        mpps,
        expected_levels,
        expected_scales,
    ):
        read_level, post_read_scale_factor = wsi._find_optimal_level_and_downsample(
            mpp,
            "mpp",
        )

        assert read_level == expected_level
        assert post_read_scale_factor == pytest.approx(expected_scale)


def test_find_optimal_level_and_downsample_power(sample_ndpi: Path) -> None:
    """Test finding optimal level for objective power read."""
    wsi = wsireader.OpenSlideWSIReader(sample_ndpi)

    objective_powers = [20, 10, 5, 2.5, 1.25]
    expected_levels = [0, 1, 2, 3, 4]
    for objective_power, expected_level in zip(objective_powers, expected_levels):
        read_level, post_read_scale_factor = wsi._find_optimal_level_and_downsample(
            objective_power,
            "power",
        )

        assert read_level == expected_level
        assert np.array_equal(post_read_scale_factor, [1.0, 1.0])


def test_find_optimal_level_and_downsample_level(sample_ndpi: Path) -> None:
    """Test finding optimal level for level read.

    For integer levels, the returned level should always be the same as
    the input level.

    """
    wsi = wsireader.OpenSlideWSIReader(sample_ndpi)

    for level in range(wsi.info.level_count):
        read_level, post_read_scale_factor = wsi._find_optimal_level_and_downsample(
            level,
            "level",
        )

        assert read_level == level
        assert np.array_equal(post_read_scale_factor, [1.0, 1.0])


def test_convert_resolution_units(
    sample_ndpi: Path,
    caplog: pytest.LogCaptureFixture,
) -> None:
    """Test the resolution unit conversion code."""
    wsi = wsireader.WSIReader.open(sample_ndpi)

    # test for invalid input and output units
    with pytest.raises(ValueError, match=r".*Invalid input_unit.*"):
        wsi.convert_resolution_units(0, input_unit="invalid")
    with pytest.raises(ValueError, match=r".*Invalid output_unit.*"):
        wsi.convert_resolution_units(0, input_unit="level", output_unit="level")

    # Test functionality: Assuming a baseline_mpp to be 0.25 at 40x mag
    gt_mpp = wsi.info.mpp
    gt_power = wsi.info.objective_power
    gt_dict = {"mpp": 2 * gt_mpp, "power": gt_power / 2, "baseline": 0.5}

    # convert input_unit == "mpp" to other formats
    output = wsi.convert_resolution_units(2 * gt_mpp, input_unit="mpp")
    assert output["power"] == gt_dict["power"]

    # convert input_unit == "power" to other formats
    output = wsi.convert_resolution_units(
        gt_power / 2,
        input_unit="power",
        output_unit="mpp",
    )
    assert all(output == gt_dict["mpp"])

    # convert input_unit == "level" to other formats
    output = wsi.convert_resolution_units(1, input_unit="level")
    assert all(output["mpp"] == gt_dict["mpp"])

    # convert input_unit == "baseline" to other formats
    output = wsi.convert_resolution_units(0.5, input_unit="baseline")
    assert output["power"] == gt_dict["power"]

    # Test for missing information
    org_info = wsi.info
    # test when mpp is missing
    _info = deepcopy(org_info)
    _info.mpp = None
    wsi._m_info = _info
    with pytest.raises(ValueError, match=r".*Missing 'mpp'.*"):
        wsi.convert_resolution_units(0, input_unit="mpp")
    _ = wsi.convert_resolution_units(0, input_unit="power")

    # test when power is missing
    _info = deepcopy(org_info)
    _info.objective_power = None
    wsi._m_info = _info
    with pytest.raises(ValueError, match=r".*Missing 'objective_power'.*"):
        wsi.convert_resolution_units(0, input_unit="power")
    _ = wsi.convert_resolution_units(0, input_unit="mpp")

    # test when power and mpp are missing
    _info = deepcopy(org_info)
    _info.objective_power = None
    _info.mpp = None
    wsi._m_info = _info
    _ = wsi.convert_resolution_units(0, input_unit="baseline")
    _ = wsi.convert_resolution_units(0, input_unit="level", output_unit="mpp")
    assert "output_unit is returned as None." in caplog.text


def test_find_read_rect_params_power(sample_ndpi: Path) -> None:
    """Test finding read rect parameters for objective power."""
    wsi = wsireader.OpenSlideWSIReader(sample_ndpi)

    location = NDPI_TEST_TISSUE_LOCATION
    size = NDPI_TEST_TISSUE_SIZE
    # Test a range of objective powers
    for target_scale in [1.25, 2.5, 5, 10, 20]:
        (level, _, read_size, post_read_scale, _) = wsi.find_read_rect_params(
            location=location,
            size=size,
            resolution=target_scale,
            units="power",
        )
        assert level >= 0
        assert level < wsi.info.level_count
        # Check that read_size * scale == size
        post_read_downscaled_size = np.round(read_size * post_read_scale).astype(int)
        assert np.array_equal(post_read_downscaled_size, np.array(size))


def test_find_read_rect_params_mpp(sample_ndpi: Path) -> None:
    """Test finding read rect parameters for objective mpp."""
    wsi = wsireader.OpenSlideWSIReader(sample_ndpi)

    location = NDPI_TEST_TISSUE_LOCATION
    size = NDPI_TEST_TISSUE_SIZE
    # Test a range of MPP
    for target_scale in range(1, 10):
        (level, _, read_size, post_read_scale, _) = wsi.find_read_rect_params(
            location=location,
            size=size,
            resolution=target_scale,
            units="mpp",
        )
        assert level >= 0
        assert level < wsi.info.level_count
        # Check that read_size * scale == size
        post_read_downscaled_size = np.round(read_size * post_read_scale).astype(int)
        assert np.array_equal(post_read_downscaled_size, np.array(size))


def test_read_rect_openslide_baseline(sample_ndpi: Path) -> None:
    """Test openslide read rect at baseline.

    Location coordinate is in baseline (level 0) reference frame.

    """
    wsi = wsireader.OpenSlideWSIReader(sample_ndpi)
    location = NDPI_TEST_TISSUE_LOCATION
    size = NDPI_TEST_TISSUE_SIZE
    im_region = wsi.read_rect(location, size, resolution=0, units="level")

    assert isinstance(im_region, np.ndarray)
    assert im_region.dtype == "uint8"
    assert im_region.shape == (*size[::-1], 3)


def test_read_rect_jp2_baseline(sample_jp2: Path) -> None:
    """Test jp2 read rect at baseline.

    Location coordinate is in baseline (level 0) reference frame.

    """
    wsi = wsireader.JP2WSIReader(sample_jp2)
    location = JP2_TEST_TISSUE_LOCATION
    size = JP2_TEST_TISSUE_SIZE
    im_region = wsi.read_rect(location, size, resolution=0, units="level")

    assert isinstance(im_region, np.ndarray)
    assert im_region.dtype == "uint8"
    assert im_region.shape == (*size[::-1], 3)


def test_read_rect_tiffreader_svs_baseline(sample_svs: Path) -> None:
    """Test TIFFWSIReader.read_rect with an SVS file at baseline."""
    wsi = wsireader.TIFFWSIReader(sample_svs)
    location = SVS_TEST_TISSUE_LOCATION
    size = SVS_TEST_TISSUE_SIZE
    im_region = wsi.read_rect(location, size, resolution=0, units="level")

    assert isinstance(im_region, np.ndarray)
    assert im_region.dtype == "uint8"
    assert im_region.shape == (*size[::-1], 3)


def test_read_rect_tiffreader_ome_tiff_baseline(sample_ome_tiff: Path) -> None:
    """Test TIFFWSIReader.read_rect with an OME-TIFF file at baseline."""
    wsi = wsireader.TIFFWSIReader(sample_ome_tiff)
    location = SVS_TEST_TISSUE_LOCATION
    size = SVS_TEST_TISSUE_SIZE
    im_region = wsi.read_rect(location, size, resolution=0, units="level")

    assert isinstance(im_region, np.ndarray)
    assert im_region.dtype == "uint8"
    assert im_region.shape == (*size[::-1], 3)


def test_is_tiled_tiff(source_image: Path) -> None:
    """Test if source_image is a tiled tiff."""
    source_image.replace(source_image.with_suffix(".tiff"))
    assert wsireader.is_tiled_tiff(source_image.with_suffix(".tiff")) is False
    source_image.with_suffix(".tiff").replace(source_image)


def test_read_rect_openslide_levels(sample_ndpi: Path) -> None:
    """Test openslide read rect with resolution in levels.

    Location coordinate is in baseline (level 0) reference frame.

    """
    wsi = wsireader.OpenSlideWSIReader(sample_ndpi)
    location = NDPI_TEST_TISSUE_LOCATION
    size = NDPI_TEST_TISSUE_SIZE
    for level in range(wsi.info.level_count):
        im_region = wsi.read_rect(location, size, resolution=level, units="level")

        assert isinstance(im_region, np.ndarray)
        assert im_region.dtype == "uint8"
        assert im_region.shape == (*size[::-1], 3)


def test_read_rect_jp2_levels(sample_jp2: Path) -> None:
    """Test jp2 read rect with resolution in levels.

    Location coordinate is in baseline (level 0) reference frame.

    """
    wsi = wsireader.JP2WSIReader(sample_jp2)
    location = (0, 0)
    size = JP2_TEST_TISSUE_SIZE
    width, height = size
    for level in range(wsi.info.level_count):
        level_width, level_height = wsi.info.level_dimensions[level]
        im_region = wsi.read_rect(
            location,
            size,
            resolution=level,
            units="level",
            pad_mode=None,
        )

        assert isinstance(im_region, np.ndarray)
        assert im_region.dtype == "uint8"
        assert im_region.shape == pytest.approx(
            (
                min(height, level_height),
                min(width, level_width),
                3,
            ),
            abs=1,
        )


def read_rect_mpp(wsi: WSIReader, location: IntPair, size: IntPair) -> None:
    """Read rect with resolution in microns per pixel."""
    for factor in range(1, 10):
        mpp = wsi.info.mpp * factor
        im_region = wsi.read_rect(location, size, resolution=mpp, units="mpp")

        assert isinstance(im_region, np.ndarray)
        assert im_region.dtype == "uint8"
        assert im_region.shape == (*size[::-1], 3)


def test_read_rect_openslide_mpp(sample_ndpi: Path) -> None:
    """Test openslide read rect with resolution in microns per pixel.

    Location coordinate is in baseline (level 0) reference frame.

    """
    wsi = wsireader.OpenSlideWSIReader(sample_ndpi)
    location = NDPI_TEST_TISSUE_LOCATION
    size = NDPI_TEST_TISSUE_SIZE
    read_rect_mpp(wsi, location, size)


def test_read_rect_jp2_mpp(sample_jp2: Path) -> None:
    """Test jp2 read rect with resolution in microns per pixel.

    Location coordinate is in baseline (level 0) reference frame.

    """
    wsi = wsireader.JP2WSIReader(sample_jp2)
    location = JP2_TEST_TISSUE_LOCATION
    size = JP2_TEST_TISSUE_SIZE
    read_rect_mpp(wsi, location, size)


def test_read_rect_openslide_objective_power(sample_ndpi: Path) -> None:
    """Test openslide read rect with resolution in objective power.

    Location coordinate is in baseline (level 0) reference frame.

    """
    wsi = wsireader.OpenSlideWSIReader(sample_ndpi)
    location = NDPI_TEST_TISSUE_LOCATION
    size = NDPI_TEST_TISSUE_SIZE

    read_rect_objective_power(wsi, location, size)


def test_read_rect_jp2_objective_power(sample_jp2: Path) -> None:
    """Test jp2 read rect with resolution in objective power.

    Location coordinate is in baseline (level 0) reference frame.

    """
    wsi = wsireader.JP2WSIReader(sample_jp2)
    location = JP2_TEST_TISSUE_LOCATION
    size = JP2_TEST_TISSUE_SIZE

    read_rect_objective_power(wsi, location, size)


def test_read_bounds_openslide_baseline(sample_ndpi: Path) -> None:
    """Test openslide read bounds at baseline.

    Coordinates in baseline (level 0) reference frame.

    """
    wsi = wsireader.OpenSlideWSIReader(sample_ndpi)
    bounds = NDPI_TEST_TISSUE_BOUNDS
    size = NDPI_TEST_TISSUE_SIZE
    im_region = wsi.read_bounds(bounds, resolution=0, units="level")

    assert isinstance(im_region, np.ndarray)
    assert im_region.dtype == "uint8"
    assert im_region.shape == (*size[::-1], 3)


def test_read_bounds_jp2_baseline(sample_jp2: Path) -> None:
    """Test JP2 read bounds at baseline.

    Coordinates in baseline (level 0) reference frame.

    """
    wsi = wsireader.JP2WSIReader(sample_jp2)
    bounds = JP2_TEST_TISSUE_BOUNDS
    size = JP2_TEST_TISSUE_SIZE
    im_region = wsi.read_bounds(bounds, resolution=0, units="level")

    assert isinstance(im_region, np.ndarray)
    assert im_region.dtype == "uint8"
    assert im_region.shape == (*size[::-1], 3)


def test_read_bounds_openslide_levels(sample_ndpi: Path) -> None:
    """Test openslide read bounds with resolution in levels.

    Coordinates in baseline (level 0) reference frame.

    """
    wsi = wsireader.OpenSlideWSIReader(sample_ndpi)
    bounds = NDPI_TEST_TISSUE_BOUNDS
    width, height = NDPI_TEST_TISSUE_SIZE
    for level, downsample in enumerate(wsi.info.level_downsamples):
        im_region = wsi.read_bounds(bounds, resolution=level, units="level")

        assert isinstance(im_region, np.ndarray)
        assert im_region.dtype == "uint8"
        expected_output_shape = tuple(
            np.round([height / downsample, width / downsample, 3]).astype(int),
        )
        assert im_region.shape == expected_output_shape


def test_read_bounds_jp2_levels(sample_jp2: Path) -> None:
    """Test jp2 read bounds with resolution in levels.

    Coordinates in baseline (level 0) reference frame.

    """
    wsi = wsireader.JP2WSIReader(sample_jp2)
    bounds = JP2_TEST_TISSUE_BOUNDS
    width, height = JP2_TEST_TISSUE_SIZE
    for level, downsample in enumerate(wsi.info.level_downsamples):
        im_region = wsi.read_bounds(bounds, resolution=level, units="level")

        assert isinstance(im_region, np.ndarray)
        assert im_region.dtype == "uint8"
        expected_output_shape = tuple(
            np.round([height / downsample, width / downsample]),
        )
        assert im_region.shape[:2] == pytest.approx(expected_output_shape, abs=1)
        assert im_region.shape[2] == 3


def test_read_bounds_openslide_mpp(sample_ndpi: Path) -> None:
    """Test openslide read bounds with resolution in microns per pixel.

    Coordinates in baseline (level 0) reference frame.

    """
    wsi = wsireader.OpenSlideWSIReader(sample_ndpi)
    bounds = NDPI_TEST_TISSUE_BOUNDS
    size = NDPI_TEST_TISSUE_SIZE

    read_bounds_mpp(wsi, bounds, size, jp2=False)


def test_read_bounds_jp2_mpp(sample_jp2: Path) -> None:
    """Test jp2 read bounds with resolution in microns per pixel.

    Coordinates in baseline (level 0) reference frame.

    """
    wsi = wsireader.JP2WSIReader(sample_jp2)
    bounds = JP2_TEST_TISSUE_BOUNDS
    size = JP2_TEST_TISSUE_SIZE

    read_bounds_mpp(wsi, bounds, size, jp2=True)


def test_read_bounds_openslide_objective_power(sample_ndpi: Path) -> None:
    """Test openslide read bounds with resolution in objective power.

    Coordinates in baseline (level 0) reference frame.

    """
    wsi = wsireader.OpenSlideWSIReader(sample_ndpi)
    bounds = NDPI_TEST_TISSUE_BOUNDS
    size = NDPI_TEST_TISSUE_SIZE
    slide_power = wsi.info.objective_power

    read_bounds_objective_power(wsi, slide_power, bounds, size, jp2=False)


def test_read_bounds_jp2_objective_power(sample_jp2: Path) -> None:
    """Test jp2 read bounds with resolution in objective power.

    Coordinates in baseline (level 0) reference frame.

    """
    wsi = wsireader.JP2WSIReader(sample_jp2)
    bounds = JP2_TEST_TISSUE_BOUNDS
    size = JP2_TEST_TISSUE_SIZE
    slide_power = wsi.info.objective_power

    read_bounds_objective_power(wsi, slide_power, bounds, size, jp2=True)


def test_read_bounds_interpolated(sample_svs: Path) -> None:
    """Test openslide read bounds with interpolated output.

    Coordinates in baseline (level 0) reference frame.

    """
    wsi = wsireader.OpenSlideWSIReader(sample_svs)
    bounds = SVS_TEST_TISSUE_BOUNDS
    size = SVS_TEST_TISSUE_SIZE
    im_region = wsi.read_bounds(
        bounds,
        resolution=0.1,
        units="mpp",
    )

    assert wsi.info.mpp[0] > 0.1
    assert wsi.info.mpp[1] > 0.1
    assert isinstance(im_region, np.ndarray)
    assert im_region.dtype == "uint8"
    assert im_region.shape[2] == 3
    assert all(np.array(im_region.shape[:2]) > size)


def test_read_bounds_level_consistency_openslide(sample_ndpi: Path) -> None:
    """Test read_bounds produces the same visual field across resolution levels."""
    wsi = wsireader.OpenSlideWSIReader(sample_ndpi)
    bounds = NDPI_TEST_TISSUE_BOUNDS

    read_bounds_level_consistency(wsi, bounds)


def test_read_bounds_level_consistency_jp2(sample_jp2: Path) -> None:
    """Test read_bounds produces the same visual field across resolution levels."""
    bounds = JP2_TEST_TISSUE_BOUNDS
    wsi = wsireader.JP2WSIReader(sample_jp2)

    read_bounds_level_consistency(wsi, bounds)


def test_wsireader_save_tiles(sample_svs: Path, tmp_path: Path) -> None:
    """Test for save_tiles in wsireader as a python function."""
    tmp_path = Path(tmp_path)
    file_types = ("*.svs",)
    files_all = utils.misc.grab_files_from_dir(
        input_path=str(Path(sample_svs).parent),
        file_types=file_types,
    )
    wsi = wsireader.OpenSlideWSIReader(files_all[0])
    wsi.save_tiles(
        output_dir=str(tmp_path / "test_wsireader_save_tiles"),
        tile_objective_value=5,
        tile_read_size=(5000, 5000),
        verbose=True,
    )
    assert (
        tmp_path / "test_wsireader_save_tiles" / "CMU-1-Small-Region.svs" / "Output.csv"
    ).exists()
    assert (
        tmp_path
        / "test_wsireader_save_tiles"
        / "CMU-1-Small-Region.svs"
        / "slide_thumbnail.jpg"
    ).exists()
    assert (
        tmp_path
        / "test_wsireader_save_tiles"
        / "CMU-1-Small-Region.svs"
        / "Tile_5_0_0.jpg"
    ).exists()


def test_incompatible_objective_value(sample_svs: Path, tmp_path: Path) -> None:
    """Test for incompatible objective value."""
    wsi = wsireader.OpenSlideWSIReader(sample_svs)
    with pytest.raises(ValueError, match="objective power"):
        wsi.save_tiles(
            output_dir=str(
                Path(tmp_path).joinpath("test_wsireader_save_tiles"),
            ),
            tile_objective_value=3,
            tile_read_size=(5000, 5000),
            verbose=True,
        )


def test_incompatible_level(
    sample_svs: Path,
    tmp_path: Path,
    caplog: pytest.LogCaptureFixture,
) -> None:
    """Test for incompatible objective value."""
    wsi = wsireader.OpenSlideWSIReader(sample_svs)
    wsi.save_tiles(
        output_dir=str(Path(tmp_path).joinpath("test_wsireader_save_tiles2")),
        tile_objective_value=1,
        tile_read_size=(500, 500),
        verbose=True,
    )

    assert "Reading at tile_objective_value 1 not allowed" in caplog.text


def test_wsireader_jp2_save_tiles(sample_jp2: Path, tmp_path: Path) -> None:
    """Test for save_tiles in wsireader as a python function."""
    tmp_path = Path(tmp_path)
    wsi = wsireader.JP2WSIReader(sample_jp2)
    wsi.save_tiles(
        output_dir=str(tmp_path / "test_wsireader_jp2_save_tiles"),
        tile_objective_value=5,
        tile_read_size=(5000, 5000),
        verbose=True,
    )
    assert (
        tmp_path
        / "test_wsireader_jp2_save_tiles"
        / "CMU-1-Small-Region.omnyx.jp2"
        / "Output.csv"
    ).exists()
    assert (
        tmp_path
        / "test_wsireader_jp2_save_tiles"
        / "CMU-1-Small-Region.omnyx.jp2"
        / "slide_thumbnail.jpg"
    ).exists()
    assert (
        tmp_path
        / "test_wsireader_jp2_save_tiles"
        / "CMU-1-Small-Region.omnyx.jp2"
        / "Tile_5_0_0.jpg"
    ).exists()


def test_openslide_objective_power_from_mpp(
    sample_svs: Path,
    caplog: pytest.LogCaptureFixture,
) -> None:
    """Test OpenSlideWSIReader approximation of objective power from mpp."""
    wsi = wsireader.OpenSlideWSIReader(sample_svs)
    wsi.openslide_wsi = DummyMutableOpenSlideObject(wsi.openslide_wsi)
    props = wsi.openslide_wsi._properties

    del props["openslide.objective-power"]  # skipcq
    _ = wsi.info
    assert "Objective power inferred" in caplog.text

    del props["openslide.mpp-x"]  # skipcq
    del props["openslide.mpp-y"]  # skipcq
    _ = wsi._info()
    assert "Unable to determine objective power" in caplog.text


def test_openslide_mpp_from_tiff_resolution(
    sample_svs: Path,
    caplog: pytest.LogCaptureFixture,
) -> None:
    """Test OpenSlideWSIReader mpp from TIFF resolution tags."""
    wsi = wsireader.OpenSlideWSIReader(sample_svs)
    wsi.openslide_wsi = DummyMutableOpenSlideObject(wsi.openslide_wsi)
    props = wsi.openslide_wsi._properties

    del props["openslide.mpp-x"]  # skipcq
    del props["openslide.mpp-y"]  # skipcq
    props["tiff.ResolutionUnit"] = "centimeter"
    props["tiff.XResolution"] = 1e4  # Pixels per cm
    props["tiff.YResolution"] = 1e4  # Pixels per cm
    _ = wsi.info
    assert "Falling back to TIFF resolution" in caplog.text

    assert np.array_equal(wsi.info.mpp, [1, 1])


def test_virtual_wsi_reader(
    source_image: Path,
    caplog: pytest.LogCaptureFixture,
) -> None:
    """Test VirtualWSIReader."""
    wsi = wsireader.VirtualWSIReader(Path(source_image))
    _ = wsi._info()
    assert "Unknown scale" in caplog.text

    _ = wsi._info()
    assert "Raw data is None" in caplog.text

    assert wsi.img.shape == (256, 256, 3)

    img = wsi.read_rect(location=(0, 0), size=(100, 50))
    assert img.shape == (50, 100, 3)

    img = wsi.read_region(location=(0, 0), size=(100, 50), level=0)
    assert img.shape == (50, 100, 3)


def test_virtual_wsi_reader_invalid_mode(source_image: Path) -> None:
    """Test creating a VritualWSIReader with an invalid mode."""
    with pytest.raises(ValueError, match="Invalid mode"):
        wsireader.VirtualWSIReader(Path(source_image), mode="foo")


def test_virtual_wsi_reader_read_bounds(source_image: Path) -> None:
    """Test VirtualWSIReader read bounds."""
    wsi = wsireader.VirtualWSIReader(Path(source_image))
    img = wsi.read_bounds(bounds=(0, 0, 50, 100))
    assert img.shape == (100, 50, 3)

    img = wsi.read_bounds(bounds=(0, 0, 50, 100), resolution=1.5, units="baseline")
    assert img.shape == (150, 75, 3)

    img = wsi.read_bounds(bounds=(0, 0, 50, 100), resolution=0.5, units="baseline")
    assert img.shape == (50, 25, 3)

    with pytest.raises(IndexError):
        _ = wsi.read_bounds(bounds=(0, 0, 50, 100), resolution=0.5, units="level")

    with pytest.raises(ValueError, match="level"):
        _ = wsi.read_bounds(bounds=(0, 0, 50, 100), resolution=1, units="level")


def test_virtual_wsi_reader_read_rect(source_image: Path) -> None:
    """Test VirtualWSIReader read rect."""
    wsi = wsireader.VirtualWSIReader(Path(source_image))
    info = wsi.info

    img = wsi.read_rect(location=(0, 0), size=(50, 100))
    assert img.shape == (100, 50, 3)

    img = wsi.read_rect(
        location=(0, 0),
        size=(50, 100),
        resolution=1.5,
        units="baseline",
    )
    assert img.shape == (100, 50, 3)

    img = wsi.read_rect(
        location=(0, 0),
        size=(50, 100),
        resolution=0.5,
        units="baseline",
    )
    assert img.shape == (100, 50, 3)

    with pytest.raises(IndexError):
        _ = wsi.read_rect(
            location=(0, 0),
            size=(50, 100),
            resolution=0.5,
            units="level",
        )

    with pytest.raises(ValueError, match="level"):
        _ = wsi.read_rect(location=(0, 0), size=(50, 100), resolution=1, units="level")

    wsi = wsireader.VirtualWSIReader(Path(source_image), info=info)

    assert info.as_dict() == wsi.info.as_dict()


def test_virtual_wsi_reader_read_bounds_virtual_baseline(source_image: Path) -> None:
    """Test VirtualWSIReader read bounds with virtual baseline."""
    image_path = Path(source_image)
    img_array = utils.misc.imread(image_path)
    img_size = np.array(img_array.shape[:2][::-1])
    double_size = tuple((img_size * 2).astype(int))
    meta = wsireader.WSIMeta(slide_dimensions=double_size, axes="YXS")
    wsi = wsireader.VirtualWSIReader(image_path, info=meta)
    location = (0, 0)
    size = (50, 100)
    bounds = utils.transforms.locsize2bounds(location, size)
    region = wsi.read_bounds(bounds, pad_mode="reflect", interpolation="cubic")
    target_size = tuple(np.round(np.array([25, 50]) * 2).astype(int))
    target = cv2.resize(
        img_array[:50, :25, :],
        target_size,
        interpolation=cv2.INTER_CUBIC,
    )

    assert np.abs(np.mean(region.astype(int) - target.astype(int))) < 0.1


def test_virtual_wsi_reader_read_rect_virtual_baseline(source_image: Path) -> None:
    """Test VirtualWSIReader read rect with virtual baseline.

    Creates a virtual slide with a virtualbaseline size which is twice
    as large as the input image.

    """
    img_array = utils.misc.imread(Path(source_image))
    img_size = np.array(img_array.shape[:2][::-1])
    double_size = tuple((img_size * 2).astype(int))
    meta = wsireader.WSIMeta(slide_dimensions=double_size, axes="YXS")
    wsi = wsireader.VirtualWSIReader(Path(source_image), info=meta)
    region = wsi.read_rect(location=(0, 0), size=(50, 100), pad_mode="reflect")
    target = cv2.resize(
        img_array[:50, :25, :],
        (50, 100),
        interpolation=cv2.INTER_CUBIC,
    )
    assert np.abs(np.median(region.astype(int) - target.astype(int))) == 0
    assert np.abs(np.mean(region.astype(int) - target.astype(int))) < 0.2


def test_virtual_wsi_reader_read_rect_virtual_levels(source_image: Path) -> None:
    """Test VirtualWSIReader read rect with vritual levels.

    Creates a virtual slide with a virtualbaseline size which is twice
    as large as the input image and the pyramid/resolution levels.
    Checks that the regions read at each level line up with expected values.

    """
    img_array = utils.misc.imread(Path(source_image))
    img_size = np.array(img_array.shape[:2][::-1])
    double_size = tuple((img_size * 2).astype(int))
    meta = wsireader.WSIMeta(
        slide_dimensions=double_size,
        level_downsamples=[1, 2, 4],
        axes="YXS",
    )
    wsi = wsireader.VirtualWSIReader(Path(source_image), info=meta)
    region = wsi.read_rect(location=(0, 0), size=(50, 100), resolution=1, units="level")
    target = img_array[:100, :50, :]
    assert np.abs(np.median(region.astype(int) - target.astype(int))) == 0
    assert np.abs(np.mean(region.astype(int) - target.astype(int))) < 1

    region = wsi.read_rect(location=(0, 0), size=(50, 100), resolution=2, units="level")
    target = cv2.resize(img_array[:200, :100, :], (50, 100))
    assert np.abs(np.median(region.astype(int) - target.astype(int))) == 0
    assert np.abs(np.mean(region.astype(int) - target.astype(int))) < 1


def test_virtual_wsi_reader_read_bounds_virtual_levels(source_image: Path) -> None:
    """Test VirtualWSIReader read bounds with vritual levels.

    Creates a virtual slide with a virtualbaseline size which is twice
    as large as the input image and the pyramid/resolution levels.
    Checks that the regions read at each level line up with expected values.

    """
    img_array = utils.misc.imread(Path(source_image))
    img_size = np.array(img_array.shape[:2][::-1])
    double_size = tuple((img_size * 2).astype(int))
    meta = wsireader.WSIMeta(
        slide_dimensions=double_size,
        level_downsamples=[1, 2, 4],
        axes="YXS",
    )
    wsi = wsireader.VirtualWSIReader(Path(source_image), info=meta)
    location = (0, 0)
    size = (50, 100)
    bounds = utils.transforms.locsize2bounds(location, size)

    region = wsi.read_bounds(bounds, resolution=1, units="level")
    target = img_array[:50, :25, :]
    assert np.abs(np.median(region.astype(int) - target.astype(int))) == 0
    assert np.abs(np.mean(region.astype(int) - target.astype(int))) < 1

    region = wsi.read_bounds(bounds, resolution=2, units="level")
    target_size = tuple(np.round(np.array([25, 50]) / 2).astype(int))
    target = cv2.resize(
        img_array[:50, :25, :],
        target_size,
        interpolation=cv2.INTER_CUBIC,
    )
    offset, error, _ = phase_cross_correlation(target, region, normalization=None)
    assert all(offset == 0)
    assert error < 0.1
    psnr = peak_signal_noise_ratio(target, region)
    assert psnr < 50


def test_virtual_wsi_reader_read_rect_virtual_levels_mpp(source_image: Path) -> None:
    """Test VirtualWSIReader read rect with vritual levels and MPP.

    Creates a virtual slide with a virtualbaseline size which is twice
    as large as the input image and the pyramid/resolution levels and
    a baseline MPP specified.
    Checks that the regions read with specified MPP for each level lines up
    with expected values.

    """
    img_array = utils.misc.imread(Path(source_image))
    img_size = np.array(img_array.shape[:2][::-1])
    double_size = tuple((img_size * 2).astype(int))
    meta = wsireader.WSIMeta(
        slide_dimensions=double_size,
        axes="YXS",
        level_downsamples=[1, 2, 4],
        mpp=(0.25, 0.25),
    )
    wsi = wsireader.VirtualWSIReader(Path(source_image), info=meta)
    region = wsi.read_rect(location=(0, 0), size=(50, 100), resolution=0.5, units="mpp")
    target = img_array[:100, :50, :]
    assert np.abs(np.mean(region.astype(int) - target.astype(int))) < 1

    region = wsi.read_rect(location=(0, 0), size=(50, 100), resolution=1, units="mpp")
    target = cv2.resize(
        img_array[:200, :100, :],
        (50, 100),
        interpolation=cv2.INTER_CUBIC,
    )
    offset, error, _ = phase_cross_correlation(target, region, normalization=None)
    assert all(offset == 0)
    assert error < 0.1
    psnr = peak_signal_noise_ratio(target, region)
    assert psnr < 50


def test_virtual_wsi_reader_read_bounds_virtual_levels_mpp(source_image: Path) -> None:
    """Test VirtualWSIReader read bounds with vritual levels and MPP.

    Creates a virtual slide with a virtualbaseline size which is twice
    as large as the input image and the pyramid/resolution levels.
    Checks that the regions read at each level line up with expected values.

    """
    img_array = utils.misc.imread(Path(source_image))
    img_size = np.array(img_array.shape[:2][::-1])
    double_size = tuple((img_size * 2).astype(int))
    meta = wsireader.WSIMeta(
        slide_dimensions=double_size,
        axes="YXS",
        level_downsamples=[1, 2, 4],
        mpp=(0.25, 0.25),
    )
    wsi = wsireader.VirtualWSIReader(Path(source_image), info=meta)
    location = (0, 0)
    size = (50, 100)
    bounds = utils.transforms.locsize2bounds(location, size)

    region = wsi.read_bounds(bounds, resolution=0.5, units="mpp")
    target = img_array[:50, :25, :]
    assert np.abs(np.median(region.astype(int) - target.astype(int))) == 0
    assert np.abs(np.mean(region.astype(int) - target.astype(int))) < 1

    region = wsi.read_bounds(bounds, resolution=1, units="mpp")
    target_size = tuple(np.round(np.array([25, 50]) / 2).astype(int))
    target = cv2.resize(
        img_array[:50, :25, :],
        target_size,
        interpolation=cv2.INTER_CUBIC,
    )
    offset, error, _ = phase_cross_correlation(target, region, normalization=None)
    assert all(offset == 0)
    assert error < 0.1
    psnr = peak_signal_noise_ratio(target, region)
    assert psnr < 50


def test_tissue_mask_otsu(sample_svs: Path) -> None:
    """Test wsi.tissue_mask with Otsu's method."""
    wsi = wsireader.OpenSlideWSIReader(sample_svs)

    tissue_thumb = wsi.slide_thumbnail()
    grey_thumb = cv2.cvtColor(tissue_thumb, cv2.COLOR_RGB2GRAY)

    otsu_threhold = threshold_otsu(grey_thumb)
    otsu_mask = grey_thumb < otsu_threhold

    mask = wsi.tissue_mask(method="otsu")
    mask_thumb = mask.slide_thumbnail()

    assert np.mean(np.logical_xor(mask_thumb, otsu_mask)) < 0.05


def test_tissue_mask_morphological(sample_svs: Path) -> None:
    """Test wsi.tissue_mask with morphological method."""
    wsi = wsireader.OpenSlideWSIReader(sample_svs)
    resolutions = [5, 10]
    units = ["power", "mpp"]
    scale_fns = [lambda x: x * 2, lambda x: 32 / x]
    for unit, scaler in zip(units, scale_fns):
        for resolution in resolutions:
            mask = wsi.tissue_mask(
                method="morphological",
                resolution=resolution,
                units=unit,
            )

            tissue_thumb = wsi.slide_thumbnail(resolution, unit)
            grey_thumb = tissue_thumb.mean(axis=-1)
            mask_thumb = mask.slide_thumbnail(resolution, unit)

            otsu_threhold = threshold_otsu(grey_thumb)
            otsu_mask = grey_thumb < otsu_threhold
            morpho_mask = binary_dilation(otsu_mask, disk(scaler(resolution)))
            morpho_mask = remove_small_objects(morpho_mask, 100 * scaler(resolution))

    assert np.mean(np.logical_xor(mask_thumb, morpho_mask)) < 0.1


def test_tissue_mask_morphological_levels(sample_svs: Path) -> None:
    """Test wsi.tissue_mask with morphological method and resolution in level."""
    wsi = wsireader.OpenSlideWSIReader(sample_svs)
    thumb = wsi.slide_thumbnail(0, "level")
    grey_thumb = cv2.cvtColor(thumb, cv2.COLOR_RGB2GRAY)
    threshold = threshold_otsu(grey_thumb)
    reference = grey_thumb < threshold
    # Using kernel_size of 1
    mask = wsi.tissue_mask("morphological", 0, "level")
    mask_thumb = mask.slide_thumbnail(0, "level")
    assert np.mean(mask_thumb == reference) > 0.99
    # Custom kernel_size (should still be close to reference)
    reference = binary_dilation(reference, disk(3))
    mask = wsi.tissue_mask("morphological", 0, "level", kernel_size=3)
    mask_thumb = mask.slide_thumbnail(0, "level")
    assert np.mean(mask_thumb == reference) > 0.95


def test_tissue_mask_read_bounds_none_interpolation(sample_svs: Path) -> None:
    """Test reading a mask using read_bounds with no interpolation."""
    wsi = wsireader.OpenSlideWSIReader(sample_svs)
    mask = wsi.tissue_mask("otsu")
    mask_region = mask.read_bounds((0, 0, 512, 512), interpolation="none")
    assert mask_region.shape[0] == 32
    assert mask_region.shape[1] == 32


def test_tissue_mask_read_rect_none_interpolation(sample_svs: Path) -> None:
    """Test reading a mask using read_rect with no interpolation."""
    wsi = wsireader.OpenSlideWSIReader(sample_svs)
    mask = wsi.tissue_mask("otsu")
    mask_region = mask.read_rect((0, 0), (512, 512), interpolation="none")
    assert mask_region.shape[0] == 32
    assert mask_region.shape[1] == 32


def test_invalid_masker_method(sample_svs: Path) -> None:
    """Test that an invalid masking method string raises a ValueError."""
    wsi = wsireader.OpenSlideWSIReader(sample_svs)
    with pytest.raises(ValueError, match="masking method"):
        wsi.tissue_mask(method="foo")


def test_wsireader_open(
    sample_svs: Path,
    sample_ndpi: Path,
    sample_jp2: Path,
    sample_ome_tiff: Path,
    source_image: Path,
    tmp_path: pytest.TempPathFactory,
) -> None:
    """Test WSIReader.open() to return correct object."""
    with pytest.raises(FileNotSupportedError):
        _ = WSIReader.open("./sample.csv")

    with pytest.raises(TypeError):
        _ = WSIReader.open([1, 2])

    wsi = WSIReader.open(sample_svs)
    assert isinstance(wsi, wsireader.OpenSlideWSIReader)

    wsi = WSIReader.open(sample_ndpi)
    assert isinstance(wsi, wsireader.OpenSlideWSIReader)

    wsi = WSIReader.open(sample_jp2)
    assert isinstance(wsi, wsireader.JP2WSIReader)

    wsi = WSIReader.open(sample_ome_tiff)
    assert isinstance(wsi, wsireader.TIFFWSIReader)

    wsi = WSIReader.open(Path(source_image))
    assert isinstance(wsi, wsireader.VirtualWSIReader)

    img = utils.misc.imread(str(Path(source_image)))
    wsi = WSIReader.open(input_img=img)
    assert isinstance(wsi, wsireader.VirtualWSIReader)

    # test if WSIReader.open can accept a wsireader instance
    wsi_type = type(wsi)
    wsi_out = WSIReader.open(input_img=wsi)
    assert isinstance(wsi_out, wsi_type)

    # test loading .npy
    temp_file = str(tmp_path / "sample.npy")
    np.save(temp_file, RNG.integers(1, 255, [5, 5, 5]))
    wsi_out = WSIReader.open(temp_file)
    assert isinstance(wsi_out, VirtualWSIReader)


def test_jp2_missing_cod(sample_jp2: Path, caplog: pytest.LogCaptureFixture) -> None:
    """Test for warning if JP2 is missing COD segment."""
    wsi = wsireader.JP2WSIReader(sample_jp2)
    wsi.glymur_jp2.codestream.segment = []
    _ = wsi.info
    assert "missing COD" in caplog.text


def test_read_rect_at_resolution(sample_wsi_dict: dict) -> None:
    """Test for read rect using location at requested."""
    mini_wsi2_svs = Path(sample_wsi_dict["wsi1_8k_8k_svs"])
    mini_wsi2_jpg = Path(sample_wsi_dict["wsi1_8k_8k_jpg"])
    mini_wsi2_jp2 = Path(sample_wsi_dict["wsi1_8k_8k_jp2"])

    # * check sync read between Virtual Reader and WSIReader (openslide) (reference)
    reader_list = [
        VirtualWSIReader(mini_wsi2_jpg),
        OpenSlideWSIReader(mini_wsi2_svs),
        JP2WSIReader(mini_wsi2_jp2),
    ]

    for reader_idx, reader in enumerate(reader_list):
        roi1 = reader.read_rect(
            np.array([500, 500]),
            np.array([2000, 2000]),
            coord_space="baseline",
            resolution=1.00,
            units="baseline",
        )
        roi2 = reader.read_rect(
            np.array([1000, 1000]),
            np.array([4000, 4000]),
            coord_space="resolution",
            resolution=2.00,
            units="baseline",
        )
        roi2 = imresize(roi2, output_size=[2000, 2000])
        cc = np.corrcoef(roi1[..., 0].flatten(), roi2[..., 0].flatten())
        # this control the harshness of similarity test, how much should be?
        assert np.min(cc) > 0.90, reader_idx


def test_read_bounds_location_in_requested_resolution(  # noqa: PLR0915
    sample_wsi_dict: dict,
) -> None:
    """Actually a duel test for sync read and read at requested."""
    # """Test synchronize read for VirtualReader"""
    # convert to pathlib Path to prevent wsireader complaint
    mini_wsi1_msk = Path(sample_wsi_dict["wsi2_4k_4k_msk"])
    mini_wsi2_svs = Path(sample_wsi_dict["wsi1_8k_8k_svs"])
    mini_wsi2_jpg = Path(sample_wsi_dict["wsi1_8k_8k_jpg"])
    mini_wsi2_jp2 = Path(sample_wsi_dict["wsi1_8k_8k_jp2"])

    def compare_reader(
        reader1: WSIReader,
        reader2: WSIReader,
        read_coord: IntBounds,
        read_cfg: dict,
        *,
        check_content: bool,
    ) -> None:
        """Correlation test to compare output of 2 readers."""
        requested_size = read_coord[2:] - read_coord[:2]
        requested_size = requested_size[::-1]  # XY to YX
        roi1 = reader1.read_bounds(
            read_coord,
            coord_space="resolution",
            pad_constant_values=255,
            **read_cfg,
        )
        roi2 = reader2.read_bounds(
            read_coord,
            coord_space="resolution",
            pad_constant_values=255,
            **read_cfg,
        )
        # using only reader 1 because it is reference reader
        shape1 = reader1.slide_dimensions(**read_cfg)
        assert roi1.shape[0] == requested_size[0], (
            read_cfg,
            requested_size,
            roi1.shape,
        )
        assert roi1.shape[1] == requested_size[1], (
            read_cfg,
            requested_size,
            roi1.shape,
        )
        assert roi1.shape[0] == roi2.shape[0], (read_cfg, roi1.shape, roi2.shape)
        assert roi1.shape[1] == roi2.shape[1], (read_cfg, roi1.shape, roi2.shape)
        if check_content:
            cc = np.corrcoef(roi1[..., 0].flatten(), roi2[..., 0].flatten())
            # this control the harshness of similarity test, how much should be?
            assert np.min(cc) > 0.90, (cc, read_cfg, read_coord, shape1)

    # * now check sync read by comparing the ROI with different base
    # the output should be at same resolution even if source is of different base
    msk = imread(mini_wsi1_msk)
    msk_reader = VirtualWSIReader(msk)

    bigger_msk = cv2.resize(
        msk,
        (0, 0),
        fx=4.0,
        fy=4.0,
        interpolation=cv2.INTER_NEAREST,
    )
    bigger_msk_reader = VirtualWSIReader(bigger_msk)
    # * must set mpp metadata to not None else wont work
    ref_metadata = bigger_msk_reader.info
    ref_metadata.mpp = np.array([1.0, 1.0])
    ref_metadata.objective_power = 1.0
    msk_reader.info = ref_metadata

    shape2 = bigger_msk_reader.slide_dimensions(resolution=0.75, units="mpp")
    shape1 = msk_reader.slide_dimensions(resolution=0.75, units="mpp")
    assert shape1[0] - shape2[0] < 10  # offset may happen if shape is not multiple
    assert shape1[1] - shape2[1] < 10  # offset may happen if shape is not multiple
    shape2 = bigger_msk_reader.slide_dimensions(resolution=0.75, units="power")
    shape1 = msk_reader.slide_dimensions(resolution=0.75, units="power")
    assert shape1[0] - shape2[0] < 10  # offset may happen if shape is not multiple
    assert shape1[1] - shape2[1] < 10  # offset may happen if shape is not multiple

    # * check sync read between Virtual Reader
    requested_coords = np.array([3500, 3000, 5500, 7000])  # XY, manually pick
    # baseline value can be think of as scaling factor wrt baseline
    read_cfg_list = [
        # read at strange resolution value so that if it fails,
        # normal scale will also fail
        ({"resolution": 0.75, "units": "mpp"}, np.array([10000, 10000, 15000, 15000])),
        (
            {"resolution": 1.56, "units": "power"},
            np.array([10000, 10000, 15000, 15000]),
        ),
        ({"resolution": 3.00, "units": "mpp"}, np.array([2500, 2500, 4000, 4000])),
        ({"resolution": 0.30, "units": "baseline"}, np.array([2000, 2000, 3000, 3000])),
    ]
    for _, (read_cfg, read_coord) in enumerate(read_cfg_list):
        read_coord_ = requested_coords if read_coord is None else read_coord
        compare_reader(
            msk_reader,
            bigger_msk_reader,
            read_coord_,
            read_cfg,
            check_content=True,
        )

    # * check sync read between Virtual Reader and WSIReader (openslide) (reference)
    requested_coords = np.array([3500, 3000, 4500, 4000])  # XY, manually pick
    read_cfg_list = [
        # read at strange resolution value so that if it fails,
        # it means normal scale will also fail
        ({"resolution": 0.35, "units": "mpp"}, np.array([1000, 1000, 2000, 2000])),
        ({"resolution": 23.5, "units": "power"}, None),
        ({"resolution": 0.35, "units": "baseline"}, np.array([1000, 1000, 2000, 2000])),
        ({"resolution": 1.35, "units": "baseline"}, np.array([8000, 8000, 9000, 9000])),
        ({"resolution": 1.00, "units": "level"}, np.array([1000, 1000, 2000, 2000])),
    ]

    wsi_reader = OpenSlideWSIReader(mini_wsi2_svs)
    tile = imread(mini_wsi2_jpg)
    tile = imresize(tile, scale_factor=0.76)
    vrt_reader = VirtualWSIReader(tile)
    vrt_reader.info = wsi_reader.info

    for _, (read_cfg, read_coord) in enumerate(read_cfg_list):
        read_coord_ = requested_coords if read_coord is None else read_coord
        compare_reader(
            wsi_reader,
            vrt_reader,
            read_coord_,
            read_cfg,
            check_content=True,
        )

    # * check sync read between Virtual Reader and WSIReader (jp2) (reference)
    requested_coords = np.array([2500, 2500, 4000, 4000])  # XY, manually pick
    read_cfg_list = [
        # read at strange resolution value so that if it fails,
        # normal scale will also fail
        ({"resolution": 0.35, "units": "mpp"}, None),
        ({"resolution": 23.5, "units": "power"}, None),
        ({"resolution": 0.65, "units": "baseline"}, np.array([3000, 3000, 4000, 4000])),
        ({"resolution": 1.35, "units": "baseline"}, np.array([4000, 4000, 5000, 5000])),
        ({"resolution": 1.00, "units": "level"}, np.array([1500, 1500, 2000, 2000])),
    ]
    wsi_reader = JP2WSIReader(mini_wsi2_jp2)
    wsi_thumb = wsi_reader.slide_thumbnail(resolution=0.85, units="mpp")
    vrt_reader = VirtualWSIReader(wsi_thumb)
    vrt_reader.info = wsi_reader.info

    for _, (read_cfg, read_coord) in enumerate(read_cfg_list):
        read_coord_ = requested_coords if read_coord is None else read_coord
        compare_reader(
            wsi_reader,
            vrt_reader,
            read_coord_,
            read_cfg,
            check_content=True,
        )


# -------------------------------------------------------------------------------------
# Command Line Interface
# -------------------------------------------------------------------------------------


def test_command_line_read_bounds(sample_ndpi: Path, tmp_path: Path) -> None:
    """Test OpenSlide read_bounds CLI."""
    runner = CliRunner()
    read_bounds_result = runner.invoke(
        cli.main,
        [
            "read-bounds",
            "--img-input",
            str(Path(sample_ndpi)),
            "--resolution",
            "0",
            "--units",
            "level",
            "--mode",
            "save",
            "--region",
            "0",
            "0",
            "2000",
            "2000",
            "--output-path",
            str(Path(tmp_path).joinpath("im_region.jpg")),
        ],
    )

    assert read_bounds_result.exit_code == 0
    assert Path(tmp_path).joinpath("im_region.jpg").is_file()

    read_bounds_result = runner.invoke(
        cli.main,
        [
            "read-bounds",
            "--img-input",
            str(Path(sample_ndpi)),
            "--resolution",
            "0",
            "--units",
            "level",
            "--mode",
            "save",
            "--output-path",
            str(Path(tmp_path).joinpath("im_region2.jpg")),
        ],
    )

    assert read_bounds_result.exit_code == 0
    assert Path(tmp_path).joinpath("im_region2.jpg").is_file()


def test_command_line_jp2_read_bounds(sample_jp2: Path, tmp_path: Path) -> None:
    """Test JP2 read_bounds."""
    runner = CliRunner()
    read_bounds_result = runner.invoke(
        cli.main,
        [
            "read-bounds",
            "--img-input",
            str(Path(sample_jp2)),
            "--resolution",
            "0",
            "--units",
            "level",
            "--mode",
            "save",
        ],
    )

    assert read_bounds_result.exit_code == 0
    assert Path(tmp_path).joinpath("../im_region.jpg").is_file()


@pytest.mark.skipif(
    utils.env_detection.running_on_ci(),
    reason="No need to display image on travis.",
)
def test_command_line_jp2_read_bounds_show(sample_jp2: Path) -> None:
    """Test JP2 read_bounds with mode as 'show'."""
    runner = CliRunner()
    read_bounds_result = runner.invoke(
        cli.main,
        [
            "read-bounds",
            "--img-input",
            str(Path(sample_jp2)),
            "--resolution",
            "0",
            "--units",
            "level",
            "--mode",
            "show",
        ],
    )

    assert read_bounds_result.exit_code == 0


def test_command_line_unsupported_file_read_bounds(sample_svs: Path) -> None:
    """Test unsupported file read bounds."""
    runner = CliRunner()
    read_bounds_result = runner.invoke(
        cli.main,
        [
            "read-bounds",
            "--img-input",
            str(Path(sample_svs))[:-1],
            "--resolution",
            "0",
            "--units",
            "level",
            "--mode",
            "save",
        ],
    )

    assert read_bounds_result.output == ""
    assert read_bounds_result.exit_code == 1
    assert isinstance(read_bounds_result.exception, FileNotSupportedError)


def test_openslide_read_rect_edge_reflect_padding(sample_svs: Path) -> None:
    """Test openslide edge reflect padding for read_rect."""
    wsi = wsireader.OpenSlideWSIReader(sample_svs)
    region = wsi.read_rect((-64, -64), (128, 128), pad_mode="reflect")
    assert 0 not in region.min(axis=-1)


def test_openslide_read_bounds_edge_reflect_padding(sample_svs: Path) -> None:
    """Test openslide edge reflect padding for read_bounds."""
    wsi = wsireader.OpenSlideWSIReader(sample_svs)
    region = wsi.read_bounds((-64, -64, 64, 64), pad_mode="reflect")
    assert 0 not in region.min(axis=-1)


def test_tiffwsireader_invalid_tiff(remote_sample: Callable) -> None:
    """Test for TIFF which is not supported by TIFFWSIReader."""
    with pytest.raises(ValueError, match="Unsupported TIFF"):
        _ = wsireader.TIFFWSIReader(remote_sample("two-tiled-pages"))


def test_tiffwsireader_invalid_svs_metadata(
    sample_svs: Path,
    monkeypatch: pytest.MonkeyPatch,
) -> None:
    """Test for invalid SVS key-value pairs in TIFF escription tag."""
    wsi = wsireader.TIFFWSIReader(sample_svs)
    monkeypatch.setattr(
        wsi.tiff.pages[0],
        "description",
        wsi.tiff.pages[0].description.replace("=", "=="),
    )
    with pytest.raises(ValueError, match="key=value"):
        _ = wsi._info()


def test_tiffwsireader_invalid_ome_metadata(
    sample_ome_tiff: Path,
    monkeypatch: pytest.MonkeyPatch,
) -> None:
    """Test exception raised for invalid OME-XML metadata instrument."""
    wsi = wsireader.TIFFWSIReader(sample_ome_tiff)
    monkeypatch.setattr(
        wsi.tiff.pages[0],
        "description",
        wsi.tiff.pages[0].description.replace(
            '<Objective ID="Objective:0:0" NominalMagnification="20.0"/>',
            "",
        ),
    )
    with pytest.raises(KeyError, match="No matching Instrument"):
        _ = wsi._info()


def test_tiffwsireader_ome_metadata_missing_one_mppy(
    sample_ome_tiff: Path,
    monkeypatch: pytest.MonkeyPatch,
    caplog: pytest.LogCaptureFixture,
) -> None:
    """Test no exception raised for missing x/y mpp but warning given."""
    for dim in "XY":
        wsi = wsireader.TIFFWSIReader(sample_ome_tiff)
        monkeypatch.setattr(
            wsi.tiff.pages[0],
            "description",
            re.sub(f'PhysicalSize{dim}="[^"]*"', "", wsi.tiff.pages[0].description),
        )
        _ = wsi._info()
        assert "Only one MPP" in caplog.text


def test_arrayview_unsupported_axes() -> None:
    """Test unsupported axes in ArrayView."""
    array = zarr.ones((128, 128, 3))
    array_view = ArrayView(array=array, axes="FOO")
    with pytest.raises(ValueError, match="Unsupported axes"):
        array_view[:64, :64, :]


def test_arrayview_unsupported_axes_shape(
    sample_ome_tiff: Path,
    monkeypatch: pytest.MonkeyPatch,
) -> None:
    """Test accessing an unspported axes in TIFFWSIReader._shape_channels_last."""
    wsi = wsireader.TIFFWSIReader(sample_ome_tiff)
    monkeypatch.setattr(wsi, "_axes", "FOO")
    with pytest.raises(ValueError, match="Unsupported axes"):
        _ = wsi._info()


def test_arrayview_incomplete_index() -> None:
    """Test reading from ArrayView without specifying all axes slices."""
    array = zarr.array(RNG.random((128, 128, 3)))
    array_view = ArrayView(array=array, axes="YXS")
    view_1 = array_view[:64, :64, :]
    view_2 = array_view[:64, :64]
    assert np.array_equal(view_1, view_2)


def test_arrayview_single_number_index() -> None:
    """Test reading a column from ArrayView.

    I'm not sure why you would want to do this but it is implemented for
    consistency with other __getitem__ objects.

    """
    array = zarr.array(RNG.random((128, 128, 3)))
    array_view = ArrayView(array=array, axes="YXS")
    view_1 = array_view[0]
    view_2 = array_view[0]
    assert np.array_equal(view_1, view_2)


def test_manual_mpp_tuple(sample_svs: Path) -> None:
    """Test setting a manual mpp for a WSI."""
    wsi = wsireader.OpenSlideWSIReader(sample_svs, mpp=(0.123, 0.123))
    assert tuple(wsi.info.mpp) == (0.123, 0.123)


def test_manual_mpp_float(sample_svs: Path) -> None:
    """Test setting a manual mpp for a WSI."""
    wsi = wsireader.OpenSlideWSIReader(sample_svs, mpp=0.123)
    assert tuple(wsi.info.mpp) == (0.123, 0.123)


def test_manual_mpp_invalid(sample_svs: Path) -> None:
    """Test setting a manual mpp for a WSI."""
    with pytest.raises(TypeError, match="mpp"):
        _ = wsireader.OpenSlideWSIReader(sample_svs, mpp=(0.5,))
    with pytest.raises(TypeError, match="mpp"):
        _ = wsireader.OpenSlideWSIReader(sample_svs, mpp="foo")


def test_manual_power_tuple(sample_svs: Path) -> None:
    """Test setting a manual power for a WSI."""
    wsi = wsireader.OpenSlideWSIReader(sample_svs, power=42)
    assert wsi.info.objective_power == 42


def test_manual_power_invalid(sample_svs: Path) -> None:
    """Test setting a manual power for a WSI."""
    with pytest.raises(TypeError, match="power"):
        _ = wsireader.OpenSlideWSIReader(sample_svs, power=(42,))


def test_tiled_tiff_openslide(remote_sample: Callable) -> None:
    """Test reading a tiled TIFF file with OpenSlide."""
    sample_path = remote_sample("tiled-tiff-1-small-jpeg")
    # Test with top-level import
    wsi = WSIReader.open(sample_path)
    assert isinstance(wsi, wsireader.OpenSlideWSIReader)


def test_tiled_tiff_tifffile(remote_sample: Callable) -> None:
    """Test fallback to tifffile for files which openslide cannot read.

    E.G. tiled tiffs with JPEG XL compression.

    """
    sample_path = remote_sample("tiled-tiff-1-small-jp2k")
    wsi = wsireader.WSIReader.open(sample_path)
    assert isinstance(wsi, wsireader.TIFFWSIReader)


def test_is_zarr_empty_dir(tmp_path: Path) -> None:
    """Test is_zarr is false for an empty .zarr directory."""
    zarr_dir = tmp_path / "zarr.zarr"
    zarr_dir.mkdir()
    assert not is_zarr(zarr_dir)


def test_is_zarr_array(tmp_path: Path) -> None:
    """Test is_zarr is true for a .zarr directory with an array."""
    zarr_dir = tmp_path / "zarr.zarr"
    zarr_dir.mkdir()
    _zarray_path = zarr_dir / ".zarray"
    minimal_zarray = {
        "shape": [1, 1, 1],
        "dtype": "uint8",
        "compressor": {
            "id": "lz4",
        },
        "chunks": [1, 1, 1],
        "fill_value": 0,
        "order": "C",
        "filters": None,
        "zarr_format": 2,
    }
    with Path.open(_zarray_path, "w") as f:
        json.dump(minimal_zarray, f)
    assert is_zarr(zarr_dir)


def test_is_zarr_group(tmp_path: Path) -> None:
    """Test is_zarr is true for a .zarr directory with an group."""
    zarr_dir = tmp_path / "zarr.zarr"
    zarr_dir.mkdir()
    _zgroup_path = zarr_dir / ".zgroup"
    minimal_zgroup = {
        "zarr_format": 2,
    }
    with Path.open(_zgroup_path, "w") as f:
        json.dump(minimal_zgroup, f)
    assert is_zarr(zarr_dir)


def test_is_ngff_regular_zarr(tmp_path: Path) -> None:
    """Test is_ngff is false for a regular zarr."""
    zarr_path = tmp_path / "zarr.zarr"
    # Create zarr array on disk
    zarr.array(RNG.random((32, 32)), store=zarr.DirectoryStore(zarr_path))
    assert is_zarr(zarr_path)
    assert not is_ngff(zarr_path)

    # check we get the appropriate error message if we open it
    with pytest.raises(FileNotSupportedError, match="does not appear to be a v0.4"):
        WSIReader.open(zarr_path)


def test_is_ngff_sqlite3(tmp_path: Path, remote_sample: Callable) -> None:
    """Test is_ngff is false for a sqlite3 file.

    Copies the ngff-1 sample to a sqlite3 file and checks that it is
    identified as an ngff file.

    """
    ngff_path = remote_sample("ngff-1")
    source = zarr.DirectoryStore(ngff_path)
    dest = zarr.SQLiteStore(tmp_path / "ngff.sqlite3")
    # Copy the store to a sqlite3 file
    zarr.copy_store(source, dest)

    assert is_sqlite3(dest.path)


def test_store_reader_no_info(tmp_path: Path) -> None:
    """Test AnnotationStoreReader with no info."""
    SQLiteStore(tmp_path / "store.db")
    with pytest.raises(ValueError, match="No metadata found"):
        AnnotationStoreReader(tmp_path / "store.db")


def test_store_reader_explicit_info(remote_sample: Callable, tmp_path: Path) -> None:
    """Test AnnotationStoreReader with explicit info."""
    SQLiteStore(tmp_path / "store.db")
    wsi_reader = WSIReader.open(remote_sample("svs-1-small"))
    reader = AnnotationStoreReader(tmp_path / "store.db", wsi_reader.info)
    assert reader._info().as_dict() == wsi_reader.info.as_dict()


def test_store_reader_from_store(remote_sample: Callable) -> None:
    """Test AnnotationStoreReader from an AnnotationStore object."""
    store = SQLiteStore(remote_sample("annotation_store_svs_1"))
    reader = AnnotationStoreReader(store)
    assert isinstance(reader.store, SQLiteStore)


def test_store_reader_base_wsi_str(remote_sample: Callable) -> None:
    """Test AnnotationStoreReader with base_wsi as a string."""
    store = SQLiteStore(remote_sample("annotation_store_svs_1"))
    reader = AnnotationStoreReader(store, base_wsi=remote_sample("svs-1-small"))
    assert isinstance(reader.store, SQLiteStore)
    assert isinstance(reader.base_wsi, WSIReader)


def test_store_reader_alpha(remote_sample: Callable) -> None:
    """Test AnnotationStoreReader with alpha channel."""
    wsi_reader = WSIReader.open(remote_sample("svs-1-small"))
    store_reader = AnnotationStoreReader(
        remote_sample("annotation_store_svs_1"),
        wsi_reader.info,
        base_wsi=wsi_reader,
    )
    store_reader.renderer.info["mpp"] = store_reader.info.as_dict()["mpp"]
    wsi_thumb = wsi_reader.slide_thumbnail()
    wsi_tile = wsi_reader.read_rect((500, 500), (1000, 1000))
    store_thumb = store_reader.slide_thumbnail()
    store_tile = store_reader.read_rect((500, 500), (1000, 1000))
    store_reader.alpha = 0.2
    store_thumb_alpha = store_reader.slide_thumbnail()
    store_tile_alpha = store_reader.read_rect((500, 500), (1000, 1000))
    # the thumbnail with low alpha should be closer to wsi_thumb
    assert np.mean(np.abs(store_thumb_alpha - wsi_thumb)) < np.mean(
        np.abs(store_thumb - wsi_thumb),
    )
    # the tile with low alpha should be closer to wsi_tile
    assert np.mean(np.abs(store_tile_alpha - wsi_tile)) < np.mean(
        np.abs(store_tile - wsi_tile),
    )


def test_store_reader_no_types(tmp_path: Path, remote_sample: Callable) -> None:
    """Test AnnotationStoreReader with no types."""
    SQLiteStore(tmp_path / "store.db")
    wsi_reader = WSIReader.open(remote_sample("svs-1-small"))
    reader = AnnotationStoreReader(tmp_path / "store.db", wsi_reader.info)
    # shouldn't try to color by type if not present
    assert reader.renderer.score_prop is None


def test_store_reader_info_from_base(tmp_path: Path, remote_sample: Callable) -> None:
    """Test AnnotationStoreReader with no wsi metadata.

    Test that AnnotationStoreReader will correctly get metadata
    from a provided base_wsi if the store has no wsi metadata.

    """
    SQLiteStore(tmp_path / "store.db")
    wsi_reader = WSIReader.open(remote_sample("svs-1-small"))
    store_reader = AnnotationStoreReader(tmp_path / "store.db", base_wsi=wsi_reader)
    # the store reader should have the same metadata as the base wsi
    assert store_reader.info.mpp[0] == wsi_reader.info.mpp[0]


def test_ngff_sqlitestore(tmp_path: Path, remote_sample: Callable) -> None:
    """Test SQLiteStore with an NGFF file."""
    ngff_path = remote_sample("ngff-1")
    source = zarr.DirectoryStore(ngff_path)
    dest = zarr.SQLiteStore(tmp_path / "ngff.sqlite3")
    # Copy the store to a sqlite3 file
    zarr.copy_store(source, dest)
    wsireader.NGFFWSIReader(dest.path)


def test_ngff_zattrs_non_micrometer_scale_mpp(
    tmp_path: Path,
    remote_sample: Callable,
    caplog: pytest.LogCaptureFixture,
) -> None:
    """Test that mpp is None if scale is not in micrometers."""
    sample = remote_sample("ngff-1")
    # Create a copy of the sample with a non-micrometer scale
    sample_copy = tmp_path / "ngff-1"
    shutil.copytree(sample, sample_copy)
    with Path.open(sample_copy / ".zattrs") as fh:
        zattrs = json.load(fh)
    zattrs["multiscales"][0]["axes"][0]["unit"] = "foo"
    with Path.open(sample_copy / ".zattrs", "w") as fh:
        json.dump(zattrs, fh, indent=2)

    wsi = wsireader.NGFFWSIReader(sample_copy)
    assert "micrometer" in caplog.text

    assert wsi.info.mpp is None


def test_ngff_zattrs_missing_axes_mpp(tmp_path: Path, remote_sample: Callable) -> None:
    """Test that mpp is None if axes are missing."""
    sample = remote_sample("ngff-1")
    # Create a copy of the sample with no axes
    sample_copy = tmp_path / "ngff-1"
    shutil.copytree(sample, sample_copy)
    with Path.open(sample_copy / ".zattrs") as fh:
        zattrs = json.load(fh)
    zattrs["multiscales"][0]["axes"] = []
    with Path.open(sample_copy / ".zattrs", "w") as fh:
        json.dump(zattrs, fh, indent=2)
    wsi = wsireader.NGFFWSIReader(sample_copy)
    assert wsi.info.mpp is None


def test_ngff_empty_datasets_mpp(tmp_path: Path, remote_sample: Callable) -> None:
    """Test that mpp is None if there are no datasets."""
    sample = remote_sample("ngff-1")
    # Create a copy of the sample with no axes
    sample_copy = tmp_path / "ngff-1"
    shutil.copytree(sample, sample_copy)
    with Path.open(sample_copy / ".zattrs") as fh:
        zattrs = json.load(fh)
    zattrs["multiscales"][0]["datasets"] = []
    with Path.open(sample_copy / ".zattrs", "w") as fh:
        json.dump(zattrs, fh, indent=2)
    wsi = wsireader.NGFFWSIReader(sample_copy)
    assert wsi.info.mpp is None


def test_ngff_no_scale_transforms_mpp(tmp_path: Path, remote_sample: Callable) -> None:
    """Test that mpp is None if no scale transforms are present."""
    sample = remote_sample("ngff-1")
    # Create a copy of the sample with no axes
    sample_copy = tmp_path / "ngff-1.zarr"
    shutil.copytree(sample, sample_copy)
    with Path.open(sample_copy / ".zattrs") as fh:
        zattrs = json.load(fh)
    for i, _ in enumerate(zattrs["multiscales"][0]["datasets"]):
        datasets = zattrs["multiscales"][0]["datasets"][i]
        datasets["coordinateTransformations"][0]["type"] = "identity"
    with Path.open(sample_copy / ".zattrs", "w") as fh:
        json.dump(zattrs, fh, indent=2)
    wsi = wsireader.NGFFWSIReader(sample_copy)
    assert wsi.info.mpp is None


def test_ngff_missing_omero_version(tmp_path: Path, remote_sample: Callable) -> None:
    """Test that the reader can handle missing omero version."""
    sample = remote_sample("ngff-1")
    # Create a copy of the sample
    sample_copy = tmp_path / "ngff-1.zarr"
    shutil.copytree(sample, sample_copy)
    with Path.open(sample_copy / ".zattrs") as fh:
        zattrs = json.load(fh)
    # Remove the omero version
    del zattrs["omero"]["version"]
    with Path.open(sample_copy / ".zattrs", "w") as fh:
        json.dump(zattrs, fh, indent=2)
    wsireader.WSIReader.open(sample_copy)


def test_ngff_missing_multiscales_returns_false(
    tmp_path: Path,
    remote_sample: Callable,
) -> None:
    """Test that missing multiscales key returns False for is_ngff."""
    sample = remote_sample("ngff-1")
    # Create a copy of the sample
    sample_copy = tmp_path / "ngff-1.zarr"
    shutil.copytree(sample, sample_copy)
    with Path.open(sample_copy / ".zattrs") as fh:
        zattrs = json.load(fh)
    # Remove the multiscales key
    del zattrs["multiscales"]
    with Path.open(sample_copy / ".zattrs", "w") as fh:
        json.dump(zattrs, fh, indent=2)
    assert not wsireader.is_ngff(sample_copy)


def test_ngff_wrong_format_metadata(
    tmp_path: Path,
    caplog: pytest.LogCaptureFixture,
    remote_sample: Callable,
) -> None:
    """Test that is_ngff is False and logs a warning if metadata is wrong."""
    sample = remote_sample("ngff-1")
    # Create a copy of the sample
    sample_copy = tmp_path / "ngff-1.zarr"
    shutil.copytree(sample, sample_copy)
    with Path.open(sample_copy / ".zattrs") as fh:
        zattrs = json.load(fh)
    # Change the format to something else
    zattrs["multiscales"] = "foo"
    with Path.open(sample_copy / ".zattrs", "w") as fh:
        json.dump(zattrs, fh, indent=2)
    with caplog.at_level(logging.WARNING):
        assert not wsireader.is_ngff(sample_copy)
    assert "must be present and of the correct type" in caplog.text


def test_ngff_omero_below_min_version(tmp_path: Path, remote_sample: Callable) -> None:
    """Test for FileNotSupportedError when omero version is below minimum."""
    sample = remote_sample("ngff-1")
    # Create a copy of the sample
    sample_copy = tmp_path / "ngff-1.zarr"
    shutil.copytree(sample, sample_copy)
    with Path.open(sample_copy / ".zattrs") as fh:
        zattrs = json.load(fh)
    # Change the format to something else
    zattrs["omero"]["version"] = "0.0"
    with Path.open(sample_copy / ".zattrs", "w") as fh:
        json.dump(zattrs, fh, indent=2)
    with pytest.raises(FileNotSupportedError):
        wsireader.WSIReader.open(sample_copy)


def test_ngff_omero_above_max_version(
    tmp_path: Path,
    caplog: pytest.LogCaptureFixture,
    remote_sample: Callable,
) -> None:
    """Test for FileNotSupportedError when omero version is above maximum."""
    sample = remote_sample("ngff-1")
    # Create a copy of the sample
    sample_copy = tmp_path / "ngff-1.zarr"
    shutil.copytree(sample, sample_copy)
    with Path.open(sample_copy / ".zattrs") as fh:
        zattrs = json.load(fh)
    # Change the format to something else
    zattrs["omero"]["version"] = "10.0"
    with Path.open(sample_copy / ".zattrs", "w") as fh:
        json.dump(zattrs, fh, indent=2)
    # Check that the warning is logged
    with caplog.at_level(logging.WARNING):
        wsireader.WSIReader.open(sample_copy)
    assert "maximum supported version" in caplog.text


def test_ngff_multiscales_below_min_version(
    tmp_path: Path,
    remote_sample: Callable,
) -> None:
    """Test for FileNotSupportedError when multiscales version is below minimum."""
    sample = remote_sample("ngff-1")
    # Create a copy of the sample
    sample_copy = tmp_path / "ngff-1.zarr"
    shutil.copytree(sample, sample_copy)
    with Path.open(sample_copy / ".zattrs") as fh:
        zattrs = json.load(fh)
    # Change the format to something else
    zattrs["multiscales"][0]["version"] = "0.0"
    with Path.open(sample_copy / ".zattrs", "w") as fh:
        json.dump(zattrs, fh, indent=2)
    with pytest.raises(FileNotSupportedError):
        wsireader.WSIReader.open(sample_copy)


def test_ngff_multiscales_above_max_version(
    tmp_path: Path,
    caplog: pytest.LogCaptureFixture,
    remote_sample: Callable,
) -> None:
    """Test for FileNotSupportedError when multiscales version is above maximum."""
    sample = remote_sample("ngff-1")
    # Create a copy of the sample
    sample_copy = tmp_path / "ngff-1.zarr"
    shutil.copytree(sample, sample_copy)
    with Path.open(sample_copy / ".zattrs") as fh:
        zattrs = json.load(fh)
    # Change the format to something else
    zattrs["multiscales"][0]["version"] = "10.0"
    with Path.open(sample_copy / ".zattrs", "w") as fh:
        json.dump(zattrs, fh, indent=2)
    # Check that the warning is logged
    with caplog.at_level(logging.WARNING):
        wsireader.WSIReader.open(sample_copy)
    assert "maximum supported version" in caplog.text


def test_ngff_non_numeric_version(
    tmp_path: Path,
    monkeypatch: pytest.MonkeyPatch,
    remote_sample: Callable,
) -> None:
    """Test that the reader can handle non-numeric omero versions."""
    # Patch the is_ngff function to change the min/max version
    if_ngff = wsireader.is_ngff  # noqa: F841
    min_version = Version("0.4")
    max_version = Version("0.5")

    def patched_is_ngff(
        path: Path,
        min_version: Version = min_version,
        max_version: Version = max_version,
    ) -> bool:
        """Patched is_ngff function with new min/max version."""
        return is_ngff(path, min_version, max_version)

    monkeypatch.setattr(wsireader, "is_ngff", patched_is_ngff)

    sample = remote_sample("ngff-1")
    # Create a copy of the sample
    sample_copy = tmp_path / "ngff-1.zarr"
    shutil.copytree(sample, sample_copy)
    with Path.open(sample_copy / ".zattrs") as fh:
        zattrs = json.load(fh)
    # Set the omero version to a non-numeric string
    zattrs["omero"]["version"] = "0.5-dev"
    with Path.open(sample_copy / ".zattrs", "w") as fh:
        json.dump(zattrs, fh, indent=2)
    wsireader.WSIReader.open(sample_copy)


def test_ngff_inconsistent_multiscales_versions(
    tmp_path: Path,
    caplog: pytest.LogCaptureFixture,
    remote_sample: Callable,
) -> None:
    """Test that the reader logs a warning inconsistent multiscales versions."""
    sample = remote_sample("ngff-1")
    # Create a copy of the sample
    sample_copy = tmp_path / "ngff-1.zarr"
    shutil.copytree(sample, sample_copy)
    with Path.open(sample_copy / ".zattrs") as fh:
        zattrs = json.load(fh)
    # Set the versions to be inconsistent
    multiscales = zattrs["multiscales"]
    # Needs at least 2 multiscales to be inconsistent
    if len(multiscales) < 2:
        multiscales.append(copy.deepcopy(multiscales[0]))
    for i, _ in enumerate(multiscales):
        multiscales[i]["version"] = f"0.{i}-dev"
    zattrs["omero"]["multiscales"] = multiscales
    with Path.open(sample_copy / ".zattrs", "w") as fh:
        json.dump(zattrs, fh, indent=2)
    # Capture logger output to check for warning
    with caplog.at_level(logging.WARNING), pytest.raises(FileNotSupportedError):
        wsireader.WSIReader.open(sample_copy)
    assert "multiple versions" in caplog.text


def test_jp2_no_mpp_appmag(tmp_path: Path) -> None:
    """Test WSIReader init for a JP2 with no resolution metadata."""
    path = tmp_path / "test.jp2"
    glymur.Jp2k(
        path,
        data=np.ones((128, 128, 3), np.uint8),
    )
    _ = WSIReader.open(path).info


def test_jp2_empty_xml(tmp_path: Path) -> None:
    """Test WSIReader init for a JP2 with empty Jp2 XML."""
    path = tmp_path / "test.jp2"
    jp2 = glymur.Jp2k(
        path,
        data=np.ones((128, 128, 3), np.uint8),
    )
    xml_path = tmp_path / "data.xml"
    xml_path.write_text("<Jp2></Jp2>")
    xmlbox = glymur.jp2box.XMLBox(filename=xml_path)
    jp2.append(xmlbox)
    _ = WSIReader.open(path).info


def test_jp2_empty_xml_empty_description(tmp_path: Path) -> None:
    """Test WSIReader init for a JP2 with an empty JP2 XML description tag."""
    path = tmp_path / "test.jp2"
    jp2 = glymur.Jp2k(
        path,
        data=np.ones((128, 128, 3), np.uint8),
    )
    xml_path = tmp_path / "data.xml"
    xml_path.write_text("<Jp2><description></description></Jp2>")
    xmlbox = glymur.jp2box.XMLBox(filename=xml_path)
    jp2.append(xmlbox)
    _ = WSIReader.open(path).info


def test_jp2_empty_xml_description_no_appmag_no_mpp(tmp_path: Path) -> None:
    """Test WSIReader init for a JP2 with not AppMap or MPP in description."""
    path = tmp_path / "test.jp2"
    jp2 = glymur.Jp2k(
        path,
        data=np.ones((128, 128, 3), np.uint8),
    )
    xml_path = tmp_path / "data.xml"
    xml_path.write_text("<Jp2><description>Description here</description></Jp2>")
    xmlbox = glymur.jp2box.XMLBox(filename=xml_path)
    jp2.append(xmlbox)
    _ = WSIReader.open(path).info


def test_jp2_no_header(tmp_path: Path, monkeypatch: pytest.MonkeyPatch) -> None:
    """Test WSIReader with an image crafted with a missing header.

    Note: This should not be possible for a real file.

    """
    path = tmp_path / "test.jp2"
    jp2 = glymur.Jp2k(
        path,
        data=np.ones((128, 128, 3), np.uint8),
    )
    xml_path = tmp_path / "data.xml"
    xml_path.write_text("<Jp2><description>Description here</description></Jp2>")
    xmlbox = glymur.jp2box.XMLBox(filename=xml_path)
    jp2.append(xmlbox)
    wsi = WSIReader.open(path)
    monkeypatch.setattr(
        wsi.glymur_jp2,
        "box",
        [box for box in wsi.glymur_jp2.box if box.box_id != "jp2h"],
    )
    # Ensure there is no memoized version of info
    monkeypatch.setattr(wsi, "_m_info", None)
    with pytest.raises(ValueError, match="image header missing"):
        _ = wsi.info


# -----------------------------------------------------------------------------
# Parameterized WSIReader Tests
# -----------------------------------------------------------------------------


@pytest.fixture(
    scope="module",
    params=[
        {
            "reader_class": AnnotationStoreReader,
            "sample_key": "annotation_store_svs_1",
            "kwargs": {
                "base_wsi_key": "svs-1-small",
                "renderer": AnnotationRenderer(
                    "type",
                    COLOR_DICT,
                ),
                "alpha": 0.5,
            },
        },
        {
            "reader_class": AnnotationStoreReader,
            "sample_key": "annotation_store_svs_1",
            "kwargs": {
                "renderer": AnnotationRenderer(
                    "type",
                    COLOR_DICT,
                    blur_radius=3,
                ),
            },
        },
        {
            "reader_class": TIFFWSIReader,
            "sample_key": "ome-brightfield-pyramid-1-small",
            "kwargs": {},
        },
        {
            "reader_class": DICOMWSIReader,
            "sample_key": "dicom-1",
            "kwargs": {},
        },
        {
            "reader_class": NGFFWSIReader,
            "sample_key": "ngff-1",
            "kwargs": {},
        },
        {
            "reader_class": OpenSlideWSIReader,
            "sample_key": "svs-1-small",
            "kwargs": {},
        },
        {
            "reader_class": JP2WSIReader,
            "sample_key": "jp2-omnyx-small",
            "kwargs": {},
        },
    ],
    ids=[
        "AnnotationReaderOverlaid",
        "AnnotationReaderMaskOnly",
        "TIFFReader",
        "DICOMReader",
        "NGFFWSIReader",
        "OpenSlideWSIReader (Small SVS)",
        "OmnyxJP2WSIReader",
    ],
)
def wsi(request: requests.request, remote_sample: Callable) -> WSIReader:
    """WSIReader instance fixture.

    Reader type varies as fixture is parametrized.

    """
    reader_class = request.param.pop("reader_class")
    sample = remote_sample(request.param.pop("sample_key"))

    kwargs = request.param.pop("kwargs")
    new_kwargs = {}

    for key, value in kwargs.items():
        if key.endswith("_key") and isinstance(value, str):
            new_kwargs[key[:-4]] = remote_sample(value)
        else:
            new_kwargs[key] = value

    return reader_class(
        sample,
        **new_kwargs,
    )


def test_base_open(wsi: WSIReader) -> None:
    """Checks that WSIReader.open detects the type correctly."""
    new_wsi = WSIReader.open(wsi.input_path)
    assert type(new_wsi) is type(wsi)


def test_wsimeta_attrs(wsi: WSIReader) -> None:
    """Check for expected attrs in .info / WSIMeta.

    Checks for existence of expected attrs but not their contents.

    """
    info = wsi.info
    expected_attrs = [
        "slide_dimensions",
        "axes",
        "level_dimensions",
        "level_count",
        "level_downsamples",
        "vendor",
        "mpp",
        "objective_power",
        "file_path",
    ]
    for attr in expected_attrs:
        assert hasattr(info, attr)


def test_read_rect_level_consistency(wsi: WSIReader) -> None:
    """Compare the same region at each stored resolution level.

    Read the same region at each stored resolution level and compare
    the resulting image using phase cross correlation to check that
    they are aligned.

    """
    location = (0, 0)
    size = np.array([1024, 1024])
    # Avoid testing very small levels (e.g. as in Omnyx JP2) because
    # MSE for very small levels is noisy.
    level_downsamples = [
        downsample for downsample in wsi.info.level_downsamples if downsample <= 32
    ]
    imgs = [
        wsi.read_rect(location, size // downsample, level, "level")
        for level, downsample in enumerate(level_downsamples)
    ]
    smallest_size = imgs[-1].shape[:2][::-1]
    resized = [imresize(img, output_size=smallest_size) for img in imgs]
    # Some blurring applied to account for changes in sharpness arising
    # from interpolation when calculating the downsampled levels. This
    # adds some tolerance for the comparison.
    blurred = [cv2.GaussianBlur(img, (5, 5), cv2.BORDER_REFLECT) for img in resized]
    as_float = [img.astype(np.float_) for img in blurred]

    # Pair-wise check resolutions for mean squared error
    for i, a in enumerate(as_float):
        for b in as_float[i + 1 :]:
            _, error, phase_diff = phase_cross_correlation(a, b, normalization=None)
            assert phase_diff < 0.125
            assert error < 0.125


def test_read_bounds_level_consistency(wsi: WSIReader) -> None:
    """Compare the same region at each stored resolution level.

    Read the same region at each stored resolution level and compare
    the resulting image using phase cross correlation to check that
    they are aligned.

    """
    bounds = (0, 0, 1024, 1024)
    # This logic can be moved from the helper to here when other
    # reader classes have been parameterised into scenarios also.
    read_bounds_level_consistency(wsi, bounds)


def test_fuzz_read_region_baseline_size(wsi: WSIReader) -> None:
    """Fuzz test for `read_bounds` output size at level 0 (baseline).

    - Tests that the output image size matches the input bounds size.
    - 50 random seeded reads are performed.
    - All test bounds are within the slide dimensions.
    - Bounds sizes are randomised between 1 and 512 in width and height.

    """
    rng = np.random.default_rng(123)
    width, height = wsi.info.slide_dimensions
    iterations = 50

    if wsi.input_path.stem == "test1":
        iterations = 5

    for _ in range(iterations):
        size = (rng.integers(1, 512), rng.integers(1, 512))
        location = (
            rng.integers(0, width - size[0]),
            rng.integers(0, height - size[1]),
        )
        bounds = locsize2bounds(location, size)
        region = wsi.read_bounds(bounds, resolution=0, units="level")
        assert region.shape[:2][::-1] == size


def test_read_rect_coord_space_consistency(wsi: WSIReader) -> None:
    """Test that read_rect coord_space modes are consistent.

    Using `read_rect` with `coord_space="baseline"` and
    `coord_space="resolution"` should produce the same output when
    the bounds are a multiple of the scale difference between the two
    modes. I.E. reading at baseline with a set of coordinates should
    yield the same region as reading at half the resolution and
    with coordinates which are half the size. Note that the output
    will not be of the same size, but the field of view will match.

    """
    roi1 = wsi.read_rect(
        np.array([500, 500]),
        np.array([2000, 2000]),
        coord_space="baseline",
        resolution=1.00,
        units="baseline",
    )
    roi2 = wsi.read_rect(
        np.array([250, 250]),
        np.array([1000, 1000]),
        coord_space="resolution",
        resolution=0.5,
        units="baseline",
    )
    # Make the regions the same size for comparison of content
    roi2 = imresize(roi2, output_size=(2000, 2000))

    # Check MSE
    mse = np.mean((roi1 - roi2) ** 2)
    assert mse < 100

    # Check SSIM
    ssim = structural_similarity(
        roi1,
        roi2,
        channel_axis=-1,
        winsize=min(*roi1.shape[:2], 7),
    )
    assert ssim > 0.8


def test_file_path_does_not_exist() -> None:
    """Test that FileNotFoundError is raised when file does not exist."""
    for reader_class in [
        AnnotationStoreReader,
        TIFFWSIReader,
        DICOMWSIReader,
        NGFFWSIReader,
        OpenSlideWSIReader,
        JP2WSIReader,
    ]:
        with pytest.raises(FileNotFoundError):
            _ = reader_class("./foo.bar")


def test_read_mpp(wsi: WSIReader) -> None:
    """Test that the mpp is read correctly."""
    assert wsi.info.mpp == pytest.approx(0.25, 1)


def test_read_multi_channel(source_image: Path) -> None:
    """Test reading an image with more than three channels."""
    img_array = utils.misc.imread(Path(source_image))
    new_img_array = np.concatenate((img_array, img_array), axis=-1)
    wsi = wsireader.VirtualWSIReader(new_img_array)

    # Test read_bound function:
    region = wsi.read_bounds(bounds=(0, 0, 50, 100))
    target = new_img_array[:100, :50, :]

    assert region.shape == (100, 50, 6)
    assert np.abs(np.median(region.astype(int) - target.astype(int))) == 0
    assert np.abs(np.mean(region.astype(int) - target.astype(int))) == 0

    # Test read_rect function:
    region = wsi.read_rect(location=(0, 0), size=(50, 100))
    target = cv2.resize(
        new_img_array[:50, :25, :],
        (50, 100),
        interpolation=cv2.INTER_CUBIC,
    )

    assert region.shape == (100, 50, 6)
    assert np.abs(np.median(region.astype(int) - target.astype(int))) == 0
    assert np.abs(np.mean(region.astype(int) - target.astype(int))) < 1<|MERGE_RESOLUTION|>--- conflicted
+++ resolved
@@ -4,17 +4,15 @@
 import copy
 import json
 import logging
-import os
 import re
 import shutil
 from copy import deepcopy
 from pathlib import Path
 
-<<<<<<< HEAD
-=======
+import os
+
 os.add_dll_directory("C:/Users/u2272723/PycharmProjects/openslide-win64/bin")
 
->>>>>>> 1a350c85
 # When no longer supporting Python <3.9 this should be collections.abc.Iterable
 from typing import TYPE_CHECKING, Callable, Iterable
 
@@ -214,7 +212,7 @@
 
     # Pair-wise check resolutions for mean squared error
     for i, a in enumerate(as_float):
-        for b in as_float[i + 1 :]:
+        for b in as_float[i + 1:]:
             _, error, phase_diff = phase_cross_correlation(a, b, normalization=None)
             assert phase_diff < 0.125
             assert error < 0.125
@@ -2114,7 +2112,6 @@
         wsi_reader.info,
         base_wsi=wsi_reader,
     )
-    store_reader.renderer.info["mpp"] = store_reader.info.as_dict()["mpp"]
     wsi_thumb = wsi_reader.slide_thumbnail()
     wsi_tile = wsi_reader.read_rect((500, 500), (1000, 1000))
     store_thumb = store_reader.slide_thumbnail()
@@ -2656,7 +2653,7 @@
 
     # Pair-wise check resolutions for mean squared error
     for i, a in enumerate(as_float):
-        for b in as_float[i + 1 :]:
+        for b in as_float[i + 1:]:
             _, error, phase_diff = phase_cross_correlation(a, b, normalization=None)
             assert phase_diff < 0.125
             assert error < 0.125
