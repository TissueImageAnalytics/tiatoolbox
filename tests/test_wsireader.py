--- conflicted
+++ resolved
@@ -3,10 +3,7 @@
 import os
 import pathlib
 import random
-<<<<<<< HEAD
-=======
 import re
->>>>>>> 748ed2af
 import shutil
 from time import time
 
@@ -1786,8 +1783,6 @@
         _ = wsi._info()
 
 
-<<<<<<< HEAD
-=======
 def test_tiffwsireader_ome_metadata_missing_one_mppy(sample_ome_tiff, monkeypatch):
     """Test no exception raised for missing x/y mpp but warning given."""
     for dim in "XY":
@@ -1801,7 +1796,6 @@
             _ = wsi._info()
 
 
->>>>>>> 748ed2af
 def test_arrayview_unsupported_axes():
     """Test unsupported axes in ArrayView."""
     array = zarr.ones((128, 128, 3))
