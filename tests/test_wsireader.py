"""Test for reading whole-slide images."""
from __future__ import annotations

import copy
import json
import logging
import pathlib
import random
import re
import shutil
from copy import deepcopy
from pathlib import Path
from time import time

# When no longer supporting Python <3.9 this should be collections.abc.Iterable
from typing import ClassVar, Iterable

import cv2
import numpy as np
import pytest
import zarr
from click.testing import CliRunner
from packaging.version import Version
from skimage.filters import threshold_otsu
from skimage.metrics import peak_signal_noise_ratio, structural_similarity
from skimage.morphology import binary_dilation, disk, remove_small_objects
from skimage.registration import phase_cross_correlation

from tiatoolbox import cli, rcParam, utils
from tiatoolbox.annotation import SQLiteStore
from tiatoolbox.utils import imread
from tiatoolbox.utils.exceptions import FileNotSupportedError
from tiatoolbox.utils.magic import is_sqlite3
from tiatoolbox.utils.transforms import imresize, locsize2bounds
from tiatoolbox.utils.visualization import AnnotationRenderer
from tiatoolbox.wsicore import WSIReader, wsireader
from tiatoolbox.wsicore.wsireader import (
    AnnotationStoreReader,
    ArrayView,
    DICOMWSIReader,
    NGFFWSIReader,
    OmnyxJP2WSIReader,
    OpenSlideWSIReader,
    TIFFWSIReader,
    VirtualWSIReader,
    is_ngff,
    is_zarr,
)

# -------------------------------------------------------------------------------------
# Constants
# -------------------------------------------------------------------------------------

NDPI_TEST_TISSUE_BOUNDS = (30400, 11810, 30912, 12322)
NDPI_TEST_TISSUE_LOCATION = (30400, 11810)
NDPI_TEST_TISSUE_SIZE = (512, 512)

SVS_TEST_TISSUE_BOUNDS = (1000, 2000, 2000, 3000)
SVS_TEST_TISSUE_LOCATION = (1000, 2000)
SVS_TEST_TISSUE_SIZE = (1000, 1000)

JP2_TEST_TISSUE_BOUNDS = (32768, 42880, 33792, 43904)
JP2_TEST_TISSUE_LOCATION = (32768, 42880)
JP2_TEST_TISSUE_SIZE = (1024, 1024)

COLOR_DICT = {
    0: (200, 0, 0, 255),
    1: (0, 200, 0, 255),
    2: (0, 0, 200, 255),
    3: (155, 155, 0, 255),
    4: (155, 0, 155, 255),
    5: (0, 155, 155, 255),
}


# -------------------------------------------------------------------------------------
# Utility Test Functions
# -------------------------------------------------------------------------------------


def _get_temp_folder_path(prefix="temp"):
    """Return unique temp folder path."""
    return rcParam["TIATOOLBOX_HOME"] / f"{prefix}-{int(time())}"


def strictly_increasing(sequence: Iterable) -> bool:
    """Return True if sequence is strictly increasing.

    Args:
        sequence (Iterable): Sequence to check.

    Returns:
        bool: True if strictly increasing.

    """
    return all(a < b for a, b in zip(sequence, sequence[1:]))


def strictly_decreasing(sequence: Iterable) -> bool:
    """Return True if sequence is strictly decreasing.

    Args:
        sequence (Iterable): Sequence to check.


    Returns:
        bool: True if strictly decreasing.

    """
    return all(a > b for a, b in zip(sequence, sequence[1:]))


def read_rect_objective_power(wsi, location, size):
    """Read rect objective helper."""
    for objective_power in [20, 10, 5, 2.5, 1.25]:
        im_region = wsi.read_rect(
            location,
            size,
            resolution=objective_power,
            units="power",
        )

        assert isinstance(im_region, np.ndarray)
        assert im_region.dtype == "uint8"
        assert im_region.shape == (*size[::-1], 3)


def read_bounds_mpp(wsi, bounds, size, jp2=False):
    """Read bounds mpp helper."""
    slide_mpp = wsi.info.mpp
    for factor in range(1, 10):
        mpp = slide_mpp * factor
        downsample = mpp / slide_mpp

        im_region = wsi.read_bounds(bounds, resolution=mpp, units="mpp")

        assert isinstance(im_region, np.ndarray)
        assert im_region.dtype == "uint8"
        bounds_shape = np.array(size[::-1])
        expected_output_shape = tuple((bounds_shape / downsample).round().astype(int))
        if jp2:
            assert im_region.shape[:2] == pytest.approx(expected_output_shape, abs=1)
        else:
            assert im_region.shape[:2] == expected_output_shape
        assert im_region.shape[2] == 3


def read_bounds_objective_power(wsi, slide_power, bounds, size, jp2=False):
    """Read bounds objective power helper."""
    for objective_power in [20, 10, 5, 2.5, 1.25]:
        downsample = slide_power / objective_power

        im_region = wsi.read_bounds(
            bounds,
            resolution=objective_power,
            units="power",
        )

        assert isinstance(im_region, np.ndarray)
        assert im_region.dtype == "uint8"
        bounds_shape = np.array(size[::-1])
        expected_output_shape = tuple((bounds_shape / downsample).round().astype(int))
        if jp2:
            assert im_region.shape[:2] == pytest.approx(
                expected_output_shape[:2],
                abs=1,
            )
        else:
            assert im_region.shape[:2] == expected_output_shape
        assert im_region.shape[2] == 3


def read_bounds_level_consistency(wsi, bounds):
    """Read bounds level consistency helper.

    Reads the same region at each stored resolution level and compares
    the resulting image using phase cross correlation to check that they
    are aligned.

    """
    # Avoid testing very small levels (e.g. as in Omnyx JP2) because
    # MSE for very small levels is noisy.
    levels_to_test = [
        n for n, downsample in enumerate(wsi.info.level_downsamples) if downsample <= 32
    ]
    imgs = [wsi.read_bounds(bounds, level, "level") for level in levels_to_test]
    smallest_size = imgs[-1].shape[:2][::-1]
    resized = [cv2.resize(img, smallest_size) for img in imgs]
    # Some blurring applied to account for changes in sharpness arising
    # from interpolation when calculating the downsampled levels. This
    # adds some tolerance for the comparison.
    blurred = [cv2.GaussianBlur(img, (5, 5), cv2.BORDER_REFLECT) for img in resized]
    as_float = [img.astype(np.float_) for img in blurred]

    # Pair-wise check resolutions for mean squared error
    for i, a in enumerate(as_float):
        for b in as_float[i + 1 :]:
            _, error, phase_diff = phase_cross_correlation(a, b, normalization=None)
            assert phase_diff < 0.125
            assert error < 0.125


# -------------------------------------------------------------------------------------
# Utility Test Classes
# -------------------------------------------------------------------------------------


class DummyMutableOpenSlideObject:
    """Dummy OpenSlide object with mutable properties."""

    def __init__(self, openslide_obj) -> None:
        """DummyMutableOpenSlideObject initialization."""
        self.openslide_obj = openslide_obj
        self._properties = dict(openslide_obj.properties)

    def __getattr__(self, name: str):
        """Catch references to OpenSlide object attributes."""
        return getattr(self.openslide_obj, name)

    @property
    def properties(self):
        """Return the fake properties."""
        return self._properties


# -------------------------------------------------------------------------------------
# Tests
# -------------------------------------------------------------------------------------


def test_wsireader_slide_info(sample_svs, tmp_path):
    """Test for slide_info in WSIReader class as a python function."""
    file_types = ("*.svs",)
    files_all = utils.misc.grab_files_from_dir(
        input_path=str(pathlib.Path(sample_svs).parent),
        file_types=file_types,
    )
    wsi = wsireader.OpenSlideWSIReader(files_all[0])
    slide_param = wsi.info
    out_path = tmp_path / slide_param.file_path.with_suffix(".yaml").name
    utils.misc.save_yaml(slide_param.as_dict(), out_path)


def test_wsireader_slide_info_cache(sample_svs):
    """Test for caching slide_info in WSIReader class as a python function."""
    file_types = ("*.svs",)
    files_all = utils.misc.grab_files_from_dir(
        input_path=str(pathlib.Path(sample_svs).parent),
        file_types=file_types,
    )
    wsi = wsireader.OpenSlideWSIReader(files_all[0])
    info = wsi.info
    cached_info = wsi.info
    assert info.as_dict() == cached_info.as_dict()


def relative_level_scales_baseline(wsi):
    """Relative level scales for pixels per baseline pixel."""
    level_scales = wsi.info.relative_level_scales(0.125, "baseline")
    level_scales = np.array(level_scales)
    downsamples = np.array(wsi.info.level_downsamples)
    expected = downsamples * 0.125
    assert strictly_increasing(level_scales[:, 0])
    assert strictly_increasing(level_scales[:, 1])
    assert np.array_equal(level_scales[:, 0], level_scales[:, 1])
    assert np.array_equal(level_scales[:, 0], expected)


def test_relative_level_scales_openslide_baseline(sample_ndpi):
    """Test openslide relative level scales for pixels per baseline pixel."""
    wsi = wsireader.OpenSlideWSIReader(sample_ndpi)
    relative_level_scales_baseline(wsi)


def test_relative_level_scales_jp2_baseline(sample_jp2):
    """Test jp2 relative level scales for pixels per baseline pixel."""
    wsi = wsireader.OmnyxJP2WSIReader(sample_jp2)
    relative_level_scales_baseline(wsi)


def test_relative_level_scales_openslide_mpp(sample_ndpi):
    """Test openslide calculation of relative level scales for mpp."""
    wsi = wsireader.OpenSlideWSIReader(sample_ndpi)
    level_scales = wsi.info.relative_level_scales(0.5, "mpp")
    level_scales = np.array(level_scales)
    assert strictly_increasing(level_scales[:, 0])
    assert strictly_increasing(level_scales[:, 1])
    assert all(level_scales[0] == wsi.info.mpp / 0.5)


def test_relative_level_scales_jp2_mpp(sample_jp2):
    """Test jp2 calculation of relative level scales for mpp."""
    wsi = wsireader.OmnyxJP2WSIReader(sample_jp2)
    level_scales = wsi.info.relative_level_scales(0.5, "mpp")
    level_scales = np.array(level_scales)
    assert strictly_increasing(level_scales[:, 0])
    assert strictly_increasing(level_scales[:, 1])
    assert all(level_scales[0] == wsi.info.mpp / 0.5)


def relative_level_scales_power(wsi):
    """Calculation of relative level scales for objective power."""
    level_scales = wsi.info.relative_level_scales(wsi.info.objective_power, "power")
    level_scales = np.array(level_scales)
    assert strictly_increasing(level_scales[:, 0])
    assert strictly_increasing(level_scales[:, 1])
    assert np.array_equal(level_scales[0], [1, 1])
    downsamples = np.array(wsi.info.level_downsamples)
    assert np.array_equal(level_scales[:, 0], level_scales[:, 1])
    assert np.array_equal(level_scales[:, 0], downsamples)


def test_relative_level_scales_openslide_power(sample_ndpi):
    """Test openslide calculation of relative level scales for objective power."""
    wsi = wsireader.OpenSlideWSIReader(sample_ndpi)
    relative_level_scales_power(wsi)


def test_relative_level_scales_jp2_power(sample_jp2):
    """Test jp2 calculation of relative level scales for objective power."""
    wsi = wsireader.OmnyxJP2WSIReader(sample_jp2)
    relative_level_scales_power(wsi)


def relative_level_scales_level(wsi):
    """Calculation of relative level scales for level."""
    level_scales = wsi.info.relative_level_scales(3, "level")
    level_scales = np.array(level_scales)
    assert np.array_equal(level_scales[3], [1, 1])
    downsamples = np.array(wsi.info.level_downsamples)
    expected = downsamples / downsamples[3]
    assert np.array_equal(level_scales[:, 0], level_scales[:, 1])
    assert np.array_equal(level_scales[:, 0], expected)


def test_relative_level_scales_openslide_level(sample_ndpi):
    """Test openslide calculation of relative level scales for level."""
    wsi = wsireader.OpenSlideWSIReader(sample_ndpi)
    relative_level_scales_level(wsi)


def test_relative_level_scales_jp2_level(sample_jp2):
    """Test jp2 calculation of relative level scales for level."""
    wsi = wsireader.OmnyxJP2WSIReader(sample_jp2)
    relative_level_scales_level(wsi)


def relative_level_scales_float(wsi):
    """Calculation of relative level scales for fractional level."""
    level_scales = wsi.info.relative_level_scales(1.5, "level")
    level_scales = np.array(level_scales)
    assert level_scales[0] == pytest.approx([1 / 3, 1 / 3])
    downsamples = np.array(wsi.info.level_downsamples)
    expected = downsamples / downsamples[0] * (1 / 3)
    assert np.array_equal(level_scales[:, 0], level_scales[:, 1])
    assert np.array_equal(level_scales[:, 0], expected)


def test_relative_level_scales_openslide_level_float(sample_ndpi):
    """Test openslide calculation of relative level scales for fractional level."""
    wsi = wsireader.OpenSlideWSIReader(sample_ndpi)
    relative_level_scales_float(wsi)


def test_relative_level_scales_jp2_level_float(sample_jp2):
    """Test jp2 calculation of relative level scales for fractional level."""
    wsi = wsireader.OmnyxJP2WSIReader(sample_jp2)
    relative_level_scales_float(wsi)


def test_relative_level_scales_invalid_units(sample_svs):
    """Test relative_level_scales with invalid units."""
    wsi = wsireader.OpenSlideWSIReader(sample_svs)
    with pytest.raises(ValueError, match="Invalid units"):
        wsi.info.relative_level_scales(1.0, "gibberish")


def test_relative_level_scales_no_mpp():
    """Test relative_level_scales objective when mpp is None."""

    class DummyWSI:
        """Mock WSIReader for testing."""

        @property
        def info(self):
            return wsireader.WSIMeta((100, 100), axes="YXS")

    wsi = DummyWSI()
    with pytest.raises(ValueError, match="MPP is None"):
        wsi.info.relative_level_scales(1.0, "mpp")


def test_relative_level_scales_no_objective_power():
    """Test relative_level_scales objective when objective power is None."""

    class DummyWSI:
        """Mock WSIReader for testing."""

        @property
        def info(self):
            return wsireader.WSIMeta((100, 100), axes="YXS")

    wsi = DummyWSI()
    with pytest.raises(ValueError, match="Objective power is None"):
        wsi.info.relative_level_scales(10, "power")


def test_relative_level_scales_level_too_high(sample_svs):
    """Test relative_level_scales levels set too high."""
    wsi = wsireader.OpenSlideWSIReader(sample_svs)
    with pytest.raises(ValueError, match="levels"):
        wsi.info.relative_level_scales(100, "level")


def test_find_optimal_level_and_downsample_openslide_interpolation_warning(
    sample_ndpi,
    caplog,
):
    """Test finding optimal level for mpp read with scale > 1.

    This tests the case where the scale is found to be > 1 and interpolation
    will be applied to the output. A UserWarning should be raised in this case.

    """
    wsi = wsireader.OpenSlideWSIReader(sample_ndpi)
    _, _ = wsi._find_optimal_level_and_downsample(0.1, "mpp")
    assert (
        "Read: Scale > 1.This means that the desired resolution is higher"
        in caplog.text
    )


def test_find_optimal_level_and_downsample_jp2_interpolation_warning(
    sample_jp2,
    caplog,
):
    """Test finding optimal level for mpp read with scale > 1.

    This tests the case where the scale is found to be > 1 and interpolation
    will be applied to the output. A UserWarning should be raised in this case.

    """
    wsi = wsireader.OmnyxJP2WSIReader(sample_jp2)
    _, _ = wsi._find_optimal_level_and_downsample(0.1, "mpp")
    assert (
        "Read: Scale > 1.This means that the desired resolution is higher"
        in caplog.text
    )


def test_find_optimal_level_and_downsample_mpp(sample_ndpi):
    """Test finding optimal level for mpp read."""
    wsi = wsireader.OpenSlideWSIReader(sample_ndpi)

    mpps = [0.5, 10]
    expected_levels = [0, 4]
    expected_scales = [[0.91282519, 0.91012514], [0.73026016, 0.72810011]]

    for mpp, expected_level, expected_scale in zip(
        mpps,
        expected_levels,
        expected_scales,
    ):
        read_level, post_read_scale_factor = wsi._find_optimal_level_and_downsample(
            mpp,
            "mpp",
        )

        assert read_level == expected_level
        assert post_read_scale_factor == pytest.approx(expected_scale)


def test_find_optimal_level_and_downsample_power(sample_ndpi):
    """Test finding optimal level for objective power read."""
    wsi = wsireader.OpenSlideWSIReader(sample_ndpi)

    objective_powers = [20, 10, 5, 2.5, 1.25]
    expected_levels = [0, 1, 2, 3, 4]
    for objective_power, expected_level in zip(objective_powers, expected_levels):
        read_level, post_read_scale_factor = wsi._find_optimal_level_and_downsample(
            objective_power,
            "power",
        )

        assert read_level == expected_level
        assert np.array_equal(post_read_scale_factor, [1.0, 1.0])


def test_find_optimal_level_and_downsample_level(sample_ndpi):
    """Test finding optimal level for level read.

    For integer levels, the returned level should always be the same as
    the input level.

    """
    wsi = wsireader.OpenSlideWSIReader(sample_ndpi)

    for level in range(wsi.info.level_count):
        read_level, post_read_scale_factor = wsi._find_optimal_level_and_downsample(
            level,
            "level",
        )

        assert read_level == level
        assert np.array_equal(post_read_scale_factor, [1.0, 1.0])


def test_convert_resolution_units(sample_ndpi, caplog):
    """Test the resolution unit conversion code."""
    wsi = wsireader.WSIReader.open(sample_ndpi)

    # test for invalid input and output units
    with pytest.raises(ValueError, match=r".*Invalid input_unit.*"):
        wsi.convert_resolution_units(0, input_unit="invalid")
    with pytest.raises(ValueError, match=r".*Invalid output_unit.*"):
        wsi.convert_resolution_units(0, input_unit="level", output_unit="level")

    # Test functionality: Assuming a baseline_mpp to be 0.25 at 40x mag
    gt_mpp = wsi.info.mpp
    gt_power = wsi.info.objective_power
    gt_dict = {"mpp": 2 * gt_mpp, "power": gt_power / 2, "baseline": 0.5}

    # convert input_unit == "mpp" to other formats
    output = wsi.convert_resolution_units(2 * gt_mpp, input_unit="mpp")
    assert output["power"] == gt_dict["power"]

    # convert input_unit == "power" to other formats
    output = wsi.convert_resolution_units(
        gt_power / 2,
        input_unit="power",
        output_unit="mpp",
    )
    assert all(output == gt_dict["mpp"])

    # convert input_unit == "level" to other formats
    output = wsi.convert_resolution_units(1, input_unit="level")
    assert all(output["mpp"] == gt_dict["mpp"])

    # convert input_unit == "baseline" to other formats
    output = wsi.convert_resolution_units(0.5, input_unit="baseline")
    assert output["power"] == gt_dict["power"]

    # Test for missing information
    org_info = wsi.info
    # test when mpp is missing
    _info = deepcopy(org_info)
    _info.mpp = None
    wsi._m_info = _info
    with pytest.raises(ValueError, match=r".*Missing 'mpp'.*"):
        wsi.convert_resolution_units(0, input_unit="mpp")
    _ = wsi.convert_resolution_units(0, input_unit="power")

    # test when power is missing
    _info = deepcopy(org_info)
    _info.objective_power = None
    wsi._m_info = _info
    with pytest.raises(ValueError, match=r".*Missing 'objective_power'.*"):
        wsi.convert_resolution_units(0, input_unit="power")
    _ = wsi.convert_resolution_units(0, input_unit="mpp")

    # test when power and mpp are missing
    _info = deepcopy(org_info)
    _info.objective_power = None
    _info.mpp = None
    wsi._m_info = _info
    _ = wsi.convert_resolution_units(0, input_unit="baseline")
    _ = wsi.convert_resolution_units(0, input_unit="level", output_unit="mpp")
    assert "output_unit is returned as None." in caplog.text


def test_find_read_rect_params_power(sample_ndpi):
    """Test finding read rect parameters for objective power."""
    wsi = wsireader.OpenSlideWSIReader(sample_ndpi)

    location = NDPI_TEST_TISSUE_LOCATION
    size = NDPI_TEST_TISSUE_SIZE
    # Test a range of objective powers
    for target_scale in [1.25, 2.5, 5, 10, 20]:
        (level, _, read_size, post_read_scale, _) = wsi.find_read_rect_params(
            location=location,
            size=size,
            resolution=target_scale,
            units="power",
        )
        assert level >= 0
        assert level < wsi.info.level_count
        # Check that read_size * scale == size
        post_read_downscaled_size = np.round(read_size * post_read_scale).astype(int)
        assert np.array_equal(post_read_downscaled_size, np.array(size))


def test_find_read_rect_params_mpp(sample_ndpi):
    """Test finding read rect parameters for objective mpp."""
    wsi = wsireader.OpenSlideWSIReader(sample_ndpi)

    location = NDPI_TEST_TISSUE_LOCATION
    size = NDPI_TEST_TISSUE_SIZE
    # Test a range of MPP
    for target_scale in range(1, 10):
        (level, _, read_size, post_read_scale, _) = wsi.find_read_rect_params(
            location=location,
            size=size,
            resolution=target_scale,
            units="mpp",
        )
        assert level >= 0
        assert level < wsi.info.level_count
        # Check that read_size * scale == size
        post_read_downscaled_size = np.round(read_size * post_read_scale).astype(int)
        assert np.array_equal(post_read_downscaled_size, np.array(size))


def test_read_rect_openslide_baseline(sample_ndpi):
    """Test openslide read rect at baseline.

    Location coordinate is in baseline (level 0) reference frame.

    """
    wsi = wsireader.OpenSlideWSIReader(sample_ndpi)
    location = NDPI_TEST_TISSUE_LOCATION
    size = NDPI_TEST_TISSUE_SIZE
    im_region = wsi.read_rect(location, size, resolution=0, units="level")

    assert isinstance(im_region, np.ndarray)
    assert im_region.dtype == "uint8"
    assert im_region.shape == (*size[::-1], 3)


def test_read_rect_jp2_baseline(sample_jp2):
    """Test jp2 read rect at baseline.

    Location coordinate is in baseline (level 0) reference frame.

    """
    wsi = wsireader.OmnyxJP2WSIReader(sample_jp2)
    location = JP2_TEST_TISSUE_LOCATION
    size = JP2_TEST_TISSUE_SIZE
    im_region = wsi.read_rect(location, size, resolution=0, units="level")

    assert isinstance(im_region, np.ndarray)
    assert im_region.dtype == "uint8"
    assert im_region.shape == (*size[::-1], 3)


def test_read_rect_tiffreader_svs_baseline(sample_svs):
    """Test TIFFWSIReader.read_rect with an SVS file at baseline."""
    wsi = wsireader.TIFFWSIReader(sample_svs)
    location = SVS_TEST_TISSUE_LOCATION
    size = SVS_TEST_TISSUE_SIZE
    im_region = wsi.read_rect(location, size, resolution=0, units="level")

    assert isinstance(im_region, np.ndarray)
    assert im_region.dtype == "uint8"
    assert im_region.shape == (*size[::-1], 3)


def test_read_rect_tiffreader_ome_tiff_baseline(sample_ome_tiff):
    """Test TIFFWSIReader.read_rect with an OME-TIFF file at baseline."""
    wsi = wsireader.TIFFWSIReader(sample_ome_tiff)
    location = SVS_TEST_TISSUE_LOCATION
    size = SVS_TEST_TISSUE_SIZE
    im_region = wsi.read_rect(location, size, resolution=0, units="level")

    assert isinstance(im_region, np.ndarray)
    assert im_region.dtype == "uint8"
    assert im_region.shape == (*size[::-1], 3)


def test_is_tiled_tiff(source_image):
    """Test if source_image is a tiled tiff."""
    source_image.replace(source_image.with_suffix(".tiff"))
    assert wsireader.is_tiled_tiff(source_image.with_suffix(".tiff")) is False
    source_image.with_suffix(".tiff").replace(source_image)


def test_read_rect_openslide_levels(sample_ndpi):
    """Test openslide read rect with resolution in levels.

    Location coordinate is in baseline (level 0) reference frame.

    """
    wsi = wsireader.OpenSlideWSIReader(sample_ndpi)
    location = NDPI_TEST_TISSUE_LOCATION
    size = NDPI_TEST_TISSUE_SIZE
    for level in range(wsi.info.level_count):
        im_region = wsi.read_rect(location, size, resolution=level, units="level")

        assert isinstance(im_region, np.ndarray)
        assert im_region.dtype == "uint8"
        assert im_region.shape == (*size[::-1], 3)


def test_read_rect_jp2_levels(sample_jp2):
    """Test jp2 read rect with resolution in levels.

    Location coordinate is in baseline (level 0) reference frame.

    """
    wsi = wsireader.OmnyxJP2WSIReader(sample_jp2)
    location = (0, 0)
    size = JP2_TEST_TISSUE_SIZE
    width, height = size
    for level in range(wsi.info.level_count):
        level_width, level_height = wsi.info.level_dimensions[level]
        im_region = wsi.read_rect(
            location,
            size,
            resolution=level,
            units="level",
            pad_mode=None,
        )

        assert isinstance(im_region, np.ndarray)
        assert im_region.dtype == "uint8"
        assert im_region.shape == pytest.approx(
            (
                min(height, level_height),
                min(width, level_width),
                3,
            ),
            abs=1,
        )


def read_rect_mpp(wsi, location, size):
    """Read rect with resolution in microns per pixel."""
    for factor in range(1, 10):
        mpp = wsi.info.mpp * factor
        im_region = wsi.read_rect(location, size, resolution=mpp, units="mpp")

        assert isinstance(im_region, np.ndarray)
        assert im_region.dtype == "uint8"
        assert im_region.shape == (*size[::-1], 3)


def test_read_rect_openslide_mpp(sample_ndpi):
    """Test openslide read rect with resolution in microns per pixel.

    Location coordinate is in baseline (level 0) reference frame.

    """
    wsi = wsireader.OpenSlideWSIReader(sample_ndpi)
    location = NDPI_TEST_TISSUE_LOCATION
    size = NDPI_TEST_TISSUE_SIZE
    read_rect_mpp(wsi, location, size)


def test_read_rect_jp2_mpp(sample_jp2):
    """Test jp2 read rect with resolution in microns per pixel.

    Location coordinate is in baseline (level 0) reference frame.

    """
    wsi = wsireader.OmnyxJP2WSIReader(sample_jp2)
    location = JP2_TEST_TISSUE_LOCATION
    size = JP2_TEST_TISSUE_SIZE
    read_rect_mpp(wsi, location, size)


def test_read_rect_openslide_objective_power(sample_ndpi):
    """Test openslide read rect with resolution in objective power.

    Location coordinate is in baseline (level 0) reference frame.

    """
    wsi = wsireader.OpenSlideWSIReader(sample_ndpi)
    location = NDPI_TEST_TISSUE_LOCATION
    size = NDPI_TEST_TISSUE_SIZE

    read_rect_objective_power(wsi, location, size)


def test_read_rect_jp2_objective_power(sample_jp2):
    """Test jp2 read rect with resolution in objective power.

    Location coordinate is in baseline (level 0) reference frame.

    """
    wsi = wsireader.OmnyxJP2WSIReader(sample_jp2)
    location = JP2_TEST_TISSUE_LOCATION
    size = JP2_TEST_TISSUE_SIZE

    read_rect_objective_power(wsi, location, size)


def test_read_bounds_openslide_baseline(sample_ndpi):
    """Test openslide read bounds at baseline.

    Coordinates in baseline (level 0) reference frame.

    """
    wsi = wsireader.OpenSlideWSIReader(sample_ndpi)
    bounds = NDPI_TEST_TISSUE_BOUNDS
    size = NDPI_TEST_TISSUE_SIZE
    im_region = wsi.read_bounds(bounds, resolution=0, units="level")

    assert isinstance(im_region, np.ndarray)
    assert im_region.dtype == "uint8"
    assert im_region.shape == (*size[::-1], 3)


def test_read_bounds_jp2_baseline(sample_jp2):
    """Test jp2 read bounds at baseline.

    Coordinates in baseline (level 0) reference frame.

    """
    wsi = wsireader.OmnyxJP2WSIReader(sample_jp2)
    bounds = JP2_TEST_TISSUE_BOUNDS
    size = JP2_TEST_TISSUE_SIZE
    im_region = wsi.read_bounds(bounds, resolution=0, units="level")

    assert isinstance(im_region, np.ndarray)
    assert im_region.dtype == "uint8"
    assert im_region.shape == (*size[::-1], 3)

    bounds = (32768, 42880, 33792, 50000)
    im_region = wsi.read_bounds(bounds, resolution=2.5, units="power")
    assert im_region.dtype == "uint8"
    assert im_region.shape == (445, 64, 3)


def test_read_bounds_openslide_levels(sample_ndpi):
    """Test openslide read bounds with resolution in levels.

    Coordinates in baseline (level 0) reference frame.

    """
    wsi = wsireader.OpenSlideWSIReader(sample_ndpi)
    bounds = NDPI_TEST_TISSUE_BOUNDS
    width, height = NDPI_TEST_TISSUE_SIZE
    for level, downsample in enumerate(wsi.info.level_downsamples):
        im_region = wsi.read_bounds(bounds, resolution=level, units="level")

        assert isinstance(im_region, np.ndarray)
        assert im_region.dtype == "uint8"
        expected_output_shape = tuple(
            np.round([height / downsample, width / downsample, 3]).astype(int),
        )
        assert im_region.shape == expected_output_shape


def test_read_bounds_jp2_levels(sample_jp2):
    """Test jp2 read bounds with resolution in levels.

    Coordinates in baseline (level 0) reference frame.

    """
    wsi = wsireader.OmnyxJP2WSIReader(sample_jp2)
    bounds = JP2_TEST_TISSUE_BOUNDS
    width, height = JP2_TEST_TISSUE_SIZE
    for level, downsample in enumerate(wsi.info.level_downsamples):
        im_region = wsi.read_bounds(bounds, resolution=level, units="level")

        assert isinstance(im_region, np.ndarray)
        assert im_region.dtype == "uint8"
        expected_output_shape = tuple(
            np.round([height / downsample, width / downsample]),
        )
        assert im_region.shape[:2] == pytest.approx(expected_output_shape, abs=1)
        assert im_region.shape[2] == 3


def test_read_bounds_openslide_mpp(sample_ndpi):
    """Test openslide read bounds with resolution in microns per pixel.

    Coordinates in baseline (level 0) reference frame.

    """
    wsi = wsireader.OpenSlideWSIReader(sample_ndpi)
    bounds = NDPI_TEST_TISSUE_BOUNDS
    size = NDPI_TEST_TISSUE_SIZE

    read_bounds_mpp(wsi, bounds, size)


def test_read_bounds_jp2_mpp(sample_jp2):
    """Test jp2 read bounds with resolution in microns per pixel.

    Coordinates in baseline (level 0) reference frame.

    """
    wsi = wsireader.OmnyxJP2WSIReader(sample_jp2)
    bounds = JP2_TEST_TISSUE_BOUNDS
    size = JP2_TEST_TISSUE_SIZE

    read_bounds_mpp(wsi, bounds, size, jp2=True)


def test_read_bounds_openslide_objective_power(sample_ndpi):
    """Test openslide read bounds with resolution in objective power.

    Coordinates in baseline (level 0) reference frame.

    """
    wsi = wsireader.OpenSlideWSIReader(sample_ndpi)
    bounds = NDPI_TEST_TISSUE_BOUNDS
    size = NDPI_TEST_TISSUE_SIZE
    slide_power = wsi.info.objective_power

    read_bounds_objective_power(wsi, slide_power, bounds, size)


def test_read_bounds_jp2_objective_power(sample_jp2):
    """Test jp2 read bounds with resolution in objective power.

    Coordinates in baseline (level 0) reference frame.

    """
    wsi = wsireader.OmnyxJP2WSIReader(sample_jp2)
    bounds = JP2_TEST_TISSUE_BOUNDS
    size = JP2_TEST_TISSUE_SIZE
    slide_power = wsi.info.objective_power

    read_bounds_objective_power(wsi, slide_power, bounds, size, jp2=True)


def test_read_bounds_interpolated(sample_svs):
    """Test openslide read bounds with interpolated output.

    Coordinates in baseline (level 0) reference frame.

    """
    wsi = wsireader.OpenSlideWSIReader(sample_svs)
    bounds = SVS_TEST_TISSUE_BOUNDS
    size = SVS_TEST_TISSUE_SIZE
    im_region = wsi.read_bounds(
        bounds,
        resolution=0.1,
        units="mpp",
    )

    assert wsi.info.mpp[0] > 0.1
    assert wsi.info.mpp[1] > 0.1
    assert isinstance(im_region, np.ndarray)
    assert im_region.dtype == "uint8"
    assert im_region.shape[2] == 3
    assert all(np.array(im_region.shape[:2]) > size)


def test_read_bounds_level_consistency_openslide(sample_ndpi):
    """Test read_bounds produces the same visual field across resolution levels."""
    wsi = wsireader.OpenSlideWSIReader(sample_ndpi)
    bounds = NDPI_TEST_TISSUE_BOUNDS

    read_bounds_level_consistency(wsi, bounds)


def test_read_bounds_level_consistency_jp2(sample_jp2):
    """Test read_bounds produces the same visual field across resolution levels."""
    bounds = JP2_TEST_TISSUE_BOUNDS
    wsi = wsireader.OmnyxJP2WSIReader(sample_jp2)

    read_bounds_level_consistency(wsi, bounds)


def test_wsireader_save_tiles(sample_svs, tmp_path):
    """Test for save_tiles in wsireader as a python function."""
    tmp_path = pathlib.Path(tmp_path)
    file_types = ("*.svs",)
    files_all = utils.misc.grab_files_from_dir(
        input_path=str(pathlib.Path(sample_svs).parent),
        file_types=file_types,
    )
    wsi = wsireader.OpenSlideWSIReader(files_all[0])
    wsi.save_tiles(
        output_dir=str(tmp_path / "test_wsireader_save_tiles"),
        tile_objective_value=5,
        tile_read_size=(5000, 5000),
        verbose=True,
    )
    assert (
        tmp_path / "test_wsireader_save_tiles" / "CMU-1-Small-Region.svs" / "Output.csv"
    ).exists()
    assert (
        tmp_path
        / "test_wsireader_save_tiles"
        / "CMU-1-Small-Region.svs"
        / "slide_thumbnail.jpg"
    ).exists()
    assert (
        tmp_path
        / "test_wsireader_save_tiles"
        / "CMU-1-Small-Region.svs"
        / "Tile_5_0_0.jpg"
    ).exists()


def test_incompatible_objective_value(sample_svs, tmp_path):
    """Test for incompatible objective value."""
    wsi = wsireader.OpenSlideWSIReader(sample_svs)
    with pytest.raises(ValueError, match="objective power"):
        wsi.save_tiles(
            output_dir=str(
                pathlib.Path(tmp_path).joinpath("test_wsireader_save_tiles"),
            ),
            tile_objective_value=3,
            tile_read_size=(5000, 5000),
            verbose=True,
        )


def test_incompatible_level(sample_svs, tmp_path, caplog):
    """Test for incompatible objective value."""
    wsi = wsireader.OpenSlideWSIReader(sample_svs)
    wsi.save_tiles(
        output_dir=str(pathlib.Path(tmp_path).joinpath("test_wsireader_save_tiles2")),
        tile_objective_value=1,
        tile_read_size=(500, 500),
        verbose=True,
    )

    assert "Reading at tile_objective_value 1 not allowed" in caplog.text


def test_wsireader_jp2_save_tiles(sample_jp2, tmp_path):
    """Test for save_tiles in wsireader as a python function."""
    tmp_path = pathlib.Path(tmp_path)
    wsi = wsireader.OmnyxJP2WSIReader(sample_jp2)
    wsi.save_tiles(
        output_dir=str(tmp_path / "test_wsireader_jp2_save_tiles"),
        tile_objective_value=5,
        tile_read_size=(5000, 5000),
        verbose=True,
    )
    assert (
        tmp_path / "test_wsireader_jp2_save_tiles" / "test1.jp2" / "Output.csv"
    ).exists()
    assert (
        tmp_path / "test_wsireader_jp2_save_tiles" / "test1.jp2" / "slide_thumbnail.jpg"
    ).exists()
    assert (
        tmp_path / "test_wsireader_jp2_save_tiles" / "test1.jp2" / "Tile_5_0_0.jpg"
    ).exists()


def test_openslide_objective_power_from_mpp(sample_svs, caplog):
    """Test OpenSlideWSIReader approximation of objective power from mpp."""
    wsi = wsireader.OpenSlideWSIReader(sample_svs)
    wsi.openslide_wsi = DummyMutableOpenSlideObject(wsi.openslide_wsi)
    props = wsi.openslide_wsi._properties

    del props["openslide.objective-power"]  # skipcq
    _ = wsi.info
    assert "Objective power inferred" in caplog.text

    del props["openslide.mpp-x"]  # skipcq
    del props["openslide.mpp-y"]  # skipcq
    _ = wsi._info()
    assert "Unable to determine objective power" in caplog.text


def test_openslide_mpp_from_tiff_resolution(sample_svs, caplog):
    """Test OpenSlideWSIReader mpp from TIFF resolution tags."""
    wsi = wsireader.OpenSlideWSIReader(sample_svs)
    wsi.openslide_wsi = DummyMutableOpenSlideObject(wsi.openslide_wsi)
    props = wsi.openslide_wsi._properties

    del props["openslide.mpp-x"]  # skipcq
    del props["openslide.mpp-y"]  # skipcq
    props["tiff.ResolutionUnit"] = "centimeter"
    props["tiff.XResolution"] = 1e4  # Pixels per cm
    props["tiff.YResolution"] = 1e4  # Pixels per cm
    _ = wsi.info
    assert "Falling back to TIFF resolution" in caplog.text

    assert np.array_equal(wsi.info.mpp, [1, 1])


def test_virtual_wsi_reader(source_image, caplog):
    """Test VirtualWSIReader."""
    wsi = wsireader.VirtualWSIReader(pathlib.Path(source_image))
    _ = wsi._info()
    assert "Unknown scale" in caplog.text

    _ = wsi._info()
    assert "Raw data is None" in caplog.text

    assert wsi.img.shape == (256, 256, 3)

    img = wsi.read_rect(location=(0, 0), size=(100, 50))
    assert img.shape == (50, 100, 3)

    img = wsi.read_region(location=(0, 0), size=(100, 50), level=0)
    assert img.shape == (50, 100, 3)


def test_virtual_wsi_reader_invalid_mode(source_image):
    """Test creating a VritualWSIReader with an invalid mode."""
    with pytest.raises(ValueError, match="Invalid mode"):
        wsireader.VirtualWSIReader(pathlib.Path(source_image), mode="foo")


def test_virtual_wsi_reader_read_bounds(source_image):
    """Test VirtualWSIReader read bounds."""
    wsi = wsireader.VirtualWSIReader(pathlib.Path(source_image))
    img = wsi.read_bounds(bounds=(0, 0, 50, 100))
    assert img.shape == (100, 50, 3)

    img = wsi.read_bounds(bounds=(0, 0, 50, 100), resolution=1.5, units="baseline")
    assert img.shape == (150, 75, 3)

    img = wsi.read_bounds(bounds=(0, 0, 50, 100), resolution=0.5, units="baseline")
    assert img.shape == (50, 25, 3)

    with pytest.raises(IndexError):
        _ = wsi.read_bounds(bounds=(0, 0, 50, 100), resolution=0.5, units="level")

    with pytest.raises(ValueError, match="level"):
        _ = wsi.read_bounds(bounds=(0, 0, 50, 100), resolution=1, units="level")


def test_virtual_wsi_reader_read_rect(source_image):
    """Test VirtualWSIReader read rect."""
    wsi = wsireader.VirtualWSIReader(pathlib.Path(source_image))
    info = wsi.info

    img = wsi.read_rect(location=(0, 0), size=(50, 100))
    assert img.shape == (100, 50, 3)

    img = wsi.read_rect(
        location=(0, 0),
        size=(50, 100),
        resolution=1.5,
        units="baseline",
    )
    assert img.shape == (100, 50, 3)

    img = wsi.read_rect(
        location=(0, 0),
        size=(50, 100),
        resolution=0.5,
        units="baseline",
    )
    assert img.shape == (100, 50, 3)

    with pytest.raises(IndexError):
        _ = wsi.read_rect(
            location=(0, 0),
            size=(50, 100),
            resolution=0.5,
            units="level",
        )

    with pytest.raises(ValueError, match="level"):
        _ = wsi.read_rect(location=(0, 0), size=(50, 100), resolution=1, units="level")

    wsi = wsireader.VirtualWSIReader(pathlib.Path(source_image), info=info)

    assert info.as_dict() == wsi.info.as_dict()


def test_virtual_wsi_reader_read_bounds_virtual_baseline(source_image):
    """Test VirtualWSIReader read bounds with virtual baseline."""
    image_path = pathlib.Path(source_image)
    img_array = utils.misc.imread(image_path)
    img_size = np.array(img_array.shape[:2][::-1])
    double_size = tuple((img_size * 2).astype(int))
    meta = wsireader.WSIMeta(slide_dimensions=double_size, axes="YXS")
    wsi = wsireader.VirtualWSIReader(image_path, info=meta)
    location = (0, 0)
    size = (50, 100)
    bounds = utils.transforms.locsize2bounds(location, size)
    region = wsi.read_bounds(bounds, pad_mode="reflect", interpolation="cubic")
    target_size = tuple(np.round(np.array([25, 50]) * 2).astype(int))
    target = cv2.resize(
        img_array[:50, :25, :],
        target_size,
        interpolation=cv2.INTER_CUBIC,
    )

    assert np.abs(np.mean(region.astype(int) - target.astype(int))) < 0.1


def test_virtual_wsi_reader_read_rect_virtual_baseline(source_image):
    """Test VirtualWSIReader read rect with virtual baseline.

    Creates a virtual slide with a virtualbaseline size which is twice
    as large as the input image.

    """
    img_array = utils.misc.imread(pathlib.Path(source_image))
    img_size = np.array(img_array.shape[:2][::-1])
    double_size = tuple((img_size * 2).astype(int))
    meta = wsireader.WSIMeta(slide_dimensions=double_size, axes="YXS")
    wsi = wsireader.VirtualWSIReader(pathlib.Path(source_image), info=meta)
    region = wsi.read_rect(location=(0, 0), size=(50, 100), pad_mode="reflect")
    target = cv2.resize(
        img_array[:50, :25, :],
        (50, 100),
        interpolation=cv2.INTER_CUBIC,
    )
    assert np.abs(np.median(region.astype(int) - target.astype(int))) == 0
    assert np.abs(np.mean(region.astype(int) - target.astype(int))) < 0.2


def test_virtual_wsi_reader_read_rect_virtual_levels(source_image):
    """Test VirtualWSIReader read rect with vritual levels.

    Creates a virtual slide with a virtualbaseline size which is twice
    as large as the input image and the pyramid/resolution levels.
    Checks that the regions read at each level line up with expected values.

    """
    img_array = utils.misc.imread(pathlib.Path(source_image))
    img_size = np.array(img_array.shape[:2][::-1])
    double_size = tuple((img_size * 2).astype(int))
    meta = wsireader.WSIMeta(
        slide_dimensions=double_size,
        level_downsamples=[1, 2, 4],
        axes="YXS",
    )
    wsi = wsireader.VirtualWSIReader(pathlib.Path(source_image), info=meta)
    region = wsi.read_rect(location=(0, 0), size=(50, 100), resolution=1, units="level")
    target = img_array[:100, :50, :]
    assert np.abs(np.median(region.astype(int) - target.astype(int))) == 0
    assert np.abs(np.mean(region.astype(int) - target.astype(int))) < 1

    region = wsi.read_rect(location=(0, 0), size=(50, 100), resolution=2, units="level")
    target = cv2.resize(img_array[:200, :100, :], (50, 100))
    assert np.abs(np.median(region.astype(int) - target.astype(int))) == 0
    assert np.abs(np.mean(region.astype(int) - target.astype(int))) < 1


def test_virtual_wsi_reader_read_bounds_virtual_levels(source_image):
    """Test VirtualWSIReader read bounds with vritual levels.

    Creates a virtual slide with a virtualbaseline size which is twice
    as large as the input image and the pyramid/resolution levels.
    Checks that the regions read at each level line up with expected values.

    """
    img_array = utils.misc.imread(pathlib.Path(source_image))
    img_size = np.array(img_array.shape[:2][::-1])
    double_size = tuple((img_size * 2).astype(int))
    meta = wsireader.WSIMeta(
        slide_dimensions=double_size,
        level_downsamples=[1, 2, 4],
        axes="YXS",
    )
    wsi = wsireader.VirtualWSIReader(pathlib.Path(source_image), info=meta)
    location = (0, 0)
    size = (50, 100)
    bounds = utils.transforms.locsize2bounds(location, size)

    region = wsi.read_bounds(bounds, resolution=1, units="level")
    target = img_array[:50, :25, :]
    assert np.abs(np.median(region.astype(int) - target.astype(int))) == 0
    assert np.abs(np.mean(region.astype(int) - target.astype(int))) < 1

    region = wsi.read_bounds(bounds, resolution=2, units="level")
    target_size = tuple(np.round(np.array([25, 50]) / 2).astype(int))
    target = cv2.resize(
        img_array[:50, :25, :],
        target_size,
        interpolation=cv2.INTER_CUBIC,
    )
    offset, error, _ = phase_cross_correlation(target, region, normalization=None)
    assert all(offset == 0)
    assert error < 0.1
    psnr = peak_signal_noise_ratio(target, region)
    assert psnr < 50


def test_virtual_wsi_reader_read_rect_virtual_levels_mpp(source_image):
    """Test VirtualWSIReader read rect with vritual levels and MPP.

    Creates a virtual slide with a virtualbaseline size which is twice
    as large as the input image and the pyramid/resolution levels and
    a baseline MPP specified.
    Checks that the regions read with specified MPP for each level lines up
    with expected values.

    """
    img_array = utils.misc.imread(pathlib.Path(source_image))
    img_size = np.array(img_array.shape[:2][::-1])
    double_size = tuple((img_size * 2).astype(int))
    meta = wsireader.WSIMeta(
        slide_dimensions=double_size,
        axes="YXS",
        level_downsamples=[1, 2, 4],
        mpp=(0.25, 0.25),
    )
    wsi = wsireader.VirtualWSIReader(pathlib.Path(source_image), info=meta)
    region = wsi.read_rect(location=(0, 0), size=(50, 100), resolution=0.5, units="mpp")
    target = img_array[:100, :50, :]
    assert np.abs(np.mean(region.astype(int) - target.astype(int))) < 1

    region = wsi.read_rect(location=(0, 0), size=(50, 100), resolution=1, units="mpp")
    target = cv2.resize(
        img_array[:200, :100, :],
        (50, 100),
        interpolation=cv2.INTER_CUBIC,
    )
    offset, error, _ = phase_cross_correlation(target, region, normalization=None)
    assert all(offset == 0)
    assert error < 0.1
    psnr = peak_signal_noise_ratio(target, region)
    assert psnr < 50


def test_virtual_wsi_reader_read_bounds_virtual_levels_mpp(source_image):
    """Test VirtualWSIReader read bounds with vritual levels and MPP.

    Creates a virtual slide with a virtualbaseline size which is twice
    as large as the input image and the pyramid/resolution levels.
    Checks that the regions read at each level line up with expected values.

    """
    img_array = utils.misc.imread(pathlib.Path(source_image))
    img_size = np.array(img_array.shape[:2][::-1])
    double_size = tuple((img_size * 2).astype(int))
    meta = wsireader.WSIMeta(
        slide_dimensions=double_size,
        axes="YXS",
        level_downsamples=[1, 2, 4],
        mpp=(0.25, 0.25),
    )
    wsi = wsireader.VirtualWSIReader(pathlib.Path(source_image), info=meta)
    location = (0, 0)
    size = (50, 100)
    bounds = utils.transforms.locsize2bounds(location, size)

    region = wsi.read_bounds(bounds, resolution=0.5, units="mpp")
    target = img_array[:50, :25, :]
    assert np.abs(np.median(region.astype(int) - target.astype(int))) == 0
    assert np.abs(np.mean(region.astype(int) - target.astype(int))) < 1

    region = wsi.read_bounds(bounds, resolution=1, units="mpp")
    target_size = tuple(np.round(np.array([25, 50]) / 2).astype(int))
    target = cv2.resize(
        img_array[:50, :25, :],
        target_size,
        interpolation=cv2.INTER_CUBIC,
    )
    offset, error, _ = phase_cross_correlation(target, region, normalization=None)
    assert all(offset == 0)
    assert error < 0.1
    psnr = peak_signal_noise_ratio(target, region)
    assert psnr < 50


def test_tissue_mask_otsu(sample_svs):
    """Test wsi.tissue_mask with Otsu's method."""
    wsi = wsireader.OpenSlideWSIReader(sample_svs)

    tissue_thumb = wsi.slide_thumbnail()
    grey_thumb = cv2.cvtColor(tissue_thumb, cv2.COLOR_RGB2GRAY)

    otsu_threhold = threshold_otsu(grey_thumb)
    otsu_mask = grey_thumb < otsu_threhold

    mask = wsi.tissue_mask(method="otsu")
    mask_thumb = mask.slide_thumbnail()

    assert np.mean(np.logical_xor(mask_thumb, otsu_mask)) < 0.05


def test_tissue_mask_morphological(sample_svs):
    """Test wsi.tissue_mask with morphological method."""
    wsi = wsireader.OpenSlideWSIReader(sample_svs)
    resolutions = [5, 10]
    units = ["power", "mpp"]
    scale_fns = [lambda x: x * 2, lambda x: 32 / x]
    for unit, scaler in zip(units, scale_fns):
        for resolution in resolutions:
            mask = wsi.tissue_mask(
                method="morphological",
                resolution=resolution,
                units=unit,
            )

            tissue_thumb = wsi.slide_thumbnail(resolution, unit)
            grey_thumb = tissue_thumb.mean(axis=-1)
            mask_thumb = mask.slide_thumbnail(resolution, unit)

            otsu_threhold = threshold_otsu(grey_thumb)
            otsu_mask = grey_thumb < otsu_threhold
            morpho_mask = binary_dilation(otsu_mask, disk(scaler(resolution)))
            morpho_mask = remove_small_objects(morpho_mask, 100 * scaler(resolution))

    assert np.mean(np.logical_xor(mask_thumb, morpho_mask)) < 0.1


def test_tissue_mask_morphological_levels(sample_svs):
    """Test wsi.tissue_mask with morphological method and resolution in level."""
    wsi = wsireader.OpenSlideWSIReader(sample_svs)
    thumb = wsi.slide_thumbnail(0, "level")
    grey_thumb = cv2.cvtColor(thumb, cv2.COLOR_RGB2GRAY)
    threshold = threshold_otsu(grey_thumb)
    reference = grey_thumb < threshold
    # Using kernel_size of 1
    mask = wsi.tissue_mask("morphological", 0, "level")
    mask_thumb = mask.slide_thumbnail(0, "level")
    assert np.mean(mask_thumb == reference) > 0.99
    # Custom kernel_size (should still be close to reference)
    reference = binary_dilation(reference, disk(3))
    mask = wsi.tissue_mask("morphological", 0, "level", kernel_size=3)
    mask_thumb = mask.slide_thumbnail(0, "level")
    assert np.mean(mask_thumb == reference) > 0.95


def test_tissue_mask_read_bounds_none_interpolation(sample_svs):
    """Test reading a mask using read_bounds with no interpolation."""
    wsi = wsireader.OpenSlideWSIReader(sample_svs)
    mask = wsi.tissue_mask("otsu")
    mask_region = mask.read_bounds((0, 0, 512, 512), interpolation="none")
    assert mask_region.shape[0] == 32
    assert mask_region.shape[1] == 32


def test_tissue_mask_read_rect_none_interpolation(sample_svs):
    """Test reading a mask using read_rect with no interpolation."""
    wsi = wsireader.OpenSlideWSIReader(sample_svs)
    mask = wsi.tissue_mask("otsu")
    mask_region = mask.read_rect((0, 0), (512, 512), interpolation="none")
    assert mask_region.shape[0] == 32
    assert mask_region.shape[1] == 32


def test_invalid_masker_method(sample_svs):
    """Test that an invalid masking method string raises a ValueError."""
    wsi = wsireader.OpenSlideWSIReader(sample_svs)
    with pytest.raises(ValueError, match="masking method"):
        wsi.tissue_mask(method="foo")


def test_wsireader_open(
    sample_svs,
    sample_ndpi,
    sample_jp2,
    sample_ome_tiff,
    source_image,
):
    """Test WSIReader.open() to return correct object."""
    with pytest.raises(FileNotSupportedError):
        _ = WSIReader.open("./sample.csv")

    with pytest.raises(TypeError):
        _ = WSIReader.open([1, 2])

    wsi = WSIReader.open(sample_svs)
    assert isinstance(wsi, wsireader.OpenSlideWSIReader)

    wsi = WSIReader.open(sample_ndpi)
    assert isinstance(wsi, wsireader.OpenSlideWSIReader)

    wsi = WSIReader.open(sample_jp2)
    assert isinstance(wsi, wsireader.OmnyxJP2WSIReader)

    wsi = WSIReader.open(sample_ome_tiff)
    assert isinstance(wsi, wsireader.TIFFWSIReader)

    wsi = WSIReader.open(pathlib.Path(source_image))
    assert isinstance(wsi, wsireader.VirtualWSIReader)

    img = utils.misc.imread(str(pathlib.Path(source_image)))
    wsi = WSIReader.open(input_img=img)
    assert isinstance(wsi, wsireader.VirtualWSIReader)

    # test if WSIReader.open can accept a wsireader instance
    wsi_type = type(wsi)
    wsi_out = WSIReader.open(input_img=wsi)
    assert isinstance(wsi_out, wsi_type)

    # test loading .npy
    temp_dir = _get_temp_folder_path()
    temp_dir.mkdir()
    temp_file = f"{temp_dir}/sample.npy"
    np.save(temp_file, np.random.randint(1, 255, [5, 5, 5]))
    wsi_out = WSIReader.open(temp_file)
    assert isinstance(wsi_out, VirtualWSIReader)
    shutil.rmtree(temp_dir)


def test_jp2_missing_cod(sample_jp2, caplog):
    """Test for warning if JP2 is missing COD segment."""
    wsi = wsireader.OmnyxJP2WSIReader(sample_jp2)
    wsi.glymur_wsi.codestream.segment = []
    _ = wsi.info
    assert "missing COD" in caplog.text


def test_read_rect_at_resolution(sample_wsi_dict):
    """Test for read rect using location at requested."""
    mini_wsi2_svs = pathlib.Path(sample_wsi_dict["wsi1_8k_8k_svs"])
    mini_wsi2_jpg = pathlib.Path(sample_wsi_dict["wsi1_8k_8k_jpg"])
    mini_wsi2_jp2 = pathlib.Path(sample_wsi_dict["wsi1_8k_8k_jp2"])

    # * check sync read between Virtual Reader and WSIReader (openslide) (reference)
    reader_list = [
        VirtualWSIReader(mini_wsi2_jpg),
        OpenSlideWSIReader(mini_wsi2_svs),
        OmnyxJP2WSIReader(mini_wsi2_jp2),
    ]

    for reader_idx, reader in enumerate(reader_list):
        roi1 = reader.read_rect(
            np.array([500, 500]),
            np.array([2000, 2000]),
            coord_space="baseline",
            resolution=1.00,
            units="baseline",
        )
        roi2 = reader.read_rect(
            np.array([1000, 1000]),
            np.array([4000, 4000]),
            coord_space="resolution",
            resolution=2.00,
            units="baseline",
        )
        roi2 = imresize(roi2, output_size=[2000, 2000])
        cc = np.corrcoef(roi1[..., 0].flatten(), roi2[..., 0].flatten())
        # this control the harshness of similarity test, how much should be?
        assert np.min(cc) > 0.90, reader_idx


def test_read_bounds_location_in_requested_resolution(sample_wsi_dict):
    """Actually a duel test for sync read and read at requested."""
    # """Test synchronize read for VirtualReader"""
    # convert to pathlib Path to prevent wsireader complaint
    mini_wsi1_msk = pathlib.Path(sample_wsi_dict["wsi2_4k_4k_msk"])
    mini_wsi2_svs = pathlib.Path(sample_wsi_dict["wsi1_8k_8k_svs"])
    mini_wsi2_jpg = pathlib.Path(sample_wsi_dict["wsi1_8k_8k_jpg"])
    mini_wsi2_jp2 = pathlib.Path(sample_wsi_dict["wsi1_8k_8k_jp2"])

    def compare_reader(reader1, reader2, read_coord, read_cfg, check_content=True):
        """Correlation test to compare output of 2 readers."""
        requested_size = read_coord[2:] - read_coord[:2]
        requested_size = requested_size[::-1]  # XY to YX
        roi1 = reader1.read_bounds(
            read_coord,
            coord_space="resolution",
            pad_constant_values=255,
            **read_cfg,
        )
        roi2 = reader2.read_bounds(
            read_coord,
            coord_space="resolution",
            pad_constant_values=255,
            **read_cfg,
        )
        # using only reader 1 because it is reference reader
        shape1 = reader1.slide_dimensions(**read_cfg)
        assert roi1.shape[0] == requested_size[0], (
            read_cfg,
            requested_size,
            roi1.shape,
        )
        assert roi1.shape[1] == requested_size[1], (
            read_cfg,
            requested_size,
            roi1.shape,
        )
        assert roi1.shape[0] == roi2.shape[0], (read_cfg, roi1.shape, roi2.shape)
        assert roi1.shape[1] == roi2.shape[1], (read_cfg, roi1.shape, roi2.shape)
        if check_content:
            cc = np.corrcoef(roi1[..., 0].flatten(), roi2[..., 0].flatten())
            # this control the harshness of similarity test, how much should be?
            assert np.min(cc) > 0.90, (cc, read_cfg, read_coord, shape1)

    # * now check sync read by comparing the ROI with different base
    # the output should be at same resolution even if source is of different base
    msk = imread(mini_wsi1_msk)
    msk_reader = VirtualWSIReader(msk)

    bigger_msk = cv2.resize(
        msk,
        (0, 0),
        fx=4.0,
        fy=4.0,
        interpolation=cv2.INTER_NEAREST,
    )
    bigger_msk_reader = VirtualWSIReader(bigger_msk)
    # * must set mpp metadata to not None else wont work
    ref_metadata = bigger_msk_reader.info
    ref_metadata.mpp = np.array([1.0, 1.0])
    ref_metadata.objective_power = 1.0
    msk_reader.info = ref_metadata

    shape2 = bigger_msk_reader.slide_dimensions(resolution=0.75, units="mpp")
    shape1 = msk_reader.slide_dimensions(resolution=0.75, units="mpp")
    assert shape1[0] - shape2[0] < 10  # offset may happen if shape is not multiple
    assert shape1[1] - shape2[1] < 10  # offset may happen if shape is not multiple
    shape2 = bigger_msk_reader.slide_dimensions(resolution=0.75, units="power")
    shape1 = msk_reader.slide_dimensions(resolution=0.75, units="power")
    assert shape1[0] - shape2[0] < 10  # offset may happen if shape is not multiple
    assert shape1[1] - shape2[1] < 10  # offset may happen if shape is not multiple

    # * check sync read between Virtual Reader
    requested_coords = np.array([3500, 3000, 5500, 7000])  # XY, manually pick
    # baseline value can be think of as scaling factor wrt baseline
    read_cfg_list = [
        # read at strange resolution value so that if it fails,
        # normal scale will also fail
        ({"resolution": 0.75, "units": "mpp"}, np.array([10000, 10000, 15000, 15000])),
        (
            {"resolution": 1.56, "units": "power"},
            np.array([10000, 10000, 15000, 15000]),
        ),
        ({"resolution": 3.00, "units": "mpp"}, np.array([2500, 2500, 4000, 4000])),
        ({"resolution": 0.30, "units": "baseline"}, np.array([2000, 2000, 3000, 3000])),
    ]
    for _, (read_cfg, read_coord) in enumerate(read_cfg_list):
        read_coord = requested_coords if read_coord is None else read_coord
        compare_reader(msk_reader, bigger_msk_reader, read_coord, read_cfg)

    # * check sync read between Virtual Reader and WSIReader (openslide) (reference)
    requested_coords = np.array([3500, 3000, 4500, 4000])  # XY, manually pick
    read_cfg_list = [
        # read at strange resolution value so that if it fails,
        # it means normal scale will also fail
        ({"resolution": 0.35, "units": "mpp"}, np.array([1000, 1000, 2000, 2000])),
        ({"resolution": 23.5, "units": "power"}, None),
        ({"resolution": 0.35, "units": "baseline"}, np.array([1000, 1000, 2000, 2000])),
        ({"resolution": 1.35, "units": "baseline"}, np.array([8000, 8000, 9000, 9000])),
        ({"resolution": 1.00, "units": "level"}, np.array([1000, 1000, 2000, 2000])),
    ]

    wsi_reader = OpenSlideWSIReader(mini_wsi2_svs)
    tile = imread(mini_wsi2_jpg)
    tile = imresize(tile, scale_factor=0.76)
    vrt_reader = VirtualWSIReader(tile)
    vrt_reader.info = wsi_reader.info

    for _, (read_cfg, read_coord) in enumerate(read_cfg_list):
        read_coord = requested_coords if read_coord is None else read_coord
        compare_reader(wsi_reader, vrt_reader, read_coord, read_cfg, check_content=True)

    # * check sync read between Virtual Reader and WSIReader (jp2) (reference)
    requested_coords = np.array([2500, 2500, 4000, 4000])  # XY, manually pick
    read_cfg_list = [
        # read at strange resolution value so that if it fails,
        # normal scale will also fail
        ({"resolution": 0.35, "units": "mpp"}, None),
        ({"resolution": 23.5, "units": "power"}, None),
        ({"resolution": 0.65, "units": "baseline"}, np.array([3000, 3000, 4000, 4000])),
        ({"resolution": 1.35, "units": "baseline"}, np.array([4000, 4000, 5000, 5000])),
        ({"resolution": 1.00, "units": "level"}, np.array([1500, 1500, 2000, 2000])),
    ]
    wsi_reader = OmnyxJP2WSIReader(mini_wsi2_jp2)
    wsi_thumb = wsi_reader.slide_thumbnail(resolution=0.85, units="mpp")
    vrt_reader = VirtualWSIReader(wsi_thumb)
    vrt_reader.info = wsi_reader.info

    for _, (read_cfg, read_coord) in enumerate(read_cfg_list):
        read_coord = requested_coords if read_coord is None else read_coord
        compare_reader(wsi_reader, vrt_reader, read_coord, read_cfg)


# -------------------------------------------------------------------------------------
# Command Line Interface
# -------------------------------------------------------------------------------------


def test_command_line_read_bounds(sample_ndpi, tmp_path):
    """Test OpenSlide read_bounds CLI."""
    runner = CliRunner()
    read_bounds_result = runner.invoke(
        cli.main,
        [
            "read-bounds",
            "--img-input",
            str(pathlib.Path(sample_ndpi)),
            "--resolution",
            "0",
            "--units",
            "level",
            "--mode",
            "save",
            "--region",
            "0",
            "0",
            "2000",
            "2000",
            "--output-path",
            str(pathlib.Path(tmp_path).joinpath("im_region.jpg")),
        ],
    )

    assert read_bounds_result.exit_code == 0
    assert pathlib.Path(tmp_path).joinpath("im_region.jpg").is_file()

    read_bounds_result = runner.invoke(
        cli.main,
        [
            "read-bounds",
            "--img-input",
            str(pathlib.Path(sample_ndpi)),
            "--resolution",
            "0",
            "--units",
            "level",
            "--mode",
            "save",
            "--output-path",
            str(pathlib.Path(tmp_path).joinpath("im_region2.jpg")),
        ],
    )

    assert read_bounds_result.exit_code == 0
    assert pathlib.Path(tmp_path).joinpath("im_region2.jpg").is_file()


def test_command_line_jp2_read_bounds(sample_jp2, tmp_path):
    """Test JP2 read_bounds."""
    runner = CliRunner()
    read_bounds_result = runner.invoke(
        cli.main,
        [
            "read-bounds",
            "--img-input",
            str(pathlib.Path(sample_jp2)),
            "--resolution",
            "0",
            "--units",
            "level",
            "--mode",
            "save",
        ],
    )

    assert read_bounds_result.exit_code == 0
    assert pathlib.Path(tmp_path).joinpath("../im_region.jpg").is_file()


@pytest.mark.skipif(
    utils.env_detection.running_on_ci(),
    reason="No need to display image on travis.",
)
def test_command_line_jp2_read_bounds_show(sample_jp2, tmp_path):
    """Test JP2 read_bounds with mode as 'show'."""
    runner = CliRunner()
    read_bounds_result = runner.invoke(
        cli.main,
        [
            "read-bounds",
            "--img-input",
            str(pathlib.Path(sample_jp2)),
            "--resolution",
            "0",
            "--units",
            "level",
            "--mode",
            "show",
        ],
    )

    assert read_bounds_result.exit_code == 0


def test_command_line_unsupported_file_read_bounds(sample_svs, tmp_path):
    """Test unsupported file read bounds."""
    runner = CliRunner()
    read_bounds_result = runner.invoke(
        cli.main,
        [
            "read-bounds",
            "--img-input",
            str(pathlib.Path(sample_svs))[:-1],
            "--resolution",
            "0",
            "--units",
            "level",
            "--mode",
            "save",
        ],
    )

    assert read_bounds_result.output == ""
    assert read_bounds_result.exit_code == 1
    assert isinstance(read_bounds_result.exception, FileNotSupportedError)


def test_openslide_read_rect_edge_reflect_padding(sample_svs):
    """Test openslide edge reflect padding for read_rect."""
    wsi = wsireader.OpenSlideWSIReader(sample_svs)
    region = wsi.read_rect((-64, -64), (128, 128), pad_mode="reflect")
    assert 0 not in region.min(axis=-1)


def test_openslide_read_bounds_edge_reflect_padding(sample_svs):
    """Test openslide edge reflect padding for read_bounds."""
    wsi = wsireader.OpenSlideWSIReader(sample_svs)
    region = wsi.read_bounds((-64, -64, 64, 64), pad_mode="reflect")
    assert 0 not in region.min(axis=-1)


def test_tiffwsireader_invalid_tiff(remote_sample):
    """Test for TIFF which is not supported by TIFFWSIReader."""
    with pytest.raises(ValueError, match="Unsupported TIFF"):
        _ = wsireader.TIFFWSIReader(remote_sample("two-tiled-pages"))


def test_tiffwsireader_invalid_svs_metadata(sample_svs, monkeypatch):
    """Test for invalid SVS key-value pairs in TIFF escription tag."""
    wsi = wsireader.TIFFWSIReader(sample_svs)
    monkeypatch.setattr(
        wsi.tiff.pages[0],
        "description",
        wsi.tiff.pages[0].description.replace("=", "=="),
    )
    with pytest.raises(ValueError, match="key=value"):
        _ = wsi._info()


def test_tiffwsireader_invalid_ome_metadata(sample_ome_tiff, monkeypatch):
    """Test exception raised for invalid OME-XML metadata instrument."""
    wsi = wsireader.TIFFWSIReader(sample_ome_tiff)
    monkeypatch.setattr(
        wsi.tiff.pages[0],
        "description",
        wsi.tiff.pages[0].description.replace(
            '<Objective ID="Objective:0:0" NominalMagnification="20.0"/>',
            "",
        ),
    )
    with pytest.raises(KeyError, match="No matching Instrument"):
        _ = wsi._info()


def test_tiffwsireader_ome_metadata_missing_one_mppy(
    sample_ome_tiff,
    monkeypatch,
    caplog,
):
    """Test no exception raised for missing x/y mpp but warning given."""
    for dim in "XY":
        wsi = wsireader.TIFFWSIReader(sample_ome_tiff)
        monkeypatch.setattr(
            wsi.tiff.pages[0],
            "description",
            re.sub(f'PhysicalSize{dim}="[^"]*"', "", wsi.tiff.pages[0].description),
        )
        _ = wsi._info()
        assert "Only one MPP" in caplog.text


def test_arrayview_unsupported_axes():
    """Test unsupported axes in ArrayView."""
    array = zarr.ones((128, 128, 3))
    array_view = ArrayView(array=array, axes="FOO")
    with pytest.raises(ValueError, match="Unsupported axes"):
        array_view[:64, :64, :]


def test_arrayview_unsupported_axes_shape(sample_ome_tiff, monkeypatch):
    """Test accessing an unspported axes in TIFFWSIReader._shape_channels_last."""
    wsi = wsireader.TIFFWSIReader(sample_ome_tiff)
    monkeypatch.setattr(wsi, "_axes", "FOO")
    with pytest.raises(ValueError, match="Unsupported axes"):
        _ = wsi._info()


def test_arrayview_incomplete_index():
    """Test reading from ArrayView without specifying all axes slices."""
    array = zarr.array(np.random.rand(128, 128, 3))
    array_view = ArrayView(array=array, axes="YXS")
    view_1 = array_view[:64, :64, :]
    view_2 = array_view[:64, :64]
    assert np.array_equal(view_1, view_2)


def test_arrayview_single_number_index():
    """Test reading a column from ArrayView.

    I'm not sure why you would want to do this but it is implemented for
    consistency with other __getitem__ objects.

    """
    array = zarr.array(np.random.rand(128, 128, 3))
    array_view = ArrayView(array=array, axes="YXS")
    view_1 = array_view[0]
    view_2 = array_view[0]
    assert np.array_equal(view_1, view_2)


def test_manual_mpp_tuple(sample_svs):
    """Test setting a manual mpp for a WSI."""
    wsi = wsireader.OpenSlideWSIReader(sample_svs, mpp=(0.123, 0.123))
    assert tuple(wsi.info.mpp) == (0.123, 0.123)


def test_manual_mpp_float(sample_svs):
    """Test setting a manual mpp for a WSI."""
    wsi = wsireader.OpenSlideWSIReader(sample_svs, mpp=0.123)
    assert tuple(wsi.info.mpp) == (0.123, 0.123)


def test_manual_mpp_invalid(sample_svs):
    """Test setting a manual mpp for a WSI."""
    with pytest.raises(TypeError, match="mpp"):
        _ = wsireader.OpenSlideWSIReader(sample_svs, mpp=(0.5,))
    with pytest.raises(TypeError, match="mpp"):
        _ = wsireader.OpenSlideWSIReader(sample_svs, mpp="foo")


def test_manual_power_tuple(sample_svs):
    """Test setting a manual power for a WSI."""
    wsi = wsireader.OpenSlideWSIReader(sample_svs, power=42)
    assert wsi.info.objective_power == 42


def test_manual_power_invalid(sample_svs):
    """Test setting a manual power for a WSI."""
    with pytest.raises(TypeError, match="power"):
        _ = wsireader.OpenSlideWSIReader(sample_svs, power=(42,))


def test_tiled_tiff_openslide(remote_sample):
    """Test reading a tiled TIFF file with OpenSlide."""
    sample_path = remote_sample("tiled-tiff-1-small-jpeg")
    # Test with top-level import
    wsi = WSIReader.open(sample_path)
    assert isinstance(wsi, wsireader.OpenSlideWSIReader)


def test_tiled_tiff_tifffile(remote_sample):
    """Test fallback to tifffile for files which openslide cannot read.

    E.G. tiled tiffs with JPEG XL compression.

    """
    sample_path = remote_sample("tiled-tiff-1-small-jp2k")
    wsi = wsireader.WSIReader.open(sample_path)
    assert isinstance(wsi, wsireader.TIFFWSIReader)


def test_is_zarr_empty_dir(tmp_path):
    """Test is_zarr is false for an empty .zarr directory."""
    zarr_dir = tmp_path / "zarr.zarr"
    zarr_dir.mkdir()
    assert not is_zarr(zarr_dir)


def test_is_zarr_array(tmp_path):
    """Test is_zarr is true for a .zarr directory with an array."""
    zarr_dir = tmp_path / "zarr.zarr"
    zarr_dir.mkdir()
    _zarray_path = zarr_dir / ".zarray"
    minimal_zarray = {
        "shape": [1, 1, 1],
        "dtype": "uint8",
        "compressor": {
            "id": "lz4",
        },
        "chunks": [1, 1, 1],
        "fill_value": 0,
        "order": "C",
        "filters": None,
        "zarr_format": 2,
    }
    with Path.open(_zarray_path, "w") as f:
        json.dump(minimal_zarray, f)
    assert is_zarr(zarr_dir)


def test_is_zarr_group(tmp_path):
    """Test is_zarr is true for a .zarr directory with an group."""
    zarr_dir = tmp_path / "zarr.zarr"
    zarr_dir.mkdir()
    _zgroup_path = zarr_dir / ".zgroup"
    minimal_zgroup = {
        "zarr_format": 2,
    }
    with Path.open(_zgroup_path, "w") as f:
        json.dump(minimal_zgroup, f)
    assert is_zarr(zarr_dir)


def test_is_ngff_regular_zarr(tmp_path):
    """Test is_ngff is false for a regular zarr."""
    zarr_path = tmp_path / "zarr.zarr"
    # Create zarr array on disk
    zarr.array(np.random.rand(32, 32), store=zarr.DirectoryStore(zarr_path))
    assert is_zarr(zarr_path)
    assert not is_ngff(zarr_path)

    # check we get the appropriate error message if we open it
    with pytest.raises(FileNotSupportedError, match="does not appear to be a v0.4"):
        WSIReader.open(zarr_path)


def test_is_ngff_sqlite3(tmp_path, remote_sample):
    """Test is_ngff is false for a sqlite3 file.

    Copies the ngff-1 sample to a sqlite3 file and checks that it is
    identified as an ngff file.

    """
    ngff_path = remote_sample("ngff-1")
    source = zarr.DirectoryStore(ngff_path)
    dest = zarr.SQLiteStore(tmp_path / "ngff.sqlite3")
    # Copy the store to a sqlite3 file
    zarr.copy_store(source, dest)

    assert is_sqlite3(dest.path)


def test_store_reader_no_info(tmp_path):
    """Test AnnotationStoreReader with no info."""
    SQLiteStore(tmp_path / "store.db")
    with pytest.raises(ValueError, match="No metadata found"):
        AnnotationStoreReader(tmp_path / "store.db")


def test_store_reader_explicit_info(remote_sample, tmp_path):
    """Test AnnotationStoreReader with explicit info."""
    SQLiteStore(tmp_path / "store.db")
    wsi_reader = WSIReader.open(remote_sample("svs-1-small"))
    reader = AnnotationStoreReader(tmp_path / "store.db", wsi_reader.info)
    assert reader._info().as_dict() == wsi_reader.info.as_dict()


def test_store_reader_from_store(remote_sample, tmp_path):
    """Test AnnotationStoreReader from an AnnotationStore object."""
    store = SQLiteStore(remote_sample("annotation_store_svs_1"))
    reader = AnnotationStoreReader(store)
    assert isinstance(reader.store, SQLiteStore)


def test_store_reader_base_wsi_str(remote_sample, tmp_path):
    """Test AnnotationStoreReader with base_wsi as a string."""
    store = SQLiteStore(remote_sample("annotation_store_svs_1"))
    reader = AnnotationStoreReader(store, base_wsi=remote_sample("svs-1-small"))
    assert isinstance(reader.store, SQLiteStore)
    assert isinstance(reader.base_wsi, WSIReader)


def test_store_reader_alpha(remote_sample):
    """Test AnnotationStoreReader with alpha channel."""
    wsi_reader = WSIReader.open(remote_sample("svs-1-small"))
    store_reader = AnnotationStoreReader(
        remote_sample("annotation_store_svs_1"),
        wsi_reader.info,
        base_wsi=wsi_reader,
    )
    wsi_thumb = wsi_reader.slide_thumbnail()
    wsi_tile = wsi_reader.read_rect((500, 500), (1000, 1000))
    store_thumb = store_reader.slide_thumbnail()
    store_tile = store_reader.read_rect((500, 500), (1000, 1000))
    store_reader.alpha = 0.2
    store_thumb_alpha = store_reader.slide_thumbnail()
    store_tile_alpha = store_reader.read_rect((500, 500), (1000, 1000))
    # the thumbnail with low alpha should be closer to wsi_thumb
    assert np.mean(np.abs(store_thumb_alpha - wsi_thumb)) < np.mean(
        np.abs(store_thumb - wsi_thumb),
    )
    # the tile with low alpha should be closer to wsi_tile
    assert np.mean(np.abs(store_tile_alpha - wsi_tile)) < np.mean(
        np.abs(store_tile - wsi_tile),
    )


def test_store_reader_no_types(tmp_path, remote_sample):
    """Test AnnotationStoreReader with no types."""
    SQLiteStore(tmp_path / "store.db")
    wsi_reader = WSIReader.open(remote_sample("svs-1-small"))
    reader = AnnotationStoreReader(tmp_path / "store.db", wsi_reader.info)
    # shouldn't try to color by type if not present
    assert reader.renderer.score_prop is None


def test_store_reader_info_from_base(tmp_path, remote_sample):
    """Test AnnotationStoreReader with no wsi metadata.

    Test that AnnotationStoreReader will correctly get metadata
    from a provided base_wsi if the store has no wsi metadata.

    """
    SQLiteStore(tmp_path / "store.db")
    wsi_reader = WSIReader.open(remote_sample("svs-1-small"))
    store_reader = AnnotationStoreReader(tmp_path / "store.db", base_wsi=wsi_reader)
    # the store reader should have the same metadata as the base wsi
    assert store_reader.info.mpp[0] == wsi_reader.info.mpp[0]


def test_ngff_sqlitestore(tmp_path, remote_sample):
    """Test SQLiteStore with an NGFF file."""
    ngff_path = remote_sample("ngff-1")
    source = zarr.DirectoryStore(ngff_path)
    dest = zarr.SQLiteStore(tmp_path / "ngff.sqlite3")
    # Copy the store to a sqlite3 file
    zarr.copy_store(source, dest)
    wsireader.NGFFWSIReader(dest.path)


def test_ngff_zattrs_non_micrometer_scale_mpp(tmp_path, remote_sample, caplog):
    """Test that mpp is None if scale is not in micrometers."""
    sample = remote_sample("ngff-1")
    # Create a copy of the sample with a non-micrometer scale
    sample_copy = tmp_path / "ngff-1"
    shutil.copytree(sample, sample_copy)
    with Path.open(sample_copy / ".zattrs") as fh:
        zattrs = json.load(fh)
    zattrs["multiscales"][0]["axes"][0]["unit"] = "foo"
    with Path.open(sample_copy / ".zattrs", "w") as fh:
        json.dump(zattrs, fh, indent=2)

    wsi = wsireader.NGFFWSIReader(sample_copy)
    assert "micrometer" in caplog.text

    assert wsi.info.mpp is None


def test_ngff_zattrs_missing_axes_mpp(tmp_path, remote_sample):
    """Test that mpp is None if axes are missing."""
    sample = remote_sample("ngff-1")
    # Create a copy of the sample with no axes
    sample_copy = tmp_path / "ngff-1"
    shutil.copytree(sample, sample_copy)
    with Path.open(sample_copy / ".zattrs") as fh:
        zattrs = json.load(fh)
    zattrs["multiscales"][0]["axes"] = []
    with Path.open(sample_copy / ".zattrs", "w") as fh:
        json.dump(zattrs, fh, indent=2)
    wsi = wsireader.NGFFWSIReader(sample_copy)
    assert wsi.info.mpp is None


def test_ngff_empty_datasets_mpp(tmp_path, remote_sample):
    """Test that mpp is None if there are no datasets."""
    sample = remote_sample("ngff-1")
    # Create a copy of the sample with no axes
    sample_copy = tmp_path / "ngff-1"
    shutil.copytree(sample, sample_copy)
    with Path.open(sample_copy / ".zattrs") as fh:
        zattrs = json.load(fh)
    zattrs["multiscales"][0]["datasets"] = []
    with Path.open(sample_copy / ".zattrs", "w") as fh:
        json.dump(zattrs, fh, indent=2)
    wsi = wsireader.NGFFWSIReader(sample_copy)
    assert wsi.info.mpp is None


def test_ngff_no_scale_transforms_mpp(tmp_path, remote_sample):
    """Test that mpp is None if no scale transforms are present."""
    sample = remote_sample("ngff-1")
    # Create a copy of the sample with no axes
    sample_copy = tmp_path / "ngff-1.zarr"
    shutil.copytree(sample, sample_copy)
    with Path.open(sample_copy / ".zattrs") as fh:
        zattrs = json.load(fh)
    for i, _ in enumerate(zattrs["multiscales"][0]["datasets"]):
        datasets = zattrs["multiscales"][0]["datasets"][i]
        datasets["coordinateTransformations"][0]["type"] = "identity"
    with Path.open(sample_copy / ".zattrs", "w") as fh:
        json.dump(zattrs, fh, indent=2)
    wsi = wsireader.NGFFWSIReader(sample_copy)
    assert wsi.info.mpp is None


def test_ngff_missing_omero_version(tmp_path, remote_sample):
    """Test that the reader can handle missing omero version."""
    sample = remote_sample("ngff-1")
    # Create a copy of the sample
    sample_copy = tmp_path / "ngff-1.zarr"
    shutil.copytree(sample, sample_copy)
    with Path.open(sample_copy / ".zattrs") as fh:
        zattrs = json.load(fh)
    # Remove the omero version
    del zattrs["omero"]["version"]
    with Path.open(sample_copy / ".zattrs", "w") as fh:
        json.dump(zattrs, fh, indent=2)
    wsireader.WSIReader.open(sample_copy)


def test_ngff_missing_multiscales_returns_false(tmp_path, remote_sample):
    """Test that missing multiscales key returns False for is_ngff."""
    sample = remote_sample("ngff-1")
    # Create a copy of the sample
    sample_copy = tmp_path / "ngff-1.zarr"
    shutil.copytree(sample, sample_copy)
    with Path.open(sample_copy / ".zattrs") as fh:
        zattrs = json.load(fh)
    # Remove the multiscales key
    del zattrs["multiscales"]
    with Path.open(sample_copy / ".zattrs", "w") as fh:
        json.dump(zattrs, fh, indent=2)
    assert not wsireader.is_ngff(sample_copy)


def test_ngff_wrong_format_metadata(tmp_path, caplog, remote_sample):
    """Test that is_ngff is False and logs a warning if metadata is wrong."""
    sample = remote_sample("ngff-1")
    # Create a copy of the sample
    sample_copy = tmp_path / "ngff-1.zarr"
    shutil.copytree(sample, sample_copy)
    with Path.open(sample_copy / ".zattrs") as fh:
        zattrs = json.load(fh)
    # Change the format to something else
    zattrs["multiscales"] = "foo"
    with Path.open(sample_copy / ".zattrs", "w") as fh:
        json.dump(zattrs, fh, indent=2)
    with caplog.at_level(logging.WARNING):
        assert not wsireader.is_ngff(sample_copy)
    assert "must be present and of the correct type" in caplog.text


def test_ngff_omero_below_min_version(tmp_path, remote_sample):
    """Test for FileNotSupported when omero version is below minimum."""
    sample = remote_sample("ngff-1")
    # Create a copy of the sample
    sample_copy = tmp_path / "ngff-1.zarr"
    shutil.copytree(sample, sample_copy)
    with Path.open(sample_copy / ".zattrs") as fh:
        zattrs = json.load(fh)
    # Change the format to something else
    zattrs["omero"]["version"] = "0.0"
    with Path.open(sample_copy / ".zattrs", "w") as fh:
        json.dump(zattrs, fh, indent=2)
    with pytest.raises(FileNotSupportedError):
        wsireader.WSIReader.open(sample_copy)


def test_ngff_omero_above_max_version(tmp_path, caplog, remote_sample):
    """Test for FileNotSupported when omero version is above maximum."""
    sample = remote_sample("ngff-1")
    # Create a copy of the sample
    sample_copy = tmp_path / "ngff-1.zarr"
    shutil.copytree(sample, sample_copy)
    with Path.open(sample_copy / ".zattrs") as fh:
        zattrs = json.load(fh)
    # Change the format to something else
    zattrs["omero"]["version"] = "10.0"
    with Path.open(sample_copy / ".zattrs", "w") as fh:
        json.dump(zattrs, fh, indent=2)
    # Check that the warning is logged
    with caplog.at_level(logging.WARNING):
        wsireader.WSIReader.open(sample_copy)
    assert "maximum supported version" in caplog.text


def test_ngff_multiscales_below_min_version(tmp_path, remote_sample):
    """Test for FileNotSupported when multiscales version is below minimum."""
    sample = remote_sample("ngff-1")
    # Create a copy of the sample
    sample_copy = tmp_path / "ngff-1.zarr"
    shutil.copytree(sample, sample_copy)
    with Path.open(sample_copy / ".zattrs") as fh:
        zattrs = json.load(fh)
    # Change the format to something else
    zattrs["multiscales"][0]["version"] = "0.0"
    with Path.open(sample_copy / ".zattrs", "w") as fh:
        json.dump(zattrs, fh, indent=2)
    with pytest.raises(FileNotSupportedError):
        wsireader.WSIReader.open(sample_copy)


def test_ngff_multiscales_above_max_version(tmp_path, caplog, remote_sample):
    """Test for FileNotSupported when multiscales version is above maximum."""
    sample = remote_sample("ngff-1")
    # Create a copy of the sample
    sample_copy = tmp_path / "ngff-1.zarr"
    shutil.copytree(sample, sample_copy)
    with Path.open(sample_copy / ".zattrs") as fh:
        zattrs = json.load(fh)
    # Change the format to something else
    zattrs["multiscales"][0]["version"] = "10.0"
    with Path.open(sample_copy / ".zattrs", "w") as fh:
        json.dump(zattrs, fh, indent=2)
    # Check that the warning is logged
    with caplog.at_level(logging.WARNING):
        wsireader.WSIReader.open(sample_copy)
    assert "maximum supported version" in caplog.text


def test_ngff_non_numeric_version(tmp_path, monkeypatch, remote_sample):
    """Test that the reader can handle non-numeric omero versions."""
    # Patch the is_ngff function to change the min/max version
    if_ngff = wsireader.is_ngff  # noqa: F841
    min_version = Version("0.4")
    max_version = Version("0.5")

    def patched_is_ngff(
        path: Path,
        min_version: Version = min_version,
        max_version: Version = max_version,
    ) -> bool:
        """Patched is_ngff function with new min/max version."""
        return is_ngff(path, min_version, max_version)

    monkeypatch.setattr(wsireader, "is_ngff", patched_is_ngff)

    sample = remote_sample("ngff-1")
    # Create a copy of the sample
    sample_copy = tmp_path / "ngff-1.zarr"
    shutil.copytree(sample, sample_copy)
    with Path.open(sample_copy / ".zattrs") as fh:
        zattrs = json.load(fh)
    # Set the omero version to a non-numeric string
    zattrs["omero"]["version"] = "0.5-dev"
    with Path.open(sample_copy / ".zattrs", "w") as fh:
        json.dump(zattrs, fh, indent=2)
    wsireader.WSIReader.open(sample_copy)


def test_ngff_inconsistent_multiscales_versions(tmp_path, caplog, remote_sample):
    """Test that the reader logs a warning inconsistent multiscales versions."""
    sample = remote_sample("ngff-1")
    # Create a copy of the sample
    sample_copy = tmp_path / "ngff-1.zarr"
    shutil.copytree(sample, sample_copy)
    with Path.open(sample_copy / ".zattrs") as fh:
        zattrs = json.load(fh)
    # Set the versions to be inconsistent
    multiscales = zattrs["multiscales"]
    # Needs at least 2 multiscales to be inconsistent
    if len(multiscales) < 2:
        multiscales.append(copy.deepcopy(multiscales[0]))
    for i, _ in enumerate(multiscales):
        multiscales[i]["version"] = f"0.{i}-dev"
    zattrs["omero"]["multiscales"] = multiscales
    with Path.open(sample_copy / ".zattrs", "w") as fh:
        json.dump(zattrs, fh, indent=2)
    # Capture logger output to check for warning
    with caplog.at_level(logging.WARNING), pytest.raises(FileNotSupportedError):
        wsireader.WSIReader.open(sample_copy)
    assert "multiple versions" in caplog.text


<<<<<<< HEAD
class TestReader:
    """TestReader class to run tests for multiple input formats."""

    scenarios: ClassVar[list[str, dict]] = [
        (
            "AnnotationReaderOverlaid",
            {
                "reader_class": AnnotationStoreReader,
                "sample_key": "annotation_store_svs_1",
                "kwargs": {
                    "renderer": AnnotationRenderer(
                        "type",
                        COLOR_DICT,
                    ),
                    "base_wsi": WSIReader.open(_fetch_remote_sample("svs-1-small")),
                    "alpha": 0.5,
                },
            },
        ),
        (
            "AnnotationReaderMaskOnly",
            {
                "reader_class": AnnotationStoreReader,
                "sample_key": "annotation_store_svs_1",
                "kwargs": {
                    "renderer": AnnotationRenderer(
                        "type",
                        COLOR_DICT,
                        blur_radius=3,
                    ),
                },
            },
        ),
        (
            "TIFFReader",
            {
                "reader_class": TIFFWSIReader,
                "sample_key": "ome-brightfield-pyramid-1-small",
                "kwargs": {},
            },
        ),
        (
            "DICOMReader",
            {
                "reader_class": DICOMWSIReader,
                "sample_key": "dicom-1",
                "kwargs": {},
=======
@pytest.fixture(
    scope="module",
    params=[
        {
            "reader_class": AnnotationStoreReader,
            "sample_key": "annotation_store_svs_1",
            "kwargs": {
                "base_wsi_key": "svs-1-small",
                "renderer": AnnotationRenderer(
                    "type",
                    COLOR_DICT,
                ),
                "alpha": 0.5,
>>>>>>> 15f78a06
            },
        },
        {
            "reader_class": AnnotationStoreReader,
            "sample_key": "annotation_store_svs_1",
            "kwargs": {
                "renderer": AnnotationRenderer(
                    "type",
                    COLOR_DICT,
                    blur_radius=3,
                ),
            },
        },
        {
            "reader_class": TIFFWSIReader,
            "sample_key": "ome-brightfield-pyramid-1-small",
            "kwargs": {},
        },
        {
            "reader_class": DICOMWSIReader,
            "sample_key": "dicom-1",
            "kwargs": {},
        },
        {
            "reader_class": NGFFWSIReader,
            "sample_key": "ngff-1",
            "kwargs": {},
        },
        {
            "reader_class": OpenSlideWSIReader,
            "sample_key": "svs-1-small",
            "kwargs": {},
        },
        {
            "reader_class": OmnyxJP2WSIReader,
            "sample_key": "jp2-omnyx-1",
            "kwargs": {},
        },
    ],
    ids=[
        "AnnotationReaderOverlaid",
        "AnnotationReaderMaskOnly",
        "TIFFReader",
        "DICOMReader",
        "NGFFWSIReader",
        "OpenSlideWSIReader (Small SVS)",
        "OmnyxJP2WSIReader",
    ],
)
def wsi(request, remote_sample):
    """WSIReader instance fixture.
    Reader type varies as fixture is parametrized.

    """
    reader_class = request.param.pop("reader_class")
    sample = remote_sample(request.param.pop("sample_key"))

    kwargs = request.param.pop("kwargs")
    new_kwargs = {}

    for key, value in kwargs.items():
        if key.endswith("_key") and isinstance(value, str):
            new_kwargs[key[:-4]] = remote_sample(value)
        else:
            new_kwargs[key] = value

    return reader_class(
        sample,
        **new_kwargs,
    )


def test_base_open(wsi):
    """Checks that WSIReader.open detects the type correctly."""
    new_wsi = WSIReader.open(wsi.input_path)
    assert type(new_wsi) is type(wsi)


def test_wsimeta_attrs(wsi):
    """Check for expected attrs in .info / WSIMeta.

    Checks for existence of expected attrs but not their contents.

    """
    info = wsi.info
    expected_attrs = [
        "slide_dimensions",
        "axes",
        "level_dimensions",
        "level_count",
        "level_downsamples",
        "vendor",
        "mpp",
        "objective_power",
        "file_path",
    ]
    for attr in expected_attrs:
        assert hasattr(info, attr)

<<<<<<< HEAD
    @staticmethod
    def test_base_open(sample_key, reader_class, kwargs):
        """Checks that WSIReader.open detects the type correctly."""
        sample = _fetch_remote_sample(sample_key)
        wsi = WSIReader.open(sample)
        assert isinstance(wsi, reader_class)

    @staticmethod
    def test_wsimeta_attrs(sample_key, reader_class, kwargs):
        """Check for expected attrs in .info / WSIMeta.

        Checks for existence of expected attrs but not their contents.

        """
        sample = _fetch_remote_sample(sample_key)
        wsi = reader_class(sample, **kwargs)
        info = wsi.info
        expected_attrs = [
            "slide_dimensions",
            "axes",
            "level_dimensions",
            "level_count",
            "level_downsamples",
            "vendor",
            "mpp",
            "objective_power",
            "file_path",
        ]
        for attr in expected_attrs:
            assert hasattr(info, attr)

    @staticmethod
    def test_read_rect_level_consistency(sample_key, reader_class, kwargs):
        """Compare the same region at each stored resolution level.

        Read the same region at each stored resolution level and compare
        the resulting image using phase cross correlation to check that
        they are aligned.

        """
        sample = _fetch_remote_sample(sample_key)
        wsi = reader_class(sample, **kwargs)
        location = (0, 0)
        size = np.array([1024, 1024])
        # Avoid testing very small levels (e.g. as in Omnyx JP2) because
        # MSE for very small levels is noisy.
        level_downsamples = [
            downsample for downsample in wsi.info.level_downsamples if downsample <= 32
        ]
        imgs = [
            wsi.read_rect(location, size // downsample, level, "level")
            for level, downsample in enumerate(level_downsamples)
        ]
        smallest_size = imgs[-1].shape[:2][::-1]
        resized = [imresize(img, output_size=smallest_size) for img in imgs]
        # Some blurring applied to account for changes in sharpness arising
        # from interpolation when calculating the downsampled levels. This
        # adds some tolerance for the comparison.
        blurred = [cv2.GaussianBlur(img, (5, 5), cv2.BORDER_REFLECT) for img in resized]
        as_float = [img.astype(np.float_) for img in blurred]

        # Pair-wise check resolutions for mean squared error
        for i, a in enumerate(as_float):
            for b in as_float[i + 1 :]:
                _, error, phase_diff = phase_cross_correlation(a, b, normalization=None)
                assert phase_diff < 0.125
                assert error < 0.125

    @staticmethod
    def test_read_bounds_level_consistency(sample_key, reader_class, kwargs):
        """Compare the same region at each stored resolution level.

        Read the same region at each stored resolution level and compare
        the resulting image using phase cross correlation to check that
        they are aligned.

        """
        sample = _fetch_remote_sample(sample_key)
        wsi = reader_class(sample, **kwargs)
        bounds = (0, 0, 1024, 1024)
        # This logic can be moved from the helper to here when other
        # reader classes have been parameterised into scenarios also.
        read_bounds_level_consistency(wsi, bounds)

    @staticmethod
    def test_fuzz_read_region_baseline_size(sample_key, reader_class, kwargs):
        """Fuzz test for `read_bounds` output size at level 0 (baseline).

        - Test that the output image size matches the input bounds size.
        - 50 random seeded reads are performed.
        - All test bounds are within the slide dimensions.
        - Bounds sizes are randomised between 1 and 512 in width and height.

        """
        random.seed(123)
        sample = _fetch_remote_sample(sample_key)
        wsi = reader_class(sample, **kwargs)
        width, height = wsi.info.slide_dimensions
        iterations = 50

        if sample_key == "jp2-omnyx-1":
            iterations = 5

        for _ in range(iterations):
            size = (random.randint(1, 512), random.randint(1, 512))
            location = (
                random.randint(0, width - size[0]),
                random.randint(0, height - size[1]),
            )
            bounds = locsize2bounds(location, size)
            region = wsi.read_bounds(bounds, resolution=0, units="level")
            assert region.shape[:2][::-1] == size

    @staticmethod
    def test_read_rect_coord_space_consistency(sample_key, reader_class, kwargs):
        """Test that read_rect coord_space modes are consistent.

        Using `read_rect` with `coord_space="baseline"` and
        `coord_space="resolution"` should produce the same output when
        the bounds are a multiple of the scale difference between the two
        modes. I.E. reading at baseline with a set of coordinates should
        yield the same region as reading at half the resolution and
        with coordinates which are half the size. Note that the output
        will not be of the same size, but the field of view will match.

        """
        sample = _fetch_remote_sample(sample_key)
        reader = reader_class(sample, **kwargs)
        roi1 = reader.read_rect(
            np.array([500, 500]),
            np.array([2000, 2000]),
            coord_space="baseline",
            resolution=1.00,
            units="baseline",
        )
        roi2 = reader.read_rect(
            np.array([250, 250]),
            np.array([1000, 1000]),
            coord_space="resolution",
            resolution=0.5,
            units="baseline",
=======

def test_read_rect_level_consistency(wsi):
    """Compare the same region at each stored resolution level.

    Read the same region at each stored resolution level and compare
    the resulting image using phase cross correlation to check that
    they are aligned.

    """
    location = (0, 0)
    size = np.array([1024, 1024])
    # Avoid testing very small levels (e.g. as in Omnyx JP2) because
    # MSE for very small levels is noisy.
    level_downsamples = [
        downsample for downsample in wsi.info.level_downsamples if downsample <= 32
    ]
    imgs = [
        wsi.read_rect(location, size // downsample, level, "level")
        for level, downsample in enumerate(level_downsamples)
    ]
    smallest_size = imgs[-1].shape[:2][::-1]
    resized = [imresize(img, output_size=smallest_size) for img in imgs]
    # Some blurring applied to account for changes in sharpness arising
    # from interpolation when calculating the downsampled levels. This
    # adds some tolerance for the comparison.
    blurred = [cv2.GaussianBlur(img, (5, 5), cv2.BORDER_REFLECT) for img in resized]
    as_float = [img.astype(np.float_) for img in blurred]

    # Pair-wise check resolutions for mean squared error
    for i, a in enumerate(as_float):
        for b in as_float[i + 1 :]:
            _, error, phase_diff = phase_cross_correlation(a, b, normalization=None)
            assert phase_diff < 0.125
            assert error < 0.125


def test_read_bounds_level_consistency(wsi):
    """Compare the same region at each stored resolution level.

    Read the same region at each stored resolution level and compare
    the resulting image using phase cross correlation to check that
    they are aligned.

    """
    bounds = (0, 0, 1024, 1024)
    # This logic can be moved from the helper to here when other
    # reader classes have been parameterised into scenarios also.
    read_bounds_level_consistency(wsi, bounds)


def test_fuzz_read_region_baseline_size(wsi):
    """Fuzz test for `read_bounds` output size at level 0 (baseline).

    - Tests that the output image size matches the input bounds size.
    - 50 random seeded reads are performed.
    - All test bounds are within the slide dimensions.
    - Bounds sizes are randomised between 1 and 512 in width and height.

    """
    random.seed(123)
    width, height = wsi.info.slide_dimensions
    iterations = 50

    if wsi.input_path.stem == "test1":
        iterations = 5

    for _ in range(iterations):
        size = (random.randint(1, 512), random.randint(1, 512))
        location = (
            random.randint(0, width - size[0]),
            random.randint(0, height - size[1]),
>>>>>>> 15f78a06
        )
        bounds = locsize2bounds(location, size)
        region = wsi.read_bounds(bounds, resolution=0, units="level")
        assert region.shape[:2][::-1] == size


def test_read_rect_coord_space_consistency(wsi):
    """Test that read_rect coord_space modes are consistent.

    Using `read_rect` with `coord_space="baseline"` and
    `coord_space="resolution"` should produce the same output when
    the bounds are a multiple of the scale difference between the two
    modes. I.E. reading at baseline with a set of coordinates should
    yield the same region as reading at half the resolution and
    with coordinates which are half the size. Note that the output
    will not be of the same size, but the field of view will match.

    """
    roi1 = wsi.read_rect(
        np.array([500, 500]),
        np.array([2000, 2000]),
        coord_space="baseline",
        resolution=1.00,
        units="baseline",
    )
    roi2 = wsi.read_rect(
        np.array([250, 250]),
        np.array([1000, 1000]),
        coord_space="resolution",
        resolution=0.5,
        units="baseline",
    )
    # Make the regions the same size for comparison of content
    roi2 = imresize(roi2, output_size=[2000, 2000])

    # Check MSE
    mse = np.mean((roi1 - roi2) ** 2)
    assert mse < 100

    # Check PSNR
    psnr = peak_signal_noise_ratio(roi1, roi2)
    assert psnr > 25

    # Check SSIM (skip very small roi regions)
    if np.greater(roi1.shape[2], 16).all():
        ssim = structural_similarity(roi1, roi2, multichannel=True)
        assert ssim > 0.9


def test_file_path_does_not_exist():
    for reader_class in [
        AnnotationStoreReader,
        TIFFWSIReader,
        DICOMWSIReader,
        NGFFWSIReader,
        OpenSlideWSIReader,
        OmnyxJP2WSIReader,
    ]:
        with pytest.raises(FileNotFoundError):
            _ = reader_class("./foo.bar")


def test_read_mpp(wsi):
    """Test that the mpp is read correctly."""
    assert wsi.info.mpp == pytest.approx(0.25, 1)<|MERGE_RESOLUTION|>--- conflicted
+++ resolved
@@ -2319,55 +2319,6 @@
     assert "multiple versions" in caplog.text
 
 
-<<<<<<< HEAD
-class TestReader:
-    """TestReader class to run tests for multiple input formats."""
-
-    scenarios: ClassVar[list[str, dict]] = [
-        (
-            "AnnotationReaderOverlaid",
-            {
-                "reader_class": AnnotationStoreReader,
-                "sample_key": "annotation_store_svs_1",
-                "kwargs": {
-                    "renderer": AnnotationRenderer(
-                        "type",
-                        COLOR_DICT,
-                    ),
-                    "base_wsi": WSIReader.open(_fetch_remote_sample("svs-1-small")),
-                    "alpha": 0.5,
-                },
-            },
-        ),
-        (
-            "AnnotationReaderMaskOnly",
-            {
-                "reader_class": AnnotationStoreReader,
-                "sample_key": "annotation_store_svs_1",
-                "kwargs": {
-                    "renderer": AnnotationRenderer(
-                        "type",
-                        COLOR_DICT,
-                        blur_radius=3,
-                    ),
-                },
-            },
-        ),
-        (
-            "TIFFReader",
-            {
-                "reader_class": TIFFWSIReader,
-                "sample_key": "ome-brightfield-pyramid-1-small",
-                "kwargs": {},
-            },
-        ),
-        (
-            "DICOMReader",
-            {
-                "reader_class": DICOMWSIReader,
-                "sample_key": "dicom-1",
-                "kwargs": {},
-=======
 @pytest.fixture(
     scope="module",
     params=[
@@ -2381,7 +2332,6 @@
                     COLOR_DICT,
                 ),
                 "alpha": 0.5,
->>>>>>> 15f78a06
             },
         },
         {
@@ -2481,150 +2431,6 @@
     for attr in expected_attrs:
         assert hasattr(info, attr)
 
-<<<<<<< HEAD
-    @staticmethod
-    def test_base_open(sample_key, reader_class, kwargs):
-        """Checks that WSIReader.open detects the type correctly."""
-        sample = _fetch_remote_sample(sample_key)
-        wsi = WSIReader.open(sample)
-        assert isinstance(wsi, reader_class)
-
-    @staticmethod
-    def test_wsimeta_attrs(sample_key, reader_class, kwargs):
-        """Check for expected attrs in .info / WSIMeta.
-
-        Checks for existence of expected attrs but not their contents.
-
-        """
-        sample = _fetch_remote_sample(sample_key)
-        wsi = reader_class(sample, **kwargs)
-        info = wsi.info
-        expected_attrs = [
-            "slide_dimensions",
-            "axes",
-            "level_dimensions",
-            "level_count",
-            "level_downsamples",
-            "vendor",
-            "mpp",
-            "objective_power",
-            "file_path",
-        ]
-        for attr in expected_attrs:
-            assert hasattr(info, attr)
-
-    @staticmethod
-    def test_read_rect_level_consistency(sample_key, reader_class, kwargs):
-        """Compare the same region at each stored resolution level.
-
-        Read the same region at each stored resolution level and compare
-        the resulting image using phase cross correlation to check that
-        they are aligned.
-
-        """
-        sample = _fetch_remote_sample(sample_key)
-        wsi = reader_class(sample, **kwargs)
-        location = (0, 0)
-        size = np.array([1024, 1024])
-        # Avoid testing very small levels (e.g. as in Omnyx JP2) because
-        # MSE for very small levels is noisy.
-        level_downsamples = [
-            downsample for downsample in wsi.info.level_downsamples if downsample <= 32
-        ]
-        imgs = [
-            wsi.read_rect(location, size // downsample, level, "level")
-            for level, downsample in enumerate(level_downsamples)
-        ]
-        smallest_size = imgs[-1].shape[:2][::-1]
-        resized = [imresize(img, output_size=smallest_size) for img in imgs]
-        # Some blurring applied to account for changes in sharpness arising
-        # from interpolation when calculating the downsampled levels. This
-        # adds some tolerance for the comparison.
-        blurred = [cv2.GaussianBlur(img, (5, 5), cv2.BORDER_REFLECT) for img in resized]
-        as_float = [img.astype(np.float_) for img in blurred]
-
-        # Pair-wise check resolutions for mean squared error
-        for i, a in enumerate(as_float):
-            for b in as_float[i + 1 :]:
-                _, error, phase_diff = phase_cross_correlation(a, b, normalization=None)
-                assert phase_diff < 0.125
-                assert error < 0.125
-
-    @staticmethod
-    def test_read_bounds_level_consistency(sample_key, reader_class, kwargs):
-        """Compare the same region at each stored resolution level.
-
-        Read the same region at each stored resolution level and compare
-        the resulting image using phase cross correlation to check that
-        they are aligned.
-
-        """
-        sample = _fetch_remote_sample(sample_key)
-        wsi = reader_class(sample, **kwargs)
-        bounds = (0, 0, 1024, 1024)
-        # This logic can be moved from the helper to here when other
-        # reader classes have been parameterised into scenarios also.
-        read_bounds_level_consistency(wsi, bounds)
-
-    @staticmethod
-    def test_fuzz_read_region_baseline_size(sample_key, reader_class, kwargs):
-        """Fuzz test for `read_bounds` output size at level 0 (baseline).
-
-        - Test that the output image size matches the input bounds size.
-        - 50 random seeded reads are performed.
-        - All test bounds are within the slide dimensions.
-        - Bounds sizes are randomised between 1 and 512 in width and height.
-
-        """
-        random.seed(123)
-        sample = _fetch_remote_sample(sample_key)
-        wsi = reader_class(sample, **kwargs)
-        width, height = wsi.info.slide_dimensions
-        iterations = 50
-
-        if sample_key == "jp2-omnyx-1":
-            iterations = 5
-
-        for _ in range(iterations):
-            size = (random.randint(1, 512), random.randint(1, 512))
-            location = (
-                random.randint(0, width - size[0]),
-                random.randint(0, height - size[1]),
-            )
-            bounds = locsize2bounds(location, size)
-            region = wsi.read_bounds(bounds, resolution=0, units="level")
-            assert region.shape[:2][::-1] == size
-
-    @staticmethod
-    def test_read_rect_coord_space_consistency(sample_key, reader_class, kwargs):
-        """Test that read_rect coord_space modes are consistent.
-
-        Using `read_rect` with `coord_space="baseline"` and
-        `coord_space="resolution"` should produce the same output when
-        the bounds are a multiple of the scale difference between the two
-        modes. I.E. reading at baseline with a set of coordinates should
-        yield the same region as reading at half the resolution and
-        with coordinates which are half the size. Note that the output
-        will not be of the same size, but the field of view will match.
-
-        """
-        sample = _fetch_remote_sample(sample_key)
-        reader = reader_class(sample, **kwargs)
-        roi1 = reader.read_rect(
-            np.array([500, 500]),
-            np.array([2000, 2000]),
-            coord_space="baseline",
-            resolution=1.00,
-            units="baseline",
-        )
-        roi2 = reader.read_rect(
-            np.array([250, 250]),
-            np.array([1000, 1000]),
-            coord_space="resolution",
-            resolution=0.5,
-            units="baseline",
-=======
-
 def test_read_rect_level_consistency(wsi):
     """Compare the same region at each stored resolution level.
 
@@ -2695,7 +2501,6 @@
         location = (
             random.randint(0, width - size[0]),
             random.randint(0, height - size[1]),
->>>>>>> 15f78a06
         )
         bounds = locsize2bounds(location, size)
         region = wsi.read_bounds(bounds, resolution=0, units="level")
