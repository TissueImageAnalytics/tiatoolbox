--- conflicted
+++ resolved
@@ -2825,11 +2825,7 @@
 
 
 def test_visualise_multi_channel(sample_qptiff: Path) -> None:
-<<<<<<< HEAD
-    """Test visualising a multi-channel qptiff image."""
-=======
     """Test visualising a multi-channel qptiff multiplex image."""
->>>>>>> 437345d7
     wsi = wsireader.TIFFWSIReader(sample_qptiff, post_proc="auto")
     wsi2 = wsireader.TIFFWSIReader(sample_qptiff, post_proc=None)
 
