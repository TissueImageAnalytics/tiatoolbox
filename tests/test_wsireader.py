--- conflicted
+++ resolved
@@ -1337,19 +1337,6 @@
         requested_size = read_coord[2:] - read_coord[:2]
         requested_size = requested_size[::-1]  # XY to YX
         roi1 = reader1.read_bounds(
-<<<<<<< HEAD
-                    read_coord,
-                    location_at_requested=True,
-                    pad_constant_values=255,
-                    **read_cfg,
-                )
-        roi2 = reader2.read_bounds(
-                    read_coord,
-                    location_at_requested=True,
-                    pad_constant_values=255,
-                    **read_cfg,
-                )
-=======
             read_coord,
             coord_space="resolution",
             pad_constant_values=255,
@@ -1361,7 +1348,6 @@
             pad_constant_values=255,
             **read_cfg,
         )
->>>>>>> bf59b790
         # using only reader 1 because it is reference reader
         shape1 = reader1.slide_dimensions(**read_cfg)
         # shape2 = reader2.slide_dimensions(**read_cfg)
