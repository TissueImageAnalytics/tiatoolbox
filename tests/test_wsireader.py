--- conflicted
+++ resolved
@@ -851,7 +851,133 @@
     )
 
 
-<<<<<<< HEAD
+def test_openslide_objective_power_from_mpp(_sample_svs):
+    """Test OpenSlideWSIReader approximation of objective power from mpp."""
+    wsi = wsireader.OpenSlideWSIReader(_sample_svs)
+    wsi.openslide_wsi = DummyMutableOpenSlideObject(wsi.openslide_wsi)
+    props = wsi.openslide_wsi._properties
+
+    del props["openslide.objective-power"]  # skipcq: PTC-W0043
+    with pytest.warns(UserWarning, match=r"Objective power inferred"):
+        _ = wsi.info
+
+    del props["openslide.mpp-x"]  # skipcq: PTC-W0043
+    del props["openslide.mpp-y"]  # skipcq: PTC-W0043
+    with pytest.warns(UserWarning, match=r"Unable to determine objective power"):
+        _ = wsi._info()
+
+
+def test_openslide_mpp_from_tiff_resolution(_sample_svs):
+    """Test OpenSlideWSIReader mpp from TIFF resolution tags."""
+    wsi = wsireader.OpenSlideWSIReader(_sample_svs)
+    wsi.openslide_wsi = DummyMutableOpenSlideObject(wsi.openslide_wsi)
+    props = wsi.openslide_wsi._properties
+
+    del props["openslide.mpp-x"]  # skipcq: PTC-W0043
+    del props["openslide.mpp-y"]  # skipcq: PTC-W0043
+    props["tiff.ResolutionUnit"] = "centimeter"
+    props["tiff.XResolution"] = 1e4  # Pixels per cm
+    props["tiff.YResolution"] = 1e4  # Pixels per cm
+    with pytest.warns(UserWarning, match=r"Falling back to TIFF resolution"):
+        _ = wsi.info
+
+    assert np.array_equal(wsi.info.mpp, [1, 1])
+
+
+def test_VirtualWSIReader():
+    """Test VirtualWSIReader"""
+    file_parent_dir = pathlib.Path(__file__).parent
+    wsi = wsireader.VirtualWSIReader(file_parent_dir.joinpath("data/source_image.png"))
+    with pytest.warns(UserWarning, match=r"Unknown scale"):
+        _ = wsi._info()
+    with pytest.warns(UserWarning, match=r"Raw data is None"):
+        _ = wsi._info()
+
+    assert wsi.img.shape == (256, 256, 3)
+
+    img = wsi.read_rect(location=(0, 0), size=(100, 50))
+    assert img.shape == (50, 100, 3)
+
+    img = wsi.read_region(location=(0, 0), size=(100, 50), level=0)
+    assert img.shape == (50, 100, 3)
+
+
+def test_VirtualWSIReader_read_bounds():
+    """Test VirtualWSIReader read bounds"""
+    file_parent_dir = pathlib.Path(__file__).parent
+    wsi = wsireader.VirtualWSIReader(file_parent_dir.joinpath("data/source_image.png"))
+    img = wsi.read_bounds(bounds=(0, 0, 50, 100))
+    assert img.shape == (100, 50, 3)
+
+    img = wsi.read_bounds(bounds=(0, 0, 50, 100), resolution=1.5, units="baseline")
+    assert img.shape == (150, 75, 3)
+
+    img = wsi.read_bounds(bounds=(0, 0, 50, 100), resolution=0.5, units="baseline")
+    assert img.shape == (50, 25, 3)
+
+    with pytest.raises(IndexError):
+        _ = wsi.read_bounds(bounds=(0, 0, 50, 100), resolution=0.5, units="level")
+
+    with pytest.raises(ValueError):
+        _ = wsi.read_bounds(bounds=(0, 0, 50, 100), resolution=1, units="level")
+
+
+def test_VirtualWSIReader_read_rect():
+    """Test VirtualWSIReader read bounds"""
+    file_parent_dir = pathlib.Path(__file__).parent
+    wsi = wsireader.VirtualWSIReader(file_parent_dir.joinpath("data/source_image.png"))
+    img = wsi.read_rect(location=(0, 0), size=(50, 100))
+    assert img.shape == (100, 50, 3)
+
+    img = wsi.read_rect(
+        location=(0, 0), size=(50, 100), resolution=1.5, units="baseline"
+    )
+    assert img.shape == (100, 50, 3)
+
+    img = wsi.read_rect(
+        location=(0, 0), size=(50, 100), resolution=0.5, units="baseline"
+    )
+    assert img.shape == (100, 50, 3)
+
+    with pytest.raises(IndexError):
+        _ = wsi.read_rect(
+            location=(0, 0), size=(50, 100), resolution=0.5, units="level"
+        )
+
+    with pytest.raises(ValueError):
+        _ = wsi.read_rect(location=(0, 0), size=(50, 100), resolution=1, units="level")
+
+
+def test_get_wsireader(_sample_svs, _sample_ndpi, _sample_jp2):
+    """Test get_wsireader to return correct object."""
+    _sample_svs = str(_sample_svs)
+    _sample_ndpi = str(_sample_ndpi)
+    _sample_jp2 = str(_sample_jp2)
+
+    with pytest.raises(FileNotSupported):
+        _ = wsireader.get_wsireader("./sample.csv")
+
+    with pytest.raises(TypeError):
+        _ = wsireader.get_wsireader([1, 2])
+
+    wsi = wsireader.get_wsireader(_sample_svs)
+    assert isinstance(wsi, wsireader.OpenSlideWSIReader)
+
+    wsi = wsireader.get_wsireader(_sample_ndpi)
+    assert isinstance(wsi, wsireader.OpenSlideWSIReader)
+
+    wsi = wsireader.get_wsireader(_sample_jp2)
+    assert isinstance(wsi, wsireader.OmnyxJP2WSIReader)
+
+    file_parent_dir = pathlib.Path(__file__).parent
+    wsi = wsireader.get_wsireader(file_parent_dir.joinpath("data/source_image.png"))
+    assert isinstance(wsi, wsireader.VirtualWSIReader)
+
+    img = utils.misc.imread(str(file_parent_dir.joinpath("data/source_image.png")))
+    wsi = wsireader.get_wsireader(input_img=img)
+    assert isinstance(wsi, wsireader.VirtualWSIReader)
+
+
 # -------------------------------------------------------------------------------------
 # Command Line Interface
 # -------------------------------------------------------------------------------------
@@ -1032,316 +1158,4 @@
 
     assert slide_thumb_result.output == ""
     assert slide_thumb_result.exit_code == 1
-    assert isinstance(slide_thumb_result.exception, FileNotSupported)
-
-
-=======
->>>>>>> 1ced433b
-def test_openslide_objective_power_from_mpp(_sample_svs):
-    """Test OpenSlideWSIReader approximation of objective power from mpp."""
-    wsi = wsireader.OpenSlideWSIReader(_sample_svs)
-    wsi.openslide_wsi = DummyMutableOpenSlideObject(wsi.openslide_wsi)
-    props = wsi.openslide_wsi._properties
-
-    del props["openslide.objective-power"]  # skipcq: PTC-W0043
-    with pytest.warns(UserWarning, match=r"Objective power inferred"):
-        _ = wsi.info
-
-    del props["openslide.mpp-x"]  # skipcq: PTC-W0043
-    del props["openslide.mpp-y"]  # skipcq: PTC-W0043
-    with pytest.warns(UserWarning, match=r"Unable to determine objective power"):
-        _ = wsi._info()
-
-
-def test_openslide_mpp_from_tiff_resolution(_sample_svs):
-    """Test OpenSlideWSIReader mpp from TIFF resolution tags."""
-    wsi = wsireader.OpenSlideWSIReader(_sample_svs)
-    wsi.openslide_wsi = DummyMutableOpenSlideObject(wsi.openslide_wsi)
-    props = wsi.openslide_wsi._properties
-
-    del props["openslide.mpp-x"]  # skipcq: PTC-W0043
-    del props["openslide.mpp-y"]  # skipcq: PTC-W0043
-    props["tiff.ResolutionUnit"] = "centimeter"
-    props["tiff.XResolution"] = 1e4  # Pixels per cm
-    props["tiff.YResolution"] = 1e4  # Pixels per cm
-    with pytest.warns(UserWarning, match=r"Falling back to TIFF resolution"):
-        _ = wsi.info
-
-    assert np.array_equal(wsi.info.mpp, [1, 1])
-
-
-def test_VirtualWSIReader():
-    """Test VirtualWSIReader"""
-    file_parent_dir = pathlib.Path(__file__).parent
-    wsi = wsireader.VirtualWSIReader(file_parent_dir.joinpath("data/source_image.png"))
-    with pytest.warns(UserWarning, match=r"Unknown scale"):
-        _ = wsi._info()
-    with pytest.warns(UserWarning, match=r"Raw data is None"):
-        _ = wsi._info()
-
-    assert wsi.img.shape == (256, 256, 3)
-
-    img = wsi.read_rect(location=(0, 0), size=(100, 50))
-    assert img.shape == (50, 100, 3)
-
-    img = wsi.read_region(location=(0, 0), size=(100, 50), level=0)
-    assert img.shape == (50, 100, 3)
-
-
-def test_VirtualWSIReader_read_bounds():
-    """Test VirtualWSIReader read bounds"""
-    file_parent_dir = pathlib.Path(__file__).parent
-    wsi = wsireader.VirtualWSIReader(file_parent_dir.joinpath("data/source_image.png"))
-    img = wsi.read_bounds(bounds=(0, 0, 50, 100))
-    assert img.shape == (100, 50, 3)
-
-    img = wsi.read_bounds(bounds=(0, 0, 50, 100), resolution=1.5, units="baseline")
-    assert img.shape == (150, 75, 3)
-
-    img = wsi.read_bounds(bounds=(0, 0, 50, 100), resolution=0.5, units="baseline")
-    assert img.shape == (50, 25, 3)
-
-    with pytest.raises(IndexError):
-        _ = wsi.read_bounds(bounds=(0, 0, 50, 100), resolution=0.5, units="level")
-
-    with pytest.raises(ValueError):
-        _ = wsi.read_bounds(bounds=(0, 0, 50, 100), resolution=1, units="level")
-
-
-def test_VirtualWSIReader_read_rect():
-    """Test VirtualWSIReader read bounds"""
-    file_parent_dir = pathlib.Path(__file__).parent
-    wsi = wsireader.VirtualWSIReader(file_parent_dir.joinpath("data/source_image.png"))
-    img = wsi.read_rect(location=(0, 0), size=(50, 100))
-    assert img.shape == (100, 50, 3)
-
-    img = wsi.read_rect(
-        location=(0, 0), size=(50, 100), resolution=1.5, units="baseline"
-    )
-    assert img.shape == (100, 50, 3)
-
-    img = wsi.read_rect(
-        location=(0, 0), size=(50, 100), resolution=0.5, units="baseline"
-    )
-    assert img.shape == (100, 50, 3)
-
-    with pytest.raises(IndexError):
-        _ = wsi.read_rect(
-            location=(0, 0), size=(50, 100), resolution=0.5, units="level"
-        )
-
-    with pytest.raises(ValueError):
-        _ = wsi.read_rect(location=(0, 0), size=(50, 100), resolution=1, units="level")
-
-
-def test_get_wsireader(_sample_svs, _sample_ndpi, _sample_jp2):
-    """Test get_wsireader to return correct object."""
-    _sample_svs = str(_sample_svs)
-    _sample_ndpi = str(_sample_ndpi)
-    _sample_jp2 = str(_sample_jp2)
-
-    with pytest.raises(FileNotSupported):
-        _ = wsireader.get_wsireader("./sample.csv")
-
-    with pytest.raises(TypeError):
-        _ = wsireader.get_wsireader([1, 2])
-
-    wsi = wsireader.get_wsireader(_sample_svs)
-    assert isinstance(wsi, wsireader.OpenSlideWSIReader)
-
-    wsi = wsireader.get_wsireader(_sample_ndpi)
-    assert isinstance(wsi, wsireader.OpenSlideWSIReader)
-
-    wsi = wsireader.get_wsireader(_sample_jp2)
-    assert isinstance(wsi, wsireader.OmnyxJP2WSIReader)
-
-    file_parent_dir = pathlib.Path(__file__).parent
-    wsi = wsireader.get_wsireader(file_parent_dir.joinpath("data/source_image.png"))
-    assert isinstance(wsi, wsireader.VirtualWSIReader)
-
-    img = utils.misc.imread(str(file_parent_dir.joinpath("data/source_image.png")))
-    wsi = wsireader.get_wsireader(input_img=img)
-    assert isinstance(wsi, wsireader.VirtualWSIReader)
-
-
-# -------------------------------------------------------------------------------------
-# Command Line Interface
-# -------------------------------------------------------------------------------------
-
-
-def test_command_line_read_bounds(_sample_ndpi, tmp_path):
-    """Test OpenSlide read_bounds CLI."""
-    runner = CliRunner()
-    read_bounds_result = runner.invoke(
-        cli.main,
-        [
-            "read-bounds",
-            "--wsi_input",
-            str(pathlib.Path(_sample_ndpi)),
-            "--resolution",
-            "0",
-            "--units",
-            "level",
-            "--mode",
-            "save",
-            "--region",
-            "0",
-            "0",
-            "2000",
-            "2000",
-            "--output_path",
-            str(pathlib.Path(tmp_path).joinpath("im_region.jpg")),
-        ],
-    )
-
-    assert read_bounds_result.exit_code == 0
-    assert pathlib.Path(tmp_path).joinpath("im_region.jpg").is_file()
-
-    read_bounds_result = runner.invoke(
-        cli.main,
-        [
-            "read-bounds",
-            "--wsi_input",
-            str(pathlib.Path(_sample_ndpi)),
-            "--resolution",
-            "0",
-            "--units",
-            "level",
-            "--mode",
-            "save",
-            "--output_path",
-            str(pathlib.Path(tmp_path).joinpath("im_region2.jpg")),
-        ],
-    )
-
-    assert read_bounds_result.exit_code == 0
-    assert pathlib.Path(tmp_path).joinpath("im_region2.jpg").is_file()
-
-
-def test_command_line_jp2_read_bounds(_sample_jp2, tmp_path):
-    """Test JP2 read_bounds."""
-    runner = CliRunner()
-    read_bounds_result = runner.invoke(
-        cli.main,
-        [
-            "read-bounds",
-            "--wsi_input",
-            str(pathlib.Path(_sample_jp2)),
-            "--resolution",
-            "0",
-            "--units",
-            "level",
-            "--mode",
-            "save",
-        ],
-    )
-
-    assert read_bounds_result.exit_code == 0
-    assert pathlib.Path(tmp_path).joinpath("../im_region.jpg").is_file()
-
-
-def test_command_line_jp2_read_bounds_show(_sample_jp2, tmp_path):
-    """Test JP2 read_bounds with mode as 'show'."""
-    runner = CliRunner()
-    read_bounds_result = runner.invoke(
-        cli.main,
-        [
-            "read-bounds",
-            "--wsi_input",
-            str(pathlib.Path(_sample_jp2)),
-            "--resolution",
-            "0",
-            "--units",
-            "level",
-            "--mode",
-            "show",
-        ],
-    )
-
-    assert read_bounds_result.exit_code == 0
-
-
-def test_command_line_unsupported_file_read_bounds(_sample_svs, tmp_path):
-    """Test unsupported file read bounds."""
-    runner = CliRunner()
-    read_bounds_result = runner.invoke(
-        cli.main,
-        [
-            "read-bounds",
-            "--wsi_input",
-            str(pathlib.Path(_sample_svs))[:-1],
-            "--resolution",
-            "0",
-            "--units",
-            "level",
-            "--mode",
-            "save",
-        ],
-    )
-
-    assert read_bounds_result.output == ""
-    assert read_bounds_result.exit_code == 1
-    assert isinstance(read_bounds_result.exception, FileNotSupported)
-
-
-def test_command_line_slide_thumbnail(_sample_ndpi, tmp_path):
-    """Test for the slide_thumbnail CLI."""
-    runner = CliRunner()
-
-    command_line_slide_thumbnail(runner, sample=_sample_ndpi, tmp_path=tmp_path)
-
-
-def test_command_line_slide_thumbnail_output_none(_sample_svs, tmp_path):
-    """Test cli slide thumbnail with output dir None."""
-    runner = CliRunner()
-    slide_thumb_result = runner.invoke(
-        cli.main,
-        [
-            "slide-thumbnail",
-            "--wsi_input",
-            str(pathlib.Path(_sample_svs)),
-            "--mode",
-            "save",
-        ],
-    )
-
-    assert slide_thumb_result.exit_code == 0
-    assert pathlib.Path(tmp_path).joinpath("../slide_thumb.jpg").is_file()
-
-
-def test_command_line_jp2_slide_thumbnail(_sample_jp2, tmp_path):
-    """Test for the jp2 slide_thumbnail CLI."""
-    runner = CliRunner()
-
-    command_line_slide_thumbnail(runner, sample=_sample_jp2, tmp_path=tmp_path)
-
-
-def test_command_line_jp2_slide_thumbnail_mode_show(_sample_jp2, tmp_path):
-    """Test for the jp2 slide_thumbnail CLI mode='show'."""
-    runner = CliRunner()
-
-    command_line_slide_thumbnail(
-        runner, sample=_sample_jp2, tmp_path=tmp_path, mode="show"
-    )
-
-
-def test_command_line_jp2_slide_thumbnail_file_not_supported(_sample_jp2, tmp_path):
-    """Test for the jp2 slide_thumbnail CLI."""
-    runner = CliRunner()
-
-    slide_thumb_result = runner.invoke(
-        cli.main,
-        [
-            "slide-thumbnail",
-            "--wsi_input",
-            str(pathlib.Path(_sample_jp2))[:-1],
-            "--mode",
-            "save",
-            "--output_path",
-            str(pathlib.Path(tmp_path).joinpath("slide_thumb.jpg")),
-        ],
-    )
-
-    assert slide_thumb_result.output == ""
-    assert slide_thumb_result.exit_code == 1
     assert isinstance(slide_thumb_result.exception, FileNotSupported)