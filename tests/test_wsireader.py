--- conflicted
+++ resolved
@@ -2765,26 +2765,6 @@
     wsi = wsireader.VirtualWSIReader(input_img)
 
     # Test read_bound function:
-<<<<<<< HEAD
-    region = wsi.read_bounds(bounds=(0, 0, 50, 100))
-    target = input_img[:100, :50, :]
-
-    assert region.shape == (100, 50, 6)
-    assert np.abs(np.median(region.astype(int) - target.astype(int))) == 0
-    assert np.abs(np.mean(region.astype(int) - target.astype(int))) < 1
-
-    # Test read_rect function:
-    region = wsi.read_rect(location=(0, 0), size=(50, 100))
-    target = cv2.resize(
-        input_img[:50, :25, :],
-        (50, 100),
-        interpolation=cv2.INTER_CUBIC,
-    )
-
-    assert region.shape == (100, 50, 6)
-    assert np.abs(np.median(region.astype(int) - target.astype(int))) == 0
-    assert np.abs(np.mean(region.astype(int) - target.astype(int))) < 0.2
-=======
     img = wsi.read_bounds(bounds=(0, 0, 50, 100))
     assert img.shape == (100, 50, 6)
 
@@ -2792,5 +2772,4 @@
     location = (0, 0)
     size = (256, 256)
     img = wsi.read_rect(location, size)
-    assert img.shape == (256, 256, 6)
->>>>>>> 531ee982
+    assert img.shape == (256, 256, 6)