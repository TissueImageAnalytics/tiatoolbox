"""Tests for reading whole-slide images."""

import os
import pathlib
import random
import shutil
from time import time

import cv2
import numpy as np
import pytest
import zarr
from click.testing import CliRunner
from skimage.filters import threshold_otsu
from skimage.morphology import binary_dilation, disk, remove_small_objects
from skimage.registration import phase_cross_correlation

from tiatoolbox import cli, rcParam, utils
from tiatoolbox.utils.exceptions import FileNotSupported
from tiatoolbox.utils.misc import imread
from tiatoolbox.utils.transforms import imresize, locsize2bounds
from tiatoolbox.wsicore import wsireader
from tiatoolbox.wsicore.wsireader import (
    ArrayView,
    OmnyxJP2WSIReader,
    OpenSlideWSIReader,
    TIFFWSIReader,
    VirtualWSIReader,
)

# -------------------------------------------------------------------------------------
# Constants
# -------------------------------------------------------------------------------------

NDPI_TEST_TISSUE_BOUNDS = (30400, 11810, 30912, 12322)
NDPI_TEST_TISSUE_LOCATION = (30400, 11810)
NDPI_TEST_TISSUE_SIZE = (512, 512)

SVS_TEST_TISSUE_BOUNDS = (1000, 2000, 2000, 3000)
SVS_TEST_TISSUE_LOCATION = (1000, 2000)
SVS_TEST_TISSUE_SIZE = (1000, 1000)

JP2_TEST_TISSUE_BOUNDS = (32768, 42880, 33792, 43904)
JP2_TEST_TISSUE_LOCATION = (32768, 42880)
JP2_TEST_TISSUE_SIZE = (1024, 1024)

# -------------------------------------------------------------------------------------
# Generate Parameterized Tests
# -------------------------------------------------------------------------------------


def pytest_generate_tests(metafunc):
    """Generate (parameterize) test scenarios.
    Adapted from pytest documentation. For more information on
    parameterized tests see:
    https://docs.pytest.org/en/6.2.x/example/parametrize.html#a-quick-port-of-testscenarios
    """
    # Return if the test is not part of a class
    if metafunc.cls is None:
        return
    idlist = []
    argvalues = []
    for scenario in metafunc.cls.scenarios:
        idlist.append(scenario[0])
        items = scenario[1].items()
        argnames = [x[0] for x in items]
        argvalues.append([x[1] for x in items])
    metafunc.parametrize(argnames, argvalues, ids=idlist, scope="class")


# -------------------------------------------------------------------------------------
# Utility Test Functions
# -------------------------------------------------------------------------------------


def _get_temp_folder_path(prefix="temp"):
    """Return unique temp folder path"""
    new_dir = os.path.join(rcParam["TIATOOLBOX_HOME"], f"{prefix}-{int(time())}")
    return new_dir


def strictly_increasing(sequence):
    """Return True if sequence is strictly increasing.

    Args:
        sequence: Sequence to check.

    Returns:
        bool: True if strictly increasing.
    """
    return all(a < b for a, b in zip(sequence, sequence[1:]))


def strictly_decreasing(sequence):
    """Return True if sequence is strictly decreasing.

    Args:
        sequence: Sequence to check.


    Returns:
        bool: True if strictly decreasing.
    """
    return all(a > b for a, b in zip(sequence, sequence[1:]))


def read_rect_objective_power(wsi, location, size):
    """Read rect objective helper."""
    for objective_power in [20, 10, 5, 2.5, 1.25]:
        im_region = wsi.read_rect(
            location, size, resolution=objective_power, units="power"
        )

        assert isinstance(im_region, np.ndarray)
        assert im_region.dtype == "uint8"
        assert im_region.shape == (*size[::-1], 3)


def read_bounds_mpp(wsi, bounds, size, jp2=False):
    """Read bounds mpp helper."""
    slide_mpp = wsi.info.mpp
    for factor in range(1, 10):
        mpp = slide_mpp * factor
        downsample = mpp / slide_mpp

        im_region = wsi.read_bounds(bounds, resolution=mpp, units="mpp")

        assert isinstance(im_region, np.ndarray)
        assert im_region.dtype == "uint8"
        expected_output_shape = tuple(
            np.round((np.array(size[::-1]) / downsample)).astype(int)
        )
        if jp2:
            assert im_region.shape[:2] == pytest.approx(expected_output_shape, abs=1)
        else:
            assert im_region.shape[:2] == expected_output_shape
        assert im_region.shape[2] == 3


def read_bounds_objective_power(wsi, slide_power, bounds, size, jp2=False):
    """Read bounds objective power helper."""
    for objective_power in [20, 10, 5, 2.5, 1.25]:
        downsample = slide_power / objective_power

        im_region = wsi.read_bounds(
            bounds,
            resolution=objective_power,
            units="power",
        )

        assert isinstance(im_region, np.ndarray)
        assert im_region.dtype == "uint8"
        expected_output_shape = tuple(
            np.round((np.array(size[::-1]) / downsample)).astype(int)
        )
        if jp2:
            assert im_region.shape[:2] == pytest.approx(
                expected_output_shape[:2], abs=1
            )
        else:
            assert im_region.shape[:2] == expected_output_shape
        assert im_region.shape[2] == 3


def read_bounds_level_consistency(wsi, bounds):
    """Read bounds level consistency helper.

    Reads the same region at each stored resolution level and compares
    the resulting image using phase cross correlation to check that they
    are aligned.
    """
    # Avoid testing very small levels (e.g. as in Omnyx JP2) becuase
    # MSE for very small levels is noisy.
    levels_to_test = [
        n for n, downsample in enumerate(wsi.info.level_downsamples) if downsample <= 32
    ]
    imgs = [wsi.read_bounds(bounds, level, "level") for level in levels_to_test]
    smallest_size = imgs[-1].shape[:2][::-1]
    resized = [cv2.resize(img, smallest_size) for img in imgs]
    # Some blurring applied to account for changes in sharpness arising
    # from interpolation when calculating the downsampled levels. This
    # adds some tolerance for the comparison.
    blurred = [cv2.GaussianBlur(img, (5, 5), cv2.BORDER_REFLECT) for img in resized]
    as_float = [img.astype(np.float) for img in blurred]

    # Pair-wise check resolutions for mean squared error
    for i, a in enumerate(as_float):
        for b in as_float[i + 1 :]:
            _, error, phase_diff = phase_cross_correlation(a, b)
            assert phase_diff < 0.125
            assert error < 0.125


def command_line_slide_thumbnail(runner, sample, tmp_path, mode="save"):
    """Command line slide thumbnail helper."""
    slide_thumb_result = runner.invoke(
        cli.main,
        [
            "slide-thumbnail",
            "--img_input",
            str(pathlib.Path(sample)),
            "--mode",
            mode,
            "--output_path",
            str(pathlib.Path(tmp_path).joinpath("slide_thumb.jpg")),
        ],
    )

    assert slide_thumb_result.exit_code == 0
    if mode == "save":
        assert pathlib.Path(tmp_path).joinpath("slide_thumb.jpg").is_file()


# -------------------------------------------------------------------------------------
# Utility Test Classes
# -------------------------------------------------------------------------------------


class DummyMutableOpenSlideObject:
    """Dummy OpenSlide object with mutable properties."""

    def __init__(self, openslide_obj) -> None:
        self.openslide_obj = openslide_obj
        self._properties = dict(openslide_obj.properties)

    def __getattr__(self, name: str):
        return getattr(self.openslide_obj, name)

    @property
    def properties(self):
        """Return the fake properties."""
        return self._properties


# -------------------------------------------------------------------------------------
# Tests
# -------------------------------------------------------------------------------------


def test_wsireader_slide_info(sample_svs, tmp_path):
    """Test for slide_info in WSIReader class as a python function."""
    file_types = ("*.svs",)
    files_all = utils.misc.grab_files_from_dir(
        input_path=str(pathlib.Path(sample_svs).parent),
        file_types=file_types,
    )
    wsi = wsireader.OpenSlideWSIReader(files_all[0])
    slide_param = wsi.info
    out_path = tmp_path / slide_param.file_path.with_suffix(".yaml").name
    utils.misc.save_yaml(slide_param.as_dict(), out_path)


def test_wsireader_slide_info_cache(sample_svs):
    """Test for caching slide_info in WSIReader class as a python function."""
    file_types = ("*.svs",)
    files_all = utils.misc.grab_files_from_dir(
        input_path=str(pathlib.Path(sample_svs).parent),
        file_types=file_types,
    )
    wsi = wsireader.OpenSlideWSIReader(files_all[0])
    info = wsi.info
    cached_info = wsi.info
    assert info.as_dict() == cached_info.as_dict()


def relative_level_scales_baseline(wsi):
    """Relative level scales for pixels per baseline pixel."""
    level_scales = wsi._relative_level_scales(0.125, "baseline")
    level_scales = np.array(level_scales)
    downsamples = np.array(wsi.info.level_downsamples)
    expected = downsamples * 0.125
    assert strictly_increasing(level_scales[:, 0])
    assert strictly_increasing(level_scales[:, 1])
    assert np.array_equal(level_scales[:, 0], level_scales[:, 1])
    assert np.array_equal(level_scales[:, 0], expected)


def test__relative_level_scales_openslide_baseline(sample_ndpi):
    """Test openslide relative level scales for pixels per baseline pixel."""
    wsi = wsireader.OpenSlideWSIReader(sample_ndpi)
    relative_level_scales_baseline(wsi)


def test__relative_level_scales_jp2_baseline(sample_jp2):
    """Test jp2 relative level scales for pixels per baseline pixel."""
    wsi = wsireader.OmnyxJP2WSIReader(sample_jp2)
    relative_level_scales_baseline(wsi)


def test__relative_level_scales_openslide_mpp(sample_ndpi):
    """Test openslide calculation of relative level scales for mpp."""
    wsi = wsireader.OpenSlideWSIReader(sample_ndpi)
    level_scales = wsi._relative_level_scales(0.5, "mpp")
    level_scales = np.array(level_scales)
    assert strictly_increasing(level_scales[:, 0])
    assert strictly_increasing(level_scales[:, 1])
    assert all(level_scales[0] == wsi.info.mpp / 0.5)


def test__relative_level_scales_jp2_mpp(sample_jp2):
    """Test jp2 calculation of relative level scales for mpp."""
    wsi = wsireader.OmnyxJP2WSIReader(sample_jp2)
    level_scales = wsi._relative_level_scales(0.5, "mpp")
    level_scales = np.array(level_scales)
    assert strictly_increasing(level_scales[:, 0])
    assert strictly_increasing(level_scales[:, 1])
    assert all(level_scales[0] == wsi.info.mpp / 0.5)


def relative_level_scales_power(wsi):
    """Calculation of relative level scales for objective power."""
    level_scales = wsi._relative_level_scales(wsi.info.objective_power, "power")
    level_scales = np.array(level_scales)
    assert strictly_increasing(level_scales[:, 0])
    assert strictly_increasing(level_scales[:, 1])
    assert np.array_equal(level_scales[0], [1, 1])
    downsamples = np.array(wsi.info.level_downsamples)
    assert np.array_equal(level_scales[:, 0], level_scales[:, 1])
    assert np.array_equal(level_scales[:, 0], downsamples)


def test__relative_level_scales_openslide_power(sample_ndpi):
    """Test openslide calculation of relative level scales for objective power."""
    wsi = wsireader.OpenSlideWSIReader(sample_ndpi)
    relative_level_scales_power(wsi)


def test__relative_level_scales_jp2_power(sample_jp2):
    """Test jp2 calculation of relative level scales for objective power."""
    wsi = wsireader.OmnyxJP2WSIReader(sample_jp2)
    relative_level_scales_power(wsi)


def relative_level_scales_level(wsi):
    """Calculation of relative level scales for level."""
    level_scales = wsi._relative_level_scales(3, "level")
    level_scales = np.array(level_scales)
    assert np.array_equal(level_scales[3], [1, 1])
    downsamples = np.array(wsi.info.level_downsamples)
    expected = downsamples / downsamples[3]
    assert np.array_equal(level_scales[:, 0], level_scales[:, 1])
    assert np.array_equal(level_scales[:, 0], expected)


def test__relative_level_scales_openslide_level(sample_ndpi):
    """Test openslide calculation of relative level scales for level."""
    wsi = wsireader.OpenSlideWSIReader(sample_ndpi)
    relative_level_scales_level(wsi)


def test__relative_level_scales_jp2_level(sample_jp2):
    """Test jp2 calculation of relative level scales for level."""
    wsi = wsireader.OmnyxJP2WSIReader(sample_jp2)
    relative_level_scales_level(wsi)


def relative_level_scales_float(wsi):
    """Calculation of relative level scales for fractional level."""
    level_scales = wsi._relative_level_scales(1.5, "level")
    level_scales = np.array(level_scales)
    assert level_scales[0] == pytest.approx([1 / 3, 1 / 3])
    downsamples = np.array(wsi.info.level_downsamples)
    expected = downsamples / downsamples[0] * (1 / 3)
    assert np.array_equal(level_scales[:, 0], level_scales[:, 1])
    assert np.array_equal(level_scales[:, 0], expected)


def test__relative_level_scales_openslide_level_float(sample_ndpi):
    """Test openslide calculation of relative level scales for fractional level."""
    wsi = wsireader.OpenSlideWSIReader(sample_ndpi)
    relative_level_scales_float(wsi)


def test__relative_level_scales_jp2_level_float(sample_jp2):
    """Test jp2 calculation of relative level scales for fractional level."""
    wsi = wsireader.OmnyxJP2WSIReader(sample_jp2)
    relative_level_scales_float(wsi)


def test__relative_level_scales_invalid_units(sample_svs):
    """Test _relative_level_scales with invalid units."""
    wsi = wsireader.OpenSlideWSIReader(sample_svs)
    with pytest.raises(ValueError):
        wsi._relative_level_scales(1.0, "gibberish")


def test__relative_level_scales_no_mpp():
    """Test _relative_level_scales objective when mpp is None."""

    class DummyWSI:
        """Mock WSIReader for testing."""

        _relative_level_scales = wsireader.WSIReader._relative_level_scales

        @property
        def info(self):
            return wsireader.WSIMeta((100, 100), axes="YXS")

    wsi = DummyWSI()
    with pytest.raises(ValueError):
        wsi._relative_level_scales(1.0, "mpp")


def test__relative_level_scales_no_objective_power():
    """Test _relative_level_scales objective when objective power is None."""

    class DummyWSI:
        """Mock WSIReader for testing."""

        _relative_level_scales = wsireader.WSIReader._relative_level_scales

        @property
        def info(self):
            return wsireader.WSIMeta((100, 100), axes="YXS")

    wsi = DummyWSI()
    with pytest.raises(ValueError):
        wsi._relative_level_scales(10, "power")


def test__relative_level_scales_level_too_high(sample_svs):
    """Test _relative_level_scales levels set too high."""
    wsi = wsireader.OpenSlideWSIReader(sample_svs)
    with pytest.raises(ValueError):
        wsi._relative_level_scales(100, "level")


def test_find_optimal_level_and_downsample_openslide_interpolation_warning(
    sample_ndpi,
):
    """Test finding optimal level for mpp read with scale > 1.

    This tests the case where the scale is found to be > 1 and interpolation
    will be applied to the output. A UserWarning should be raised in this case.
    """
    wsi = wsireader.OpenSlideWSIReader(sample_ndpi)
    with pytest.warns(UserWarning):
        _, _ = wsi._find_optimal_level_and_downsample(0.1, "mpp")


def test_find_optimal_level_and_downsample_jp2_interpolation_warning(sample_jp2):
    """Test finding optimal level for mpp read with scale > 1.

    This tests the case where the scale is found to be > 1 and interpolation
    will be applied to the output. A UserWarning should be raised in this case.
    """
    wsi = wsireader.OmnyxJP2WSIReader(sample_jp2)
    with pytest.warns(UserWarning):
        _, _ = wsi._find_optimal_level_and_downsample(0.1, "mpp")


def test_find_optimal_level_and_downsample_mpp(sample_ndpi):
    """Test finding optimal level for mpp read."""
    wsi = wsireader.OpenSlideWSIReader(sample_ndpi)

    mpps = [0.5, 10]
    expected_levels = [0, 4]
    expected_scales = [[0.91282519, 0.91012514], [0.73026016, 0.72810011]]

    for mpp, expected_level, expected_scale in zip(
        mpps, expected_levels, expected_scales
    ):
        read_level, post_read_scale_factor = wsi._find_optimal_level_and_downsample(
            mpp, "mpp"
        )

        assert read_level == expected_level
        assert post_read_scale_factor == pytest.approx(expected_scale)


def test_find_optimal_level_and_downsample_power(sample_ndpi):
    """Test finding optimal level for objective power read."""
    wsi = wsireader.OpenSlideWSIReader(sample_ndpi)

    objective_powers = [20, 10, 5, 2.5, 1.25]
    expected_levels = [0, 1, 2, 3, 4]
    for objective_power, expected_level in zip(objective_powers, expected_levels):
        read_level, post_read_scale_factor = wsi._find_optimal_level_and_downsample(
            objective_power, "power"
        )

        assert read_level == expected_level
        assert np.array_equal(post_read_scale_factor, [1.0, 1.0])


def test_find_optimal_level_and_downsample_level(sample_ndpi):
    """Test finding optimal level for level read.

    For integer levels, the returned level should always be the same as
    the input level.
    """
    wsi = wsireader.OpenSlideWSIReader(sample_ndpi)

    for level in range(wsi.info.level_count):
        read_level, post_read_scale_factor = wsi._find_optimal_level_and_downsample(
            level, "level"
        )

        assert read_level == level
        assert np.array_equal(post_read_scale_factor, [1.0, 1.0])


def test_find_read_rect_params_power(sample_ndpi):
    """Test finding read rect parameters for objective power."""
    wsi = wsireader.OpenSlideWSIReader(sample_ndpi)

    location = NDPI_TEST_TISSUE_LOCATION
    size = NDPI_TEST_TISSUE_SIZE
    # Test a range of objective powers
    for target_scale in [1.25, 2.5, 5, 10, 20]:
        (level, _, read_size, post_read_scale, _) = wsi.find_read_rect_params(
            location=location,
            size=size,
            resolution=target_scale,
            units="power",
        )
        assert level >= 0
        assert level < wsi.info.level_count
        # Check that read_size * scale == size
        post_read_downscaled_size = np.round(read_size * post_read_scale).astype(int)
        assert np.array_equal(post_read_downscaled_size, np.array(size))


def test_find_read_rect_params_mpp(sample_ndpi):
    """Test finding read rect parameters for objective mpp."""
    wsi = wsireader.OpenSlideWSIReader(sample_ndpi)

    location = NDPI_TEST_TISSUE_LOCATION
    size = NDPI_TEST_TISSUE_SIZE
    # Test a range of MPP
    for target_scale in range(1, 10):
        (level, _, read_size, post_read_scale, _) = wsi.find_read_rect_params(
            location=location,
            size=size,
            resolution=target_scale,
            units="mpp",
        )
        assert level >= 0
        assert level < wsi.info.level_count
        # Check that read_size * scale == size
        post_read_downscaled_size = np.round(read_size * post_read_scale).astype(int)
        assert np.array_equal(post_read_downscaled_size, np.array(size))


def test_read_rect_openslide_baseline(sample_ndpi):
    """Test openslide read rect at baseline.

    Location coordinate is in baseline (level 0) reference frame.
    """
    wsi = wsireader.OpenSlideWSIReader(sample_ndpi)
    location = NDPI_TEST_TISSUE_LOCATION
    size = NDPI_TEST_TISSUE_SIZE
    im_region = wsi.read_rect(location, size, resolution=0, units="level")

    assert isinstance(im_region, np.ndarray)
    assert im_region.dtype == "uint8"
    assert im_region.shape == (*size[::-1], 3)


def test_read_rect_jp2_baseline(sample_jp2):
    """Test jp2 read rect at baseline.

    Location coordinate is in baseline (level 0) reference frame.
    """
    wsi = wsireader.OmnyxJP2WSIReader(sample_jp2)
    location = JP2_TEST_TISSUE_LOCATION
    size = JP2_TEST_TISSUE_SIZE
    im_region = wsi.read_rect(location, size, resolution=0, units="level")

    assert isinstance(im_region, np.ndarray)
    assert im_region.dtype == "uint8"
    assert im_region.shape == (*size[::-1], 3)


<<<<<<< HEAD
def test_read_rect_tiffreader_svs_baseline(_sample_svs):
    """Test TIFFWSIReader.read_rect with an SVS file at baseline."""
    wsi = wsireader.TIFFWSIReader(_sample_svs)
    location = SVS_TEST_TISSUE_LOCATION
    size = SVS_TEST_TISSUE_SIZE
    im_region = wsi.read_rect(location, size, resolution=0, units="level")

    assert isinstance(im_region, np.ndarray)
    assert im_region.dtype == "uint8"
    assert im_region.shape == (*size[::-1], 3)


def test_read_rect_tiffreader_ome_tiff_baseline(_sample_ome_tiff):
    """Test TIFFWSIReader.read_rect with an OME-TIFF file at baseline."""
    wsi = wsireader.TIFFWSIReader(_sample_ome_tiff)
    location = SVS_TEST_TISSUE_LOCATION
    size = SVS_TEST_TISSUE_SIZE
    im_region = wsi.read_rect(location, size, resolution=0, units="level")

    assert isinstance(im_region, np.ndarray)
    assert im_region.dtype == "uint8"
    assert im_region.shape == (*size[::-1], 3)


def test_read_rect_openslide_levels(_sample_ndpi):
=======
def test_read_rect_openslide_levels(sample_ndpi):
>>>>>>> 99eea8b1
    """Test openslide read rect with resolution in levels.

    Location coordinate is in baseline (level 0) reference frame.
    """
    wsi = wsireader.OpenSlideWSIReader(sample_ndpi)
    location = NDPI_TEST_TISSUE_LOCATION
    size = NDPI_TEST_TISSUE_SIZE
    for level in range(wsi.info.level_count):
        im_region = wsi.read_rect(location, size, resolution=level, units="level")

        assert isinstance(im_region, np.ndarray)
        assert im_region.dtype == "uint8"
        assert im_region.shape == (*size[::-1], 3)


def test_read_rect_jp2_levels(sample_jp2):
    """Test jp2 read rect with resolution in levels.

    Location coordinate is in baseline (level 0) reference frame.
    """
    wsi = wsireader.OmnyxJP2WSIReader(sample_jp2)
    location = (0, 0)
    size = JP2_TEST_TISSUE_SIZE
    width, height = size
    for level in range(wsi.info.level_count):
        level_width, level_height = wsi.info.level_dimensions[level]
        im_region = wsi.read_rect(location, size, resolution=level, units="level")

        assert isinstance(im_region, np.ndarray)
        assert im_region.dtype == "uint8"
        assert pytest.approx(
            im_region.shape,
            (
                min(height, level_height),
                min(width, level_width),
                3,
            ),
            abs=1,
        )


def read_rect_mpp(wsi, location, size):
    """Read rect with resolution in microns per pixel."""
    for factor in range(1, 10):
        mpp = wsi.info.mpp * factor
        im_region = wsi.read_rect(location, size, resolution=mpp, units="mpp")

        assert isinstance(im_region, np.ndarray)
        assert im_region.dtype == "uint8"
        assert im_region.shape == (*size[::-1], 3)


def test_read_rect_openslide_mpp(sample_ndpi):
    """Test openslide read rect with resolution in microns per pixel.

    Location coordinate is in baseline (level 0) reference frame.
    """
    wsi = wsireader.OpenSlideWSIReader(sample_ndpi)
    location = NDPI_TEST_TISSUE_LOCATION
    size = NDPI_TEST_TISSUE_SIZE
    read_rect_mpp(wsi, location, size)


def test_read_rect_jp2_mpp(sample_jp2):
    """Test jp2 read rect with resolution in microns per pixel.

    Location coordinate is in baseline (level 0) reference frame.
    """
    wsi = wsireader.OmnyxJP2WSIReader(sample_jp2)
    location = JP2_TEST_TISSUE_LOCATION
    size = JP2_TEST_TISSUE_SIZE
    read_rect_mpp(wsi, location, size)


def test_read_rect_openslide_objective_power(sample_ndpi):
    """Test openslide read rect with resolution in objective power.

    Location coordinate is in baseline (level 0) reference frame.
    """
    wsi = wsireader.OpenSlideWSIReader(sample_ndpi)
    location = NDPI_TEST_TISSUE_LOCATION
    size = NDPI_TEST_TISSUE_SIZE

    read_rect_objective_power(wsi, location, size)


def test_read_rect_jp2_objective_power(sample_jp2):
    """Test jp2 read rect with resolution in objective power.

    Location coordinate is in baseline (level 0) reference frame.
    """
    wsi = wsireader.OmnyxJP2WSIReader(sample_jp2)
    location = JP2_TEST_TISSUE_LOCATION
    size = JP2_TEST_TISSUE_SIZE

    read_rect_objective_power(wsi, location, size)


def test_read_bounds_openslide_baseline(sample_ndpi):
    """Test openslide read bounds at baseline.

    Coordinates in baseline (level 0) reference frame.
    """
    wsi = wsireader.OpenSlideWSIReader(sample_ndpi)
    bounds = NDPI_TEST_TISSUE_BOUNDS
    size = NDPI_TEST_TISSUE_SIZE
    im_region = wsi.read_bounds(bounds, resolution=0, units="level")

    assert isinstance(im_region, np.ndarray)
    assert im_region.dtype == "uint8"
    assert im_region.shape == (*size[::-1], 3)


def test_read_bounds_jp2_baseline(sample_jp2):
    """Test jp2 read bounds at baseline.

    Coordinates in baseline (level 0) reference frame.
    """
    wsi = wsireader.OmnyxJP2WSIReader(sample_jp2)
    bounds = JP2_TEST_TISSUE_BOUNDS
    size = JP2_TEST_TISSUE_SIZE
    im_region = wsi.read_bounds(bounds, resolution=0, units="level")

    assert isinstance(im_region, np.ndarray)
    assert im_region.dtype == "uint8"
    assert im_region.shape == (*size[::-1], 3)

    bounds = (32768, 42880, 33792, 50000)
    im_region = wsi.read_bounds(bounds, resolution=2.5, units="power")
    assert im_region.dtype == "uint8"
    assert im_region.shape == (445, 64, 3)


def test_read_bounds_openslide_levels(sample_ndpi):
    """Test openslide read bounds with resolution in levels.

    Coordinates in baseline (level 0) reference frame.
    """
    wsi = wsireader.OpenSlideWSIReader(sample_ndpi)
    bounds = NDPI_TEST_TISSUE_BOUNDS
    width, height = NDPI_TEST_TISSUE_SIZE
    for level, downsample in enumerate(wsi.info.level_downsamples):
        im_region = wsi.read_bounds(bounds, resolution=level, units="level")

        assert isinstance(im_region, np.ndarray)
        assert im_region.dtype == "uint8"
        expected_output_shape = tuple(
            np.round([height / downsample, width / downsample, 3]).astype(int)
        )
        assert im_region.shape == expected_output_shape


def test_read_bounds_jp2_levels(sample_jp2):
    """Test jp2 read bounds with resolution in levels.

    Coordinates in baseline (level 0) reference frame.
    """
    wsi = wsireader.OmnyxJP2WSIReader(sample_jp2)
    bounds = JP2_TEST_TISSUE_BOUNDS
    width, height = JP2_TEST_TISSUE_SIZE
    for level, downsample in enumerate(wsi.info.level_downsamples):
        im_region = wsi.read_bounds(bounds, resolution=level, units="level")

        assert isinstance(im_region, np.ndarray)
        assert im_region.dtype == "uint8"
        expected_output_shape = tuple(
            np.round([height / downsample, width / downsample])
        )
        assert im_region.shape[:2] == pytest.approx(expected_output_shape, abs=1)
        assert im_region.shape[2] == 3


def test_read_bounds_openslide_mpp(sample_ndpi):
    """Test openslide read bounds with resolution in microns per pixel.

    Coordinates in baseline (level 0) reference frame.
    """
    wsi = wsireader.OpenSlideWSIReader(sample_ndpi)
    bounds = NDPI_TEST_TISSUE_BOUNDS
    size = NDPI_TEST_TISSUE_SIZE

    read_bounds_mpp(wsi, bounds, size)


def test_read_bounds_jp2_mpp(sample_jp2):
    """Test jp2 read bounds with resolution in microns per pixel.

    Coordinates in baseline (level 0) reference frame.
    """
    wsi = wsireader.OmnyxJP2WSIReader(sample_jp2)
    bounds = JP2_TEST_TISSUE_BOUNDS
    size = JP2_TEST_TISSUE_SIZE

    read_bounds_mpp(wsi, bounds, size, jp2=True)


def test_read_bounds_openslide_objective_power(sample_ndpi):
    """Test openslide read bounds with resolution in objective power.

    Coordinates in baseline (level 0) reference frame.
    """
    wsi = wsireader.OpenSlideWSIReader(sample_ndpi)
    bounds = NDPI_TEST_TISSUE_BOUNDS
    size = NDPI_TEST_TISSUE_SIZE
    slide_power = wsi.info.objective_power

    read_bounds_objective_power(wsi, slide_power, bounds, size)


def test_read_bounds_jp2_objective_power(sample_jp2):
    """Test jp2 read bounds with resolution in objective power.

    Coordinates in baseline (level 0) reference frame.
    """
    wsi = wsireader.OmnyxJP2WSIReader(sample_jp2)
    bounds = JP2_TEST_TISSUE_BOUNDS
    size = JP2_TEST_TISSUE_SIZE
    slide_power = wsi.info.objective_power

    read_bounds_objective_power(wsi, slide_power, bounds, size, jp2=True)


def test_read_bounds_interpolated(sample_svs):
    """Test openslide read bounds with interpolated output.

    Coordinates in baseline (level 0) reference frame.
    """
    wsi = wsireader.OpenSlideWSIReader(sample_svs)
    bounds = SVS_TEST_TISSUE_BOUNDS
    size = SVS_TEST_TISSUE_SIZE
    im_region = wsi.read_bounds(
        bounds,
        resolution=0.1,
        units="mpp",
    )

    assert 0.1 < wsi.info.mpp[0]
    assert 0.1 < wsi.info.mpp[1]
    assert isinstance(im_region, np.ndarray)
    assert im_region.dtype == "uint8"
    assert im_region.shape[2] == 3
    assert all(np.array(im_region.shape[:2]) > size)


def test_read_bounds_level_consistency_openslide(sample_ndpi):
    """Test read_bounds produces the same visual field across resolution levels."""
    wsi = wsireader.OpenSlideWSIReader(sample_ndpi)
    bounds = NDPI_TEST_TISSUE_BOUNDS

    read_bounds_level_consistency(wsi, bounds)


def test_read_bounds_level_consistency_jp2(sample_jp2):
    """Test read_bounds produces the same visual field across resolution levels."""
    bounds = JP2_TEST_TISSUE_BOUNDS
    wsi = wsireader.OmnyxJP2WSIReader(sample_jp2)

    read_bounds_level_consistency(wsi, bounds)


def test_wsireader_get_thumbnail_openslide(sample_svs):
    """Test for get_thumbnail as a python function."""
    wsi = wsireader.OpenSlideWSIReader(sample_svs)
    slide_thumbnail = wsi.slide_thumbnail()
    assert isinstance(slide_thumbnail, np.ndarray)
    assert slide_thumbnail.dtype == "uint8"


def test_wsireader_get_thumbnail_jp2(sample_jp2):
    """Test for get_thumbnail as a python function."""
    wsi = wsireader.OmnyxJP2WSIReader(sample_jp2)
    slide_thumbnail = wsi.slide_thumbnail()
    assert isinstance(slide_thumbnail, np.ndarray)
    assert slide_thumbnail.dtype == "uint8"


def test_wsireader_save_tiles(sample_svs, tmp_path):
    """Test for save_tiles in wsireader as a python function."""
    file_types = ("*.svs",)
    files_all = utils.misc.grab_files_from_dir(
        input_path=str(pathlib.Path(sample_svs).parent),
        file_types=file_types,
    )
    wsi = wsireader.OpenSlideWSIReader(files_all[0])
    wsi.save_tiles(
        output_dir=str(pathlib.Path(tmp_path).joinpath("test_wsireader_save_tiles")),
        tile_objective_value=5,
        tile_read_size=(5000, 5000),
        verbose=True,
    )
    assert (
        pathlib.Path(tmp_path)
        .joinpath("test_wsireader_save_tiles")
        .joinpath("CMU-1-Small-Region.svs")
        .joinpath("Output.csv")
        .exists()
    )
    assert (
        pathlib.Path(tmp_path)
        .joinpath("test_wsireader_save_tiles")
        .joinpath("CMU-1-Small-Region.svs")
        .joinpath("slide_thumbnail.jpg")
        .exists()
    )
    assert (
        pathlib.Path(tmp_path)
        .joinpath("test_wsireader_save_tiles")
        .joinpath("CMU-1-Small-Region.svs")
        .joinpath("Tile_5_0_0.jpg")
        .exists()
    )


def test_incompatible_objective_value(sample_svs, tmp_path):
    """Test for incompatible objective value."""
    wsi = wsireader.OpenSlideWSIReader(sample_svs)
    with pytest.raises(ValueError):
        wsi.save_tiles(
            output_dir=str(
                pathlib.Path(tmp_path).joinpath("test_wsireader_save_tiles")
            ),
            tile_objective_value=3,
            tile_read_size=(5000, 5000),
            verbose=True,
        )


def test_incompatible_level(sample_svs, tmp_path):
    """Test for incompatible objective value."""
    wsi = wsireader.OpenSlideWSIReader(sample_svs)
    with pytest.warns(UserWarning):
        wsi.save_tiles(
            output_dir=str(
                pathlib.Path(tmp_path).joinpath("test_wsireader_save_tiles2")
            ),
            tile_objective_value=1,
            tile_read_size=(500, 500),
            verbose=True,
        )


def test_wsireader_jp2_save_tiles(sample_jp2, tmp_path):
    """Test for save_tiles in wsireader as a python function."""
    wsi = wsireader.OmnyxJP2WSIReader(sample_jp2)
    wsi.save_tiles(
        output_dir=str(
            pathlib.Path(tmp_path).joinpath("test_wsireader_jp2_save_tiles")
        ),
        tile_objective_value=5,
        tile_read_size=(5000, 5000),
        verbose=True,
    )
    assert (
        pathlib.Path(tmp_path)
        .joinpath("test_wsireader_jp2_save_tiles")
        .joinpath("test1.jp2")
        .joinpath("Output.csv")
        .exists()
    )
    assert (
        pathlib.Path(tmp_path)
        .joinpath("test_wsireader_jp2_save_tiles")
        .joinpath("test1.jp2")
        .joinpath("slide_thumbnail.jpg")
        .exists()
    )
    assert (
        pathlib.Path(tmp_path)
        .joinpath("test_wsireader_jp2_save_tiles")
        .joinpath("test1.jp2")
        .joinpath("Tile_5_0_0.jpg")
        .exists()
    )


def test_openslide_objective_power_from_mpp(sample_svs):
    """Test OpenSlideWSIReader approximation of objective power from mpp."""
    wsi = wsireader.OpenSlideWSIReader(sample_svs)
    wsi.openslide_wsi = DummyMutableOpenSlideObject(wsi.openslide_wsi)
    props = wsi.openslide_wsi._properties

    del props["openslide.objective-power"]  # skipcq: PTC-W0043
    with pytest.warns(UserWarning, match=r"Objective power inferred"):
        _ = wsi.info

    del props["openslide.mpp-x"]  # skipcq: PTC-W0043
    del props["openslide.mpp-y"]  # skipcq: PTC-W0043
    with pytest.warns(UserWarning, match=r"Unable to determine objective power"):
        _ = wsi._info()


def test_openslide_mpp_from_tiff_resolution(sample_svs):
    """Test OpenSlideWSIReader mpp from TIFF resolution tags."""
    wsi = wsireader.OpenSlideWSIReader(sample_svs)
    wsi.openslide_wsi = DummyMutableOpenSlideObject(wsi.openslide_wsi)
    props = wsi.openslide_wsi._properties

    del props["openslide.mpp-x"]  # skipcq: PTC-W0043
    del props["openslide.mpp-y"]  # skipcq: PTC-W0043
    props["tiff.ResolutionUnit"] = "centimeter"
    props["tiff.XResolution"] = 1e4  # Pixels per cm
    props["tiff.YResolution"] = 1e4  # Pixels per cm
    with pytest.warns(UserWarning, match=r"Falling back to TIFF resolution"):
        _ = wsi.info

    assert np.array_equal(wsi.info.mpp, [1, 1])


def test_VirtualWSIReader(source_image):
    """Test VirtualWSIReader"""
    wsi = wsireader.VirtualWSIReader(pathlib.Path(source_image))
    with pytest.warns(UserWarning, match=r"Unknown scale"):
        _ = wsi._info()
    with pytest.warns(UserWarning, match=r"Raw data is None"):
        _ = wsi._info()

    assert wsi.img.shape == (256, 256, 3)

    img = wsi.read_rect(location=(0, 0), size=(100, 50))
    assert img.shape == (50, 100, 3)

    img = wsi.read_region(location=(0, 0), size=(100, 50), level=0)
    assert img.shape == (50, 100, 3)


def test_VirtualWSIReader_invalid_mode(source_image):
    """Test creating a VritualWSIReader with an invalid mode."""
    with pytest.raises(ValueError):
        wsireader.VirtualWSIReader(pathlib.Path(source_image), mode="foo")


def test_VirtualWSIReader_read_bounds(source_image):
    """Test VirtualWSIReader read bounds"""
    wsi = wsireader.VirtualWSIReader(pathlib.Path(source_image))
    img = wsi.read_bounds(bounds=(0, 0, 50, 100))
    assert img.shape == (100, 50, 3)

    img = wsi.read_bounds(bounds=(0, 0, 50, 100), resolution=1.5, units="baseline")
    assert img.shape == (150, 75, 3)

    img = wsi.read_bounds(bounds=(0, 0, 50, 100), resolution=0.5, units="baseline")
    assert img.shape == (50, 25, 3)

    with pytest.raises(IndexError):
        _ = wsi.read_bounds(bounds=(0, 0, 50, 100), resolution=0.5, units="level")

    with pytest.raises(ValueError):
        _ = wsi.read_bounds(bounds=(0, 0, 50, 100), resolution=1, units="level")


def test_VirtualWSIReader_read_rect(source_image):
    """Test VirtualWSIReader read rect."""
    wsi = wsireader.VirtualWSIReader(pathlib.Path(source_image))
    info = wsi.info

    img = wsi.read_rect(location=(0, 0), size=(50, 100))
    assert img.shape == (100, 50, 3)

    img = wsi.read_rect(
        location=(0, 0), size=(50, 100), resolution=1.5, units="baseline"
    )
    assert img.shape == (100, 50, 3)

    img = wsi.read_rect(
        location=(0, 0), size=(50, 100), resolution=0.5, units="baseline"
    )
    assert img.shape == (100, 50, 3)

    with pytest.raises(IndexError):
        _ = wsi.read_rect(
            location=(0, 0), size=(50, 100), resolution=0.5, units="level"
        )

    with pytest.raises(ValueError):
        _ = wsi.read_rect(location=(0, 0), size=(50, 100), resolution=1, units="level")

    wsi = wsireader.VirtualWSIReader(pathlib.Path(source_image), info=info)

    assert info.as_dict() == wsi.info.as_dict()


def test_VirtualWSIReader_read_bounds_virtual_baseline(source_image):
    """Test VirtualWSIReader read bounds with virtual baseline."""
    image_path = pathlib.Path(source_image)
    img_array = utils.misc.imread(image_path)
    img_size = np.array(img_array.shape[:2][::-1])
    double_size = tuple((img_size * 2).astype(int))
    meta = wsireader.WSIMeta(slide_dimensions=double_size, axes="YXS")
    wsi = wsireader.VirtualWSIReader(image_path, info=meta)
    location = (0, 0)
    size = (50, 100)
    bounds = utils.transforms.locsize2bounds(location, size)
    region = wsi.read_bounds(bounds, pad_mode="constant", interpolation="cubic")
    target_size = tuple(np.round(np.array([25, 50]) * 2).astype(int))
    target = cv2.resize(
        img_array[:50, :25, :], target_size, interpolation=cv2.INTER_CUBIC
    )

    assert np.abs(np.mean(region.astype(int) - target.astype(int))) < 0.1


def test_VirtualWSIReader_read_rect_virtual_baseline(source_image):
    """Test VirtualWSIReader read rect with virtual baseline.

    Creates a virtual slide with a virtualbaseline size which is twice
    as large as the input image.

    """
    img_array = utils.misc.imread(pathlib.Path(source_image))
    img_size = np.array(img_array.shape[:2][::-1])
    double_size = tuple((img_size * 2).astype(int))
<<<<<<< HEAD
    meta = wsireader.WSIMeta(slide_dimensions=double_size, axes="YXS")
    wsi = wsireader.VirtualWSIReader(pathlib.Path(_source_image), info=meta)
=======
    meta = wsireader.WSIMeta(slide_dimensions=double_size)
    wsi = wsireader.VirtualWSIReader(pathlib.Path(source_image), info=meta)
>>>>>>> 99eea8b1
    region = wsi.read_rect(location=(0, 0), size=(50, 100))
    target = cv2.resize(
        img_array[:50, :25, :], (50, 100), interpolation=cv2.INTER_CUBIC
    )
    assert np.abs(np.median(region.astype(int) - target.astype(int))) == 0
    assert np.abs(np.mean(region.astype(int) - target.astype(int))) < 0.2


def test_VirtualWSIReader_read_rect_virtual_levels(source_image):
    """Test VirtualWSIReader read rect with vritual levels.

    Creates a virtual slide with a virtualbaseline size which is twice
    as large as the input image and the pyramid/resolution levels.

    Checks that the regions read at each level line up with expected values.

    """
    img_array = utils.misc.imread(pathlib.Path(source_image))
    img_size = np.array(img_array.shape[:2][::-1])
    double_size = tuple((img_size * 2).astype(int))
<<<<<<< HEAD
    meta = wsireader.WSIMeta(
        slide_dimensions=double_size, axes="YXS", level_downsamples=[1, 2, 4]
    )
    wsi = wsireader.VirtualWSIReader(pathlib.Path(_source_image), info=meta)
=======
    meta = wsireader.WSIMeta(slide_dimensions=double_size, level_downsamples=[1, 2, 4])
    wsi = wsireader.VirtualWSIReader(pathlib.Path(source_image), info=meta)
>>>>>>> 99eea8b1
    region = wsi.read_rect(location=(0, 0), size=(50, 100), resolution=1, units="level")
    target = img_array[:100, :50, :]
    assert np.abs(np.median(region.astype(int) - target.astype(int))) == 0
    assert np.abs(np.mean(region.astype(int) - target.astype(int))) < 0.2

    region = wsi.read_rect(location=(0, 0), size=(50, 100), resolution=2, units="level")
    target = cv2.resize(img_array[:200, :100, :], (50, 100))
    assert np.abs(np.median(region.astype(int) - target.astype(int))) == 0
    assert np.abs(np.mean(region.astype(int) - target.astype(int))) < 0.2


def test_VirtualWSIReader_read_bounds_virtual_levels(source_image):
    """Test VirtualWSIReader read bounds with vritual levels.

    Creates a virtual slide with a virtualbaseline size which is twice
    as large as the input image and the pyramid/resolution levels.

    Checks that the regions read at each level line up with expected values.

    """
    img_array = utils.misc.imread(pathlib.Path(source_image))
    img_size = np.array(img_array.shape[:2][::-1])
    double_size = tuple((img_size * 2).astype(int))
<<<<<<< HEAD
    meta = wsireader.WSIMeta(
        slide_dimensions=double_size, axes="YXS", level_downsamples=[1, 2, 4]
    )
    wsi = wsireader.VirtualWSIReader(pathlib.Path(_source_image), info=meta)
=======
    meta = wsireader.WSIMeta(slide_dimensions=double_size, level_downsamples=[1, 2, 4])
    wsi = wsireader.VirtualWSIReader(pathlib.Path(source_image), info=meta)
>>>>>>> 99eea8b1
    location = (0, 0)
    size = (50, 100)
    bounds = utils.transforms.locsize2bounds(location, size)

    region = wsi.read_bounds(bounds, resolution=1, units="level")
    target = img_array[:50, :25, :]
    assert np.abs(np.median(region.astype(int) - target.astype(int))) == 0
    assert np.abs(np.mean(region.astype(int) - target.astype(int))) < 0.2

    region = wsi.read_bounds(bounds, resolution=2, units="level")
    target_size = tuple(np.round(np.array([25, 50]) / 2).astype(int))
    target = cv2.resize(
        img_array[:50, :25, :], target_size, interpolation=cv2.INTER_CUBIC
    )
    assert np.abs(np.median(region.astype(int) - target.astype(int))) == 0
    assert np.abs(np.mean(region.astype(int) - target.astype(int))) < 0.2


def test_VirtualWSIReader_read_rect_virtual_levels_mpp(source_image):
    """Test VirtualWSIReader read rect with vritual levels and MPP.

    Creates a virtual slide with a virtualbaseline size which is twice
    as large as the input image and the pyramid/resolution levels and
    a baseline MPP specified.

    Checks that the regions read with specified MPP for each level lines up
    with expected values.
    """
    img_array = utils.misc.imread(pathlib.Path(source_image))
    img_size = np.array(img_array.shape[:2][::-1])
    double_size = tuple((img_size * 2).astype(int))
    meta = wsireader.WSIMeta(
        slide_dimensions=double_size,
        axes="YXS",
        level_downsamples=[1, 2, 4],
        mpp=(0.25, 0.25),
    )
    wsi = wsireader.VirtualWSIReader(pathlib.Path(source_image), info=meta)
    region = wsi.read_rect(location=(0, 0), size=(50, 100), resolution=0.5, units="mpp")
    target = img_array[:100, :50, :]
    assert np.abs(np.mean(region.astype(int) - target.astype(int))) < 0.2

    region = wsi.read_rect(location=(0, 0), size=(50, 100), resolution=1, units="mpp")
    target = cv2.resize(
        img_array[:200, :100, :], (50, 100), interpolation=cv2.INTER_CUBIC
    )
    assert np.abs(np.mean(region.astype(int) - target.astype(int))) < 0.2


def test_VirtualWSIReader_read_bounds_virtual_levels_mpp(source_image):
    """Test VirtualWSIReader read bounds with vritual levels and MPP.

    Creates a virtual slide with a virtualbaseline size which is twice
    as large as the input image and the pyramid/resolution levels.

    Checks that the regions read at each level line up with expected values.

    """
    img_array = utils.misc.imread(pathlib.Path(source_image))
    img_size = np.array(img_array.shape[:2][::-1])
    double_size = tuple((img_size * 2).astype(int))
    meta = wsireader.WSIMeta(
        slide_dimensions=double_size,
        axes="YXS",
        level_downsamples=[1, 2, 4],
        mpp=(0.25, 0.25),
    )
    wsi = wsireader.VirtualWSIReader(pathlib.Path(source_image), info=meta)
    location = (0, 0)
    size = (50, 100)
    bounds = utils.transforms.locsize2bounds(location, size)

    region = wsi.read_bounds(bounds, resolution=0.5, units="mpp")
    target = img_array[:50, :25, :]
    assert np.abs(np.median(region.astype(int) - target.astype(int))) == 0
    assert np.abs(np.mean(region.astype(int) - target.astype(int))) < 0.2

    region = wsi.read_bounds(bounds, resolution=1, units="mpp")
    target_size = tuple(np.round(np.array([25, 50]) / 2).astype(int))
    target = cv2.resize(
        img_array[:50, :25, :], target_size, interpolation=cv2.INTER_CUBIC
    )
    assert np.abs(np.median(region.astype(int) - target.astype(int))) == 0
    assert np.abs(np.mean(region.astype(int) - target.astype(int))) < 0.2


def test_tissue_mask_otsu(sample_svs):
    """Test wsi.tissue_mask with Otsu's method."""

    wsi = wsireader.OpenSlideWSIReader(sample_svs)

    tissue_thumb = wsi.slide_thumbnail()
    grey_thumb = cv2.cvtColor(tissue_thumb, cv2.COLOR_RGB2GRAY)

    otsu_threhold = threshold_otsu(grey_thumb)
    otsu_mask = grey_thumb < otsu_threhold

    mask = wsi.tissue_mask(method="otsu")
    mask_thumb = mask.slide_thumbnail()

    assert np.mean(np.logical_xor(mask_thumb, otsu_mask)) < 0.05


def test_tissue_mask_morphological(sample_svs):
    """Test wsi.tissue_mask with morphological method."""
    wsi = wsireader.OpenSlideWSIReader(sample_svs)
    resolutions = [5, 10]
    units = ["power", "mpp"]
    scale_fns = [lambda x: x * 2, lambda x: 32 / x]
    for unit, scaler in zip(units, scale_fns):
        for resolution in resolutions:
            mask = wsi.tissue_mask(
                method="morphological", resolution=resolution, units=unit
            )

            tissue_thumb = wsi.slide_thumbnail(resolution, unit)
            grey_thumb = tissue_thumb.mean(axis=-1)
            mask_thumb = mask.slide_thumbnail(resolution, unit)

            otsu_threhold = threshold_otsu(grey_thumb)
            otsu_mask = grey_thumb < otsu_threhold
            morpho_mask = binary_dilation(otsu_mask, disk(scaler(resolution)))
            morpho_mask = remove_small_objects(morpho_mask, 100 * scaler(resolution))

    assert np.mean(np.logical_xor(mask_thumb, morpho_mask)) < 0.1


def test_tissue_mask_morphological_levels(sample_svs):
    """Test wsi.tissue_mask with morphological method and resolution in level."""
    wsi = wsireader.OpenSlideWSIReader(sample_svs)
    thumb = wsi.slide_thumbnail(0, "level")
    grey_thumb = cv2.cvtColor(thumb, cv2.COLOR_RGB2GRAY)
    threshold = threshold_otsu(grey_thumb)
    reference = grey_thumb < threshold
    # Using kernel_size of 1
    mask = wsi.tissue_mask("morphological", 0, "level")
    mask_thumb = mask.slide_thumbnail(0, "level")
    assert np.mean(mask_thumb == reference) > 0.99
    # Custom kernel_size (should still be close to refernce)
    reference = binary_dilation(reference, disk(3))
    mask = wsi.tissue_mask("morphological", 0, "level", kernel_size=3)
    mask_thumb = mask.slide_thumbnail(0, "level")
    assert np.mean(mask_thumb == reference) > 0.95


def test_tissue_mask_read_bounds_none_interpolation(sample_svs):
    """Test reading a mask using read_bounds with no interpolation."""
    wsi = wsireader.OpenSlideWSIReader(sample_svs)
    mask = wsi.tissue_mask("otsu")
    mask_region = mask.read_bounds((0, 0, 512, 512), interpolation="none")
    assert mask_region.shape[0] == 32
    assert mask_region.shape[1] == 33


def test_tissue_mask_read_rect_none_interpolation(sample_svs):
    """Test reading a mask using read_rect with no interpolation."""
    wsi = wsireader.OpenSlideWSIReader(sample_svs)
    mask = wsi.tissue_mask("otsu")
    mask_region = mask.read_rect((0, 0), (512, 512), interpolation="none")
    assert mask_region.shape[0] == 32
    assert mask_region.shape[1] == 33


def test_invalid_masker_method(sample_svs):
    """Test that an invalid masker method string raises a ValueError."""
    wsi = wsireader.OpenSlideWSIReader(sample_svs)
    with pytest.raises(ValueError):
        wsi.tissue_mask(method="foo")


def test_get_wsireader(sample_svs, sample_ndpi, sample_jp2, source_image):
    """Test get_wsireader to return correct object."""
    with pytest.raises(FileNotSupported):
        _ = wsireader.get_wsireader("./sample.csv")

    with pytest.raises(TypeError):
        _ = wsireader.get_wsireader([1, 2])

    wsi = wsireader.get_wsireader(sample_svs)
    assert isinstance(wsi, wsireader.OpenSlideWSIReader)

    wsi = wsireader.get_wsireader(sample_ndpi)
    assert isinstance(wsi, wsireader.OpenSlideWSIReader)

    wsi = wsireader.get_wsireader(sample_jp2)
    assert isinstance(wsi, wsireader.OmnyxJP2WSIReader)

    wsi = wsireader.get_wsireader(pathlib.Path(source_image))
    assert isinstance(wsi, wsireader.VirtualWSIReader)

    img = utils.misc.imread(str(pathlib.Path(source_image)))
    wsi = wsireader.get_wsireader(input_img=img)
    assert isinstance(wsi, wsireader.VirtualWSIReader)

    # test if get_wsireader can accept a wsireader instance
    wsi_type = type(wsi)
    wsi_out = wsireader.get_wsireader(input_img=wsi)
    assert isinstance(wsi_out, wsi_type)

    # test loading .npy
    temp_dir = _get_temp_folder_path()
    os.mkdir(temp_dir)
    temp_file = f"{temp_dir}/sample.npy"
    np.save(temp_file, np.random.randint(1, 255, [5, 5, 5]))
    wsi_out = wsireader.get_wsireader(temp_file)
    assert isinstance(wsi_out, VirtualWSIReader)
    shutil.rmtree(temp_dir)


def test_jp2_missing_cod(sample_jp2):
    """Test for warning if JP2 is missing COD segment."""
    wsi = wsireader.OmnyxJP2WSIReader(sample_jp2)
    wsi.glymur_wsi.codestream.segment = []
    with pytest.warns(UserWarning, match="missing COD"):
        _ = wsi.info


def test_read_rect_at_resolution(sample_wsi_dict):
    """Test for read rect using location at requested."""
    mini_wsi2_svs = pathlib.Path(sample_wsi_dict["wsi1_8k_8k_svs"])
    mini_wsi2_jpg = pathlib.Path(sample_wsi_dict["wsi1_8k_8k_jpg"])
    mini_wsi2_jp2 = pathlib.Path(sample_wsi_dict["wsi1_8k_8k_jp2"])

    # * check sync read between Virtual Reader and WSIReader (openslide) (reference)
    reader_list = [
        VirtualWSIReader(mini_wsi2_jpg),
        OpenSlideWSIReader(mini_wsi2_svs),
        OmnyxJP2WSIReader(mini_wsi2_jp2),
    ]

    for reader_idx, reader in enumerate(reader_list):
        roi1 = reader.read_rect(
            np.array([500, 500]),
            np.array([2000, 2000]),
            coord_space="baseline",
            resolution=1.00,
            units="baseline",
        )
        roi2 = reader.read_rect(
            np.array([1000, 1000]),
            np.array([4000, 4000]),
            coord_space="resolution",
            resolution=2.00,
            units="baseline",
        )
        roi2 = imresize(roi2, output_size=[2000, 2000])
        cc = np.corrcoef(roi1[..., 0].flatten(), roi2[..., 0].flatten())
        # this control the harshness of similarity test, how much should be?
        assert np.min(cc) > 0.90, reader_idx


def test_read_bounds_location_in_requested_resolution(sample_wsi_dict):
    """Actually a duel test for sync read and read at requested."""
    # """Test synchronize read for VirtualReader"""
    # convert to pathlib Path to prevent wsireader complaint
    mini_wsi1_msk = pathlib.Path(sample_wsi_dict["wsi2_4k_4k_msk"])
    mini_wsi2_svs = pathlib.Path(sample_wsi_dict["wsi1_8k_8k_svs"])
    mini_wsi2_jpg = pathlib.Path(sample_wsi_dict["wsi1_8k_8k_jpg"])
    mini_wsi2_jp2 = pathlib.Path(sample_wsi_dict["wsi1_8k_8k_jp2"])

    def compare_reader(reader1, reader2, read_coord, read_cfg, check_content=True):
        """Correlation test to compare output of 2 readers."""
        requested_size = read_coord[2:] - read_coord[:2]
        requested_size = requested_size[::-1]  # XY to YX
        roi1 = reader1.read_bounds(
            read_coord,
            coord_space="resolution",
            pad_constant_values=255,
            **read_cfg,
        )
        roi2 = reader2.read_bounds(
            read_coord,
            coord_space="resolution",
            pad_constant_values=255,
            **read_cfg,
        )
        # using only reader 1 because it is reference reader
        shape1 = reader1.slide_dimensions(**read_cfg)
        # shape2 = reader2.slide_dimensions(**read_cfg)
        # print(read_cfg, shape1, shape2)
        assert roi1.shape[0] == requested_size[0], (
            read_cfg,
            requested_size,
            roi1.shape,
        )
        assert roi1.shape[1] == requested_size[1], (
            read_cfg,
            requested_size,
            roi1.shape,
        )
        assert roi1.shape[0] == roi2.shape[0], (read_cfg, roi1.shape, roi2.shape)
        assert roi1.shape[1] == roi2.shape[1], (read_cfg, roi1.shape, roi2.shape)
        if check_content:
            cc = np.corrcoef(roi1[..., 0].flatten(), roi2[..., 0].flatten())
            # this control the harshness of similarity test, how much should be?
            assert np.min(cc) > 0.90, (cc, read_cfg, read_coord, shape1)

    # * now check sync read by comparing the RoI with different base
    # the output should be at same resolution even if source is of different base
    msk = imread(mini_wsi1_msk)
    msk_reader = VirtualWSIReader(msk)

    bigger_msk = cv2.resize(
        msk, (0, 0), fx=4.0, fy=4.0, interpolation=cv2.INTER_NEAREST
    )
    bigger_msk_reader = VirtualWSIReader(bigger_msk)
    # * must set mpp metadata to not None else wont work
    ref_metadata = bigger_msk_reader.info
    ref_metadata.mpp = np.array([1.0, 1.0])
    ref_metadata.objective_power = 1.0
    msk_reader.info = ref_metadata

    shape2 = bigger_msk_reader.slide_dimensions(resolution=0.75, units="mpp")
    shape1 = msk_reader.slide_dimensions(resolution=0.75, units="mpp")
    assert shape1[0] - shape2[0] < 10  # offset may happen if shape is not multiple
    assert shape1[1] - shape2[1] < 10  # offset may happen if shape is not multiple
    shape2 = bigger_msk_reader.slide_dimensions(resolution=0.75, units="power")
    shape1 = msk_reader.slide_dimensions(resolution=0.75, units="power")
    assert shape1[0] - shape2[0] < 10  # offset may happen if shape is not multiple
    assert shape1[1] - shape2[1] < 10  # offset may happen if shape is not multiple

    # * check sync read between Virtual Reader
    requested_coords = np.array([3500, 3000, 5500, 7000])  # XY, manually pick
    # baseline value can be think of as scaling factor wrt baseline
    read_cfg_list = [
        # read at strange resolution value so that if it fails,
        # normal scale will also fail
        ({"resolution": 0.75, "units": "mpp"}, np.array([10000, 10000, 15000, 15000])),
        (
            {"resolution": 1.56, "units": "power"},
            np.array([10000, 10000, 15000, 15000]),
        ),
        ({"resolution": 3.00, "units": "mpp"}, np.array([2500, 2500, 4000, 4000])),
        ({"resolution": 0.30, "units": "baseline"}, np.array([2000, 2000, 3000, 3000])),
    ]
    for _, (read_cfg, read_coord) in enumerate(read_cfg_list):
        read_coord = requested_coords if read_coord is None else read_coord
        compare_reader(msk_reader, bigger_msk_reader, read_coord, read_cfg)

    # * check sync read between Virtual Reader and WSIReader (openslide) (reference)
    requested_coords = np.array([3500, 3000, 4500, 4000])  # XY, manually pick
    read_cfg_list = [
        # read at strange resolution value so that if it fails,
        # it means normal scale will also fail
        ({"resolution": 0.35, "units": "mpp"}, np.array([1000, 1000, 2000, 2000])),
        ({"resolution": 23.5, "units": "power"}, None),
        ({"resolution": 0.35, "units": "baseline"}, np.array([1000, 1000, 2000, 2000])),
        ({"resolution": 1.35, "units": "baseline"}, np.array([8000, 8000, 9000, 9000])),
        ({"resolution": 1.00, "units": "level"}, np.array([1000, 1000, 2000, 2000])),
    ]

    wsi_reader = OpenSlideWSIReader(mini_wsi2_svs)
    tile = imread(mini_wsi2_jpg)
    tile = imresize(tile, scale_factor=0.76)
    vrt_reader = VirtualWSIReader(tile)
    vrt_reader.info = wsi_reader.info

    for _, (read_cfg, read_coord) in enumerate(read_cfg_list):
        read_coord = requested_coords if read_coord is None else read_coord
        compare_reader(wsi_reader, vrt_reader, read_coord, read_cfg, check_content=True)

    # * check sync read between Virtual Reader and WSIReader (jp2) (reference)
    requested_coords = np.array([2500, 2500, 4000, 4000])  # XY, manually pick
    read_cfg_list = [
        # read at strange resolution value so that if it fails,
        # normal scale will also fail
        ({"resolution": 0.35, "units": "mpp"}, None),
        ({"resolution": 23.5, "units": "power"}, None),
        ({"resolution": 0.65, "units": "baseline"}, np.array([3000, 3000, 4000, 4000])),
        ({"resolution": 1.35, "units": "baseline"}, np.array([4000, 4000, 5000, 5000])),
        ({"resolution": 1.00, "units": "level"}, np.array([1500, 1500, 2000, 2000])),
    ]
    wsi_reader = OmnyxJP2WSIReader(mini_wsi2_jp2)
    wsi_thumb = wsi_reader.slide_thumbnail(resolution=0.85, units="mpp")
    vrt_reader = VirtualWSIReader(wsi_thumb)
    vrt_reader.info = wsi_reader.info

    for _, (read_cfg, read_coord) in enumerate(read_cfg_list):
        read_coord = requested_coords if read_coord is None else read_coord
        compare_reader(wsi_reader, vrt_reader, read_coord, read_cfg)


# -------------------------------------------------------------------------------------
# Command Line Interface
# -------------------------------------------------------------------------------------


def test_command_line_read_bounds(sample_ndpi, tmp_path):
    """Test OpenSlide read_bounds CLI."""
    runner = CliRunner()
    read_bounds_result = runner.invoke(
        cli.main,
        [
            "read-bounds",
            "--img_input",
            str(pathlib.Path(sample_ndpi)),
            "--resolution",
            "0",
            "--units",
            "level",
            "--mode",
            "save",
            "--region",
            "0",
            "0",
            "2000",
            "2000",
            "--output_path",
            str(pathlib.Path(tmp_path).joinpath("im_region.jpg")),
        ],
    )

    assert read_bounds_result.exit_code == 0
    assert pathlib.Path(tmp_path).joinpath("im_region.jpg").is_file()

    read_bounds_result = runner.invoke(
        cli.main,
        [
            "read-bounds",
            "--img_input",
            str(pathlib.Path(sample_ndpi)),
            "--resolution",
            "0",
            "--units",
            "level",
            "--mode",
            "save",
            "--output_path",
            str(pathlib.Path(tmp_path).joinpath("im_region2.jpg")),
        ],
    )

    assert read_bounds_result.exit_code == 0
    assert pathlib.Path(tmp_path).joinpath("im_region2.jpg").is_file()


def test_command_line_jp2_read_bounds(sample_jp2, tmp_path):
    """Test JP2 read_bounds."""
    runner = CliRunner()
    read_bounds_result = runner.invoke(
        cli.main,
        [
            "read-bounds",
            "--img_input",
            str(pathlib.Path(sample_jp2)),
            "--resolution",
            "0",
            "--units",
            "level",
            "--mode",
            "save",
        ],
    )

    assert read_bounds_result.exit_code == 0
    assert pathlib.Path(tmp_path).joinpath("../im_region.jpg").is_file()


def test_command_line_jp2_read_bounds_show(sample_jp2, tmp_path):
    """Test JP2 read_bounds with mode as 'show'."""
    runner = CliRunner()
    read_bounds_result = runner.invoke(
        cli.main,
        [
            "read-bounds",
            "--img_input",
            str(pathlib.Path(sample_jp2)),
            "--resolution",
            "0",
            "--units",
            "level",
            "--mode",
            "show",
        ],
    )

    assert read_bounds_result.exit_code == 0


def test_command_line_unsupported_file_read_bounds(sample_svs, tmp_path):
    """Test unsupported file read bounds."""
    runner = CliRunner()
    read_bounds_result = runner.invoke(
        cli.main,
        [
            "read-bounds",
            "--img_input",
            str(pathlib.Path(sample_svs))[:-1],
            "--resolution",
            "0",
            "--units",
            "level",
            "--mode",
            "save",
        ],
    )

    assert read_bounds_result.output == ""
    assert read_bounds_result.exit_code == 1
    assert isinstance(read_bounds_result.exception, FileNotSupported)


def test_command_line_slide_thumbnail(sample_ndpi, tmp_path):
    """Test for the slide_thumbnail CLI."""
    runner = CliRunner()

    command_line_slide_thumbnail(runner, sample=sample_ndpi, tmp_path=tmp_path)


def test_command_line_slide_thumbnail_output_none(sample_svs, tmp_path):
    """Test cli slide thumbnail with output dir None."""
    runner = CliRunner()
    slide_thumb_result = runner.invoke(
        cli.main,
        [
            "slide-thumbnail",
            "--img_input",
            str(pathlib.Path(sample_svs)),
            "--mode",
            "save",
        ],
    )

    assert slide_thumb_result.exit_code == 0
    assert pathlib.Path(tmp_path).joinpath("../slide_thumb.jpg").is_file()


def test_command_line_jp2_slide_thumbnail(sample_jp2, tmp_path):
    """Test for the jp2 slide_thumbnail CLI."""
    runner = CliRunner()

    command_line_slide_thumbnail(runner, sample=sample_jp2, tmp_path=tmp_path)


def test_command_line_jp2_slide_thumbnail_mode_show(sample_jp2, tmp_path):
    """Test for the jp2 slide_thumbnail CLI mode='show'."""
    runner = CliRunner()

    command_line_slide_thumbnail(
        runner, sample=sample_jp2, tmp_path=tmp_path, mode="show"
    )


def test_command_line_jp2_slide_thumbnail_file_not_supported(sample_jp2, tmp_path):
    """Test for the jp2 slide_thumbnail CLI."""
    runner = CliRunner()

    slide_thumb_result = runner.invoke(
        cli.main,
        [
            "slide-thumbnail",
            "--img_input",
            str(pathlib.Path(sample_jp2))[:-1],
            "--mode",
            "save",
            "--output_path",
            str(pathlib.Path(tmp_path).joinpath("slide_thumb.jpg")),
        ],
    )

    assert slide_thumb_result.output == ""
    assert slide_thumb_result.exit_code == 1
    assert isinstance(slide_thumb_result.exception, FileNotSupported)


def test_openslide_read_rect_edge_reflect_padding(sample_svs):
    """Test openslide edge reflect padding for read_rect."""
    wsi = wsireader.OpenSlideWSIReader(sample_svs)
    region = wsi.read_rect((-64, -64), (128, 128), pad_mode="reflect")
    assert 0 not in region.min(axis=-1)


def test_openslide_read_bounds_edge_reflect_padding(sample_svs):
    """Test openslide edge reflect padding for read_bounds."""
    wsi = wsireader.OpenSlideWSIReader(sample_svs)
    region = wsi.read_bounds((-64, -64, 64, 64), pad_mode="reflect")
    assert 0 not in region.min(axis=-1)


def test_tiffwsireader_invalid_tiff(_sample_ndpi):
    """Test for TIFF which is not supported by TIFFWSIReader."""
    with pytest.raises(ValueError, match="Unsupported TIFF"):
        _ = wsireader.TIFFWSIReader(_sample_ndpi)


def test_tiffwsireader_invalid_svs_metadata(_sample_svs, monkeypatch):
    """Test for invalid SVS key-value pairs in TIFF escription tag."""
    wsi = wsireader.TIFFWSIReader(_sample_svs)
    monkeypatch.setattr(
        wsi.tiff.pages[0],
        "description",
        wsi.tiff.pages[0].description.replace("=", "=="),
    )
    with pytest.raises(ValueError, match="key=value"):
        _ = wsi._info()


def test_tiffwsireader_invalid_ome_metadata(_sample_ome_tiff, monkeypatch):
    """Test exception raised for invalid OME-XML metadata instrument."""
    wsi = wsireader.TIFFWSIReader(_sample_ome_tiff)
    monkeypatch.setattr(
        wsi.tiff.pages[0],
        "description",
        wsi.tiff.pages[0].description.replace(
            '<Objective ID="Objective:0:0" NominalMagnification="20.0"/>', ""
        ),
    )
    with pytest.raises(KeyError, match="No matching Instrument"):
        _ = wsi._info()


def test_arrayview_unsupported_axes():
    """Test unsupported axes in ArrayView."""
    array = zarr.ones((128, 128, 3))
    array_view = ArrayView(array=array, axes="FOO")
    with pytest.raises(Exception, match="Unsupported axes"):
        array_view[:64, :64, :]


def test_arrayview_unsupported_axes_shape(_sample_ome_tiff, monkeypatch):
    """Test accessing an unspported axes in TIFFWSIReader._shape_channels_last."""
    wsi = wsireader.TIFFWSIReader(_sample_ome_tiff)
    monkeypatch.setattr(wsi, "_axes", "FOO")
    with pytest.raises(Exception, match="Unsupported axes"):
        _ = wsi._info()


def test_arrayview_incomplete_index():
    """Test reading from ArrayView without specifying all axes slices."""
    array = zarr.array(np.random.rand(128, 128, 3))
    array_view = ArrayView(array=array, axes="YXS")
    view_1 = array_view[:64, :64, :]
    view_2 = array_view[:64, :64]
    assert np.array_equal(view_1, view_2)


class TestReader:
    scenarios = [
        ("TIFFReader", {"reader_class": TIFFWSIReader}),
    ]

    @staticmethod
    def test_wsimeta_attrs(_sample_ome_tiff, reader_class):
        """Check for expected attrs in .info / WSIMeta.

        Checks for existence of expected attrs but not their contents.
        """
        wsi = reader_class(_sample_ome_tiff)
        info = wsi.info
        expected_attrs = [
            "slide_dimensions",
            "axes",
            "level_dimensions",
            "level_count",
            "level_downsamples",
            "vendor",
            "mpp",
            "objective_power",
            "file_path",
        ]
        for attr in expected_attrs:
            assert hasattr(info, attr)

    @staticmethod
    def test_read_rect_level_consistency(_sample_ome_tiff, reader_class):
        """Compare the same region at each stored resolution level.

        Read the same region at each stored resolution level and compare
        the resulting image using phase cross correlation to check that
        they are aligned.

        """
        wsi = reader_class(_sample_ome_tiff)
        location = (0, 0)
        size = np.array([1024, 1024])

        # Avoid testing very small levels (e.g. as in Omnyx JP2) becuase
        # MSE for very small levels is noisy.
        level_downsamples = [
            downsample for downsample in wsi.info.level_downsamples if downsample <= 32
        ]
        imgs = [
            wsi.read_rect(location, size // downsample, level, "level")
            for level, downsample in enumerate(level_downsamples)
        ]
        smallest_size = imgs[-1].shape[:2][::-1]
        resized = [imresize(img, output_size=smallest_size) for img in imgs]
        # Some blurring applied to account for changes in sharpness arising
        # from interpolation when calculating the downsampled levels. This
        # adds some tolerance for the comparison.
        blurred = [cv2.GaussianBlur(img, (5, 5), cv2.BORDER_REFLECT) for img in resized]
        as_float = [img.astype(np.float) for img in blurred]

        # Pair-wise check resolutions for mean squared error
        for i, a in enumerate(as_float):
            for b in as_float[i + 1 :]:
                _, error, phase_diff = phase_cross_correlation(a, b)
                assert phase_diff < 0.125
                assert error < 0.125

    @staticmethod
    def test_read_bounds_level_consistency(_sample_ome_tiff, reader_class):
        """Compare the same region at each stored resolution level.

        Read the same region at each stored resolution level and compare
        the resulting image using phase cross correlation to check that
        they are aligned.

        """
        wsi = reader_class(_sample_ome_tiff)
        bounds = (0, 0, 1024, 1024)
        # This logic can be moved from the helper to here when other
        # reader classes have been parameterised into scenarios also.
        read_bounds_level_consistency(wsi, bounds)

    @staticmethod
    def test_fuzz_read_region_baseline_size(_sample_ome_tiff, reader_class):
        """Fuzz test for `read_bounds` output size at level 0 (baseline).

        - Tests that the output image size matches the input bounds size.
        - 50 random seeded reads are performed.
        - All test bounds are within the the slide dimensions.
        - Bounds sizes are randomised between 1 and 512 in width and height.
        """
        random.seed(123)
        wsi = reader_class(_sample_ome_tiff)
        width, height = wsi.info.slide_dimensions
        iterations = 50
        for _ in range(iterations):
            size = (random.randint(1, 512), random.randint(1, 512))
            location = (
                random.randint(0, width - size[0]),
                random.randint(0, height - size[1]),
            )
            bounds = locsize2bounds(location, size)
            region = wsi.read_bounds(bounds, resolution=0, units="level")
            assert region.shape[:2][::-1] == size

    @staticmethod
    def test_read_rect_coord_space_consistency(_sample_ome_tiff, reader_class):
        """Test that read_rect coord_space modes are consistent.

        Using `read_rect` with `coord_space="baseline"` and
        `coord_space="resolution"` should produce the same output when
        the bounds are a multiple of the scale difference between the two
        modes. I.E. reading at baseline with a set of coordinates should
        yield the same region as reading at half the resolution and
        with coordinates which are half the size. Note that the output
        will not be of the same size, but the field of view will match.

        """
        reader = reader_class(_sample_ome_tiff)
        roi1 = reader.read_rect(
            np.array([500, 500]),
            np.array([2000, 2000]),
            coord_space="baseline",
            resolution=1.00,
            units="baseline",
        )
        roi2 = reader.read_rect(
            np.array([250, 250]),
            np.array([1000, 1000]),
            coord_space="resolution",
            resolution=0.5,
            units="baseline",
        )
        # Make the regions the same size for comparison of content
        roi2 = imresize(roi2, output_size=[2000, 2000])
        cc = np.corrcoef(roi1[..., 0].flatten(), roi2[..., 0].flatten())
        # This control the harshness of similarity test, how much should be?
        assert np.min(cc) > 0.95

    @staticmethod
    def test_region_dump(_sample_ome_tiff, reader_class):
        from matplotlib import pyplot as plt

        wsi = reader_class(_sample_ome_tiff)
        _, axs = plt.subplots(
            nrows=1,
            ncols=wsi.info.level_count,
            figsize=(wsi.info.level_count, 3),
            squeeze=False,
        )
        for level, ax in zip(range(wsi.info.level_count), axs[0]):
            bounds = (0, 0, 1024, 1024)
            region = wsi.read_bounds(bounds, resolution=level, units="level")
            ax.imshow(region)
        plt.savefig("tiff_level_check.png")<|MERGE_RESOLUTION|>--- conflicted
+++ resolved
@@ -572,10 +572,9 @@
     assert im_region.shape == (*size[::-1], 3)
 
 
-<<<<<<< HEAD
-def test_read_rect_tiffreader_svs_baseline(_sample_svs):
+def test_read_rect_tiffreader_svs_baseline(sample_svs):
     """Test TIFFWSIReader.read_rect with an SVS file at baseline."""
-    wsi = wsireader.TIFFWSIReader(_sample_svs)
+    wsi = wsireader.TIFFWSIReader(sample_svs)
     location = SVS_TEST_TISSUE_LOCATION
     size = SVS_TEST_TISSUE_SIZE
     im_region = wsi.read_rect(location, size, resolution=0, units="level")
@@ -585,9 +584,9 @@
     assert im_region.shape == (*size[::-1], 3)
 
 
-def test_read_rect_tiffreader_ome_tiff_baseline(_sample_ome_tiff):
+def test_read_rect_tiffreader_ome_tiff_baseline(sample_ome_tiff):
     """Test TIFFWSIReader.read_rect with an OME-TIFF file at baseline."""
-    wsi = wsireader.TIFFWSIReader(_sample_ome_tiff)
+    wsi = wsireader.TIFFWSIReader(sample_ome_tiff)
     location = SVS_TEST_TISSUE_LOCATION
     size = SVS_TEST_TISSUE_SIZE
     im_region = wsi.read_rect(location, size, resolution=0, units="level")
@@ -597,10 +596,7 @@
     assert im_region.shape == (*size[::-1], 3)
 
 
-def test_read_rect_openslide_levels(_sample_ndpi):
-=======
 def test_read_rect_openslide_levels(sample_ndpi):
->>>>>>> 99eea8b1
     """Test openslide read rect with resolution in levels.
 
     Location coordinate is in baseline (level 0) reference frame.
@@ -1112,13 +1108,8 @@
     img_array = utils.misc.imread(pathlib.Path(source_image))
     img_size = np.array(img_array.shape[:2][::-1])
     double_size = tuple((img_size * 2).astype(int))
-<<<<<<< HEAD
-    meta = wsireader.WSIMeta(slide_dimensions=double_size, axes="YXS")
-    wsi = wsireader.VirtualWSIReader(pathlib.Path(_source_image), info=meta)
-=======
     meta = wsireader.WSIMeta(slide_dimensions=double_size)
     wsi = wsireader.VirtualWSIReader(pathlib.Path(source_image), info=meta)
->>>>>>> 99eea8b1
     region = wsi.read_rect(location=(0, 0), size=(50, 100))
     target = cv2.resize(
         img_array[:50, :25, :], (50, 100), interpolation=cv2.INTER_CUBIC
@@ -1139,15 +1130,8 @@
     img_array = utils.misc.imread(pathlib.Path(source_image))
     img_size = np.array(img_array.shape[:2][::-1])
     double_size = tuple((img_size * 2).astype(int))
-<<<<<<< HEAD
-    meta = wsireader.WSIMeta(
-        slide_dimensions=double_size, axes="YXS", level_downsamples=[1, 2, 4]
-    )
-    wsi = wsireader.VirtualWSIReader(pathlib.Path(_source_image), info=meta)
-=======
     meta = wsireader.WSIMeta(slide_dimensions=double_size, level_downsamples=[1, 2, 4])
     wsi = wsireader.VirtualWSIReader(pathlib.Path(source_image), info=meta)
->>>>>>> 99eea8b1
     region = wsi.read_rect(location=(0, 0), size=(50, 100), resolution=1, units="level")
     target = img_array[:100, :50, :]
     assert np.abs(np.median(region.astype(int) - target.astype(int))) == 0
@@ -1171,15 +1155,8 @@
     img_array = utils.misc.imread(pathlib.Path(source_image))
     img_size = np.array(img_array.shape[:2][::-1])
     double_size = tuple((img_size * 2).astype(int))
-<<<<<<< HEAD
-    meta = wsireader.WSIMeta(
-        slide_dimensions=double_size, axes="YXS", level_downsamples=[1, 2, 4]
-    )
-    wsi = wsireader.VirtualWSIReader(pathlib.Path(_source_image), info=meta)
-=======
     meta = wsireader.WSIMeta(slide_dimensions=double_size, level_downsamples=[1, 2, 4])
     wsi = wsireader.VirtualWSIReader(pathlib.Path(source_image), info=meta)
->>>>>>> 99eea8b1
     location = (0, 0)
     size = (50, 100)
     bounds = utils.transforms.locsize2bounds(location, size)
@@ -1759,15 +1736,15 @@
     assert 0 not in region.min(axis=-1)
 
 
-def test_tiffwsireader_invalid_tiff(_sample_ndpi):
+def test_tiffwsireader_invalid_tiff(sample_ndpi):
     """Test for TIFF which is not supported by TIFFWSIReader."""
     with pytest.raises(ValueError, match="Unsupported TIFF"):
-        _ = wsireader.TIFFWSIReader(_sample_ndpi)
-
-
-def test_tiffwsireader_invalid_svs_metadata(_sample_svs, monkeypatch):
+        _ = wsireader.TIFFWSIReader(sample_ndpi)
+
+
+def test_tiffwsireader_invalid_svs_metadata(sample_svs, monkeypatch):
     """Test for invalid SVS key-value pairs in TIFF escription tag."""
-    wsi = wsireader.TIFFWSIReader(_sample_svs)
+    wsi = wsireader.TIFFWSIReader(sample_svs)
     monkeypatch.setattr(
         wsi.tiff.pages[0],
         "description",
@@ -1777,9 +1754,9 @@
         _ = wsi._info()
 
 
-def test_tiffwsireader_invalid_ome_metadata(_sample_ome_tiff, monkeypatch):
+def test_tiffwsireader_invalid_ome_metadata(sample_ome_tiff, monkeypatch):
     """Test exception raised for invalid OME-XML metadata instrument."""
-    wsi = wsireader.TIFFWSIReader(_sample_ome_tiff)
+    wsi = wsireader.TIFFWSIReader(sample_ome_tiff)
     monkeypatch.setattr(
         wsi.tiff.pages[0],
         "description",
@@ -1799,9 +1776,9 @@
         array_view[:64, :64, :]
 
 
-def test_arrayview_unsupported_axes_shape(_sample_ome_tiff, monkeypatch):
+def test_arrayview_unsupported_axes_shape(sample_ome_tiff, monkeypatch):
     """Test accessing an unspported axes in TIFFWSIReader._shape_channels_last."""
-    wsi = wsireader.TIFFWSIReader(_sample_ome_tiff)
+    wsi = wsireader.TIFFWSIReader(sample_ome_tiff)
     monkeypatch.setattr(wsi, "_axes", "FOO")
     with pytest.raises(Exception, match="Unsupported axes"):
         _ = wsi._info()
@@ -1822,12 +1799,12 @@
     ]
 
     @staticmethod
-    def test_wsimeta_attrs(_sample_ome_tiff, reader_class):
+    def test_wsimeta_attrs(sample_ome_tiff, reader_class):
         """Check for expected attrs in .info / WSIMeta.
 
         Checks for existence of expected attrs but not their contents.
         """
-        wsi = reader_class(_sample_ome_tiff)
+        wsi = reader_class(sample_ome_tiff)
         info = wsi.info
         expected_attrs = [
             "slide_dimensions",
@@ -1844,7 +1821,7 @@
             assert hasattr(info, attr)
 
     @staticmethod
-    def test_read_rect_level_consistency(_sample_ome_tiff, reader_class):
+    def test_read_rect_level_consistency(sample_ome_tiff, reader_class):
         """Compare the same region at each stored resolution level.
 
         Read the same region at each stored resolution level and compare
@@ -1852,11 +1829,11 @@
         they are aligned.
 
         """
-        wsi = reader_class(_sample_ome_tiff)
+        wsi = reader_class(sample_ome_tiff)
         location = (0, 0)
         size = np.array([1024, 1024])
 
-        # Avoid testing very small levels (e.g. as in Omnyx JP2) becuase
+        # Avoid testing very small levels (e.g. as in Omnyx JP2) because
         # MSE for very small levels is noisy.
         level_downsamples = [
             downsample for downsample in wsi.info.level_downsamples if downsample <= 32
@@ -1881,7 +1858,7 @@
                 assert error < 0.125
 
     @staticmethod
-    def test_read_bounds_level_consistency(_sample_ome_tiff, reader_class):
+    def test_read_bounds_level_consistency(sample_ome_tiff, reader_class):
         """Compare the same region at each stored resolution level.
 
         Read the same region at each stored resolution level and compare
@@ -1889,14 +1866,14 @@
         they are aligned.
 
         """
-        wsi = reader_class(_sample_ome_tiff)
+        wsi = reader_class(sample_ome_tiff)
         bounds = (0, 0, 1024, 1024)
         # This logic can be moved from the helper to here when other
         # reader classes have been parameterised into scenarios also.
         read_bounds_level_consistency(wsi, bounds)
 
     @staticmethod
-    def test_fuzz_read_region_baseline_size(_sample_ome_tiff, reader_class):
+    def test_fuzz_read_region_baseline_size(sample_ome_tiff, reader_class):
         """Fuzz test for `read_bounds` output size at level 0 (baseline).
 
         - Tests that the output image size matches the input bounds size.
@@ -1905,7 +1882,7 @@
         - Bounds sizes are randomised between 1 and 512 in width and height.
         """
         random.seed(123)
-        wsi = reader_class(_sample_ome_tiff)
+        wsi = reader_class(sample_ome_tiff)
         width, height = wsi.info.slide_dimensions
         iterations = 50
         for _ in range(iterations):
@@ -1919,7 +1896,7 @@
             assert region.shape[:2][::-1] == size
 
     @staticmethod
-    def test_read_rect_coord_space_consistency(_sample_ome_tiff, reader_class):
+    def test_read_rect_coord_space_consistency(sample_ome_tiff, reader_class):
         """Test that read_rect coord_space modes are consistent.
 
         Using `read_rect` with `coord_space="baseline"` and
@@ -1931,7 +1908,7 @@
         will not be of the same size, but the field of view will match.
 
         """
-        reader = reader_class(_sample_ome_tiff)
+        reader = reader_class(sample_ome_tiff)
         roi1 = reader.read_rect(
             np.array([500, 500]),
             np.array([2000, 2000]),
@@ -1953,10 +1930,10 @@
         assert np.min(cc) > 0.95
 
     @staticmethod
-    def test_region_dump(_sample_ome_tiff, reader_class):
+    def test_region_dump(sample_ome_tiff, reader_class):
         from matplotlib import pyplot as plt
 
-        wsi = reader_class(_sample_ome_tiff)
+        wsi = reader_class(sample_ome_tiff)
         _, axs = plt.subplots(
             nrows=1,
             ncols=wsi.info.level_count,
