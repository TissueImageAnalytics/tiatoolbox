from tiatoolbox.dataloader import wsireader
from tiatoolbox import utils
from tiatoolbox import cli

import pytest
from pytest import approx
import pathlib
import numpy as np
import cv2
from click.testing import CliRunner

# -------------------------------------------------------------------------------------
# Utility Test Functions
# -------------------------------------------------------------------------------------


def strictly_increasing(seq):
    """Return True if sequence is strictly increasing.

    Args:
        seq: Sequence to check.

    Returns:
        bool: True if strictly increasing.
    """
    return all(a < b for a, b in zip(seq, seq[1:]))


def strictly_decreasing(seq):
    """Return True if sequence is strictly decreasing.

    Args:
        seq: Sequence to check.


    Returns:
        bool: True if strictly decreasing.
    """
    return all(a > b for a, b in zip(seq, seq[1:]))


# -------------------------------------------------------------------------------------
# Utility Test Classes
# -------------------------------------------------------------------------------------


class DummyMutableOpenSlideObject:
    """Dummy OpenSlide object with mutable properties."""

    def __init__(self, openslide_obj) -> None:
        self.openslide_obj = openslide_obj
        self._properties = dict(openslide_obj.properties)

    def __getattr__(self, name: str):
        return getattr(self.openslide_obj, name)

    @property
    def properties(self):
        """Return the fake properties."""
        return self._properties


# -------------------------------------------------------------------------------------
# Tests
# -------------------------------------------------------------------------------------


def test_wsireader_slide_info(_sample_svs, tmp_path):
    """Test for slide_info in WSIReader class as a python function."""
    file_types = ("*.svs",)
    files_all = utils.misc.grab_files_from_dir(
        input_path=str(pathlib.Path(_sample_svs).parent),
        file_types=file_types,
    )
    wsi = wsireader.OpenSlideWSIReader(files_all[0])
    slide_param = wsi.info
    out_path = tmp_path / slide_param.file_path.with_suffix(".yaml").name
    utils.misc.save_yaml(slide_param.as_dict(), out_path)


def test_wsireader_slide_info_cache(_sample_svs, tmp_path):
    """Test for caching slide_info in WSIReader class as a python function."""
    file_types = ("*.svs",)
    files_all = utils.misc.grab_files_from_dir(
        input_path=str(pathlib.Path(_sample_svs).parent),
        file_types=file_types,
    )
    wsi = wsireader.OpenSlideWSIReader(files_all[0])
    info = wsi.info
    cached_info = wsi.info
    assert info.as_dict() == cached_info.as_dict()


def test__relative_level_scales_openslide_baseline(_sample_ndpi):
    """Test openslide relative level scales for pixels per baseline pixel."""
    wsi = wsireader.OpenSlideWSIReader(_sample_ndpi)
    level_scales = wsi._relative_level_scales(0.125, "baseline")
    level_scales = np.array(level_scales)
    downsamples = np.array(wsi.info.level_downsamples)
    expected = downsamples * 0.125
    assert strictly_increasing(level_scales[:, 0])
    assert strictly_increasing(level_scales[:, 1])
    assert np.array_equal(level_scales[:, 0], level_scales[:, 1])
    assert np.array_equal(level_scales[:, 0], expected)


def test__relative_level_scales_jp2_baseline(_sample_jp2):
    """Test jp2 relative level scales for pixels per baseline pixel."""
    wsi = wsireader.OmnyxJP2WSIReader(_sample_jp2)
    level_scales = wsi._relative_level_scales(0.125, "baseline")
    level_scales = np.array(level_scales)
    downsamples = np.array(wsi.info.level_downsamples)
    expected = downsamples * 0.125
    assert strictly_increasing(level_scales[:, 0])
    assert strictly_increasing(level_scales[:, 1])
    assert np.array_equal(level_scales[:, 0], level_scales[:, 1])
    assert np.array_equal(level_scales[:, 0], expected)


def test__relative_level_scales_openslide_mpp(_sample_ndpi):
    """Test openslide calculation of relative level scales for mpp."""
    wsi = wsireader.OpenSlideWSIReader(_sample_ndpi)
    level_scales = wsi._relative_level_scales(0.5, "mpp")
    level_scales = np.array(level_scales)
    assert strictly_increasing(level_scales[:, 0])
    assert strictly_increasing(level_scales[:, 1])
    assert all(level_scales[0] == wsi.info.mpp / 0.5)


def test__relative_level_scales_jp2_mpp(_sample_jp2):
    """Test jp2 calculation of relative level scales for mpp."""
    wsi = wsireader.OmnyxJP2WSIReader(_sample_jp2)
    level_scales = wsi._relative_level_scales(0.5, "mpp")
    level_scales = np.array(level_scales)
    assert strictly_increasing(level_scales[:, 0])
    assert strictly_increasing(level_scales[:, 1])
    assert all(level_scales[0] == wsi.info.mpp / 0.5)


def test__relative_level_scales_openslide_power(_sample_ndpi):
    """Test openslide calculation of relative level scales for objective power."""
    wsi = wsireader.OpenSlideWSIReader(_sample_ndpi)
    level_scales = wsi._relative_level_scales(wsi.info.objective_power, "power")
    level_scales = np.array(level_scales)
    assert strictly_increasing(level_scales[:, 0])
    assert strictly_increasing(level_scales[:, 1])
    assert np.array_equal(level_scales[0], [1, 1])
    downsamples = np.array(wsi.info.level_downsamples)
    assert np.array_equal(level_scales[:, 0], level_scales[:, 1])
    assert np.array_equal(level_scales[:, 0], downsamples)


def test__relative_level_scales_jp2_power(_sample_jp2):
    """Test jp2 calculation of relative level scales for objective power."""
    wsi = wsireader.OmnyxJP2WSIReader(_sample_jp2)
    level_scales = wsi._relative_level_scales(wsi.info.objective_power, "power")
    level_scales = np.array(level_scales)
    assert strictly_increasing(level_scales[:, 0])
    assert strictly_increasing(level_scales[:, 1])
    assert np.array_equal(level_scales[0], [1, 1])
    downsamples = np.array(wsi.info.level_downsamples)
    assert np.array_equal(level_scales[:, 0], level_scales[:, 1])
    assert np.array_equal(level_scales[:, 0], downsamples)


def test__relative_level_scales_openslide_level(_sample_ndpi):
    """Test openslide calculation of relative level scales for level."""
    wsi = wsireader.OpenSlideWSIReader(_sample_ndpi)
    level_scales = wsi._relative_level_scales(3, "level")
    level_scales = np.array(level_scales)
    assert np.array_equal(level_scales[3], [1, 1])
    downsamples = np.array(wsi.info.level_downsamples)
    expected = downsamples / downsamples[3]
    assert np.array_equal(level_scales[:, 0], level_scales[:, 1])
    assert np.array_equal(level_scales[:, 0], expected)


def test__relative_level_scales_jp2_level(_sample_jp2):
    """Test jp2 calculation of relative level scales for level."""
    wsi = wsireader.OmnyxJP2WSIReader(_sample_jp2)
    level_scales = wsi._relative_level_scales(3, "level")
    level_scales = np.array(level_scales)
    assert np.array_equal(level_scales[3], [1, 1])
    downsamples = np.array(wsi.info.level_downsamples)
    expected = downsamples / downsamples[3]
    assert np.array_equal(level_scales[:, 0], level_scales[:, 1])
    assert np.array_equal(level_scales[:, 0], expected)


def test__relative_level_scales_openslide_level_float(_sample_ndpi):
    """Test openslide calculation of relative level scales for fracitonal level."""
    wsi = wsireader.OpenSlideWSIReader(_sample_ndpi)
    level_scales = wsi._relative_level_scales(1.5, "level")
    level_scales = np.array(level_scales)
    assert level_scales[0] == approx([1 / 3, 1 / 3])
    downsamples = np.array(wsi.info.level_downsamples)
    expected = downsamples / downsamples[0] * (1 / 3)
    assert np.array_equal(level_scales[:, 0], level_scales[:, 1])
    assert np.array_equal(level_scales[:, 0], expected)


def test__relative_level_scales_jp2_level_float(_sample_jp2):
    """Test jp2 calculation of relative level scales for fracitonal level."""
    wsi = wsireader.OmnyxJP2WSIReader(_sample_jp2)
    level_scales = wsi._relative_level_scales(1.5, "level")
    level_scales = np.array(level_scales)
    assert level_scales[0] == approx([1 / 3, 1 / 3])
    downsamples = np.array(wsi.info.level_downsamples)
    expected = downsamples / downsamples[0] * (1 / 3)
    assert np.array_equal(level_scales[:, 0], level_scales[:, 1])
    assert np.array_equal(level_scales[:, 0], expected)


def test__relative_level_scales_invalid_units(_sample_svs):
    """Test _relative_level_scales with invalid units."""
    wsi = wsireader.OpenSlideWSIReader(_sample_svs)
    with pytest.raises(ValueError):
        wsi._relative_level_scales(1.0, "gibberish")


def test__relative_level_scales_no_mpp():
    """Test _relative_level_scales objective when mpp is None."""

    class DummyWSI:
        _relative_level_scales = wsireader.WSIReader._relative_level_scales

        @property
        def info(self):
            return wsireader.WSIMeta((100, 100))

    wsi = DummyWSI()
    with pytest.raises(ValueError):
        wsi._relative_level_scales(1.0, "mpp")


def test__relative_level_scales_no_objective_power():
    """Test _relative_level_scales objective when objective power is None."""

    class DummyWSI:
        _relative_level_scales = wsireader.WSIReader._relative_level_scales

        @property
        def info(self):
            return wsireader.WSIMeta((100, 100))

    wsi = DummyWSI()
    with pytest.raises(ValueError):
        wsi._relative_level_scales(10, "power")


def test__relative_level_scales_level_too_high(_sample_svs):
    """Test _relative_level_scales levels set too high."""
    wsi = wsireader.OpenSlideWSIReader(_sample_svs)
    with pytest.raises(ValueError):
        wsi._relative_level_scales(100, "level")


def test_find_optimal_level_and_downsample_openslide_interpolation_warning(
    _sample_ndpi,
):
    """Test finding optimal level for mpp read with scale > 1.

    This tests the case where the scale is found to be > 1 and interpolation
    will be applied to the output. A UserWarning should be raised in this case.
    """
    wsi = wsireader.OpenSlideWSIReader(_sample_ndpi)
    with pytest.warns(UserWarning):
        _, _ = wsi._find_optimal_level_and_downsample(0.1, "mpp")


def test_find_optimal_level_and_downsample_jp2_interpolation_warning(_sample_jp2):
    """Test finding optimal level for mpp read with scale > 1.

    This tests the case where the scale is found to be > 1 and interpolation
    will be applied to the output. A UserWarning should be raised in this case.
    """
    wsi = wsireader.OmnyxJP2WSIReader(_sample_jp2)
    with pytest.warns(UserWarning):
        _, _ = wsi._find_optimal_level_and_downsample(0.1, "mpp")


def test_find_optimal_level_and_downsample_mpp(_sample_ndpi):
    """Test finding optimal level for mpp read."""
    wsi = wsireader.OpenSlideWSIReader(_sample_ndpi)

    mpps = [0.5, 10]
    expected_levels = [0, 4]
    expected_scales = [[0.91282519, 0.91012514], [0.73026016, 0.72810011]]

    for mpp, expected_level, expected_scale in zip(
        mpps, expected_levels, expected_scales
    ):
        read_level, post_read_scale_factor = wsi._find_optimal_level_and_downsample(
            mpp, "mpp"
        )

        assert read_level == expected_level
        assert post_read_scale_factor == approx(expected_scale)


def test_find_optimal_level_and_downsample_power(_sample_ndpi):
    """Test finding optimal level for objective power read."""
    wsi = wsireader.OpenSlideWSIReader(_sample_ndpi)

    objective_powers = [20, 10, 5, 2.5, 1.25]
    expected_levels = [0, 1, 2, 3, 4]
    for objective_power, expected_level in zip(objective_powers, expected_levels):
        read_level, post_read_scale_factor = wsi._find_optimal_level_and_downsample(
            objective_power, "power"
        )

        assert read_level == expected_level
        assert np.array_equal(post_read_scale_factor, [1.0, 1.0])


def test_find_optimal_level_and_downsample_level(_sample_ndpi):
    """Test finding optimal level for level read."""
    wsi = wsireader.OpenSlideWSIReader(_sample_ndpi)

    for level in range(wsi.info.level_count):
        read_level, post_read_scale_factor = wsi._find_optimal_level_and_downsample(
            level, "level"
        )

        assert read_level == level
        assert np.array_equal(post_read_scale_factor, [1.0, 1.0])


def test_find_read_rect_params_power(_sample_ndpi):
    """Test finding read rect parameters for objective power."""
    wsi = wsireader.OpenSlideWSIReader(_sample_ndpi)

    location = (0, 0)
    size = (256, 256)
    # Test a range of objective powers
    for target_scale in [1.25, 2.5, 5, 10, 20]:
        (level, _, read_size, post_read_scale, _) = wsi._find_read_rect_params(
            location=location,
            size=size,
            resolution=target_scale,
            units="power",
        )
        assert level >= 0
        assert level < wsi.info.level_count
        # Check that read_size * scale == size
        post_read_downscaled_size = np.round(read_size * post_read_scale).astype(int)
        assert np.array_equal(post_read_downscaled_size, np.array(size))


def test_find_read_rect_params_mpp(_sample_ndpi):
    """Test finding read rect parameters for objective mpp."""
    wsi = wsireader.OpenSlideWSIReader(_sample_ndpi)

    location = (0, 0)
    size = (256, 256)
    # Test a range of MPP
    for target_scale in range(1, 10):
        (level, _, read_size, post_read_scale, _) = wsi._find_read_rect_params(
            location=location,
            size=size,
            resolution=target_scale,
            units="mpp",
        )
        assert level >= 0
        assert level < wsi.info.level_count
        # Check that read_size * scale == size
        post_read_downscaled_size = np.round(read_size * post_read_scale).astype(int)
        assert np.array_equal(post_read_downscaled_size, np.array(size))


def test_read_rect_openslide_baseline(_sample_ndpi):
    """Test openslide read rect at baseline.

    Location coordinate is in baseline (level 0) reference frame.
    """
    wsi = wsireader.OpenSlideWSIReader(_sample_ndpi)
    location = (1000, 2000)
    size = (1000, 1000)
    im_region = wsi.read_rect(location, size, resolution=0, units="level")

    assert isinstance(im_region, np.ndarray)
    assert im_region.dtype == "uint8"
    assert im_region.shape == (1000, 1000, 3)


def test_read_rect_jp2_baseline(_sample_jp2):
    """Test jp2 read rect at baseline.

    Location coordinate is in baseline (level 0) reference frame.
    """
    wsi = wsireader.OmnyxJP2WSIReader(_sample_jp2)
    location = (1000, 2000)
    size = (1000, 1000)
    im_region = wsi.read_rect(location, size, resolution=0, units="level")

    assert isinstance(im_region, np.ndarray)
    assert im_region.dtype == "uint8"
    assert im_region.shape == (1000, 1000, 3)


def test_read_rect_openslide_levels(_sample_ndpi):
    """Test openslide read rect with resolution in levels.

    Location coordinate is in baseline (level 0) reference frame.
    """
    wsi = wsireader.OpenSlideWSIReader(_sample_ndpi)
    location = (1000, 2000)
    size = (256, 256)
    for level in range(wsi.info.level_count):
        im_region = wsi.read_rect(location, size, resolution=level, units="level")

        assert isinstance(im_region, np.ndarray)
        assert im_region.dtype == "uint8"
        assert im_region.shape == (256, 256, 3)


def test_read_rect_jp2_levels(_sample_jp2):
    """Test jp2 read rect with resolution in levels.

    Location coordinate is in baseline (level 0) reference frame.
    """
    wsi = wsireader.OmnyxJP2WSIReader(_sample_jp2)
    location = (1000, 2000)
    size = (256, 256)
    for level in range(wsi.info.level_count):
        level_width, level_height = wsi.info.level_dimensions[level]
        im_region = wsi.read_rect(location, size, resolution=level, units="level")

        assert isinstance(im_region, np.ndarray)
        assert im_region.dtype == "uint8"
        assert im_region.shape == (min(256, level_height), min(256, level_width), 3)


def test_read_rect_openslide_mpp(_sample_ndpi):
    """Test openslide read rect with resolution in microns per pixel.

    Location coordinate is in baseline (level 0) reference frame.
    """
    wsi = wsireader.OpenSlideWSIReader(_sample_ndpi)
    location = (1000, 2000)
    size = (256, 256)
    for factor in range(1, 10):
        mpp = wsi.info.mpp * factor
        im_region = wsi.read_rect(location, size, resolution=mpp, units="mpp")

        assert isinstance(im_region, np.ndarray)
        assert im_region.dtype == "uint8"
        assert im_region.shape == (256, 256, 3)


def test_read_rect_jp2_mpp(_sample_jp2):
    """Test jp2 read rect with resolution in microns per pixel.

    Location coordinate is in baseline (level 0) reference frame.
    """
    wsi = wsireader.OmnyxJP2WSIReader(_sample_jp2)
    location = (1000, 2000)
    size = (256, 256)
    for factor in range(1, 10):
        mpp = wsi.info.mpp * factor
        im_region = wsi.read_rect(location, size, resolution=mpp, units="mpp")

        assert isinstance(im_region, np.ndarray)
        assert im_region.dtype == "uint8"
        assert im_region.shape == (256, 256, 3)


def test_read_rect_openslide_objective_power(_sample_ndpi):
    """Test openslide read rect with resolution in objective power.

    Location coordinate is in baseline (level 0) reference frame.
    """
    wsi = wsireader.OpenSlideWSIReader(_sample_ndpi)
    location = (0, 0)
    size = (256, 256)
    for objective_power in [20, 10, 5, 2.5, 1.25]:
        im_region = wsi.read_rect(
            location, size, resolution=objective_power, units="power"
        )

        assert isinstance(im_region, np.ndarray)
        assert im_region.dtype == "uint8"
        assert im_region.shape == (256, 256, 3)


def test_read_rect_jp2_objective_power(_sample_jp2):
    """Test jp2 read rect with resolution in objective power.

    Location coordinate is in baseline (level 0) reference frame.
    """
    wsi = wsireader.OmnyxJP2WSIReader(_sample_jp2)
    location = (0, 0)
    size = (256, 256)
    for objective_power in [20, 10, 5, 2.5, 1.25]:
        im_region = wsi.read_rect(
            location, size, resolution=objective_power, units="mpp"
        )

        assert isinstance(im_region, np.ndarray)
        assert im_region.dtype == "uint8"
        assert im_region.shape == (256, 256, 3)


def test_read_bounds_openslide_baseline(_sample_ndpi):
    """Test openslide read bounds at baseline.

    Coordinates in baseline (level 0) reference frame.
    """
    wsi = wsireader.OpenSlideWSIReader(_sample_ndpi)
    bounds = (1000, 2000, 2000, 3000)
    im_region = wsi.read_bounds(bounds, resolution=0, units="level")

    assert isinstance(im_region, np.ndarray)
    assert im_region.dtype == "uint8"
    assert im_region.shape == (1000, 1000, 3)


def test_read_bounds_jp2_baseline(_sample_jp2):
    """Test jp2 read bounds at baseline.

    Coordinates in baseline (level 0) reference frame.
    """
    wsi = wsireader.OmnyxJP2WSIReader(_sample_jp2)
    bounds = (1000, 2000, 2000, 3000)
    im_region = wsi.read_bounds(bounds, resolution=0, units="level")

    assert isinstance(im_region, np.ndarray)
    assert im_region.dtype == "uint8"
    assert im_region.shape == (1000, 1000, 3)


def test_read_bounds_openslide_levels(_sample_ndpi):
    """Test openslide read bounds with resolution in levels.

    Coordinates in baseline (level 0) reference frame.
    """
    wsi = wsireader.OpenSlideWSIReader(_sample_ndpi)
    bounds = (1000, 2000, 2000, 3000)
    for level, downsample in enumerate(wsi.info.level_downsamples):
        im_region = wsi.read_bounds(bounds, resolution=level, units="level")

        assert isinstance(im_region, np.ndarray)
        assert im_region.dtype == "uint8"
        expected_output_shape = tuple(
            np.round([1000 / downsample, 1000 / downsample, 3]).astype(int)
        )
        assert im_region.shape == expected_output_shape


def test_read_bounds_jp2_levels(_sample_jp2):
    """Test jp2 read bounds with resolution in levels.

    Coordinates in baseline (level 0) reference frame.
    """
    wsi = wsireader.OmnyxJP2WSIReader(_sample_jp2)
    bounds = (1000, 2000, 2000, 3000)
    for level, downsample in enumerate(wsi.info.level_downsamples):
        im_region = wsi.read_bounds(bounds, resolution=level, units="level")

        assert isinstance(im_region, np.ndarray)
        assert im_region.dtype == "uint8"
        expected_output_shape = tuple(np.round([1000 / downsample, 1000 / downsample]))
        assert im_region.shape[:2] == approx(expected_output_shape, abs=1)
        assert im_region.shape[2] == 3


def test_read_bounds_openslide_mpp(_sample_ndpi):
    """Test openslide read bounds with resolution in microns per pixel.

    Coordinates in baseline (level 0) reference frame.
    """
    wsi = wsireader.OpenSlideWSIReader(_sample_ndpi)
    bounds = (1000, 2000, 2000, 3000)
    slide_mpp = wsi.info.mpp
    for factor in range(1, 10):
        mpp = slide_mpp * factor
        downsample = mpp / slide_mpp

        im_region = wsi.read_bounds(bounds, resolution=mpp, units="mpp")

        assert isinstance(im_region, np.ndarray)
        assert im_region.dtype == "uint8"
        expected_output_shape = tuple(
            np.round((np.array([1000] * 2) / downsample)).astype(int)
        )
        assert im_region.shape[:2] == expected_output_shape
        assert im_region.shape[2] == 3


def test_read_bounds_jp2_mpp(_sample_jp2):
    """Test jp2 read bounds with resolution in microns per pixel.

    Coordinates in baseline (level 0) reference frame.
    """
    wsi = wsireader.OmnyxJP2WSIReader(_sample_jp2)
    bounds = (1000, 2000, 2000, 3000)
    slide_mpp = wsi.info.mpp
    for factor in range(1, 10):
        mpp = slide_mpp * factor
        downsample = mpp / slide_mpp

        im_region = wsi.read_bounds(bounds, resolution=mpp, units="mpp")

        assert isinstance(im_region, np.ndarray)
        assert im_region.dtype == "uint8"
        expected_output_shape = tuple(
            np.round((np.array([1000] * 2) / downsample)).astype(int)
        )
        assert im_region.shape[:2] == approx(expected_output_shape, abs=1)
        assert im_region.shape[2] == 3


def test_read_bounds_openslide_objective_power(_sample_ndpi):
    """Test openslide read bounds with resolution in objective power.

    Coordinates in baseline (level 0) reference frame.
    """
    wsi = wsireader.OpenSlideWSIReader(_sample_ndpi)
    bounds = (1000, 2000, 2000, 3000)
    slide_power = wsi.info.objective_power
    for objective_power in [20, 10, 5, 2.5, 1.25]:
        downsample = slide_power / objective_power

        im_region = wsi.read_bounds(
            bounds,
            resolution=objective_power,
            units="power",
        )

        assert isinstance(im_region, np.ndarray)
        assert im_region.dtype == "uint8"
        expected_output_shape = tuple(
            np.round((np.array([1000] * 2) / downsample)).astype(int)
        )
        assert im_region.shape[:2] == expected_output_shape
        assert im_region.shape[2] == 3


def test_read_bounds_interpolated(_sample_svs):
    """Test openslide read bounds with interpolated output.

    Coordinates in baseline (level 0) reference frame.
    """
    wsi = wsireader.OpenSlideWSIReader(_sample_svs)
    bounds = (0, 0, 500, 500)
    im_region = wsi.read_bounds(
        bounds,
        resolution=0.1,
        units="mpp",
    )

    assert 0.1 < wsi.info.mpp[0]
    assert 0.1 < wsi.info.mpp[1]
    assert isinstance(im_region, np.ndarray)
    assert im_region.dtype == "uint8"
    assert im_region.shape[2] == 3
    assert all(np.array(im_region.shape[:2]) > 500)


def test_read_bounds_jp2_objective_power(_sample_jp2):
    """Test jp2 read bounds with resolution in objective power.

    Coordinates in baseline (level 0) reference frame.
    """
    wsi = wsireader.OmnyxJP2WSIReader(_sample_jp2)
    bounds = (1000, 2000, 2000, 3000)
    slide_power = wsi.info.objective_power
    for objective_power in [20, 10, 5, 2.5, 1.25]:
        downsample = slide_power / objective_power

        im_region = wsi.read_bounds(
            bounds,
            resolution=objective_power,
            units="power",
        )

        assert isinstance(im_region, np.ndarray)
        assert im_region.dtype == "uint8"
        expected_output_shape = tuple(
            np.round((np.array([1000] * 2) / downsample)).astype(int)
        )
        assert im_region.shape[:2] == approx(expected_output_shape[:2], abs=1)
        assert im_region.shape[2] == 3


def test_read_bounds_level_consistency_openslide(_sample_ndpi):
    """Test read_bounds produces the same visual field across resolution levels."""
    wsi = wsireader.OpenSlideWSIReader(_sample_ndpi)
    bounds = (30400, 11810, 30912, 12322)
    imgs = [wsi.read_bounds(bounds, power, "power") for power in [60, 40, 20, 10]]
    smallest_size = imgs[-1].shape[:2][::-1]
    resized = [
        cv2.GaussianBlur(cv2.resize(img, smallest_size), (5, 5), cv2.BORDER_REFLECT)
        for img in imgs
    ]
    # Pair-wise check resolutions for mean squared error
    for a in resized:
        for b in resized:
            assert np.sum((a - b) ** 2) / np.prod(a.shape) < 16


def test_read_bounds_level_consistency_jp2(_sample_jp2):
    """Test read_bounds produces the same visual field across resolution levels."""
    bounds = (32768, 42880, 33792, 43904)
    wsi = wsireader.OmnyxJP2WSIReader(_sample_jp2)
    imgs = [wsi.read_bounds(bounds, power, "power") for power in [60, 40, 20, 10]]
    smallest_size = imgs[-1].shape[:2][::-1]
    resized = [
        cv2.GaussianBlur(cv2.resize(img, smallest_size), (5, 5), cv2.BORDER_REFLECT)
        for img in imgs
    ]
    # Pair-wise check resolutions for mean squared error
    for a in resized:
        for b in resized:
            assert np.sum((a - b) ** 2) / np.prod(a.shape) < 16


def test_wsireader_get_thumbnail_openslide(_sample_svs):
    """Test for get_thumbnail as a python function."""
    wsi = wsireader.OpenSlideWSIReader(_sample_svs)
    slide_thumbnail = wsi.slide_thumbnail()
    assert isinstance(slide_thumbnail, np.ndarray)
    assert slide_thumbnail.dtype == "uint8"


def test_wsireader_get_thumbnail_jp2(_sample_jp2):
    """Test for get_thumbnail as a python function."""
    wsi = wsireader.OmnyxJP2WSIReader(_sample_jp2)
    slide_thumbnail = wsi.slide_thumbnail()
    assert isinstance(slide_thumbnail, np.ndarray)
    assert slide_thumbnail.dtype == "uint8"


def test_wsireader_save_tiles(_sample_svs, tmp_path):
    """Test for save_tiles in wsireader as a python function."""
    file_types = ("*.svs",)
    files_all = utils.misc.grab_files_from_dir(
        input_path=str(pathlib.Path(_sample_svs).parent),
        file_types=file_types,
    )
    wsi = wsireader.OpenSlideWSIReader(files_all[0])
    wsi.save_tiles(
        output_dir=str(pathlib.Path(tmp_path).joinpath("test_wsireader_save_tiles")),
        tile_objective_value=5,
        tile_read_size=(5000, 5000),
        verbose=True,
    )
    assert (
        pathlib.Path(tmp_path)
        .joinpath("test_wsireader_save_tiles")
        .joinpath("CMU-1-Small-Region.svs")
        .joinpath("Output.csv")
        .exists()
    )
    assert (
        pathlib.Path(tmp_path)
        .joinpath("test_wsireader_save_tiles")
        .joinpath("CMU-1-Small-Region.svs")
        .joinpath("slide_thumbnail.jpg")
        .exists()
    )
    assert (
        pathlib.Path(tmp_path)
        .joinpath("test_wsireader_save_tiles")
        .joinpath("CMU-1-Small-Region.svs")
        .joinpath("Tile_5_0_0.jpg")
        .exists()
    )


def test_wsireader_jp2_save_tiles(_sample_jp2, tmp_path):
    """Test for save_tiles in wsireader as a python function."""
    wsi = wsireader.OmnyxJP2WSIReader(_sample_jp2)
    wsi.save_tiles(
        output_dir=str(
            pathlib.Path(tmp_path).joinpath("test_wsireader_jp2_save_tiles")
        ),
        tile_objective_value=5,
        tile_read_size=(5000, 5000),
        verbose=True,
    )
    assert (
        pathlib.Path(tmp_path)
        .joinpath("test_wsireader_jp2_save_tiles")
        .joinpath("test1.jp2")
        .joinpath("Output.csv")
        .exists()
    )
    assert (
        pathlib.Path(tmp_path)
        .joinpath("test_wsireader_jp2_save_tiles")
        .joinpath("test1.jp2")
        .joinpath("slide_thumbnail.jpg")
        .exists()
    )
    assert (
        pathlib.Path(tmp_path)
        .joinpath("test_wsireader_jp2_save_tiles")
        .joinpath("test1.jp2")
        .joinpath("Tile_5_0_0.jpg")
        .exists()
    )


# -------------------------------------------------------------------------------------
# Command Line Interface
# -------------------------------------------------------------------------------------


def test_command_line_read_bounds(_sample_ndpi, tmp_path):
    """Test OpenSlide read_bounds CLI."""
    runner = CliRunner()
    read_bounds_result = runner.invoke(
        cli.main,
        [
            "read-bounds",
            "--wsi_input",
            str(pathlib.Path(_sample_ndpi)),
            "--resolution",
            "0",
            "--units",
            "level",
            "--mode",
            "save",
            "--region",
            "0",
            "0",
            "2000",
            "2000",
            "--output_path",
            str(pathlib.Path(tmp_path).joinpath("im_region.jpg")),
        ],
    )

    assert read_bounds_result.exit_code == 0
    assert pathlib.Path(tmp_path).joinpath("im_region.jpg").is_file()

    read_bounds_result = runner.invoke(
        cli.main,
        [
            "read-bounds",
            "--wsi_input",
            str(pathlib.Path(_sample_ndpi)),
            "--resolution",
            "0",
            "--units",
            "level",
            "--mode",
            "save",
            "--output_path",
            str(pathlib.Path(tmp_path).joinpath("im_region2.jpg")),
        ],
    )

    assert read_bounds_result.exit_code == 0
    assert pathlib.Path(tmp_path).joinpath("im_region2.jpg").is_file()


def test_command_line_jp2_read_bounds(_sample_jp2, tmp_path):
    """Test JP2 read_bounds."""
    runner = CliRunner()
    read_bounds_result = runner.invoke(
        cli.main,
        [
            "read-bounds",
            "--wsi_input",
            str(pathlib.Path(_sample_jp2)),
            "--resolution",
            "0",
            "--units",
            "level",
            "--mode",
            "save",
            "--output_path",
            str(pathlib.Path(tmp_path).joinpath("im_region.jpg")),
        ],
    )

    assert read_bounds_result.exit_code == 0
    assert pathlib.Path(tmp_path).joinpath("im_region.jpg").is_file()


def test_command_line_slide_thumbnail(_sample_ndpi, tmp_path):
    """Test for the slide_thumbnail CLI."""
    runner = CliRunner()
    slide_thumb_result = runner.invoke(
        cli.main,
        [
            "slide-thumbnail",
            "--wsi_input",
            str(pathlib.Path(_sample_ndpi)),
            "--mode",
            "save",
            "--output_path",
            str(pathlib.Path(tmp_path).joinpath("slide_thumb.jpg")),
        ],
    )

    assert slide_thumb_result.exit_code == 0
    assert pathlib.Path(tmp_path).joinpath("slide_thumb.jpg").is_file()


def test_command_line_jp2_slide_thumbnail(_sample_jp2, tmp_path):
    """Test for the jp2 slide_thumbnail CLI."""
    runner = CliRunner()
    slide_thumb_result = runner.invoke(
        cli.main,
        [
            "slide-thumbnail",
            "--wsi_input",
            str(pathlib.Path(_sample_jp2)),
            "--mode",
            "save",
            "--output_path",
            str(pathlib.Path(tmp_path).joinpath("slide_thumb.jpg")),
        ],
    )

    assert slide_thumb_result.exit_code == 0
    assert pathlib.Path(tmp_path).joinpath("slide_thumb.jpg").is_file()


def test_openslide_objective_power_from_mpp(_sample_svs):
    """Test OpenSlideWSIReader approximation of objective power from mpp."""
    wsi = wsireader.OpenSlideWSIReader(_sample_svs)
    wsi.openslide_wsi = DummyMutableOpenSlideObject(wsi.openslide_wsi)
    props = wsi.openslide_wsi._properties

    del props["openslide.objective-power"]
    with pytest.warns(UserWarning, match=r"Objective power inferred"):
        _ = wsi._info()

<<<<<<< HEAD
=======
    props["openslide.mpp-x"] = 10
    props["openslide.mpp-y"] = 10
    with pytest.warns(UserWarning, match=r"MPP outside of sensible range"):
        _ = wsi._info()

>>>>>>> d386fd86
    del props["openslide.mpp-x"]
    del props["openslide.mpp-y"]
    with pytest.warns(UserWarning, match=r"Unable to determine objective power"):
        _ = wsi._info()


def test_openslide_mpp_from_tiff_resolution(_sample_svs):
    """Test OpenSlideWSIReader mpp from TIFF resolution tags."""
    wsi = wsireader.OpenSlideWSIReader(_sample_svs)
    wsi.openslide_wsi = DummyMutableOpenSlideObject(wsi.openslide_wsi)
    props = wsi.openslide_wsi._properties

    del props["openslide.mpp-x"]
    del props["openslide.mpp-y"]
    props["tiff.ResolutionUnit"] = "centimeter"
    props["tiff.XResolution"] = 1e4  # Pixels per cm
    props["tiff.YResolution"] = 1e4  # Pixels per cm
    with pytest.warns(UserWarning, match=r"Falling back to TIFF resolution"):
        _ = wsi.info

    assert np.array_equal(wsi.info.mpp, [1, 1])


def test_VFReader():
    """Test VFReader"""
    file_parent_dir = pathlib.Path(__file__).parent
    wsi = wsireader.VFReader(file_parent_dir.joinpath("data/source_image.png"))
    with pytest.warns(UserWarning, match=r"Unknown scale"):
        _ = wsi._info()
    with pytest.warns(UserWarning, match=r"Raw data is None"):
        _ = wsi._info()

    assert wsi.img.shape == (256, 256, 3)

    img = wsi.read_rect(location=(0, 0), size=(100, 50))
    assert img.shape == (50, 100, 3)

    img = wsi.read_region(location=(0, 0), size=(100, 50), level=0)
    assert img.shape == (50, 100, 3)


def test_VFReader_read_bounds():
    """Test VFReader read bounds"""
    file_parent_dir = pathlib.Path(__file__).parent
    wsi = wsireader.VFReader(file_parent_dir.joinpath("data/source_image.png"))
    img = wsi.read_bounds(bounds=(0, 0, 50, 100))
    assert img.shape == (100, 50, 3)

    img = wsi.read_bounds(bounds=(0, 0, 50, 100), resolution=1.5, units="baseline")
    assert img.shape == (150, 75, 3)

    img = wsi.read_bounds(bounds=(0, 0, 50, 100), resolution=0.5, units="baseline")
    assert img.shape == (50, 25, 3)

    with pytest.raises(IndexError):
        _ = wsi.read_bounds(bounds=(0, 0, 50, 100), resolution=0.5, units="level")

    with pytest.raises(ValueError):
        _ = wsi.read_bounds(bounds=(0, 0, 50, 100), resolution=1, units="level")


def test_VFReader_read_rect():
    """Test VFReader read bounds"""
    file_parent_dir = pathlib.Path(__file__).parent
    wsi = wsireader.VFReader(file_parent_dir.joinpath("data/source_image.png"))
    img = wsi.read_rect(location=(0, 0), size=(50, 100))
    assert img.shape == (100, 50, 3)

    img = wsi.read_rect(
        location=(0, 0), size=(50, 100), resolution=1.5, units="baseline"
    )
    assert img.shape == (100, 50, 3)

    img = wsi.read_rect(
        location=(0, 0), size=(50, 100), resolution=0.5, units="baseline"
    )
    assert img.shape == (100, 50, 3)

    with pytest.raises(IndexError):
        _ = wsi.read_rect(
            location=(0, 0), size=(50, 100), resolution=0.5, units="level"
        )

    with pytest.raises(ValueError):
        _ = wsi.read_rect(location=(0, 0), size=(50, 100), resolution=1, units="level")<|MERGE_RESOLUTION|>--- conflicted
+++ resolved
@@ -929,15 +929,10 @@
     del props["openslide.objective-power"]
     with pytest.warns(UserWarning, match=r"Objective power inferred"):
         _ = wsi._info()
-
-<<<<<<< HEAD
-=======
     props["openslide.mpp-x"] = 10
     props["openslide.mpp-y"] = 10
     with pytest.warns(UserWarning, match=r"MPP outside of sensible range"):
         _ = wsi._info()
-
->>>>>>> d386fd86
     del props["openslide.mpp-x"]
     del props["openslide.mpp-y"]
     with pytest.warns(UserWarning, match=r"Unable to determine objective power"):
