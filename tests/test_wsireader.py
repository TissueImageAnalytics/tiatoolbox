--- conflicted
+++ resolved
@@ -2002,17 +2002,11 @@
 
 
 def test_store_reader_info_from_base(tmp_path, remote_sample):
-<<<<<<< HEAD
-    """
+    """Test AnnotationStoreReader with no wsi metadata.
+
     Test that AnnotationStoreReader will correctly get metadata
     from a provided base_wsi if the store has no wsi metadata.
-=======
-    """Test AnnotationStoreReader with no wsi metadata.
-
-    Test that AnnotationStoreReader will correctly get metadata
-    from a provided base_wsi if the store has no wsi metadata.
-
->>>>>>> 8cd10562
+
     """
     SQLiteStore(tmp_path / "store.db")
     wsi_reader = WSIReader.open(remote_sample("svs-1-small"))
