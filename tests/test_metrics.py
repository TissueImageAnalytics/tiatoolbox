--- conflicted
+++ resolved
@@ -35,8 +35,6 @@
     assert dice_val >= 0
     assert dice_val <= 1.0
 
-<<<<<<< HEAD
-=======
     gt_mask = np.ones(shape=(256, 256))
     pred_mask = np.ones(shape=(256, 256))
 
@@ -58,7 +56,6 @@
 
 def test_dice_shape_mismatch_error():
     """Tests if the shape of inputs does not match."""
->>>>>>> 0fde880e
     gt_mask = np.random.randint(2, size=(256, 256, 1))
     pred_mask = np.random.randint(2, size=(256, 256, 3))
     with pytest.raises(ValueError, match=r".*Shape mismatch between the two masks.*"):
