--- conflicted
+++ resolved
@@ -20,10 +20,7 @@
   - pandas
   - glymur
   - scikit-learn==0.23.2
-<<<<<<< HEAD
   - scikit-image
-=======
   - jupyterlab
->>>>>>> b46a16de
   - pip:
     - openslide-python==1.1.2