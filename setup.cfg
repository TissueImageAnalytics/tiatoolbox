--- conflicted
+++ resolved
@@ -1,9 +1,5 @@
 [bumpversion]
-<<<<<<< HEAD
-current_version = 0.2.1
-=======
 current_version = 0.3.0
->>>>>>> d9d92510
 commit = True
 tag = False
 
