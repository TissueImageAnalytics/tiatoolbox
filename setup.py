--- conflicted
+++ resolved
@@ -62,10 +62,6 @@
     test_suite="tests",
     tests_require=test_requirements,
     url="https://github.com/TissueImageAnalytics/tiatoolbox",
-<<<<<<< HEAD
-    version="1.3.2",
-=======
     version="1.3.1",
->>>>>>> 4007525c
     zip_safe=False,
 )