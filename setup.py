#!/usr/bin/env python

"""The setup script."""

from setuptools import setup, find_packages

<<<<<<< HEAD
with open("README.rst") as readme_file:
    readme = readme_file.read()

with open("HISTORY.rst") as history_file:
=======
with open("README.md") as readme_file:
    readme = readme_file.read()

with open("HISTORY.md") as history_file:
>>>>>>> d9d92510
    history = history_file.read()

requirements = [
    "Click>=7.0",
    "numpy",
    "pillow",
    "matplotlib",
    "setuptools<=45.1.0",
    "opencv-python>=4.0",
    "pathos==0.2.5",
    "openslide-python==1.1.1",
    "pyyaml",
<<<<<<< HEAD
=======
    "pandas",
>>>>>>> d9d92510
]

setup_requirements = [
    "pytest-runner",
]

test_requirements = [
    "pytest>=3",
]

setup(
    author="TIA Lab",
    author_email="tialab@dcs.warwick.ac.uk",
    python_requires=">=3.6",
    classifiers=[
        "Development Status :: 2 - Pre-Alpha",
        "Intended Audience :: Developers",
        "Natural Language :: English",
        "Programming Language :: Python :: 3",
        "Programming Language :: Python :: 3.6",
        "Programming Language :: Python :: 3.7",
        "Programming Language :: Python :: 3.8",
    ],
    description="Computational pathology toolbox developed by TIA Lab.",
    entry_points={"console_scripts": ["tiatoolbox=tiatoolbox.cli:main", ], },
    install_requires=requirements,
    long_description=readme + "\n\n" + history,
<<<<<<< HEAD
=======
    long_description_content_type="text/markdown",
>>>>>>> d9d92510
    include_package_data=True,
    keywords="tiatoolbox",
    name="tiatoolbox",
    packages=find_packages(include=["tiatoolbox", "tiatoolbox.*"]),
    setup_requires=setup_requirements,
    test_suite="tests",
    tests_require=test_requirements,
    url="https://github.com/tialab/tiatoolbox",
<<<<<<< HEAD
    version="0.2.1",
=======
    version="0.3.0",
>>>>>>> d9d92510
    zip_safe=False,
)<|MERGE_RESOLUTION|>--- conflicted
+++ resolved
@@ -4,17 +4,10 @@
 
 from setuptools import setup, find_packages
 
-<<<<<<< HEAD
-with open("README.rst") as readme_file:
-    readme = readme_file.read()
-
-with open("HISTORY.rst") as history_file:
-=======
 with open("README.md") as readme_file:
     readme = readme_file.read()
 
 with open("HISTORY.md") as history_file:
->>>>>>> d9d92510
     history = history_file.read()
 
 requirements = [
@@ -27,10 +20,7 @@
     "pathos==0.2.5",
     "openslide-python==1.1.1",
     "pyyaml",
-<<<<<<< HEAD
-=======
     "pandas",
->>>>>>> d9d92510
 ]
 
 setup_requirements = [
@@ -58,10 +48,7 @@
     entry_points={"console_scripts": ["tiatoolbox=tiatoolbox.cli:main", ], },
     install_requires=requirements,
     long_description=readme + "\n\n" + history,
-<<<<<<< HEAD
-=======
     long_description_content_type="text/markdown",
->>>>>>> d9d92510
     include_package_data=True,
     keywords="tiatoolbox",
     name="tiatoolbox",
@@ -70,10 +57,6 @@
     test_suite="tests",
     tests_require=test_requirements,
     url="https://github.com/tialab/tiatoolbox",
-<<<<<<< HEAD
-    version="0.2.1",
-=======
     version="0.3.0",
->>>>>>> d9d92510
     zip_safe=False,
 )