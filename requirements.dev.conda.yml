name: tiatoolbox-dev
channels:
  - conda
  - conda-forge
  - pytorch
  - defaults
dependencies:
  - albumentations
  - black>=21
  - Click>=7.0
  - cython
  - defusedxml
  - flake8
  - flake8-bugbear
  - flask
  - glymur>=0.9.7
  - h5py
  - imagecodecs>2021.10.0
  - jupyterlab
  - matplotlib
  - numpy
  - opencv>=4.5.4
  - openjpeg>=2.3.0
  - openslide
  - pandas
  - pillow
  - pip
  - pixman!=0.38.0
  - pre-commit
  - pydicom # Used by wsidicom
  - pytest-cov
  - pytest-runner>=5.2
  - pytest>=6.2.5
  - python=3.7
  - pytorch>=1.9.0
  - pyyaml>=5.1
  - recommonmark
  - requests
  - scikit-image==0.18.3
  - scikit-learn>=0.23.2
  - shapely
  - sphinx-gallery
  - tifffile>2021.10.0
  - torchvision>=0.10.1
  - tox
  - tqdm
  - umap-learn
  - zarr
  - pip:
      - openslide-python>=1.1.2
<<<<<<< HEAD
=======
      - wsidicom
>>>>>>> c7a37280
      - sphinx-toolbox<|MERGE_RESOLUTION|>--- conflicted
+++ resolved
@@ -48,8 +48,5 @@
   - zarr
   - pip:
       - openslide-python>=1.1.2
-<<<<<<< HEAD
-=======
       - wsidicom
->>>>>>> c7a37280
       - sphinx-toolbox