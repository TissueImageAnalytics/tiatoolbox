name: tiatoolbox
channels:
  - conda
  - conda-forge
  - pytorch
  - defaults
dependencies:
  - black
  - Click
  - cython
  - defusedxml
  - flake8
  - flake8-bugbear
  - glymur
  - h5py
  - imagecodecs
  - jupyterlab
  - matplotlib
  - numpy
  - opencv>=4.0
  - openjpeg>=2.3.0
  - openslide
  - pandas
  - pillow
  - pip
  - pixman<0.38.0
  - pre-commit
  - pytest-cov
  - pytest-runner==5.2
  - pytest==5.4.2
  - python=3.7
  - pytorch
  - pyyaml>=5.1
  - recommonmark
  - requests
  - scikit-image
  - scikit-learn>=0.23.2
  - tifffile
  - torchvision
  - torchvision>=0.10.1
  - tqdm
<<<<<<< HEAD
  - zarr
=======
  - pytest==6.2.5
  - pytest-runner==5.2
  - scikit-image
  - pre-commit
  - flake8
  - flake8-bugbear
  - black
  - pytest-cov
  - jupyterlab
  - openjpeg
>>>>>>> e7183986
  - pip:
      - openslide-python==1.1.2<|MERGE_RESOLUTION|>--- conflicted
+++ resolved
@@ -27,7 +27,7 @@
   - pre-commit
   - pytest-cov
   - pytest-runner==5.2
-  - pytest==5.4.2
+  - pytest==6.2.5
   - python=3.7
   - pytorch
   - pyyaml>=5.1
@@ -39,19 +39,6 @@
   - torchvision
   - torchvision>=0.10.1
   - tqdm
-<<<<<<< HEAD
   - zarr
-=======
-  - pytest==6.2.5
-  - pytest-runner==5.2
-  - scikit-image
-  - pre-commit
-  - flake8
-  - flake8-bugbear
-  - black
-  - pytest-cov
-  - jupyterlab
-  - openjpeg
->>>>>>> e7183986
   - pip:
       - openslide-python==1.1.2