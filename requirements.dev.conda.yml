name: tiatoolbox-dev
channels:
  - conda
  - conda-forge
  - pytorch
  - defaults
dependencies:
  - cython
  - openslide
  - pip>=20.0.2
  - pixman>=0.39.0
<<<<<<< HEAD
  - python>=3.7, <3.11
=======
  - python>=3.8, <3.11
>>>>>>> 4007525c
  - pip:
      - -r requirements_dev.txt<|MERGE_RESOLUTION|>--- conflicted
+++ resolved
@@ -9,10 +9,6 @@
   - openslide
   - pip>=20.0.2
   - pixman>=0.39.0
-<<<<<<< HEAD
-  - python>=3.7, <3.11
-=======
   - python>=3.8, <3.11
->>>>>>> 4007525c
   - pip:
       - -r requirements_dev.txt