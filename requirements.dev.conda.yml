name: tiatoolbox
channels:
  - conda
  - conda-forge
  - defaults
dependencies:
  - python=3.7
  - Click
  - cython
  - h5py
  - matplotlib
  - numpy<=1.19.3
  - opencv>=4.0
  - pillow
  - pip
  - pyyaml
  - requests
  - pixman<0.38.0
  - openslide
  - recommonmark
  - pandas
  - glymur
  - scikit-learn==0.23.2
  - pytest==5.4.2
  - pytest-runner==5.2
<<<<<<< HEAD
  - pre-commit
  - flake8
  - flake8-bugbear
  - black
=======
  - pytest-cov
>>>>>>> 0847175c
  - pip:
      - openslide-python==1.1.2<|MERGE_RESOLUTION|>--- conflicted
+++ resolved
@@ -23,13 +23,10 @@
   - scikit-learn==0.23.2
   - pytest==5.4.2
   - pytest-runner==5.2
-<<<<<<< HEAD
   - pre-commit
   - flake8
   - flake8-bugbear
   - black
-=======
   - pytest-cov
->>>>>>> 0847175c
   - pip:
       - openslide-python==1.1.2