name: tiatoolbox-dev
channels:
  - conda
  - conda-forge
  - pytorch
  - defaults
dependencies:
  - cython
<<<<<<< HEAD
  - defusedxml>=0.7.1
  - docutils>=0.17
  - flake8==4.0.1
  - flake8-bugbear
  - flask>=2.1.1
  - glymur>=0.9.9
  - imagecodecs>=2021.11.20
  - jinja2<3.1.0
  - jupyterlab
  - matplotlib>=3.5.1
  - myst-parser>=0.18.0
  - numpy>=1.21.5
  - opencv>=4.5.5
  - openjpeg>=2.4.0
=======
>>>>>>> e4534d1f
  - openslide
  - pip>=20.0.2
  - pixman>=0.39.0
<<<<<<< HEAD
  - pre-commit
  - pydicom>=2.3.0 # Used by wsidicom
  - pytest-cov==3.0.0
  - pytest-runner>=5.2
  - pytest>=6.2.5
  - python>=3.7
  - pytorch>=1.11.0
  - pyyaml>=6.0
  - recommonmark
  - requests>=2.27.1
  - scikit-image>=0.19.2
  - scikit-learn>=1.0.2
  - shapely>=1.8.1
  - sphinx>=5.1.1
  - sphinx-gallery>=0.11.1
  - tifffile>=2021.11.2
  - toml==0.10.2
  - torchvision>=0.12.0
  - tox
  - tqdm>=4.63.1
  - twine==4.0.0
  - umap-learn>=0.5.2
  - wheel==0.37.1
  - zarr>=2.11.1
=======
  - python>=3.7, <3.11
>>>>>>> e4534d1f
  - pip:
      - -r requirements_dev.txt<|MERGE_RESOLUTION|>--- conflicted
+++ resolved
@@ -6,53 +6,9 @@
   - defaults
 dependencies:
   - cython
-<<<<<<< HEAD
-  - defusedxml>=0.7.1
-  - docutils>=0.17
-  - flake8==4.0.1
-  - flake8-bugbear
-  - flask>=2.1.1
-  - glymur>=0.9.9
-  - imagecodecs>=2021.11.20
-  - jinja2<3.1.0
-  - jupyterlab
-  - matplotlib>=3.5.1
-  - myst-parser>=0.18.0
-  - numpy>=1.21.5
-  - opencv>=4.5.5
-  - openjpeg>=2.4.0
-=======
->>>>>>> e4534d1f
   - openslide
   - pip>=20.0.2
   - pixman>=0.39.0
-<<<<<<< HEAD
-  - pre-commit
-  - pydicom>=2.3.0 # Used by wsidicom
-  - pytest-cov==3.0.0
-  - pytest-runner>=5.2
-  - pytest>=6.2.5
-  - python>=3.7
-  - pytorch>=1.11.0
-  - pyyaml>=6.0
-  - recommonmark
-  - requests>=2.27.1
-  - scikit-image>=0.19.2
-  - scikit-learn>=1.0.2
-  - shapely>=1.8.1
-  - sphinx>=5.1.1
-  - sphinx-gallery>=0.11.1
-  - tifffile>=2021.11.2
-  - toml==0.10.2
-  - torchvision>=0.12.0
-  - tox
-  - tqdm>=4.63.1
-  - twine==4.0.0
-  - umap-learn>=0.5.2
-  - wheel==0.37.1
-  - zarr>=2.11.1
-=======
   - python>=3.7, <3.11
->>>>>>> e4534d1f
   - pip:
       - -r requirements_dev.txt