--- conflicted
+++ resolved
@@ -26,13 +26,8 @@
   - pixman>=0.39.0
   - pytest-cov==3.0.0
   - pytest-runner>=5.2
-<<<<<<< HEAD
   - pytest>=6.2.5
-  - python>=3.8
-=======
-  - pytest>=7.1.1
   - python>=3.7
->>>>>>> 407ce58e
   - pytorch>=1.11.0
   - pyyaml>=6.0
   - requests>=2.27.1
