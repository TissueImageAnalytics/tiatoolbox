name: tiatoolbox
channels:
  - conda
  - conda-forge
  - defaults
dependencies:
  - python=3.7
  - Click
  - cython
  - h5py
  - matplotlib
  - numpy<=1.19.3
  - opencv>=4.0
  - pillow
  - pip
  - pyyaml
  - requests
  - pixman<0.38.0
  - pandas
  - glymur
  - scikit-learn==0.23.2
<<<<<<< HEAD
  - scikit-image
=======
  - jupyterlab
>>>>>>> b46a16de
  - pip:
    - openslide-python<|MERGE_RESOLUTION|>--- conflicted
+++ resolved
@@ -19,10 +19,7 @@
   - pandas
   - glymur
   - scikit-learn==0.23.2
-<<<<<<< HEAD
   - scikit-image
-=======
   - jupyterlab
->>>>>>> b46a16de
   - pip:
     - openslide-python