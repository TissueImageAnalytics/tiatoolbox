repos:
  - repo: local
    hooks:
      - id: pytest-changed-files
        name: pytest-changed-files
        entry: pytest
        files: tests/.*\btest_\w*.py
        require_serial: true
        language: system
        stages: [push]
      - id: notebook-check-ast
        name: check notebook ast
        entry: python pre-commit/notebook_check_ast.py
        types_or: [jupyter]
        language: python
      - id: notebook-markdown-format
        name: notebook markdown format
        entry: python pre-commit/notebook_markdown_format.py
        require_serial: true
        types_or: [jupyter]
        language: python
        additional_dependencies:
        - mdformat
        - mdformat-black
        - mdformat-myst
  - repo: https://github.com/executablebooks/mdformat
    rev: 0.7.16
    hooks:
    - id: mdformat
      # Optionally add plugins
      additional_dependencies:
      - mdformat-gfm  # GitHub flavoured markdown
      - mdformat-black  # Black formatting for python verbatim blocks
  - repo: https://github.com/pre-commit/pre-commit-hooks
    rev: v4.3.0
    hooks:
      - id: check-ast               # Simply checks whether the files parse as valid Python.
      - id: fix-byte-order-marker   # Removes utf-8 byte order marker.
      - id: check-json              # Checks JSON files for parseable syntax.
      - id: check-merge-conflict    # Checks for files that contain merge conflict strings.
      - id: check-symlinks          # Checks for symlinks which do not point to anything.
      - id: check-toml              # Checks TOML files for parseable syntax.
      - id: check-xml               # Checks XML files for parseable syntax.
      - id: check-yaml              # Checks YAML files for parseable syntax.
      - id: destroyed-symlinks      # Detects symlinks which are changed to regular files with a content of a path which that symlink was pointing to.
      - id: detect-private-key      # Detects the presence of private keys.
      - id: end-of-file-fixer       # Ensures that a file is either empty, or ends with one newline.
      - id: mixed-line-ending       # Replaces or checks mixed line endings.
      - id: requirements-txt-fixer  # Sorts entries in requirements.txt.
      - id: trailing-whitespace     # Trims trailing whitespace.
        exclude: 'setup.cfg'
      - id: file-contents-sorter    # Sorts the lines in specified files (defaults to alphabetical).
        files: whitelist.txt
      - id: debug-statements        # Checks for debugger imports and py37+ `breakpoint()` calls in python source.
      - id: pretty-format-json      # Sets a standard for formatting JSON files.
  - repo: https://github.com/pre-commit/pygrep-hooks
    rev: v1.9.0
    hooks:
      - id: rst-backticks           # Detect common mistake of using single backticks when writing rst.
      - id: rst-directive-colons    # Detect mistake of rst directive not ending with double colon.
      - id: rst-inline-touching-normal # Detect mistake of inline code touching normal text in rst.
  - repo: https://github.com/pycqa/isort
    rev: 5.10.1
    hooks:
      - id: isort
  - repo: https://github.com/psf/black
    rev: 22.10.0 # Replace with any tag/version: https://github.com/psf/black/tags
    hooks:
      - id: black
        language_version: python3 # Should be a command that runs python3.7+
        additional_dependencies: ['click==8.0.4']  # Currently >8.0.4 breaks black
      - id: black-jupyter
        language: python
  - repo: https://github.com/PyCQA/flake8
    rev: 5.0.4
    hooks:
      - id: flake8
        additional_dependencies: [
          flake8-bugbear, # Detect potential bugs
          flake8-builtins, # Check for built-ins being used as variables
          flake8-cognitive-complexity, # Check max function complexity
          flake8-comprehensions, # Suggestions for better list/set/dict comprehensions
          flake8-eradicate, # Find dead/commented out code
          flake8-expression-complexity, # Check max expression complexity
          flake8-fixme, # Check for FIXME, TODO, and XXX left in comments
          flake8-isort, # Check import ordering
          flake8-logging-format, # Validate (lack of) logging format strings
          flake8-mutable, # Check for mutable default arguments
          flake8-pie, # Misc. linting rules
          flake8-pytest-style, # Check against pytest style guide
          flake8-return, # Check return statements
          flake8-simplify, # Suggestions to simplify code
          flake8-spellcheck, # Spelling checker
          flake8-use-fstring, # Encourages use of f-strings vs old style
          pep8-naming, # Check PEP8 class naming
<<<<<<< HEAD
        ]
=======
        ]
  - repo: local
    hooks:
      - id: pytest-changed-files
        name: pytest-changed-files
        entry: pytest
        files: tests/.*\btest_\w*.py
        language: system
        stages: [push]
  - repo: local
    hooks:
      - id: requirements-consistency
        name: check requirements are consistent
        entry: python pre-commit/requirements_consistency.py
        files: "(requirements.*.(txt|yml|yaml)|setup.py)$"
        pass_filenames: false
        language: python
        additional_dependencies: [pyyaml]
>>>>>>> 9b3d3b18
<|MERGE_RESOLUTION|>--- conflicted
+++ resolved
@@ -1,36 +1,4 @@
 repos:
-  - repo: local
-    hooks:
-      - id: pytest-changed-files
-        name: pytest-changed-files
-        entry: pytest
-        files: tests/.*\btest_\w*.py
-        require_serial: true
-        language: system
-        stages: [push]
-      - id: notebook-check-ast
-        name: check notebook ast
-        entry: python pre-commit/notebook_check_ast.py
-        types_or: [jupyter]
-        language: python
-      - id: notebook-markdown-format
-        name: notebook markdown format
-        entry: python pre-commit/notebook_markdown_format.py
-        require_serial: true
-        types_or: [jupyter]
-        language: python
-        additional_dependencies:
-        - mdformat
-        - mdformat-black
-        - mdformat-myst
-  - repo: https://github.com/executablebooks/mdformat
-    rev: 0.7.16
-    hooks:
-    - id: mdformat
-      # Optionally add plugins
-      additional_dependencies:
-      - mdformat-gfm  # GitHub flavoured markdown
-      - mdformat-black  # Black formatting for python verbatim blocks
   - repo: https://github.com/pre-commit/pre-commit-hooks
     rev: v4.3.0
     hooks:
@@ -64,7 +32,7 @@
     hooks:
       - id: isort
   - repo: https://github.com/psf/black
-    rev: 22.10.0 # Replace with any tag/version: https://github.com/psf/black/tags
+    rev: 22.6.0 # Replace with any tag/version: https://github.com/psf/black/tags
     hooks:
       - id: black
         language_version: python3 # Should be a command that runs python3.7+
@@ -72,7 +40,7 @@
       - id: black-jupyter
         language: python
   - repo: https://github.com/PyCQA/flake8
-    rev: 5.0.4
+    rev: 4.0.1
     hooks:
       - id: flake8
         additional_dependencies: [
@@ -91,11 +59,9 @@
           flake8-return, # Check return statements
           flake8-simplify, # Suggestions to simplify code
           flake8-spellcheck, # Spelling checker
+          flake8-sql, # Check SQL statement style
           flake8-use-fstring, # Encourages use of f-strings vs old style
           pep8-naming, # Check PEP8 class naming
-<<<<<<< HEAD
-        ]
-=======
         ]
   - repo: local
     hooks:
@@ -113,5 +79,4 @@
         files: "(requirements.*.(txt|yml|yaml)|setup.py)$"
         pass_filenames: false
         language: python
-        additional_dependencies: [pyyaml]
->>>>>>> 9b3d3b18
+        additional_dependencies: [pyyaml]