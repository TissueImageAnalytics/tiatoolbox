default_language_version:
    python: python3.7 # Remove once flake8-sql is compatible with python 3.9+
    # https://github.com/pgjones/flake8-sql/pull/21

repos:
  - repo: local
    hooks:
      - id: pytest-changed-files
        name: pytest-changed-files
        entry: pytest
        files: tests/.*\btest_\w*.py
        require_serial: true
        language: system
        stages: [push]
      - id: requirements-consistency
        name: check requirements are consistent
        entry: python pre-commit/requirements_consistency.py
        files: "(requirements.*.(txt|yml|yaml)|setup.py)$"
        require_serial: true
        pass_filenames: false
        language: python
        additional_dependencies: [pyyaml]
      - id: notebook-markdown-lint
        name: notebook-markdown-lint
        entry: python pre-commit/notebook_markdown_format.py
        require_serial: true
        types_or: [jupyter]
        language: python
        additional_dependencies:
        - mdformat
        - mdformat-black
        - mdformat-myst
  - repo: https://github.com/executablebooks/mdformat
    rev: 0.7.14
    hooks:
    - id: mdformat
      # Optionally add plugins
      additional_dependencies:
      - mdformat-gfm  # GitHub flavoured markdown
      - mdformat-black  # Black formatting for python verbatim blocks
  - repo: https://github.com/pre-commit/pre-commit-hooks
    rev: v4.3.0
    hooks:
      - id: check-ast               # Simply checks whether the files parse as valid Python.
      - id: fix-byte-order-marker   # Removes utf-8 byte order marker.
      - id: check-json              # Checks JSON files for parseable syntax.
      - id: check-merge-conflict    # Checks for files that contain merge conflict strings.
      - id: check-symlinks          # Checks for symlinks which do not point to anything.
      - id: check-toml              # Checks TOML files for parseable syntax.
      - id: check-xml               # Checks XML files for parseable syntax.
      - id: check-yaml              # Checks YAML files for parseable syntax.
      - id: destroyed-symlinks      # Detects symlinks which are changed to regular files with a content of a path which that symlink was pointing to.
      - id: detect-private-key      # Detects the presence of private keys.
      - id: end-of-file-fixer       # Ensures that a file is either empty, or ends with one newline.
      - id: mixed-line-ending       # Replaces or checks mixed line endings.
      - id: requirements-txt-fixer  # Sorts entries in requirements.txt.
      - id: trailing-whitespace     # Trims trailing whitespace.
        exclude: 'setup.cfg'
      - id: file-contents-sorter    # Sorts the lines in specified files (defaults to alphabetical).
        files: whitelist.txt
      - id: debug-statements        # Checks for debugger imports and py37+ `breakpoint()` calls in python source.
      - id: pretty-format-json      # Sets a standard for formatting JSON files.
  - repo: https://github.com/pre-commit/pygrep-hooks
    rev: v1.9.0
    hooks:
      - id: rst-backticks           # Detect common mistake of using single backticks when writing rst.
      - id: rst-directive-colons    # Detect mistake of rst directive not ending with double colon.
      - id: rst-inline-touching-normal # Detect mistake of inline code touching normal text in rst.
  - repo: https://github.com/pycqa/isort
    rev: 5.10.1
    hooks:
      - id: isort
  - repo: https://github.com/psf/black
    rev: 22.6.0 # Replace with any tag/version: https://github.com/psf/black/tags
    hooks:
      - id: black
        language_version: python3 # Should be a command that runs python3.7+
        additional_dependencies: ['click==8.0.4']  # Currently >8.0.4 breaks black
      - id: black-jupyter
        language: python
  - repo: https://github.com/PyCQA/flake8
    rev: 4.0.1
    hooks:
      - id: flake8
        additional_dependencies: [
          flake8-bugbear, # Detect potential bugs
          flake8-builtins, # Check for built-ins being used as variables
          flake8-cognitive-complexity, # Check max function complexity
          flake8-comprehensions, # Suggestions for better list/set/dict comprehensions
          flake8-eradicate, # Find dead/commented out code
          flake8-expression-complexity, # Check max expression complexity
          flake8-fixme, # Check for FIXME, TODO, and XXX left in comments
          flake8-isort, # Check import ordering
          flake8-logging-format, # Validate (lack of) logging format strings
          flake8-mutable, # Check for mutable default arguments
          flake8-pie, # Misc. linting rules
          flake8-pytest-style, # Check against pytest style guide
          flake8-return, # Check return statements
          flake8-simplify, # Suggestions to simplify code
          flake8-spellcheck, # Spelling checker
          flake8-sql, # Check SQL statement style
          flake8-use-fstring, # Encourages use of f-strings vs old style
          pep8-naming, # Check PEP8 class naming
<<<<<<< HEAD
        ]
=======
        ]
  - repo: local
    hooks:
      - id: requirements-consistency
        name: check requirements are consistent
        entry: python pre-commit/requirements_consistency.py
        files: "(requirements.*.(txt|yml|yaml)|setup.py)$"
        pass_filenames: false
        language: python
        additional_dependencies: [pyyaml]
      - id: notebook-check-ast
        name: check notebook ast
        entry: python pre-commit/notebook_check_ast.py
        types_or: [jupyter]
        language: python
>>>>>>> af7319ef
<|MERGE_RESOLUTION|>--- conflicted
+++ resolved
@@ -20,8 +20,13 @@
         pass_filenames: false
         language: python
         additional_dependencies: [pyyaml]
-      - id: notebook-markdown-lint
-        name: notebook-markdown-lint
+      - id: notebook-check-ast
+        name: check notebook ast
+        entry: python pre-commit/notebook_check_ast.py
+        types_or: [jupyter]
+        language: python
+      - id: notebook-markdown-format
+        name: notebook markdown format
         entry: python pre-commit/notebook_markdown_format.py
         require_serial: true
         types_or: [jupyter]
@@ -101,22 +106,4 @@
           flake8-sql, # Check SQL statement style
           flake8-use-fstring, # Encourages use of f-strings vs old style
           pep8-naming, # Check PEP8 class naming
-<<<<<<< HEAD
-        ]
-=======
-        ]
-  - repo: local
-    hooks:
-      - id: requirements-consistency
-        name: check requirements are consistent
-        entry: python pre-commit/requirements_consistency.py
-        files: "(requirements.*.(txt|yml|yaml)|setup.py)$"
-        pass_filenames: false
-        language: python
-        additional_dependencies: [pyyaml]
-      - id: notebook-check-ast
-        name: check notebook ast
-        entry: python pre-commit/notebook_check_ast.py
-        types_or: [jupyter]
-        language: python
->>>>>>> af7319ef
+        ]