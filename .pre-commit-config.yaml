repos:
  - repo: https://github.com/pycqa/isort
    rev: 5.10.1
    hooks:
      - id: isort
  - repo: https://github.com/psf/black
    rev: 22.3.0 # Replace with any tag/version: https://github.com/psf/black/tags
    hooks:
      - id: black
<<<<<<< HEAD
        language_version: python3 # Should be a command that runs python3.7+
        additional_dependencies: ['click==8.0.4']  # Currently >8.0.4 breaks black
=======
        language_version: python3 # Should be a command that runs python3.8+
>>>>>>> 1e808d3c
  - repo: https://gitlab.com/pycqa/flake8
    rev: 3.9.2
    hooks:
      - id: flake8
        additional_dependencies: [
          flake8-bugbear, # Detect potential bugs
          flake8-builtins, # Check for built-ins being used as variables
          flake8-cognitive-complexity, # Check max function complexity
          flake8-comprehensions, # Suggestions for better list/set/dict comprehensions
          flake8-eradicate, # Find dead/commented out code
          flake8-expression-complexity, # Check max expression complexity
          flake8-fixme, # Check for FIXME, TODO, and XXX left in comments
          flake8-isort, # Check import ordering
          flake8-logging-format, # Validate (lack of) logging format strings
          flake8-mutable, # Check for mutable default arguments
          flake8-pie, # Misc. linting rules
          flake8-pytest-style, # Check against pytest style guide
          flake8-return, # Check return statements
          flake8-simplify, # Suggestions to simplify code
          flake8-spellcheck, # Spelling checker
          flake8-sql, # Check SQL statement style
          flake8-use-fstring, # Encourages use of f-strings vs old style
          nitpick, # Check that black, flake8, isort have compaible options
          pep8-naming, # Check PEP8 class naming
        ]
  - repo: local
    hooks:
      - id: pytest-changed-files
        name: pytest-changed-files
        entry: pytest
        files: tests/.*\btest_\w*.py
        language: system
        stages: [push]<|MERGE_RESOLUTION|>--- conflicted
+++ resolved
@@ -7,12 +7,8 @@
     rev: 22.3.0 # Replace with any tag/version: https://github.com/psf/black/tags
     hooks:
       - id: black
-<<<<<<< HEAD
-        language_version: python3 # Should be a command that runs python3.7+
+        language_version: python3 # Should be a command that runs python3.8+
         additional_dependencies: ['click==8.0.4']  # Currently >8.0.4 breaks black
-=======
-        language_version: python3 # Should be a command that runs python3.8+
->>>>>>> 1e808d3c
   - repo: https://gitlab.com/pycqa/flake8
     rev: 3.9.2
     hooks:
