--- conflicted
+++ resolved
@@ -36,14 +36,10 @@
     hooks:
       - id: black
         language_version: python3 # Should be a command that runs python3.8+
-<<<<<<< HEAD
         additional_dependencies: ['click==8.0.4']  # Currently >8.0.4 breaks black
-  - repo: https://gitlab.com/pycqa/flake8
-=======
       - id: black-jupyter
         language: python
   - repo: https://github.com/PyCQA/flake8
->>>>>>> 8d4a528b
     rev: 4.0.1
     hooks:
       - id: flake8
