# Config file for automatic testing at travis-ci.com

language: python
python:
  - 3.8
  - 3.7
  - 3.6

before_install:
  - sudo apt-get -y update
  - sudo apt-get -y install openslide-tools
  - sudo apt-get -y install libopenjpeg5 libopenjpeg-dev

# Command to install dependencies, e.g. pip install -r requirements.txt --use-mirrors
install:
    - wget https://repo.continuum.io/miniconda/Miniconda3-latest-Linux-x86_64.sh -O miniconda.sh;
    - bash miniconda.sh -b -p $HOME/miniconda
    - source "$HOME/miniconda/etc/profile.d/conda.sh"
    - pip install -U tox-travis


# Command to run tests, e.g. python setup.py test
<<<<<<< HEAD
script: 
=======
script:
>>>>>>> f858b2b8
    - tox -e $(echo py$TRAVIS_PYTHON_VERSION | tr -d .)
    - tox -e flake8

# Upload test coverage reports (codecov and deepsource)
after_success:
  # Upload coverage to codecov
  - bash <(curl -s https://codecov.io/bash)
  # Install deepsource CLI
  - curl https://deepsource.io/cli | sh
  - export DEEPSOURCE_DSN=https://sampledsn@deepsource.io
  # Report coverage artifact to 'test-coverage' analyzer
  - ./bin/deepsource report --analyzer test-coverage --key python --value-file ./coverage.xml

# Assuming you have installed the travis-ci CLI tool, after you
# create the Github repo and add it to Travis, run the
# following command to finish PyPI deployment setup:
# $ travis encrypt --add deploy.password
deploy:
  - provider: pypi
    server: https://test.pypi.org/legacy/
    distributions: sdist bdist_wheel
    user: __token__
    password:
      secure: a5EoBz4NAQWB0EmgQCKpDRtISy76uNt2dWYZURzTW5v7V2GHyP+drNDWW5HNN0qoLK8pYXBGS47DqJtNDD0+k4G1ogINQKTENWI/oAxXrI8mwAAEhp+2uhHBGSWUX0jlnfRD3VX3M4zSy0DEszGONrJMiJyfRAKNa+P1FPp7AFjRKh8keivCLXgL3Y27OfyBKf4wgy/EnlK2P/BkO9fhPLfDNdBAXikrOCTmG7b0MIRpSXdOqtgo0QtR8t2tQnekke14iH4oTlhEMq2+X875Fejg3n686mXvmTrenLNyZiO0PW4MXAsc5PEES3F2yyLVyk9tHhp54eBErhg60jr2q5GqkX+QBA9wooXcWoLdB+fKJbv4I4XtiMQ68B/1RLvQwWTUjMp520eFBc1dD3HiCEj0KuoplaxFWAgJoAAawC6/TrSpACgb1Cw1M5XcOb3dzUN4hduuvYp8emcixmc0mufrK1QU62u9320rMMF7HZJuLCg4GVHryWqBlc6u6kQrmnF+xU36ms0Deamjzb96TfA2W+DEG2N2dtxmbYEIaLyKZnpLhCV5FZDai4AK5nW9Hst6w/dDU7kYiHwM962ArEKApFuoF4mbNJe3EALR2xlNINZRaEqY+XPXtjODY7g/3bajsDfxEjKB9RTBxq9mL49ioxlXGRTvS7VhU+n6BE0=
    on:
      branch: pre-release
      repo: TIA-Lab/tiatoolbox
      python: 3.8
  - provider: pypi
    distributions: sdist bdist_wheel
    user: __token__
    password:
      secure: RibR6mwteL0ZT21Yd0yaWEbG2ArBZlCIA1W7QMlr0BXDbI03+99t90wVsOI6PZIQKaR/yUvU0unEz5dsBzvIAXcDbJADb2NHqn+OPZlIw+kjSU3wPUYxQZzUEemwaSuNMnVLjC1weOdazGyV4zt9kUiT/pIiZFSTFj7K5C6Tjta283UrAv4LBzOPZNJvdi5oqfuSWNmgWzTm2mTOBwnFxJTvMTBDMl8GRMhjb3zAD/4eQKpiSMItJoqpte924jcWWDfgTMGWzhP5KKm7WurkbT/j0R8Px6V/Zhfx82JUy7qMeJRu/5AdQaCd4tjkAPRhKx+z84Dm8EFhRkv1dVeQMSUMu91ejRIRLu4UmN8zplRGcpDjUZwv/j+62EswhN66cb80SczhuBYy0tmI6BOl4+h3oMivojHC6zcbgkaswwS5IGRCf7lY/grFvrEhJVX+c7aRi6/ZvsrO72XwO0OaoOxdwPW7sJZPkn+92DH/bMRe9sUb0PrxWvfHqYdtRGmf3i/NHcZli7Simrn5s6eS3AM8BGL2ZwUs9dmiP0pAj9FhfZNp5nyxQeoTcNgnZBamQk6liZMAW1DYGzLg/U11bsprt8pM5lzJR3G/zwCIgfBn37kg3JL9wkO5M/8eEJ8ADCkx/MeyUMzv2gm8R+jb5fFd8eTQhlpLuXZlxUZiKyA=
    on:
      branch: master
      tags: true
      repo: TIA-Lab/tiatoolbox
      python: 3.8<|MERGE_RESOLUTION|>--- conflicted
+++ resolved
@@ -20,11 +20,7 @@
 
 
 # Command to run tests, e.g. python setup.py test
-<<<<<<< HEAD
-script: 
-=======
 script:
->>>>>>> f858b2b8
     - tox -e $(echo py$TRAVIS_PYTHON_VERSION | tr -d .)
     - tox -e flake8
 
