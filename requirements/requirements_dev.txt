-r requirements.txt
-r ../docs/requirements.txt
black>=23.3.0
coverage>=7.0.0
docutils>=0.18.1
jinja2>=3.0.3, <3.1.0
pip>=22.3
poetry-bumpversion>=0.3.1
pre-commit>=2.20.0
pytest>=7.2.0
pytest-cov>=4.0.0
pytest-runner>=6.0
<<<<<<< HEAD
pytest-xdist
ruff==0.0.280  # This will be updated by pre-commit bot to latest version
=======
ruff==0.0.281  # This will be updated by pre-commit bot to latest version
>>>>>>> 91f5a7f8
toml>=0.10.2
twine>=4.0.1
wheel>=0.37.1<|MERGE_RESOLUTION|>--- conflicted
+++ resolved
@@ -10,12 +10,8 @@
 pytest>=7.2.0
 pytest-cov>=4.0.0
 pytest-runner>=6.0
-<<<<<<< HEAD
 pytest-xdist
-ruff==0.0.280  # This will be updated by pre-commit bot to latest version
-=======
 ruff==0.0.281  # This will be updated by pre-commit bot to latest version
->>>>>>> 91f5a7f8
 toml>=0.10.2
 twine>=4.0.1
 wheel>=0.37.1