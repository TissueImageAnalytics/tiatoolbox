--- conflicted
+++ resolved
@@ -35,18 +35,16 @@
   ignore_errors = true
   omit = ['tests/*', 'tiatoolbox/__main__.py', '*/utils/env_detection.py']
 
-<<<<<<< HEAD
 [tool.isort]
   profile = "black"
   multi_line_output = 3
   line_length = 88
   filter_files = "True"
   skip = [".gitignore", "benchmarks/*"]
-=======
+
 [build-system]
   requires = ["setuptools"]
   build-backend = "setuptools.build_meta"
 
 [tool.distutils.bdist_wheel]
-  universal = true
->>>>>>> 40a1036e
+  universal = true