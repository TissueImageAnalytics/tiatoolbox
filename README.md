--- conflicted
+++ resolved
@@ -107,24 +107,23 @@
 5. Create virtual environment for TIAToolbox using
 
 ```sh
-<<<<<<< HEAD
     $ conda env create -f requirements/requirements.dev.conda.yml # for linux/mac only.
-=======
-    $ conda create -n tiatoolbox-dev python=3.8 # select version of your choice
->>>>>>> 64b6e31c
     $ conda activate tiatoolbox-dev
-    $ pip install -r requirements_dev.txt
 ```
 
 or
 
 ```sh
-    $ conda env create -f requirements.dev.conda.yml # for linux/mac only.
+    $ conda create -n tiatoolbox-dev python=3.8 # select version of your choice
     $ conda activate tiatoolbox-dev
-<<<<<<< HEAD
     $ pip install -r requirements/requirements_dev.txt
-=======
->>>>>>> 64b6e31c
+```
+
+or
+
+```sh
+    $ conda env create -f requirements/requirements.dev.conda.yml # for linux/mac only.
+    $ conda activate tiatoolbox-dev
 ```
 
 6. To use the packages installed in the environment, run the command:
