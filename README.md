<p align="center">
  <img src="https://raw.githubusercontent.com/TissueImageAnalytics/tiatoolbox/develop/docs/tiatoolbox-logo.png">
</p>
<h1 align="center">TIA Toolbox</h1>
<h3 align="center">Computational Pathology Toolbox developed at the TIA Centre</h3>

<a href="https://badge.fury.io/py/tiatoolbox">
    <img src="https://badge.fury.io/py/tiatoolbox.svg" alt="PyPI Status" />
  </a>
    <a href="https://pepy.tech/project/tiatoolbox">
      <img src="https://static.pepy.tech/personalized-badge/tiatoolbox?period=total&units=international_system&left_color=grey&right_color=green&left_text=downloads" alt="pypi Downloads"/>
    </a>
    <br>
    <a href="https://anaconda.org/conda-forge/tiatoolbox">
      <img src="https://img.shields.io/conda/vn/conda-forge/tiatoolbox"  alt="conda-forge badge"/>
    </a>
    <a href="https://anaconda.org/conda-forge/tiatoolbox">
            <img src="https://shields.io/conda/dn/conda-forge/tiatoolbox"  alt="conda-forge downloads"/>
    </a>
  <br>
  <a href="https://tia-toolbox.readthedocs.io/en/latest/?badge=latest">
    <img src="https://readthedocs.org/projects/tia-toolbox/badge/?version=latest" alt="Documentation Status" />
  </a>
  <br>
  <a href="https://github.com/TissueImageAnalytics/tiatoolbox/blob/develop/LICENSE">
    <img alt="GitHub license" src="https://img.shields.io/github/license/TissueImageAnalytics/tiatoolbox"></a>
  <br>
  <br>
  <a href="https://github.com/TissueImageAnalytics/tiatoolbox/actions/workflows/pip-install.yml">
    <img src="https://img.shields.io/pypi/pyversions/tiatoolbox.svg"  alt="Supported Python versions"/>
  </a>
 <a href="https://github.com/psf/black">
      <img src="https://img.shields.io/badge/code%20style-black-000000.svg" alt="Code Style black"/>
    </a>
  <a href="https://github.com/TissueImageAnalytics/tiatoolbox/actions/workflows/python-package.yml">
    <img src="https://github.com/TissueImageAnalytics/tiatoolbox/actions/workflows/python-package.yml/badge.svg"  alt="GitHub Workflow passing"/>
  </a>
  <a href="https://codecov.io/gh/TissueImageAnalytics/tiatoolbox">
      <img src="https://codecov.io/gh/TissueImageAnalytics/tiatoolbox/branch/master/graph/badge.svg?token=7UZEMacQHm" alt="Code Coverage"/>
  </a>
  <br><br>
  <a href="#cite-this-repository"><img src="https://img.shields.io/badge/Cite%20this%20repository-BibTeX-brightgreen" alt="DOI"></a> <a href="https://doi.org/10.1038/s43856-022-00186-5"><img src="https://img.shields.io/badge/DOI-10.1038%2Fs43856--022--00186--5-blue" alt="DOI"></a>
<br>

## Getting Started

### All Users

This package is for those interested in digital pathology: including graduate students, medical staff, members of the TIA Centre and of PathLAKE, and anyone, anywhere, who may find it useful. We will continue to improve this package, taking account of developments in pathology, microscopy, computing and related disciplines. Please send comments and criticisms to **[tia@dcs.warwick.ac.uk](mailto:tialab@dcs.warwick.ac.uk)**.

**`tiatoolbox`** is a multipurpose name that we use for 1) a certain computer program, 2) a Python package of related programs, created by us at the TIA Centre to help people get started in Digital Pathology, 3) this repository, 4) a certain virtual environment.

### Developers

Anyone wanting to contribute to this repository, please first look at our [Wiki](https://github.com/TissueImageAnalytics/tiatoolbox/wiki) and at our web page for [contributors](https://github.com/TissueImageAnalytics/tiatoolbox/blob/master/CONTRIBUTING.rst). See also the *Prepare for development* section of this document.

### Links, if needed

The [bash](https://www.gnu.org/software/bash) shell is available on all commonly encountered platforms. Commands in this README are in bash. Windows users can use the command prompt to install conda and python packages.

[conda](https://github.com/conda/conda) is a management system for software packages and [virtual environments](https://docs.conda.io/projects/conda/en/latest/user-guide/concepts/environments.html). To get `conda`, download [Anaconda](https://www.anaconda.com/), which includes hundreds of the most useful Python packages, using 2GB disk space. Alternatively, [miniconda](https://docs.conda.io/en/latest/miniconda.html) uses 400MB, and packages can be added as needed.

[GitHub](https://github.com/about) is powered by the version control system [git](https://git-scm.com/), which has many users and uses. In GitHub, it is used to track versions of code and other documents.

### Examples Taster

1. [Click here](https://github.com/TissueImageAnalytics/tiatoolbox/tree/develop/examples) for [jupyter notebooks](https://jupyter.org/), hosted on the web, with demos of `tiatoolbox`. All necessary resources to run the notebooks are remotely provided, so you don't need to have Python installed on your computer.
1. Click on a filename with suffix `.ipynb` and the notebook will open in your browser.
1. Click on one of the two blue checkboxes in your browser window labelled either **Open in Colab** or **Open in Kaggle**: [colab](https://colab.research.google.com/notebooks/intro.ipynb#) and [kaggle](https://www.kaggle.com/) are websites providing free-of-charge platforms for running jupyter notebooks.
1. Operate the notebook in your browser, editing, inserting or deleting cells as desired.
1. Changes you make to the notebook will last no longer than your colab or kaggle session.

### Install Python package

If you wish to use our programs, perhaps without developing them further, run the command `pip install tiatoolbox` or `pip install --ignore-installed --upgrade tiatoolbox` to upgrade from an existing installation.
Detailed installation instructions can be found in the [documentation](https://tia-toolbox.readthedocs.io/en/latest/installation.html).

To understand better how the programs work, study the jupyter notebooks referred to under the heading **Examples Taster**.

### Command Line

tiatoolbox supports various features through command line. For more information, please try `tiatoolbox --help`

### Prepare for development

Prepare a computer as a convenient platform for further development of the Python package `tiatoolbox` and related programs as follows.

1. Install [pre-requisite software](https://tia-toolbox.readthedocs.io/en/latest/installation.html#prerequisites)
1. Open a terminal window<br/>

```sh
    $ cd <future-home-of-tiatoolbox-directory>
```

3. Download a complete copy of the `tiatoolbox`.

```sh
    $ git clone https://github.com/TissueImageAnalytics/tiatoolbox.git
```

4. Change directory to `tiatoolbox`

```sh
    $ cd tiatoolbox
```

5. Create virtual environment for TIAToolbox using

```sh
    $ conda create -n tiatoolbox-dev python=3.8 # select version of your choice
    $ conda activate tiatoolbox-dev
    $ pip install -r requirements_dev.txt
```

or

```sh
    $ conda env create -f requirements.dev.conda.yml # for linux/mac only.
    $ conda activate tiatoolbox-dev
```

6. To use the packages installed in the environment, run the command:

```sh
    $ conda activate tiatoolbox-dev
```

### License

The source code TIA Toolbox (tiatoolbox) as hosted on GitHub is released under the [BSD-3-Clause license](https://github.com/TissueImageAnalytics/tiatoolbox/blob/develop/LICENSE). The full text of the licence is included in [LICENSE](https://raw.githubusercontent.com/TissueImageAnalytics/tiatoolbox/develop/LICENSE).

<<<<<<< HEAD
Models weights are dependent on the datasets that they were trained on. Refer to the [documentation](https://tia-toolbox.readthedocs.io/en/latest/pretrained.html) for more details. 
=======
Models weights are dependent on the datasets that they were trained on. Refer to the [documentation](https://tia-toolbox.readthedocs.io/en/latest/index.html) for more details.
>>>>>>> 59d4ba02

### Cite this repository

If you find TIAToolbox useful or use it in your research, please consider citing our paper:

```
@article{
    Pocock2022,
    author = {Pocock, Johnathan and Graham, Simon and Vu, Quoc Dang and Jahanifar, Mostafa and Deshpande, Srijay and Hadjigeorghiou, Giorgos and Shephard, Adam and Bashir, Raja Muhammad Saad and Bilal, Mohsin and Lu, Wenqi and Epstein, David and Minhas, Fayyaz and Rajpoot, Nasir M and Raza, Shan E Ahmed},
    doi = {10.1038/s43856-022-00186-5},
    issn = {2730-664X},
    journal = {Communications Medicine},
    month = {sep},
    number = {1},
    pages = {120},
    publisher = {Springer US},
    title = {{TIAToolbox as an end-to-end library for advanced tissue image analytics}},
    url = {https://www.nature.com/articles/s43856-022-00186-5},
    volume = {2},
    year = {2022}
}
```<|MERGE_RESOLUTION|>--- conflicted
+++ resolved
@@ -129,11 +129,7 @@
 
 The source code TIA Toolbox (tiatoolbox) as hosted on GitHub is released under the [BSD-3-Clause license](https://github.com/TissueImageAnalytics/tiatoolbox/blob/develop/LICENSE). The full text of the licence is included in [LICENSE](https://raw.githubusercontent.com/TissueImageAnalytics/tiatoolbox/develop/LICENSE).
 
-<<<<<<< HEAD
 Models weights are dependent on the datasets that they were trained on. Refer to the [documentation](https://tia-toolbox.readthedocs.io/en/latest/pretrained.html) for more details. 
-=======
-Models weights are dependent on the datasets that they were trained on. Refer to the [documentation](https://tia-toolbox.readthedocs.io/en/latest/index.html) for more details.
->>>>>>> 59d4ba02
 
 ### Cite this repository
 
