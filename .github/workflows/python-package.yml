--- conflicted
+++ resolved
@@ -30,11 +30,7 @@
         sudo apt update
         sudo apt-get install -y libopenslide-dev openslide-tools libopenjp2-7 libopenjp2-tools
         python -m pip install --upgrade pip
-<<<<<<< HEAD
-        python -m pip install ruff pytest pytest-cov pytest-runner pytest-xdist[psutil]
-=======
-        python -m pip install ruff==0.0.281 pytest pytest-cov pytest-runner
->>>>>>> 91f5a7f8
+        python -m pip install ruff==0.0.281 pytest pytest-cov pytest-runner pytest-xdist[psutil]
         pip install -r requirements/requirements.txt
     - name: Cache tiatoolbox static assets
       uses: actions/cache@v3
