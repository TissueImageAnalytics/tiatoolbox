--- conflicted
+++ resolved
@@ -12,11 +12,7 @@
     strategy:
       fail-fast: true
       matrix:
-<<<<<<< HEAD
-        python-version: ["3.7", "3.8", "3.9", "3.10", "3.11"]
-=======
-        python-version: ["3.8", "3.9", "3.10"]
->>>>>>> a4f64872
+        python-version: ["3.8", "3.9", "3.10", "3.11"]
         os: [ubuntu-22.04, windows-latest, macos-latest]
     steps:
     - name: Set up Python ${{ matrix.python-version }}
