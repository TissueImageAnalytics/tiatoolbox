--- conflicted
+++ resolved
@@ -40,15 +40,4 @@
           tiatoolbox/typing.py \
           tiatoolbox/tiatoolbox.py \
           tiatoolbox/utils/*.py \
-<<<<<<< HEAD
           tiatoolbox/tools/*.py
-=======
-          tiatoolbox/tools/__init__.py \
-          tiatoolbox/tools/stainextract.py \
-          tiatoolbox/tools/pyramid.py \
-          tiatoolbox/tools/tissuemask.py \
-          tiatoolbox/tools/graph.py \
-          tiatoolbox/tools/stainnorm.py \
-          tiatoolbox/tools/stainaugment.py \
-          tiatoolbox/tools/patchextraction.py
->>>>>>> 4332fab3
