--- conflicted
+++ resolved
@@ -44,9 +44,5 @@
           tiatoolbox/tools/stainextract.py \
           tiatoolbox/tools/pyramid.py \
           tiatoolbox/tools/tissuemask.py \
-<<<<<<< HEAD
           tiatoolbox/tools/graph.py \
-          tiatoolbox/tools/stainnorm.py 
-=======
-          tiatoolbox/tools/graph.py
->>>>>>> b6a371ba
+          tiatoolbox/tools/stainnorm.py 