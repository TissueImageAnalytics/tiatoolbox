--- conflicted
+++ resolved
@@ -39,11 +39,6 @@
           tiatoolbox/__main__.py \
           tiatoolbox/typing.py \
           tiatoolbox/tiatoolbox.py \
-<<<<<<< HEAD
           tiatoolbox/utils/*.py \
           tiatoolbox/tools/*.py \
-          tiatoolbox/data/*.py
-=======
-          tiatoolbox/utils/ \
-          tiatoolbox/tools/
->>>>>>> b68c9ce2
+          tiatoolbox/data/*.py